--- conflicted
+++ resolved
@@ -314,11 +314,7 @@
       with
       | (false, (POWER | ARM | AArch64 | Z), _)
       | (false, _, Solaris) ->
-<<<<<<< HEAD
-        bprintf buf "\n	.type	%s, @object" (Linkage_name.to_string s)
-=======
         bprintf buf "\n .type %s, @object" s
->>>>>>> ba3423d2
       | _ -> ()
       end
     | New_label (s, _typ) -> bprintf buf "%s:" s
