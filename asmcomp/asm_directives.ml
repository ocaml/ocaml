--- conflicted
+++ resolved
@@ -185,12 +185,7 @@
 
 module Directive = struct
   type constant =
-<<<<<<< HEAD
     | Const32 of Int32.t
-    (* CR mshinwell: Change Const -> Const64 *)
-=======
-    | Const32 of int32
->>>>>>> ac5fd768
     | Const of int64
     | This
     | Named_thing of string
