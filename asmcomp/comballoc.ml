(**************************************************************************)
(*                                                                        *)
(*                                 OCaml                                  *)
(*                                                                        *)
(*             Xavier Leroy, projet Cristal, INRIA Rocquencourt           *)
(*                                                                        *)
(*   Copyright 1999 Institut National de Recherche en Informatique et     *)
(*     en Automatique.                                                    *)
(*                                                                        *)
(*   All rights reserved.  This file is distributed under the terms of    *)
(*   the GNU Lesser General Public License version 2.1, with the          *)
(*   special exception on linking described in the file LICENSE.          *)
(*                                                                        *)
(**************************************************************************)

(* Combine heap allocations occurring in the same basic block *)

open Mach

type allocation_state =
    No_alloc                            (* no allocation is pending *)
  | Pending_alloc of Reg.t * int        (* an allocation is pending *)
(* The arguments of Pending_alloc(reg, ofs) are:
     reg  the register holding the result of the last allocation
     ofs  the alloc position in the allocated block *)

let allocated_size = function
    No_alloc -> 0
  | Pending_alloc(reg, ofs) -> ofs

let rec combine i allocstate =
  match i.desc with
    Iend | Ireturn | Iexit _ | Iraise _ ->
      (i, allocated_size allocstate)
  | Iop(Ialloc { words = sz; _ }) ->
      begin match allocstate with
        No_alloc ->
          let (newnext, newsz) =
            combine i.next (Pending_alloc(i.res.(0), sz)) in
<<<<<<< HEAD
          (instr_cons_debug (Iop(Ialloc {words = newsz; spacetime_index;
              label_after_call_gc; }))
            i.arg i.res i.dbg newnext, 0)
=======
          (instr_cons (Iop(Ialloc {words = newsz; spacetime_index = 0;
              label_after_call_gc = None; }))
            i.arg i.res newnext, 0)
>>>>>>> 422ef49e
      | Pending_alloc(reg, ofs) ->
          if ofs + sz < Config.max_young_wosize * Arch.size_addr then begin
            let (newnext, newsz) =
              combine i.next (Pending_alloc(reg, ofs + sz)) in
            (instr_cons (Iop(Iintop_imm(Iadd, ofs))) [| reg |] i.res newnext,
             newsz)
          end else begin
            let (newnext, newsz) =
              combine i.next (Pending_alloc(i.res.(0), sz)) in
<<<<<<< HEAD
            (instr_cons_debug (Iop(Ialloc { words = newsz; spacetime_index;
                label_after_call_gc; }))
              i.arg i.res i.dbg newnext, ofs)
=======
            (instr_cons (Iop(Ialloc { words = newsz; spacetime_index = 0;
                label_after_call_gc = None; }))
              i.arg i.res newnext, ofs)
>>>>>>> 422ef49e
          end
      end
  | Iop(Icall_ind | Icall_imm _ | Iextcall _ |
        Itailcall_ind | Itailcall_imm _) ->
      let newnext = combine_restart i.next in
      (instr_cons_debug i.desc i.arg i.res i.dbg newnext,
       allocated_size allocstate)
  | Iop op ->
      let (newnext, sz) = combine i.next allocstate in
      (instr_cons_debug i.desc i.arg i.res i.dbg newnext, sz)
  | Iifthenelse(test, ifso, ifnot) ->
      let newifso = combine_restart ifso in
      let newifnot = combine_restart ifnot in
      let newnext = combine_restart i.next in
      (instr_cons (Iifthenelse(test, newifso, newifnot)) i.arg i.res newnext,
       allocated_size allocstate)
  | Iswitch(table, cases) ->
      let newcases = Array.map combine_restart cases in
      let newnext = combine_restart i.next in
      (instr_cons (Iswitch(table, newcases)) i.arg i.res newnext,
       allocated_size allocstate)
  | Iloop(body) ->
      let newbody = combine_restart body in
      (instr_cons (Iloop(newbody)) i.arg i.res i.next,
       allocated_size allocstate)
  | Icatch(io, body, handler) ->
      let (newbody, sz) = combine body allocstate in
      let newhandler = combine_restart handler in
      let newnext = combine_restart i.next in
      (instr_cons (Icatch(io, newbody, newhandler)) i.arg i.res newnext, sz)
  | Itrywith(body, handler) ->
      let (newbody, sz) = combine body allocstate in
      let newhandler = combine_restart handler in
      let newnext = combine_restart i.next in
      (instr_cons (Itrywith(newbody, newhandler)) i.arg i.res newnext, sz)

and combine_restart i =
  let (newi, _) = combine i No_alloc in newi

let fundecl f =
  if Config.spacetime then f
  else {f with fun_body = combine_restart f.fun_body}<|MERGE_RESOLUTION|>--- conflicted
+++ resolved
@@ -37,15 +37,9 @@
         No_alloc ->
           let (newnext, newsz) =
             combine i.next (Pending_alloc(i.res.(0), sz)) in
-<<<<<<< HEAD
-          (instr_cons_debug (Iop(Ialloc {words = newsz; spacetime_index;
-              label_after_call_gc; }))
+          (instr_cons_debug (Iop(Ialloc {words = newsz; spacetime_index = 0;
+              label_after_call_gc = None; }))
             i.arg i.res i.dbg newnext, 0)
-=======
-          (instr_cons (Iop(Ialloc {words = newsz; spacetime_index = 0;
-              label_after_call_gc = None; }))
-            i.arg i.res newnext, 0)
->>>>>>> 422ef49e
       | Pending_alloc(reg, ofs) ->
           if ofs + sz < Config.max_young_wosize * Arch.size_addr then begin
             let (newnext, newsz) =
@@ -55,15 +49,9 @@
           end else begin
             let (newnext, newsz) =
               combine i.next (Pending_alloc(i.res.(0), sz)) in
-<<<<<<< HEAD
-            (instr_cons_debug (Iop(Ialloc { words = newsz; spacetime_index;
-                label_after_call_gc; }))
+            (instr_cons_debug (Iop(Ialloc { words = newsz; spacetime_index = 0;
+                label_after_call_gc = None; }))
               i.arg i.res i.dbg newnext, ofs)
-=======
-            (instr_cons (Iop(Ialloc { words = newsz; spacetime_index = 0;
-                label_after_call_gc = None; }))
-              i.arg i.res newnext, ofs)
->>>>>>> 422ef49e
           end
       end
   | Iop(Icall_ind | Icall_imm _ | Iextcall _ |
