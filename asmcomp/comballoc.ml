--- conflicted
+++ resolved
@@ -18,84 +18,55 @@
 open Mach
 
 type allocation_state =
-<<<<<<< HEAD
-    No_alloc                            (* no allocation is pending *)
-  | Pending_alloc of Reg.t * alloc_info list * int
-                                        (* an allocation is pending *)
-(* The arguments of Pending_alloc(reg, lst, sz) are:
-     reg  the register holding the result of the last allocation
-     lst  the list of pending allocations
-     sz the sum of all the sizes of lst *)
+    No_alloc
+  | Pending_alloc of
+    { reg: Reg.t;           (* register holding the result of the last
+                               allocation *)
+      allocs_rev: alloc_info list; (* the list of pending allocations,
+                                      in reverse order. *)
+      totalsz: int }        (* amount to be allocated in this block *)
 
 let allocated_list_sz = function
     No_alloc -> ([], 0)
-  | Pending_alloc(_, lst, sz) -> (lst, sz)
-=======
-    No_alloc
-  | Pending_alloc of
-    { reg: Reg.t;    (* register holding the result of the last allocation *)
-      totalsz: int } (* amount to be allocated in this block *)
-
-let allocated_size = function
-    No_alloc -> 0
-  | Pending_alloc {totalsz; _} -> totalsz
->>>>>>> 7d3e122b
+  | Pending_alloc {allocs_rev; totalsz; _} -> (allocs_rev, totalsz)
 
 let rec combine i allocstate =
   match i.desc with
     Iend | Ireturn | Iexit _ | Iraise _ ->
-<<<<<<< HEAD
       (i, allocated_list_sz allocstate)
-  | Iop(Ialloc { words = sz; blocks = l; _ }) ->
+  | Iop(Ialloc { bytes = sz; allocs = [alloc]; _ }) ->
       begin match allocstate with
-        No_alloc ->
-          let (newnext, (newl, newsz)) =
-            combine i.next (Pending_alloc(i.res.(0), l, sz)) in
-          (instr_cons_debug (Iop(Ialloc {
-               words = newsz; blocks = newl; spacetime_index = 0;
-               label_after_call_gc = None; }))
-            i.arg i.res i.dbg newnext, ([], 0))
-      | Pending_alloc(reg, lcur, ofs) ->
-          if ofs + sz < Config.max_young_wosize * Arch.size_addr then begin
-            let (newnext, newlsz) =
-              combine i.next (Pending_alloc(reg, l @ lcur, ofs + sz)) in
-            (instr_cons (Iop(Iintop_imm(Iadd, ofs))) [| reg |] i.res newnext,
-             newlsz)
-          end else begin
-            let (newnext, (newl, newsz)) =
-              combine i.next (Pending_alloc(i.res.(0), l, sz)) in
-            (instr_cons_debug (Iop(Ialloc {
-                 words = newsz; blocks = newl; spacetime_index = 0;
-                 label_after_call_gc = None; }))
-              i.arg i.res i.dbg newnext, (lcur, ofs))
-          end
-=======
-      (i, allocated_size allocstate)
-  | Iop(Ialloc { bytes = sz; _ }) ->
-      begin match allocstate with
-      | Pending_alloc {reg; totalsz}
+      | Pending_alloc {reg; allocs_rev; totalsz}
           when totalsz + sz < Config.max_young_wosize * Arch.size_addr ->
-         let (next, totalsz) =
+         let (next, (allocs_rev, totalsz)) =
            combine i.next
-             (Pending_alloc { reg = i.res.(0); totalsz = totalsz + sz }) in
+             (Pending_alloc { reg = i.res.(0);
+                              allocs_rev = alloc :: allocs_rev;
+                              totalsz = totalsz + sz }) in
          (instr_cons_debug (Iop(Iintop_imm(Iadd, -sz)))
             [| reg |] i.res i.dbg next,
-          totalsz)
+          (allocs_rev, totalsz))
       | No_alloc | Pending_alloc _ ->
-         let (next, totalsz) =
+         let (next, (allocs_rev, totalsz)) =
            combine i.next
-             (Pending_alloc { reg = i.res.(0); totalsz = sz }) in
+             (Pending_alloc { reg = i.res.(0);
+                              allocs_rev = [alloc];
+                              totalsz = sz }) in
          let next =
            let offset = totalsz - sz in
            if offset = 0 then next
            else instr_cons_debug (Iop(Iintop_imm(Iadd, offset))) i.res
                 i.res i.dbg next
          in
-         (instr_cons_debug (Iop(Ialloc {bytes = totalsz; spacetime_index = 0;
+         (instr_cons_debug (Iop(Ialloc {bytes = totalsz;
+                                        allocs = List.rev allocs_rev;
+                                        spacetime_index = 0;
                                         label_after_call_gc = None; }))
-          i.arg i.res i.dbg next, allocated_size allocstate)
->>>>>>> 7d3e122b
+          i.arg i.res i.dbg next, allocated_list_sz allocstate)
       end
+  | Iop(Ialloc { allocs = ([]|_::_) }) ->
+     (* At this point, we know that allocations are no yet combined *)
+     assert false
   | Iop(Icall_ind _ | Icall_imm _ | Iextcall _ |
         Itailcall_ind _ | Itailcall_imm _) ->
       let newnext = combine_restart i.next in
