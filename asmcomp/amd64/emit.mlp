# 2 "asmcomp/amd64/emit.mlp"
(**************************************************************************)
(*                                                                        *)
(*                                 OCaml                                  *)
(*                                                                        *)
(*             Xavier Leroy, projet Cristal, INRIA Rocquencourt           *)
(*                                                                        *)
(*   Copyright 1996 Institut National de Recherche en Informatique et     *)
(*     en Automatique.                                                    *)
(*                                                                        *)
(*   All rights reserved.  This file is distributed under the terms of    *)
(*   the GNU Lesser General Public License version 2.1, with the          *)
(*   special exception on linking described in the file LICENSE.          *)
(*                                                                        *)
(**************************************************************************)

(* Emission of Intel x86_64 assembly code *)

open Cmm
open Arch
open Proc
open Reg
open Mach
open Linearize
open Emitaux

open X86_ast
open X86_proc
open X86_dsl
module String = Misc.Stdlib.String

(* [Branch_relaxation] is not used in this file, but is required by
   emit.mlp files for certain other targets; the reference here ensures
   that when releases are being prepared the .depend files are correct
   for all targets. *)
open! Branch_relaxation

let _label s = D.label ~typ:QWORD s

(* Override proc.ml *)

let int_reg_name =
  [| RAX; RBX; RDI; RSI; RDX; RCX; R8; R9;
     R12; R13; R10; R11; RBP; |]

let float_reg_name = Array.init 16 (fun i -> XMM i)

let register_name r =
  if r < 100 then Reg64 (int_reg_name.(r))
  else Regf (float_reg_name.(r - 100))

(* CFI directives *)

let cfi_startproc () =
  if Config.asm_cfi_supported then D.cfi_startproc ()

let cfi_endproc () =
  if Config.asm_cfi_supported then D.cfi_endproc ()

let cfi_adjust_cfa_offset n =
  if Config.asm_cfi_supported then D.cfi_adjust_cfa_offset n

let emit_debug_info dbg =
  emit_debug_info_gen dbg D.file D.loc

let fp = Config.with_frame_pointers

(* Tradeoff between code size and code speed *)

let fastcode_flag = ref true

let stack_offset = ref 0

(* Layout of the stack frame *)

let frame_required () =
  fp || !contains_calls || num_stack_slots.(0) > 0 || num_stack_slots.(1) > 0

let frame_size () =                     (* includes return address *)
  if frame_required() then begin
    let sz =
      (!stack_offset + 8 * (num_stack_slots.(0) + num_stack_slots.(1)) + 8
       + (if fp then 8 else 0))
    in Misc.align sz 16
  end else
    !stack_offset + 8

let slot_offset loc cl =
  match loc with
  | Incoming n -> frame_size() + n
  | Local n ->
      if cl = 0
      then !stack_offset + n * 8
      else !stack_offset + (num_stack_slots.(0) + n) * 8
  | Outgoing n -> n

(* Symbols *)

let symbol_prefix = if system = S_macosx then "_" else ""

let emit_symbol s = string_of_symbol symbol_prefix s

(* Record symbols used and defined - at the end generate extern for those
   used but not defined *)

let symbols_defined = ref String.Set.empty
let symbols_used = ref String.Set.empty

let add_def_symbol s = symbols_defined := String.Set.add s !symbols_defined
let add_used_symbol s = symbols_used := String.Set.add s !symbols_used

let imp_table = Hashtbl.create 16

let reset_imp_table () = Hashtbl.clear imp_table

let get_imp_symbol s =
  match Hashtbl.find imp_table s with
  | exception Not_found ->
      let imps = "__caml_imp_" ^ s in
      Hashtbl.add imp_table s imps;
      imps
  | imps -> imps

let emit_imp_table () =
  let f s imps =
    _label (emit_symbol imps);
    D.qword (ConstLabel (emit_symbol s))
  in
  D.data();
  D.comment "relocation table start";
  D.align 8;
  Hashtbl.iter f imp_table;
  D.comment "relocation table end"

let mem__imp s =
  let imp_s = get_imp_symbol s in
  mem64_rip QWORD (emit_symbol imp_s)

let rel_plt s =
  if windows && !Clflags.dlcode then mem__imp s
  else
    sym (if use_plt then emit_symbol s ^ "@PLT" else emit_symbol s)

let emit_call s = I.call (rel_plt s)

let emit_jump s = I.jmp (rel_plt s)

let load_symbol_addr s arg =
  if !Clflags.dlcode then
    if windows then begin
      (* I.mov (mem__imp s) arg (\* mov __caml_imp_foo(%rip), ... *\) *)
      I.mov (sym (emit_symbol s)) arg (* movabsq $foo, ... *)
    end else I.mov (mem64_rip QWORD (emit_symbol s ^ "@GOTPCREL")) arg
  else if !Clflags.pic_code then
    I.lea (mem64_rip NONE (emit_symbol s)) arg
  else
    I.mov (sym (emit_symbol s)) arg

(* Output a label *)

let emit_label lbl =
  match system with
  | S_macosx | S_win64 -> "L" ^ Int.to_string lbl
  | _ -> ".L" ^ Int.to_string lbl

let label s = sym (emit_label s)

let def_label s = D.label (emit_label s)

let emit_Llabel fallthrough lbl =
  if not fallthrough && !fastcode_flag then D.align 4;
  def_label lbl

(* Output a pseudo-register *)

let reg = function
  | { loc = Reg.Reg r } -> register_name r
  | { loc = Stack s; typ = Float } as r ->
      let ofs = slot_offset s (register_class r) in
      mem64 REAL8 ofs RSP
  | { loc = Stack s } as r ->
      let ofs = slot_offset s (register_class r) in
      mem64 QWORD ofs RSP
  | { loc = Unknown } ->
      assert false

let reg64 = function
  | { loc = Reg.Reg r } -> int_reg_name.(r)
  | _ -> assert false


let res i n = reg i.res.(n)

let arg i n = reg i.arg.(n)

(* Output a reference to the lower 8, 16 or 32 bits of a register *)

let reg_low_8_name  = Array.map (fun r -> Reg8L r) int_reg_name
let reg_low_16_name = Array.map (fun r -> Reg16 r) int_reg_name
let reg_low_32_name = Array.map (fun r -> Reg32 r) int_reg_name

let emit_subreg tbl typ r =
  match r.loc with
  | Reg.Reg r when r < 13 -> tbl.(r)
  | Stack s -> mem64 typ (slot_offset s (register_class r)) RSP
  | _ -> assert false

let arg8 i n = emit_subreg reg_low_8_name BYTE i.arg.(n)
let arg16 i n = emit_subreg reg_low_16_name WORD i.arg.(n)
let arg32 i n = emit_subreg reg_low_32_name DWORD i.arg.(n)
let arg64 i n = reg64 i.arg.(n)

let res16 i n = emit_subreg reg_low_16_name WORD i.res.(n)
let res32 i n = emit_subreg reg_low_32_name DWORD i.res.(n)

(* Output an addressing mode *)

let addressing addr typ i n =
  match addr with
  | Ibased(s, ofs) ->
      add_used_symbol s;
      mem64_rip typ (emit_symbol s) ~ofs
  | Iindexed d ->
      mem64 typ d (arg64 i n)
  | Iindexed2 d ->
      mem64 typ ~base:(arg64 i n) d (arg64 i (n+1))
  | Iscaled(2, d) ->
      mem64 typ ~base:(arg64 i n) d (arg64 i n)
  | Iscaled(scale, d) ->
      mem64 typ ~scale d (arg64 i n)
  | Iindexed2scaled(scale, d) ->
      mem64 typ ~scale ~base:(arg64 i n) d (arg64 i (n+1))

(* Record live pointers at call points -- see Emitaux *)

let record_frame_label ?label live raise_ dbg =
  let lbl =
    match label with
    | None -> new_label()
    | Some label -> label
  in
  let live_offset = ref [] in
  Reg.Set.iter
    (function
      | {typ = Val; loc = Reg r} ->
          live_offset := ((r lsl 1) + 1) :: !live_offset
      | {typ = Val; loc = Stack s} as reg ->
          live_offset := slot_offset s (register_class reg) :: !live_offset
      | {typ = Addr} as r ->
          Misc.fatal_error ("bad GC root " ^ Reg.name r)
      | _ -> ()
    )
    live;
  record_frame_descr ~label:lbl ~frame_size:(frame_size())
    ~live_offset:!live_offset ~raise_frame:raise_ dbg;
  lbl

let record_frame ?label live raise_ dbg =
  let lbl = record_frame_label ?label live raise_ dbg in
  def_label lbl

(* Spacetime instrumentation *)

let spacetime_before_uninstrumented_call ~node_ptr ~index =
  (* At the moment, [node_ptr] is pointing at the node for the current
     OCaml function.  Get hold of the node itself and move the pointer
     forwards, saving it into the distinguished register.  This is used
     for instrumentation of function calls (e.g. caml_call_gc and bounds
     check failures) not inserted until this stage of the compiler
     pipeline. *)
  I.mov node_ptr (reg Proc.loc_spacetime_node_hole);
  assert (index >= 2);
  I.add (int (index * 8)) (reg Proc.loc_spacetime_node_hole)

(* Record calls to the GC -- we've moved them out of the way *)

type gc_call =
  { gc_lbl: label;                      (* Entry label *)
    gc_return_lbl: label;               (* Where to branch after GC *)
    gc_frame: label;                    (* Label of frame descriptor *)
    gc_spacetime : (X86_ast.arg * int) option;
    (* Spacetime node hole pointer and index *)
  }

let call_gc_sites = ref ([] : gc_call list)

let emit_call_gc gc =
  def_label gc.gc_lbl;
  begin match gc.gc_spacetime with
  | None -> assert (not Config.spacetime)
  | Some (node_ptr, index) ->
    assert Config.spacetime;
    spacetime_before_uninstrumented_call ~node_ptr ~index
  end;
  emit_call "caml_call_gc";
  def_label gc.gc_frame;
  I.jmp (label gc.gc_return_lbl)

(* Record calls to caml_ml_array_bound_error.
   In -g mode, or when using Spacetime profiling, we maintain one call to
   caml_ml_array_bound_error per bound check site.  Without -g, we can share
   a single call. *)

type bound_error_call =
  { bd_lbl: label;                      (* Entry label *)
    bd_frame: label;                    (* Label of frame descriptor *)
    bd_spacetime : (X86_ast.arg * int) option;
    (* As for [gc_call]. *)
  }

let bound_error_sites = ref ([] : bound_error_call list)
let bound_error_call = ref 0

let bound_error_label ?label dbg ~spacetime =
  if !Clflags.debug || Config.spacetime then begin
    let lbl_bound_error = new_label() in
    let lbl_frame =
      record_frame_label ?label Reg.Set.empty false (Dbg_other dbg)
    in
    bound_error_sites :=
      { bd_lbl = lbl_bound_error; bd_frame = lbl_frame;
        bd_spacetime = spacetime; } :: !bound_error_sites;
    lbl_bound_error
  end else begin
    if !bound_error_call = 0 then bound_error_call := new_label();
    !bound_error_call
  end

let emit_call_bound_error bd =
  def_label bd.bd_lbl;
  begin match bd.bd_spacetime with
  | None -> ()
  | Some (node_ptr, index) ->
    spacetime_before_uninstrumented_call ~node_ptr ~index
  end;
  emit_call "caml_ml_array_bound_error";
  def_label bd.bd_frame

let emit_call_bound_errors () =
  List.iter emit_call_bound_error !bound_error_sites;
  if !bound_error_call > 0 then begin
    def_label !bound_error_call;
    emit_call "caml_ml_array_bound_error"
  end

(* Names for instructions *)

let instr_for_intop = function
  | Iadd -> I.add
  | Isub -> I.sub
  | Imul -> (fun arg1 arg2 -> I.imul arg1 (Some arg2))
  | Iand -> I.and_
  | Ior -> I.or_
  | Ixor -> I.xor
  | Ilsl -> I.sal
  | Ilsr -> I.shr
  | Iasr -> I.sar
  | _ -> assert false

let instr_for_floatop = function
  | Iaddf -> I.addsd
  | Isubf -> I.subsd
  | Imulf -> I.mulsd
  | Idivf -> I.divsd
  | _ -> assert false

let instr_for_floatarithmem = function
  | Ifloatadd -> I.addsd
  | Ifloatsub -> I.subsd
  | Ifloatmul -> I.mulsd
  | Ifloatdiv -> I.divsd

let cond = function
  | Isigned Ceq   -> E   | Isigned Cne   -> NE
  | Isigned Cle   -> LE  | Isigned Cgt   -> G
  | Isigned Clt   -> L   | Isigned Cge   -> GE
  | Iunsigned Ceq -> E   | Iunsigned Cne -> NE
  | Iunsigned Cle -> BE  | Iunsigned Cgt -> A
  | Iunsigned Clt -> B   | Iunsigned Cge -> AE

(* Output an = 0 or <> 0 test. *)

let output_test_zero arg =
  match arg.loc with
  | Reg.Reg _ -> I.test (reg arg) (reg arg)
  | _  -> I.cmp (int 0) (reg arg)

(* Output a floating-point compare and branch *)

let emit_float_test cmp i lbl =
  (* Effect of comisd on flags and conditional branches:
                     ZF PF CF  cond. branches taken
        unordered     1  1  1  je, jb, jbe, jp
        >             0  0  0  jne, jae, ja
        <             0  0  1  jne, jbe, jb
        =             1  0  0  je, jae, jbe.
     If FP traps are on (they are off by default),
     comisd traps on QNaN and SNaN but ucomisd traps on SNaN only.
  *)
  match cmp with
  | CFeq ->
      let next = new_label() in
      I.ucomisd (arg i 1) (arg i 0);
      I.jp (label next);          (* skip if unordered *)
      I.je lbl;                   (* branch taken if x=y *)
      def_label next
  | CFneq ->
      I.ucomisd (arg i 1) (arg i 0);
      I.jp lbl;                   (* branch taken if unordered *)
      I.jne lbl                   (* branch taken if x<y or x>y *)
  | CFlt ->
      I.comisd (arg i 0) (arg i 1);
      I.ja lbl                    (* branch taken if y>x i.e. x<y *)
  | CFnlt ->
      I.comisd (arg i 0) (arg i 1);
      I.jbe lbl                   (* taken if unordered or y<=x i.e. !(x<y) *)
  | CFle ->
      I.comisd (arg i 0) (arg i 1);(* swap compare *)
      I.jae lbl                    (* branch taken if y>=x i.e. x<=y *)
  | CFnle ->
      I.comisd (arg i 0) (arg i 1);(* swap compare *)
      I.jb lbl                     (* taken if unordered or y<x i.e. !(x<=y) *)
  | CFgt ->
      I.comisd (arg i 1) (arg i 0);
      I.ja lbl                     (* branch taken if x>y *)
  | CFngt ->
      I.comisd (arg i 1) (arg i 0);
      I.jbe lbl                    (* taken if unordered or x<=y i.e. !(x>y) *)
  | CFge ->
      I.comisd (arg i 1) (arg i 0);(* swap compare *)
      I.jae lbl                    (* branch taken if x>=y *)
  | CFnge ->
      I.comisd (arg i 1) (arg i 0);(* swap compare *)
      I.jb lbl                     (* taken if unordered or x<y i.e. !(x>=y) *)

(* Deallocate the stack frame before a return or tail call *)

let output_epilogue f =
  if frame_required() then begin
    let n = frame_size() - 8 - (if fp then 8 else 0) in
    if n <> 0
    then begin
      I.add (int n) rsp;
      cfi_adjust_cfa_offset (-n);
    end;
    if fp then I.pop rbp;
    f ();
    (* reset CFA back cause function body may continue *)
    if n <> 0
    then cfi_adjust_cfa_offset n
  end
  else
    f ()

(* Floating-point constants *)

let float_constants = ref ([] : (int64 * int) list)

let add_float_constant cst =
  try
    List.assoc cst !float_constants
  with Not_found ->
    let lbl = new_label() in
    float_constants := (cst, lbl) :: !float_constants;
    lbl

let emit_float_constant f lbl =
  _label (emit_label lbl);
  D.qword (Const f)

let emit_global_label s =
  let lbl = Compilenv.make_symbol (Some s) in
  add_def_symbol lbl;
  let lbl = emit_symbol lbl in
  D.global lbl;
  _label lbl

(* Emission of the profiling prelude *)

let emit_profile () =
  if system = S_gnu || system = S_linux then begin
    (* mcount preserves rax, rcx, rdx, rsi, rdi, r8, r9 explicitly
       and rbx, rbp, r12-r15 like all C functions.  This includes
       all the registers used for argument passing, so we don't
       need to preserve other regs.  We do need to initialize rbp
       like mcount expects it, though. *)
    I.push r10;
    if not fp then I.mov rsp rbp;
    (* No Spacetime instrumentation needed: [mcount] cannot call anything
       OCaml-related. *)
    emit_call "mcount";
    I.pop r10
  end

(* Output the assembly code for an instruction *)

(* Name of current function *)
let function_name = ref ""
(* Entry point for tail recursive calls *)
let tailrec_entry_point = ref 0

(* Emit an instruction *)
let emit_instr fallthrough i =
  emit_debug_info i.dbg;
  match i.desc with
  | Lend -> ()
  | Lprologue ->
    if fp then begin
      I.push rbp;
      cfi_adjust_cfa_offset 8;
      I.mov rsp rbp;
    end;
    if !Clflags.gprofile then emit_profile();
    if frame_required() then begin
      let n = frame_size() - 8 - (if fp then 8 else 0) in
      if n <> 0
      then begin
        I.sub (int n) rsp;
        cfi_adjust_cfa_offset n;
      end;
    end;
    def_label !tailrec_entry_point
  | Lop(Imove | Ispill | Ireload) ->
      let src = i.arg.(0) and dst = i.res.(0) in
      if src.loc <> dst.loc then
        begin match src.typ, src.loc, dst.loc with
        | Float, Reg.Reg _, Reg.Reg _ -> I.movapd (reg src) (reg dst)
        | Float, _, _ -> I.movsd (reg src) (reg dst)
        | _ -> I.mov (reg src) (reg dst)
        end
  | Lop(Iconst_int n) ->
      if n = 0n then begin
        match i.res.(0).loc with
        | Reg _ -> I.xor (res i 0) (res i 0)
        | _     -> I.mov (int 0) (res i 0)
      end
      else
        I.mov (nat n) (res i 0)
  | Lop(Iconst_float f) ->
      begin match f with
      | 0x0000_0000_0000_0000L ->       (* +0.0 *)
          I.xorpd (res i 0) (res i 0)
      | _ ->
          let lbl = add_float_constant f in
          I.movsd (mem64_rip NONE (emit_label lbl)) (res i 0)
      end
  | Lop(Iconst_symbol s) ->
      add_used_symbol s;
      load_symbol_addr s (res i 0)
  | Lop(Icall_ind { label_after; }) ->
      I.call (arg i 0);
      record_frame i.live false (Dbg_other i.dbg) ~label:label_after
  | Lop(Icall_imm { func; label_after; }) ->
      add_used_symbol func;
      emit_call func;
      record_frame i.live false (Dbg_other i.dbg) ~label:label_after
  | Lop(Itailcall_ind { label_after; }) ->
      output_epilogue begin fun () ->
        I.jmp (arg i 0);
        if Config.spacetime then begin
          record_frame Reg.Set.empty false (Dbg_other i.dbg) ~label:label_after
        end
      end
  | Lop(Itailcall_imm { func; label_after; }) ->
      begin
        if func = !function_name then
          I.jmp (label !tailrec_entry_point)
        else begin
          output_epilogue begin fun () ->
            add_used_symbol func;
            emit_jump func
          end
        end
      end;
      if Config.spacetime then begin
        record_frame Reg.Set.empty false (Dbg_other i.dbg) ~label:label_after
      end
  | Lop(Iextcall { func; alloc; label_after; }) ->
      add_used_symbol func;
      if alloc then begin
        load_symbol_addr func rax;
        emit_call "caml_c_call";
        record_frame i.live false (Dbg_other i.dbg) ~label:label_after;
        if system <> S_win64 then begin
          (* TODO: investigate why such a diff.
             This comes from:
            http://caml.inria.fr/cgi-bin/viewvc.cgi?view=revision&revision=12664

             If we do the same for Win64, we probably need to change
             amd64nt.asm accordingly.
          *)
          load_symbol_addr "caml_young_ptr" r11;
          I.mov (mem64 QWORD 0 R11) r15
        end
      end else begin
        emit_call func;
        if Config.spacetime then begin
          record_frame Reg.Set.empty false (Dbg_other i.dbg) ~label:label_after
        end
      end
  | Lop(Istackoffset n) ->
      if n < 0
      then I.add (int (-n)) rsp
      else if n > 0
      then I.sub (int n) rsp;
      if n <> 0
      then cfi_adjust_cfa_offset n;
      stack_offset := !stack_offset + n
  | Lop(Iload(chunk, addr)) ->
      let dest = res i 0 in
      begin match chunk with
      | Word_int | Word_val ->
          I.mov (addressing addr QWORD i 0) dest
      | Byte_unsigned ->
          I.movzx (addressing addr BYTE i 0) dest
      | Byte_signed ->
          I.movsx (addressing addr BYTE i 0) dest
      | Sixteen_unsigned ->
          I.movzx (addressing addr WORD i 0) dest
      | Sixteen_signed ->
          I.movsx (addressing addr WORD i 0) dest;
      | Thirtytwo_unsigned ->
          I.mov (addressing addr DWORD i 0) (res32 i 0)
      | Thirtytwo_signed ->
          I.movsxd (addressing addr DWORD i 0) dest
      | Single ->
          I.cvtss2sd (addressing addr REAL4 i 0) dest
      | Double | Double_u ->
          I.movsd (addressing addr REAL8 i 0) dest
      end
  | Lop(Istore(chunk, addr, _)) ->
      begin match chunk with
      | Word_int | Word_val ->
          I.mov (arg i 0) (addressing addr QWORD i 1)
      | Byte_unsigned | Byte_signed ->
          I.mov (arg8 i 0) (addressing addr BYTE i 1)
      | Sixteen_unsigned | Sixteen_signed ->
          I.mov (arg16 i 0) (addressing addr WORD i 1)
      | Thirtytwo_signed | Thirtytwo_unsigned ->
          I.mov (arg32 i 0) (addressing addr DWORD i 1)
      | Single ->
          I.cvtsd2ss (arg i 0) xmm15;
          I.movss xmm15 (addressing addr REAL4 i 1)
      | Double | Double_u ->
          I.movsd (arg i 0) (addressing addr REAL8 i 1)
      end
<<<<<<< HEAD
  | Lop(Ialloc { words = n; blocks = dbg;
                 label_after_call_gc; spacetime_index; }) ->
=======
  | Lop(Ialloc { bytes = n; label_after_call_gc; spacetime_index; }) ->
>>>>>>> 7d3e122b
      if !fastcode_flag then begin
        let lbl_redo = new_label() in
        def_label lbl_redo;
        I.sub (int n) r15;
        let spacetime_node_hole_ptr_is_in_rax =
          Config.spacetime && (i.arg.(0).loc = Reg 0)
        in
        if !Clflags.dlcode then begin
          (* When using Spacetime, %rax might be the node pointer, so we
             must take care not to clobber it.  (Whilst we can tell the
             register allocator that %rax is destroyed by Ialloc, we can't
             force that the argument (the node pointer) is not in %rax.) *)
          if spacetime_node_hole_ptr_is_in_rax then begin
            I.push rax
          end;
          load_symbol_addr "caml_young_limit" rax;
          I.cmp (mem64 QWORD 0 RAX) r15;
          if spacetime_node_hole_ptr_is_in_rax then begin
            I.pop rax  (* this does not affect the flags *)
          end
        end else
          I.cmp (mem64_rip QWORD (emit_symbol "caml_young_limit")) r15;
        let lbl_call_gc = new_label() in
        let lbl_frame =
          record_frame_label ?label:label_after_call_gc
                             i.live false (Dbg_alloc dbg)
        in
        I.jb (label lbl_call_gc);
        I.lea (mem64 NONE 8 R15) (res i 0);
        let gc_spacetime =
          if not Config.spacetime then None
          else Some (arg i 0, spacetime_index)
        in
        call_gc_sites :=
          { gc_lbl = lbl_call_gc;
            gc_return_lbl = lbl_redo;
            gc_frame = lbl_frame;
            gc_spacetime; } :: !call_gc_sites
      end else begin
        if Config.spacetime then begin
          spacetime_before_uninstrumented_call ~node_ptr:(arg i 0)
            ~index:spacetime_index;
        end;
        begin match n with
        | 16 -> emit_call "caml_alloc1"
        | 24 -> emit_call "caml_alloc2"
        | 32 -> emit_call "caml_alloc3"
        | _  ->
            I.mov (int n) rax;
            emit_call "caml_allocN"
        end;
        let label =
          record_frame_label ?label:label_after_call_gc i.live false
            (Dbg_alloc dbg)
        in
        def_label label;
        I.lea (mem64 NONE 8 R15) (res i 0)
      end
  | Lop(Iintop(Icomp cmp)) ->
      I.cmp (arg i 1) (arg i 0);
      I.set (cond cmp) al;
      I.movzx al (res i 0)
  | Lop(Iintop_imm(Icomp cmp, n)) ->
      I.cmp (int n) (arg i 0);
      I.set (cond cmp) al;
      I.movzx al (res i 0)
  | Lop(Iintop (Icheckbound { label_after_error; spacetime_index; } )) ->
      let spacetime =
        if not Config.spacetime then None
        else Some (arg i 2, spacetime_index)
      in
      let lbl = bound_error_label ?label:label_after_error i.dbg ~spacetime in
      I.cmp (arg i 1) (arg i 0);
      I.jbe (label lbl)
  | Lop(Iintop_imm(Icheckbound { label_after_error; spacetime_index; }, n)) ->
      let spacetime =
        if not Config.spacetime then None
        else Some (arg i 1, spacetime_index)
      in
      let lbl = bound_error_label ?label:label_after_error i.dbg ~spacetime in
      I.cmp (int n) (arg i 0);
      I.jbe (label lbl)
  | Lop(Iintop(Idiv | Imod)) ->
      I.cqo ();
      I.idiv (arg i 1)
  | Lop(Iintop(Ilsl | Ilsr | Iasr as op)) ->
      (* We have i.arg.(0) = i.res.(0) and i.arg.(1) = %rcx *)
      instr_for_intop op cl (res i 0)
  | Lop(Iintop Imulh) ->
      I.imul (arg i 1) None
  | Lop(Iintop op) ->
      (* We have i.arg.(0) = i.res.(0) *)
      instr_for_intop op (arg i 1) (res i 0)
  | Lop(Iintop_imm(Iadd, n)) when i.arg.(0).loc <> i.res.(0).loc ->
      I.lea (mem64 NONE n (arg64 i 0)) (res i 0)
  | Lop(Iintop_imm(Iadd, 1) | Iintop_imm(Isub, -1)) ->
      I.inc (res i 0)
  | Lop(Iintop_imm(Iadd, -1) | Iintop_imm(Isub, 1)) ->
      I.dec (res i 0)
  | Lop(Iintop_imm(op, n)) ->
      (* We have i.arg.(0) = i.res.(0) *)
      instr_for_intop op (int n) (res i 0)
  | Lop(Inegf) ->
      I.xorpd (mem64_rip OWORD (emit_symbol "caml_negf_mask")) (res i 0)
  | Lop(Iabsf) ->
      I.andpd (mem64_rip OWORD (emit_symbol "caml_absf_mask")) (res i 0)
  | Lop(Iaddf | Isubf | Imulf | Idivf as floatop) ->
      instr_for_floatop floatop (arg i 1) (res i 0)
  | Lop(Ifloatofint) ->
      I.cvtsi2sd  (arg i 0)  (res i 0)
  | Lop(Iintoffloat) ->
      I.cvttsd2si (arg i 0) (res i 0)
  | Lop(Ispecific(Ilea addr)) ->
      I.lea (addressing addr NONE i 0) (res i 0)
  | Lop(Ispecific(Istore_int(n, addr, _))) ->
      I.mov (nat n) (addressing addr QWORD i 0)
  | Lop(Ispecific(Ioffset_loc(n, addr))) ->
      I.add (int n) (addressing addr QWORD i 0)
  | Lop(Ispecific(Ifloatarithmem(op, addr))) ->
      instr_for_floatarithmem op (addressing addr REAL8 i 1) (res i 0)
  | Lop(Ispecific(Ibswap 16)) ->
      I.xchg ah al;
      I.movzx (res16 i 0) (res i 0)
  | Lop(Ispecific(Ibswap 32)) ->
      I.bswap (res32 i 0);
      I.movsxd (res32 i 0) (res i 0)
  | Lop(Ispecific(Ibswap 64)) ->
      I.bswap (res i 0)
  | Lop(Ispecific(Ibswap _)) ->
      assert false
  | Lop(Ispecific Isqrtf) ->
      I.sqrtsd (arg i 0) (res i 0)
  | Lop(Ispecific(Ifloatsqrtf addr)) ->
      I.sqrtsd (addressing addr REAL8 i 0) (res i 0)
  | Lop(Ispecific(Isextend32)) ->
      I.movsxd (arg32 i 0) (res i 0)
  | Lop (Iname_for_debugger _) -> ()
  | Lreloadretaddr ->
      ()
  | Lreturn ->
      output_epilogue begin fun () ->
        I.ret ()
      end
  | Llabel lbl ->
      emit_Llabel fallthrough lbl
  | Lbranch lbl ->
      I.jmp (label lbl)
  | Lcondbranch(tst, lbl) ->
      let lbl = label lbl in
      begin match tst with
      | Itruetest ->
          output_test_zero i.arg.(0);
          I.jne lbl
      | Ifalsetest ->
          output_test_zero i.arg.(0);
          I.je lbl
      | Iinttest cmp ->
          I.cmp (arg i 1) (arg i 0);
          I.j (cond cmp) lbl
      | Iinttest_imm((Isigned Ceq | Isigned Cne |
                      Iunsigned Ceq | Iunsigned Cne) as cmp, 0) ->
          output_test_zero i.arg.(0);
          I.j (cond cmp) lbl
      | Iinttest_imm(cmp, n) ->
          I.cmp (int n) (arg i 0);
          I.j (cond cmp) lbl
      | Ifloattest cmp ->
          emit_float_test cmp i lbl
      | Ioddtest ->
          I.test (int 1) (arg8 i 0);
          I.jne lbl
      | Ieventest ->
          I.test (int 1) (arg8 i 0);
          I.je lbl
      end
  | Lcondbranch3(lbl0, lbl1, lbl2) ->
      I.cmp (int 1) (arg i 0);
      begin match lbl0 with
      | None -> ()
      | Some lbl -> I.jb (label lbl)
      end;
      begin match lbl1 with
      | None -> ()
      | Some lbl -> I.je (label lbl)
      end;
      begin match lbl2 with
      | None -> ()
      | Some lbl -> I.jg (label lbl)
      end
  | Lswitch jumptbl ->
      let lbl = emit_label (new_label()) in
      (* rax and rdx are clobbered by the Lswitch,
         meaning that no variable that is live across the Lswitch
         is assigned to rax or rdx.  However, the argument to Lswitch
         can still be assigned to one of these two registers, so
         we must be careful not to clobber it before use. *)
      let (tmp1, tmp2) =
        if i.arg.(0).loc = Reg 0 (* rax *)
        then (phys_reg 4 (*rdx*), phys_reg 0 (*rax*))
        else (phys_reg 0 (*rax*), phys_reg 4 (*rdx*)) in

      I.lea (mem64_rip NONE lbl) (reg tmp1);
      I.movsxd (mem64 DWORD 0 (arg64 i 0) ~scale:4 ~base:(reg64 tmp1))
               (reg tmp2);
      I.add (reg tmp2) (reg tmp1);
      I.jmp (reg tmp1);

      begin match system with
      | S_mingw64 | S_cygwin -> D.section [".rdata"] (Some "dr") []
      | S_macosx | S_win64 -> () (* with LLVM/OS X and MASM, use the text segment *)
      | _ -> D.section [".rodata"] None []
      end;
      D.align 4;
      _label lbl;
      for i = 0 to Array.length jumptbl - 1 do
        D.long (ConstSub (ConstLabel(emit_label jumptbl.(i)),
                         ConstLabel lbl))
      done;
      D.text ()
  | Lsetuptrap lbl ->
      I.call (label lbl)
  | Lpushtrap ->
      cfi_adjust_cfa_offset 8;
      I.push r14;
      cfi_adjust_cfa_offset 8;
      I.mov rsp r14;
      stack_offset := !stack_offset + 16
  | Lpoptrap ->
      I.pop r14;
      cfi_adjust_cfa_offset (-8);
      I.add (int 8) rsp;
      cfi_adjust_cfa_offset (-8);
      stack_offset := !stack_offset - 16
  | Lraise k ->
      (* No Spacetime instrumentation is required for [caml_raise_exn] and
         [caml_reraise_exn].  The only function called that might affect the
         trie is [caml_stash_backtrace], and it does not. *)
      begin match k with
      | Cmm.Raise_withtrace ->
          emit_call "caml_raise_exn";
          record_frame Reg.Set.empty true (Dbg_other i.dbg)
      | Cmm.Raise_notrace ->
          I.mov r14 rsp;
          I.pop r14;
          I.ret ()
      end

let rec emit_all fallthrough i =
  match i.desc with
  | Lend -> ()
  | _ ->
      emit_instr fallthrough i;
      emit_all (Linearize.has_fallthrough i.desc) i.next

let all_functions = ref []

(* Emission of a function declaration *)

let fundecl fundecl =
  function_name := fundecl.fun_name;
  fastcode_flag := fundecl.fun_fast;
  tailrec_entry_point := new_label();
  stack_offset := 0;
  call_gc_sites := [];
  bound_error_sites := [];
  bound_error_call := 0;
  all_functions := fundecl :: !all_functions;
  D.text ();
  D.align 16;
  add_def_symbol fundecl.fun_name;
  if system = S_macosx
  && not !Clflags.output_c_object
  && is_generic_function fundecl.fun_name
  then (* PR#4690 *)
    D.private_extern (emit_symbol fundecl.fun_name)
  else
    D.global (emit_symbol fundecl.fun_name);
  D.label (emit_symbol fundecl.fun_name);
  emit_debug_info fundecl.fun_dbg;
  cfi_startproc ();
  emit_all true fundecl.fun_body;
  List.iter emit_call_gc !call_gc_sites;
  emit_call_bound_errors ();
  if frame_required() then begin
    let n = frame_size() - 8 - (if fp then 8 else 0) in
    if n <> 0
    then begin
      cfi_adjust_cfa_offset (-n);
    end;
  end;
  cfi_endproc ();
  begin match system with
  | S_gnu | S_linux ->
      D.type_ (emit_symbol fundecl.fun_name) "@function";
      D.size (emit_symbol fundecl.fun_name)
        (ConstSub (
            ConstThis,
            ConstLabel (emit_symbol fundecl.fun_name)))
  | _ -> ()
  end

(* Emission of data *)

let emit_item = function
  | Cglobal_symbol s -> D.global (emit_symbol s)
  | Cdefine_symbol s -> add_def_symbol s; _label (emit_symbol s)
  | Cint8 n -> D.byte (const n)
  | Cint16 n -> D.word (const n)
  | Cint32 n -> D.long (const_nat n)
  | Cint n -> D.qword (const_nat n)
  | Csingle f -> D.long  (Const (Int64.of_int32 (Int32.bits_of_float f)))
  | Cdouble f -> D.qword (Const (Int64.bits_of_float f))
  | Csymbol_address s -> add_used_symbol s; D.qword (ConstLabel (emit_symbol s))
  | Cstring s -> D.bytes s
  | Cskip n -> if n > 0 then D.space n
  | Calign n -> D.align n

let data l =
  D.data ();
  List.iter emit_item l

(* Beginning / end of an assembly file *)

let begin_assembly() =
  X86_proc.reset_asm_code ();
  reset_debug_info();                   (* PR#5603 *)
  reset_imp_table();
  float_constants := [];
  all_functions := [];
  if system = S_win64 then begin
    D.extrn "caml_young_ptr" QWORD;
    D.extrn "caml_young_limit" QWORD;
    D.extrn "caml_exception_pointer" QWORD;
    D.extrn "caml_call_gc" NEAR;
    D.extrn "caml_c_call" NEAR;
    D.extrn "caml_allocN" NEAR;
    D.extrn "caml_alloc1" NEAR;
    D.extrn "caml_alloc2" NEAR;
    D.extrn "caml_alloc3" NEAR;
    D.extrn "caml_ml_array_bound_error" NEAR;
    D.extrn "caml_raise_exn" NEAR;
  end;


  if !Clflags.dlcode || Arch.win64 then begin
    (* from amd64.S; could emit these constants on demand *)
    begin match system with
    | S_macosx -> D.section ["__TEXT";"__literal16"] None ["16byte_literals"]
    | S_mingw64 | S_cygwin -> D.section [".rdata"] (Some "dr") []
    | S_win64 -> D.data ()
    | _ -> D.section [".rodata.cst8"] (Some "a") ["@progbits"]
    end;
    D.align 16;
    _label (emit_symbol "caml_negf_mask");
    D.qword (Const 0x8000000000000000L);
    D.qword (Const 0L);
    D.align 16;
    _label (emit_symbol "caml_absf_mask");
    D.qword (Const 0x7FFFFFFFFFFFFFFFL);
    D.qword (Const 0xFFFFFFFFFFFFFFFFL);
  end;

  D.data ();
  emit_global_label "data_begin";

  D.text ();
  emit_global_label "code_begin";
  if system = S_macosx then I.nop (); (* PR#4690 *)
  ()

let emit_spacetime_shapes () =
  D.data ();
  D.align 8;
  emit_global_label "spacetime_shapes";
  List.iter (fun fundecl ->
      (* CR-someday mshinwell: some of this should be platform independent *)
      begin match fundecl.fun_spacetime_shape with
      | None -> ()
      | Some shape ->
        let funsym = emit_symbol fundecl.fun_name in
        D.comment ("Shape for " ^ funsym ^ ":");
        D.qword (ConstLabel funsym);
        List.iter (fun (part_of_shape, label) ->
            let tag =
              match part_of_shape with
              | Direct_call_point _ -> 1
              | Indirect_call_point -> 2
              | Allocation_point -> 3
            in
            D.qword (Const (Int64.of_int tag));
            D.qword (ConstLabel (emit_label label));
            begin match part_of_shape with
            | Direct_call_point { callee; } ->
              D.qword (ConstLabel (emit_symbol callee))
            | Indirect_call_point -> ()
            | Allocation_point -> ()
            end)
          shape;
          D.qword (Const 0L)
      end)
    !all_functions;
  D.qword (Const 0L);
  D.comment "End of Spacetime shapes."

let end_assembly() =
  if !float_constants <> [] then begin
    begin match system with
    | S_macosx -> D.section ["__TEXT";"__literal8"] None ["8byte_literals"]
    | S_mingw64 | S_cygwin -> D.section [".rdata"] (Some "dr") []
    | S_win64 -> D.data ()
    | _ -> D.section [".rodata.cst8"] (Some "a") ["@progbits"]
    end;
    List.iter (fun (cst,lbl) -> emit_float_constant cst lbl) !float_constants
  end;

  D.text ();
  if system = S_macosx then I.nop ();
  (* suppress "ld warning: atom sorting error" *)

  emit_global_label "code_end";

  emit_imp_table();

  D.data ();
  D.qword (const 0);  (* PR#6329 *)
  emit_global_label "data_end";
  D.qword (const 0);

  D.align 8;                            (* PR#7591 *)
  emit_global_label "frametable";

  let setcnt = ref 0 in
  emit_frames
    { efa_code_label = (fun l -> D.qword (ConstLabel (emit_label l)));
      efa_data_label = (fun l -> D.qword (ConstLabel (emit_label l)));
      efa_16 = (fun n -> D.word (const n));
      efa_32 = (fun n -> D.long (const_32 n));
      efa_word = (fun n -> D.qword (const_nat n));
      efa_align = D.align;
      efa_label_rel =
        (fun lbl ofs ->
           let c =
             ConstAdd (
               ConstSub(ConstLabel(emit_label lbl), ConstThis),
               const_32 ofs
             ) in
           if system = S_macosx then begin
             incr setcnt;
             let s = Printf.sprintf "L$set$%d" !setcnt in
             D.setvar (s, c);
             D.long (ConstLabel s)
           end else
             D.long c
        );
      efa_def_label = (fun l -> _label (emit_label l));
      efa_string = (fun s -> D.bytes (s ^ "\000"))
    };

  if Config.spacetime then begin
    emit_spacetime_shapes ()
  end;

  if system = S_linux then
    (* Mark stack as non-executable, PR#4564 *)
    D.section [".note.GNU-stack"] (Some "") [ "%progbits" ];

  if system = S_win64 then begin
    D.comment "External functions";
    String.Set.iter
      (fun s ->
         if not (String.Set.mem s !symbols_defined) then
           D.extrn (emit_symbol s) NEAR)
      !symbols_used;
    symbols_used := String.Set.empty;
    symbols_defined := String.Set.empty;
  end;

  let asm =
    if !Emitaux.create_asm_file then
      Some
        (
         (if X86_proc.masm then X86_masm.generate_asm
          else X86_gas.generate_asm) !Emitaux.output_channel
        )
    else
      None
  in
  X86_proc.generate_code asm<|MERGE_RESOLUTION|>--- conflicted
+++ resolved
@@ -644,12 +644,8 @@
       | Double | Double_u ->
           I.movsd (arg i 0) (addressing addr REAL8 i 1)
       end
-<<<<<<< HEAD
-  | Lop(Ialloc { words = n; blocks = dbg;
+  | Lop(Ialloc { bytes = n; allocs = dbg;
                  label_after_call_gc; spacetime_index; }) ->
-=======
-  | Lop(Ialloc { bytes = n; label_after_call_gc; spacetime_index; }) ->
->>>>>>> 7d3e122b
       if !fastcode_flag then begin
         let lbl_redo = new_label() in
         def_label lbl_redo;
