--- conflicted
+++ resolved
@@ -593,28 +593,19 @@
   Array.map (un_anf ident_info env) clams
 
 let apply clam ~what =
-<<<<<<< HEAD
-  let ident_info = make_ident_info clam in
-  let let_bound_vars_that_can_be_moved =
-    let_bound_vars_that_can_be_moved ident_info clam
-  in
-  let ident_info =
-    { ident_info with let_bound_vars_that_can_be_moved;
-    }
-  in
-  let clam = un_anf ident_info Ident.Map.empty clam in
-  if !Clflags.dump_clambda then begin
-    Format.eprintf "@.un-anf (%s):@ %a@." what Printclambda.clambda clam
-  end;
-  clam
-=======
-  if Config.flambda then
+  if not Config.flambda then clam
+  else begin
     let ident_info = make_ident_info clam in
+    let let_bound_vars_that_can_be_moved =
+      let_bound_vars_that_can_be_moved ident_info clam
+    in
+    let ident_info =
+      { ident_info with let_bound_vars_that_can_be_moved;
+      }
+    in
     let clam = un_anf ident_info Ident.Map.empty clam in
     if !Clflags.dump_clambda then begin
       Format.eprintf "@.un-anf (%s):@ %a@." what Printclambda.clambda clam
     end;
     clam
-  else
-    clam
->>>>>>> 303734d1
+  end