(**************************************************************************)
(*                                                                        *)
(*                                 OCaml                                  *)
(*                                                                        *)
(*             Xavier Leroy, projet Cristal, INRIA Rocquencourt           *)
(*                                                                        *)
(*   Copyright 1996 Institut National de Recherche en Informatique et     *)
(*     en Automatique.                                                    *)
(*                                                                        *)
(*   All rights reserved.  This file is distributed under the terms of    *)
(*   the GNU Lesser General Public License version 2.1, with the          *)
(*   special exception on linking described in the file LICENSE.          *)
(*                                                                        *)
(**************************************************************************)

(* Introduction of closures, uncurrying, recognition of direct calls *)

open Misc
open Asttypes
open Primitive
open Lambda
open Switch
open Clambda

module Int = Numbers.Int
module Storer =
  Switch.Store
    (struct
      type t = lambda
      type key = lambda
      let make_key =  Lambda.make_key
      let compare_key = Stdlib.compare
    end)

module V = Backend_var
module VP = Backend_var.With_provenance

let no_phantom_lets () =
  Misc.fatal_error "Closure does not support phantom let generation"

(* Auxiliaries for compiling functions *)

let rec split_list n l =
  if n <= 0 then ([], l) else begin
    match l with
      [] -> fatal_error "Closure.split_list"
    | a::l -> let (l1, l2) = split_list (n-1) l in (a::l1, l2)
  end

let rec build_closure_env env_param pos = function
    [] -> V.Map.empty
  | id :: rem ->
      V.Map.add id
        (Uprim(Pfield pos, [Uvar env_param], Debuginfo.none))
          (build_closure_env env_param (pos+1) rem)

(* Auxiliary for accessing globals.  We change the name of the global
   to the name of the corresponding asm symbol.  This is done here
   and no longer in Cmmgen so that approximations stored in .cmx files
   contain the right names if the -for-pack option is active. *)

let getglobal dbg id =
  Uprim(Pgetglobal (V.create_persistent (Compilenv.symbol_for_global id)),
        [], dbg)

(* Check if a variable occurs in a [clambda] term. *)

let occurs_var var u =
  let rec occurs = function
      Uvar v -> v = var
    | Uconst _ -> false
    | Udirect_apply(_lbl, args, _) -> List.exists occurs args
    | Ugeneric_apply(funct, args, _) -> occurs funct || List.exists occurs args
    | Uclosure(_fundecls, clos) -> List.exists occurs clos
    | Uoffset(u, _ofs) -> occurs u
    | Ulet(_str, _kind, _id, def, body) -> occurs def || occurs body
    | Uphantom_let _ -> no_phantom_lets ()
    | Uletrec(decls, body) ->
        List.exists (fun (_id, u) -> occurs u) decls || occurs body
    | Uprim(_p, args, _) -> List.exists occurs args
    | Uswitch(arg, s, _dbg) ->
        occurs arg ||
        occurs_array s.us_actions_consts || occurs_array s.us_actions_blocks
    | Ustringswitch(arg,sw,d) ->
        occurs arg ||
        List.exists (fun (_,e) -> occurs e) sw ||
        (match d with None -> false | Some d -> occurs d)
    | Ustaticfail (_, args) -> List.exists occurs args
    | Ucatch(_, _, body, hdlr) -> occurs body || occurs hdlr
    | Utrywith(body, _exn, hdlr) -> occurs body || occurs hdlr
    | Uifthenelse(cond, ifso, ifnot) ->
        occurs cond || occurs ifso || occurs ifnot
    | Usequence(u1, u2) -> occurs u1 || occurs u2
    | Uwhile(cond, body) -> occurs cond || occurs body
    | Ufor(_id, lo, hi, _dir, body) -> occurs lo || occurs hi || occurs body
    | Uassign(id, u) -> id = var || occurs u
    | Usend(_, met, obj, args, _) ->
        occurs met || occurs obj || List.exists occurs args
    | Uunreachable -> false
  and occurs_array a =
    try
      for i = 0 to Array.length a - 1 do
        if occurs a.(i) then raise Exit
      done;
      false
    with Exit ->
      true
  in occurs u

(* Determine whether the estimated size of a clambda term is below
   some threshold *)

let prim_size prim args =
  match prim with
    Pidentity | Pbytes_to_string | Pbytes_of_string -> 0
  | Pgetglobal _ -> 1
  | Psetglobal _ -> 1
  | Pmakeblock _ -> 5 + List.length args
  | Pfield _ -> 1
  | Psetfield(_f, isptr, init) ->
    begin match init with
    | Root_initialization -> 1  (* never causes a write barrier hit *)
    | Assignment | Heap_initialization ->
      match isptr with
      | Pointer -> 4
      | Immediate -> 1
    end
  | Pfloatfield _ -> 1
  | Psetfloatfield _ -> 1
  | Pduprecord _ -> 10 + List.length args
  | Pccall p -> (if p.prim_alloc then 10 else 4) + List.length args
  | Praise _ -> 4
  | Pstringlength -> 5
  | Pbyteslength -> 5
  | Pstringrefs  -> 6
  | Pbytesrefs | Pbytessets -> 6
  | Pmakearray _ -> 5 + List.length args
  | Parraylength kind -> if kind = Pgenarray then 6 else 2
  | Parrayrefu kind -> if kind = Pgenarray then 12 else 2
  | Parraysetu kind -> if kind = Pgenarray then 16 else 4
  | Parrayrefs kind -> if kind = Pgenarray then 18 else 8
  | Parraysets kind -> if kind = Pgenarray then 22 else 10
  | Pbigarrayref(_, ndims, _, _) -> 4 + ndims * 6
  | Pbigarrayset(_, ndims, _, _) -> 4 + ndims * 6
  | _ -> 2 (* arithmetic and comparisons *)

(* Very raw approximation of switch cost *)

let lambda_smaller lam threshold =
  let size = ref 0 in
  let rec lambda_size lam =
    if !size > threshold then raise Exit;
    match lam with
      Uvar _ -> ()
    | Uconst _ -> incr size
    | Udirect_apply(_, args, _) ->
        size := !size + 4; lambda_list_size args
    | Ugeneric_apply(fn, args, _) ->
        size := !size + 6; lambda_size fn; lambda_list_size args
    | Uclosure _ ->
        raise Exit (* inlining would duplicate function definitions *)
    | Uoffset(lam, _ofs) ->
        incr size; lambda_size lam
    | Ulet(_str, _kind, _id, lam, body) ->
        lambda_size lam; lambda_size body
    | Uphantom_let _ -> no_phantom_lets ()
    | Uletrec _ ->
        raise Exit (* usually too large *)
    | Uprim(prim, args, _) ->
        size := !size + prim_size prim args;
        lambda_list_size args
    | Uswitch(lam, cases, _dbg) ->
        if Array.length cases.us_actions_consts > 1 then size := !size + 5 ;
        if Array.length cases.us_actions_blocks > 1 then size := !size + 5 ;
        lambda_size lam;
        lambda_array_size cases.us_actions_consts ;
        lambda_array_size cases.us_actions_blocks
    | Ustringswitch (lam,sw,d) ->
        lambda_size lam ;
       (* as ifthenelse *)
        List.iter
          (fun (_,lam) ->
            size := !size+2 ;
            lambda_size lam)
          sw ;
        Misc.may lambda_size d
    | Ustaticfail (_,args) -> lambda_list_size args
    | Ucatch(_, _, body, handler) ->
        incr size; lambda_size body; lambda_size handler
    | Utrywith(body, _id, handler) ->
        size := !size + 8; lambda_size body; lambda_size handler
    | Uifthenelse(cond, ifso, ifnot) ->
        size := !size + 2;
        lambda_size cond; lambda_size ifso; lambda_size ifnot
    | Usequence(lam1, lam2) ->
        lambda_size lam1; lambda_size lam2
    | Uwhile(cond, body) ->
        size := !size + 2; lambda_size cond; lambda_size body
    | Ufor(_id, low, high, _dir, body) ->
        size := !size + 4; lambda_size low; lambda_size high; lambda_size body
    | Uassign(_id, lam) ->
        incr size;  lambda_size lam
    | Usend(_, met, obj, args, _) ->
        size := !size + 8;
        lambda_size met; lambda_size obj; lambda_list_size args
    | Uunreachable -> ()
  and lambda_list_size l = List.iter lambda_size l
  and lambda_array_size a = Array.iter lambda_size a in
  try
    lambda_size lam; !size <= threshold
  with Exit ->
    false

let is_pure_prim p =
  let open Semantics_of_primitives in
  match Semantics_of_primitives.for_primitive p with
  | (No_effects | Only_generative_effects), _ -> true
  | Arbitrary_effects, _ -> false

(* Check if a clambda term is ``pure'',
   that is without side-effects *and* not containing function definitions *)

let rec is_pure_clambda = function
    Uvar _ -> true
  | Uconst _ -> true
  | Uprim(p, args, _) -> is_pure_prim p && List.for_all is_pure_clambda args
  | _ -> false

(* Simplify primitive operations on known arguments *)

let make_const c = (Uconst c, Value_const c)
let make_const_ref c =
  make_const(Uconst_ref(Compilenv.new_structured_constant ~shared:true c,
    Some c))
let make_const_int n = make_const (Uconst_int n)
let make_const_ptr n = make_const (Uconst_ptr n)
let make_const_bool b = make_const_ptr(if b then 1 else 0)

let make_integer_comparison cmp x y =
  make_const_bool
    (match cmp with
       Ceq -> x = y
     | Cne -> x <> y
     | Clt -> x < y
     | Cgt -> x > y
     | Cle -> x <= y
     | Cge -> x >= y)

let make_float_comparison cmp x y =
  make_const_bool
    (match cmp with
     | CFeq -> x = y
     | CFneq -> not (x = y)
     | CFlt -> x < y
     | CFnlt -> not (x < y)
     | CFgt -> x > y
     | CFngt -> not (x > y)
     | CFle -> x <= y
     | CFnle -> not (x <= y)
     | CFge -> x >= y
     | CFnge -> not (x >= y))

let make_const_float n = make_const_ref (Uconst_float n)
let make_const_natint n = make_const_ref (Uconst_nativeint n)
let make_const_int32 n = make_const_ref (Uconst_int32 n)
let make_const_int64 n = make_const_ref (Uconst_int64 n)

(* The [fpc] parameter is true if constant propagation of
   floating-point computations is allowed *)

let simplif_arith_prim_pure fpc p (args, approxs) dbg =
  let default = (Uprim(p, args, dbg), Value_unknown) in
  match approxs with
  (* int (or enumerated type) *)
  | [ Value_const(Uconst_int n1 | Uconst_ptr n1) ] ->
      begin match p with
      | Pnot -> make_const_bool (n1 = 0)
      | Pnegint -> make_const_int (- n1)
      | Poffsetint n -> make_const_int (n + n1)
      | Pfloatofint when fpc -> make_const_float (float_of_int n1)
      | Pbintofint Pnativeint -> make_const_natint (Nativeint.of_int n1)
      | Pbintofint Pint32 -> make_const_int32 (Int32.of_int n1)
      | Pbintofint Pint64 -> make_const_int64 (Int64.of_int n1)
      | Pbswap16 -> make_const_int (((n1 land 0xff) lsl 8)
                                    lor ((n1 land 0xff00) lsr 8))
      | _ -> default
      end
  (* int (or enumerated type), int (or enumerated type) *)
  | [ Value_const(Uconst_int n1 | Uconst_ptr n1);
      Value_const(Uconst_int n2 | Uconst_ptr n2) ] ->
      begin match p with
      | Psequand -> make_const_bool (n1 <> 0 && n2 <> 0)
      | Psequor -> make_const_bool (n1 <> 0 || n2 <> 0)
      | Paddint -> make_const_int (n1 + n2)
      | Psubint -> make_const_int (n1 - n2)
      | Pmulint -> make_const_int (n1 * n2)
      | Pdivint _ when n2 <> 0 -> make_const_int (n1 / n2)
      | Pmodint _ when n2 <> 0 -> make_const_int (n1 mod n2)
      | Pandint -> make_const_int (n1 land n2)
      | Porint -> make_const_int (n1 lor n2)
      | Pxorint -> make_const_int (n1 lxor n2)
      | Plslint when 0 <= n2 && n2 < 8 * Arch.size_int ->
          make_const_int (n1 lsl n2)
      | Plsrint when 0 <= n2 && n2 < 8 * Arch.size_int ->
          make_const_int (n1 lsr n2)
      | Pasrint when 0 <= n2 && n2 < 8 * Arch.size_int ->
          make_const_int (n1 asr n2)
      | Pintcomp c -> make_integer_comparison c n1 n2
      | _ -> default
      end
  (* float *)
  | [Value_const(Uconst_ref(_, Some (Uconst_float n1)))] when fpc ->
      begin match p with
      | Pintoffloat -> make_const_int (int_of_float n1)
      | Pnegfloat -> make_const_float (-. n1)
      | Pabsfloat -> make_const_float (abs_float n1)
      | _ -> default
      end
  (* float, float *)
  | [Value_const(Uconst_ref(_, Some (Uconst_float n1)));
     Value_const(Uconst_ref(_, Some (Uconst_float n2)))] when fpc ->
      begin match p with
      | Paddfloat -> make_const_float (n1 +. n2)
      | Psubfloat -> make_const_float (n1 -. n2)
      | Pmulfloat -> make_const_float (n1 *. n2)
      | Pdivfloat -> make_const_float (n1 /. n2)
      | Pfloatcomp c  -> make_float_comparison c n1 n2
      | _ -> default
      end
  (* nativeint *)
  | [Value_const(Uconst_ref(_, Some (Uconst_nativeint n)))] ->
      begin match p with
      | Pintofbint Pnativeint -> make_const_int (Nativeint.to_int n)
      | Pcvtbint(Pnativeint, Pint32) -> make_const_int32 (Nativeint.to_int32 n)
      | Pcvtbint(Pnativeint, Pint64) -> make_const_int64 (Int64.of_nativeint n)
      | Pnegbint Pnativeint -> make_const_natint (Nativeint.neg n)
      | _ -> default
      end
  (* nativeint, nativeint *)
  | [Value_const(Uconst_ref(_, Some (Uconst_nativeint n1)));
     Value_const(Uconst_ref(_, Some (Uconst_nativeint n2)))] ->
      begin match p with
      | Paddbint Pnativeint -> make_const_natint (Nativeint.add n1 n2)
      | Psubbint Pnativeint -> make_const_natint (Nativeint.sub n1 n2)
      | Pmulbint Pnativeint -> make_const_natint (Nativeint.mul n1 n2)
      | Pdivbint {size=Pnativeint} when n2 <> 0n ->
          make_const_natint (Nativeint.div n1 n2)
      | Pmodbint {size=Pnativeint} when n2 <> 0n ->
          make_const_natint (Nativeint.rem n1 n2)
      | Pandbint Pnativeint -> make_const_natint (Nativeint.logand n1 n2)
      | Porbint Pnativeint ->  make_const_natint (Nativeint.logor n1 n2)
      | Pxorbint Pnativeint -> make_const_natint (Nativeint.logxor n1 n2)
      | Pbintcomp(Pnativeint, c)  -> make_integer_comparison c n1 n2
      | _ -> default
      end
  (* nativeint, int *)
  | [Value_const(Uconst_ref(_, Some (Uconst_nativeint n1)));
     Value_const(Uconst_int n2)] ->
      begin match p with
      | Plslbint Pnativeint when 0 <= n2 && n2 < 8 * Arch.size_int ->
          make_const_natint (Nativeint.shift_left n1 n2)
      | Plsrbint Pnativeint when 0 <= n2 && n2 < 8 * Arch.size_int ->
          make_const_natint (Nativeint.shift_right_logical n1 n2)
      | Pasrbint Pnativeint when 0 <= n2 && n2 < 8 * Arch.size_int ->
          make_const_natint (Nativeint.shift_right n1 n2)
      | _ -> default
      end
  (* int32 *)
  | [Value_const(Uconst_ref(_, Some (Uconst_int32 n)))] ->
      begin match p with
      | Pintofbint Pint32 -> make_const_int (Int32.to_int n)
      | Pcvtbint(Pint32, Pnativeint) -> make_const_natint (Nativeint.of_int32 n)
      | Pcvtbint(Pint32, Pint64) -> make_const_int64 (Int64.of_int32 n)
      | Pnegbint Pint32 -> make_const_int32 (Int32.neg n)
      | _ -> default
      end
  (* int32, int32 *)
  | [Value_const(Uconst_ref(_, Some (Uconst_int32 n1)));
     Value_const(Uconst_ref(_, Some (Uconst_int32 n2)))] ->
      begin match p with
      | Paddbint Pint32 -> make_const_int32 (Int32.add n1 n2)
      | Psubbint Pint32 -> make_const_int32 (Int32.sub n1 n2)
      | Pmulbint Pint32 -> make_const_int32 (Int32.mul n1 n2)
      | Pdivbint {size=Pint32} when n2 <> 0l ->
          make_const_int32 (Int32.div n1 n2)
      | Pmodbint {size=Pint32} when n2 <> 0l ->
          make_const_int32 (Int32.rem n1 n2)
      | Pandbint Pint32 -> make_const_int32 (Int32.logand n1 n2)
      | Porbint Pint32 -> make_const_int32 (Int32.logor n1 n2)
      | Pxorbint Pint32 -> make_const_int32 (Int32.logxor n1 n2)
      | Pbintcomp(Pint32, c) -> make_integer_comparison c n1 n2
      | _ -> default
      end
  (* int32, int *)
  | [Value_const(Uconst_ref(_, Some (Uconst_int32 n1)));
     Value_const(Uconst_int n2)] ->
      begin match p with
      | Plslbint Pint32 when 0 <= n2 && n2 < 32 ->
          make_const_int32 (Int32.shift_left n1 n2)
      | Plsrbint Pint32 when 0 <= n2 && n2 < 32 ->
          make_const_int32 (Int32.shift_right_logical n1 n2)
      | Pasrbint Pint32 when 0 <= n2 && n2 < 32 ->
          make_const_int32 (Int32.shift_right n1 n2)
      | _ -> default
      end
  (* int64 *)
  | [Value_const(Uconst_ref(_, Some (Uconst_int64 n)))] ->
      begin match p with
      | Pintofbint Pint64 -> make_const_int (Int64.to_int n)
      | Pcvtbint(Pint64, Pint32) -> make_const_int32 (Int64.to_int32 n)
      | Pcvtbint(Pint64, Pnativeint) -> make_const_natint (Int64.to_nativeint n)
      | Pnegbint Pint64 -> make_const_int64 (Int64.neg n)
      | _ -> default
      end
  (* int64, int64 *)
  | [Value_const(Uconst_ref(_, Some (Uconst_int64 n1)));
     Value_const(Uconst_ref(_, Some (Uconst_int64 n2)))] ->
      begin match p with
      | Paddbint Pint64 -> make_const_int64 (Int64.add n1 n2)
      | Psubbint Pint64 -> make_const_int64 (Int64.sub n1 n2)
      | Pmulbint Pint64 -> make_const_int64 (Int64.mul n1 n2)
      | Pdivbint {size=Pint64} when n2 <> 0L ->
          make_const_int64 (Int64.div n1 n2)
      | Pmodbint {size=Pint64} when n2 <> 0L ->
          make_const_int64 (Int64.rem n1 n2)
      | Pandbint Pint64 -> make_const_int64 (Int64.logand n1 n2)
      | Porbint Pint64 -> make_const_int64 (Int64.logor n1 n2)
      | Pxorbint Pint64 -> make_const_int64 (Int64.logxor n1 n2)
      | Pbintcomp(Pint64, c) -> make_integer_comparison c n1 n2
      | _ -> default
      end
  (* int64, int *)
  | [Value_const(Uconst_ref(_, Some (Uconst_int64 n1)));
     Value_const(Uconst_int n2)] ->
      begin match p with
      | Plslbint Pint64 when 0 <= n2 && n2 < 64 ->
          make_const_int64 (Int64.shift_left n1 n2)
      | Plsrbint Pint64 when 0 <= n2 && n2 < 64 ->
          make_const_int64 (Int64.shift_right_logical n1 n2)
      | Pasrbint Pint64 when 0 <= n2 && n2 < 64 ->
          make_const_int64 (Int64.shift_right n1 n2)
      | _ -> default
      end
  (* TODO: Pbbswap *)
  (* Catch-all *)
  | _ ->
     default

let field_approx n = function
  | Value_tuple a when n < Array.length a -> a.(n)
  | Value_const (Uconst_ref(_, Some (Uconst_block(_, l))))
    when n < List.length l ->
      Value_const (List.nth l n)
  | _ -> Value_unknown

let simplif_prim_pure fpc p (args, approxs) dbg =
  match p, args, approxs with
  (* Block construction *)
  | Pmakeblock(tag, Immutable, _kind), _, _ ->
      let field = function
        | Value_const c -> c
        | _ -> raise Exit
      in
      begin try
        let cst = Uconst_block (tag, List.map field approxs) in
        let name =
          Compilenv.new_structured_constant cst ~shared:true
        in
        make_const (Uconst_ref (name, Some cst))
      with Exit ->
        (Uprim(p, args, dbg), Value_tuple (Array.of_list approxs))
      end
  (* Field access *)
  | Pfield n, _, [ Value_const(Uconst_ref(_, Some (Uconst_block(_, l)))) ]
    when n < List.length l ->
      make_const (List.nth l n)
  | Pfield n, [ Uprim(Pmakeblock _, ul, _) ], [approx]
    when n < List.length ul ->
      (List.nth ul n, field_approx n approx)
  (* Strings *)
  | (Pstringlength | Pbyteslength),
     _,
     [ Value_const(Uconst_ref(_, Some (Uconst_string s))) ] ->
      make_const_int (String.length s)
  (* Identity *)
  | (Pidentity | Pbytes_to_string | Pbytes_of_string), [arg1], [app1] ->
      (arg1, app1)
  (* Kind test *)
  | Pisint, _, [a1] ->
      begin match a1 with
      | Value_const(Uconst_int _ | Uconst_ptr _) -> make_const_bool true
      | Value_const(Uconst_ref _) -> make_const_bool false
      | Value_closure _ | Value_tuple _ -> make_const_bool false
      | _ -> (Uprim(p, args, dbg), Value_unknown)
      end
  (* Compile-time constants *)
  | Pctconst c, _, _ ->
      begin match c with
        | Big_endian -> make_const_bool Arch.big_endian
        | Word_size -> make_const_int (8*Arch.size_int)
        | Int_size -> make_const_int (8*Arch.size_int - 1)
        | Max_wosize -> make_const_int ((1 lsl ((8*Arch.size_int) - 10)) - 1 )
        | Ostype_unix -> make_const_bool (Sys.os_type = "Unix")
        | Ostype_win32 -> make_const_bool (Sys.os_type = "Win32")
        | Ostype_cygwin -> make_const_bool (Sys.os_type = "Cygwin")
        | Backend_type ->
            make_const_ptr 0 (* tag 0 is the same as Native here *)
      end
  (* Catch-all *)
  | _ ->
      simplif_arith_prim_pure fpc p (args, approxs) dbg

let simplif_prim fpc p (args, approxs as args_approxs) dbg =
  if List.for_all is_pure_clambda args
  then simplif_prim_pure fpc p args_approxs dbg
  else
    (* XXX : always return the same approxs as simplif_prim_pure? *)
    let approx =
      match p with
      | Pmakeblock(_, Immutable, _kind) ->
          Value_tuple (Array.of_list approxs)
      | _ ->
          Value_unknown
    in
    (Uprim(p, args, dbg), approx)

(* Substitute variables in a [ulambda] term (a body of an inlined function)
   and perform some more simplifications on integer primitives.
   Also perform alpha-conversion on let-bound identifiers to avoid
   clashes with locally-generated identifiers, and refresh raise counts
   in order to avoid clashes with inlined code from other modules.
   The variables must not be assigned in the term.
   This is used to substitute "trivial" arguments for parameters
   during inline expansion, and also for the translation of let rec
   over functions. *)

let approx_ulam = function
    Uconst c -> Value_const c
  | _ -> Value_unknown

let find_action idxs acts tag =
  if 0 <= tag && tag < Array.length idxs then begin
    let idx = idxs.(tag) in
    assert(0 <= idx && idx < Array.length acts);
    Some acts.(idx)
  end else
    (* Can this happen? *)
    None

let subst_debuginfo loc dbg =
  if !Clflags.debug then
    Debuginfo.inline loc dbg
  else
    dbg

let rec substitute loc fpc sb rn ulam =
  match ulam with
    Uvar v ->
      begin try V.Map.find v sb with Not_found -> ulam end
  | Uconst _ -> ulam
  | Udirect_apply(lbl, args, dbg) ->
      let dbg = subst_debuginfo loc dbg in
      Udirect_apply(lbl, List.map (substitute loc fpc sb rn) args, dbg)
  | Ugeneric_apply(fn, args, dbg) ->
      let dbg = subst_debuginfo loc dbg in
      Ugeneric_apply(substitute loc fpc sb rn fn,
                     List.map (substitute loc fpc sb rn) args, dbg)
  | Uclosure(defs, env) ->
      (* Question: should we rename function labels as well?  Otherwise,
         there is a risk that function labels are not globally unique.
         This should not happen in the current system because:
         - Inlined function bodies contain no Uclosure nodes
           (cf. function [lambda_smaller])
         - When we substitute offsets for idents bound by let rec
           in [close], case [Lletrec], we discard the original
           let rec body and use only the substituted term. *)
      Uclosure(defs, List.map (substitute loc fpc sb rn) env)
  | Uoffset(u, ofs) -> Uoffset(substitute loc fpc sb rn u, ofs)
  | Ulet(str, kind, id, u1, u2) ->
      let id' = VP.rename id in
      Ulet(str, kind, id', substitute loc fpc sb rn u1,
           substitute loc fpc
             (V.Map.add (VP.var id) (Uvar (VP.var id')) sb) rn u2)
  | Uphantom_let _ -> no_phantom_lets ()
  | Uletrec(bindings, body) ->
      let bindings1 =
        List.map (fun (id, rhs) ->
          (VP.var id, VP.rename id, rhs)) bindings
      in
      let sb' =
        List.fold_right (fun (id, id', _) s ->
            V.Map.add id (Uvar (VP.var id')) s)
          bindings1 sb
      in
      Uletrec(
        List.map
           (fun (_id, id', rhs) -> (id', substitute loc fpc sb' rn rhs))
           bindings1,
        substitute loc fpc sb' rn body)
  | Uprim(p, args, dbg) ->
      let sargs = List.map (substitute loc fpc sb rn) args in
      let dbg = subst_debuginfo loc dbg in
      let (res, _) =
        simplif_prim fpc p (sargs, List.map approx_ulam sargs) dbg in
      res
  | Uswitch(arg, sw, dbg) ->
      let sarg = substitute loc fpc sb rn arg in
      let action =
        (* Unfortunately, we cannot easily deal with the
           case of a constructed block (makeblock) bound to a local
           identifier.  This would require to keep track of
           local let bindings (at least their approximations)
           in this substitute function.
        *)
        match sarg with
        | Uconst (Uconst_ref (_,  Some (Uconst_block (tag, _)))) ->
            find_action sw.us_index_blocks sw.us_actions_blocks tag
        | Uconst (Uconst_ptr tag) ->
            find_action sw.us_index_consts sw.us_actions_consts tag
        | _ -> None
      in
      begin match action with
      | Some u -> substitute loc fpc sb rn u
      | None ->
          Uswitch(sarg,
                  { sw with
                    us_actions_consts =
                      Array.map (substitute loc fpc sb rn) sw.us_actions_consts;
                    us_actions_blocks =
                      Array.map (substitute loc fpc sb rn) sw.us_actions_blocks;
                  },
                  dbg)
      end
  | Ustringswitch(arg,sw,d) ->
      Ustringswitch
        (substitute loc fpc sb rn arg,
         List.map (fun (s,act) -> s,substitute loc fpc sb rn act) sw,
         Misc.may_map (substitute loc fpc sb rn) d)
  | Ustaticfail (nfail, args) ->
      let nfail =
        match rn with
        | Some rn ->
          begin try
            Int.Map.find nfail rn
          with Not_found ->
            fatal_errorf "Closure.split_list: invalid nfail (%d)" nfail
          end
        | None -> nfail in
      Ustaticfail (nfail, List.map (substitute loc fpc sb rn) args)
  | Ucatch(nfail, ids, u1, u2) ->
      let nfail, rn =
        match rn with
        | Some rn ->
          let new_nfail = next_raise_count () in
          new_nfail, Some (Int.Map.add nfail new_nfail rn)
        | None -> nfail, rn in
      let ids' = List.map VP.rename ids in
      let sb' =
        List.fold_right2
          (fun id id' s -> V.Map.add (VP.var id) (Uvar (VP.var id')) s)
          ids ids' sb
      in
      Ucatch(nfail, ids', substitute loc fpc sb rn u1,
                          substitute loc fpc sb' rn u2)
  | Utrywith(u1, id, u2) ->
      let id' = VP.rename id in
      Utrywith(substitute loc fpc sb rn u1, id',
               substitute loc fpc
                 (V.Map.add (VP.var id) (Uvar (VP.var id')) sb) rn u2)
  | Uifthenelse(u1, u2, u3) ->
      begin match substitute loc fpc sb rn u1 with
        Uconst (Uconst_ptr n) ->
          if n <> 0 then
            substitute loc fpc sb rn u2
          else
            substitute loc fpc sb rn u3
      | Uprim(Pmakeblock _, _, _) ->
          substitute loc fpc sb rn u2
      | su1 ->
          Uifthenelse(su1, substitute loc fpc sb rn u2,
                           substitute loc fpc sb rn u3)
      end
  | Usequence(u1, u2) ->
      Usequence(substitute loc fpc sb rn u1, substitute loc fpc sb rn u2)
  | Uwhile(u1, u2) ->
      Uwhile(substitute loc fpc sb rn u1, substitute loc fpc sb rn u2)
  | Ufor(id, u1, u2, dir, u3) ->
      let id' = VP.rename id in
      Ufor(id', substitute loc fpc sb rn u1, substitute loc fpc sb rn u2, dir,
           substitute loc fpc
           (V.Map.add (VP.var id) (Uvar (VP.var id')) sb) rn u3)
  | Uassign(id, u) ->
      let id' =
        try
          match V.Map.find id sb with Uvar i -> i | _ -> assert false
        with Not_found ->
          id in
      Uassign(id', substitute loc fpc sb rn u)
  | Usend(k, u1, u2, ul, dbg) ->
      let dbg = subst_debuginfo loc dbg in
      Usend(k, substitute loc fpc sb rn u1, substitute loc fpc sb rn u2,
            List.map (substitute loc fpc sb rn) ul, dbg)
  | Uunreachable ->
      Uunreachable

(* Perform an inline expansion *)

let is_simple_argument = function
  | Uvar _  | Uconst _ -> true
  | _ -> false

let no_effects = function
  | Uclosure _ -> true
  | u -> is_pure_clambda u

let rec bind_params_rec loc fpc subst params args body =
  match (params, args) with
    ([], []) -> substitute loc fpc subst (Some Int.Map.empty) body
  | (p1 :: pl, a1 :: al) ->
      if is_simple_argument a1 then
        bind_params_rec loc fpc (V.Map.add (VP.var p1) a1 subst)
          pl al body
      else begin
        let p1' = VP.rename p1 in
        let u1, u2 =
          match VP.name p1, a1 with
          | "*opt*", Uprim(Pmakeblock(0, Immutable, kind), [a], dbg) ->
              a, Uprim(Pmakeblock(0, Immutable, kind), [Uvar (VP.var p1')], dbg)
          | _ ->
              a1, Uvar (VP.var p1')
        in
        let body' =
          bind_params_rec loc fpc (V.Map.add (VP.var p1) u2 subst)
            pl al body in
        if occurs_var (VP.var p1) body then
          Ulet(Immutable, Pgenval, p1', u1, body')
        else if no_effects a1 then body'
        else Usequence(a1, body')
      end
  | (_, _) -> assert false

let bind_params loc fpc params args body =
  (* Reverse parameters and arguments to preserve right-to-left
     evaluation order (PR#2910). *)
  bind_params_rec loc fpc V.Map.empty (List.rev params) (List.rev args) body

(* Check if a lambda term is ``pure'',
   that is without side-effects *and* not containing function definitions *)

let rec is_pure = function
    Lvar _ -> true
  | Lconst _ -> true
  | Lprim(p, args,_) -> is_pure_prim p && List.for_all is_pure args
  | Levent(lam, _ev) -> is_pure lam
  | _ -> false

let warning_if_forced_inline ~loc ~attribute warning =
  if attribute = Always_inline then
    Location.prerr_warning loc
      (Warnings.Inlining_impossible warning)

(* Generate a direct application *)

let direct_apply fundesc funct ufunct uargs ~loc ~attribute =
  let app_args =
    if fundesc.fun_closed then uargs else uargs @ [ufunct] in
  let app =
    match fundesc.fun_inline, attribute with
    | _, Never_inline | None, _ ->
      let dbg = Debuginfo.from_location loc in
        warning_if_forced_inline ~loc ~attribute
          "Function information unavailable";
        Udirect_apply(fundesc.fun_label, app_args, dbg)
    | Some(params, body), _  ->
        bind_params loc fundesc.fun_float_const_prop params app_args body
  in
  (* If ufunct can contain side-effects or function definitions,
     we must make sure that it is evaluated exactly once.
     If the function is not closed, we evaluate ufunct as part of the
     arguments.
     If the function is closed, we force the evaluation of ufunct first. *)
  if not fundesc.fun_closed || is_pure funct
  then app
  else Usequence(ufunct, app)

(* Add [Value_integer] or [Value_constptr] info to the approximation
   of an application *)

let strengthen_approx appl approx =
  match approx_ulam appl with
    (Value_const _) as intapprox ->
      intapprox
  | _ -> approx

(* If a term has approximation Value_integer or Value_constptr and is pure,
   replace it by an integer constant *)

let check_constant_result lam ulam approx =
  match approx with
    Value_const c when is_pure lam -> make_const c
  | Value_global_field (id, i) when is_pure lam ->
      begin match ulam with
      | Uprim(Pfield _, [Uprim(Pgetglobal _, _, _)], _) -> (ulam, approx)
      | _ ->
          let glb =
            Uprim(Pgetglobal (V.create_persistent id), [], Debuginfo.none)
          in
          Uprim(Pfield i, [glb], Debuginfo.none), approx
      end
  | _ -> (ulam, approx)

(* Evaluate an expression with known value for its side effects only,
   or discard it if it's pure *)

let sequence_constant_expr lam ulam1 (ulam2, approx2 as res2) =
  if is_pure lam then res2 else (Usequence(ulam1, ulam2), approx2)

(* Maintain the approximation of the global structure being defined *)

let global_approx = ref([||] : value_approximation array)

(* Maintain the nesting depth for functions *)

let function_nesting_depth = ref 0
let excessive_function_nesting_depth = 5

(* Uncurry an expression and explicitate closures.
   Also return the approximation of the expression.
   The approximation environment [fenv] maps idents to approximations.
   Idents not bound in [fenv] approximate to [Value_unknown].
   The closure environment [cenv] maps idents to [ulambda] terms.
   It is used to substitute environment accesses for free identifiers. *)

exception NotClosed

let close_approx_var fenv cenv id =
  let approx = try V.Map.find id fenv with Not_found -> Value_unknown in
  match approx with
    Value_const c -> make_const c
  | approx ->
      let subst = try V.Map.find id cenv with Not_found -> Uvar id in
      (subst, approx)

let close_var fenv cenv id =
  let (ulam, _app) = close_approx_var fenv cenv id in ulam

let rec close fenv cenv = function
    Lvar id ->
      close_approx_var fenv cenv id
  | Lconst cst ->
      let str ?(shared = true) cst =
        let name =
          Compilenv.new_structured_constant cst ~shared
        in
        Uconst_ref (name, Some cst)
      in
      let rec transl = function
        | Const_base(Const_int n) -> Uconst_int n
        | Const_base(Const_char c) -> Uconst_int (Char.code c)
        | Const_pointer n -> Uconst_ptr n
        | Const_block (tag, fields) ->
            str (Uconst_block (tag, List.map transl fields))
        | Const_float_array sl ->
            (* constant float arrays are really immutable *)
            str (Uconst_float_array (List.map float_of_string sl))
        | Const_immstring s ->
            str (Uconst_string s)
        | Const_base (Const_string (s, _)) ->
              (* Strings (even literal ones) must be assumed to be mutable...
                 except when OCaml has been configured with
                 -safe-string.  Passing -safe-string at compilation
                 time is not enough, since the unit could be linked
                 with another one compiled without -safe-string, and
                 that one could modify our string literal.  *)
            str ~shared:Config.safe_string (Uconst_string s)
        | Const_base(Const_float x) -> str (Uconst_float (float_of_string x))
        | Const_base(Const_int32 x) -> str (Uconst_int32 x)
        | Const_base(Const_int64 x) -> str (Uconst_int64 x)
        | Const_base(Const_nativeint x) -> str (Uconst_nativeint x)
      in
      make_const (transl cst)
  | Lfunction _ as funct ->
      close_one_function fenv cenv (Ident.create_local "fun") funct

    (* We convert [f a] to [let a' = a in let f' = f in fun b c -> f' a' b c]
       when fun_arity > nargs *)
  | Lapply{ap_func = funct; ap_args = args; ap_loc = loc;
        ap_inlined = attribute} ->
      let nargs = List.length args in
      begin match (close fenv cenv funct, close_list fenv cenv args) with
        ((ufunct, Value_closure(fundesc, approx_res)),
         [Uprim(Pmakeblock _, uargs, _)])
        when List.length uargs = - fundesc.fun_arity ->
          let app =
            direct_apply ~loc ~attribute fundesc funct ufunct uargs in
          (app, strengthen_approx app approx_res)
      | ((ufunct, Value_closure(fundesc, approx_res)), uargs)
        when nargs = fundesc.fun_arity ->
          let app =
            direct_apply ~loc ~attribute fundesc funct ufunct uargs in
          (app, strengthen_approx app approx_res)

      | ((ufunct, (Value_closure(fundesc, _) as fapprox)), uargs)
          when nargs < fundesc.fun_arity ->
        let first_args = List.map (fun arg ->
          (V.create_local "arg", arg) ) uargs in
        let final_args =
          Array.to_list (Array.init (fundesc.fun_arity - nargs)
                                    (fun _ -> V.create_local "arg")) in
        let rec iter args body =
          match args with
              [] -> body
            | (arg1, arg2) :: args ->
              iter args
                (Ulet (Immutable, Pgenval, VP.create arg1, arg2, body))
        in
        let internal_args =
          (List.map (fun (arg1, _arg2) -> Lvar arg1) first_args)
          @ (List.map (fun arg -> Lvar arg ) final_args)
        in
        let funct_var = V.create_local "funct" in
        let fenv = V.Map.add funct_var fapprox fenv in
        let (new_fun, approx) = close fenv cenv
          (Lfunction{
               kind = Curried;
               return = Pgenval;
               params = List.map (fun v -> v, Pgenval) final_args;
               body = Lapply{ap_should_be_tailcall=false;
                             ap_loc=loc;
                             ap_func=(Lvar funct_var);
                             ap_args=internal_args;
                             ap_inlined=Default_inline;
                             ap_specialised=Default_specialise};
               loc;
               attr = default_function_attribute})
        in
        let new_fun =
          iter first_args
            (Ulet (Immutable, Pgenval, VP.create funct_var, ufunct, new_fun))
        in
        warning_if_forced_inline ~loc ~attribute "Partial application";
        (new_fun, approx)

      | ((ufunct, Value_closure(fundesc, _approx_res)), uargs)
        when fundesc.fun_arity > 0 && nargs > fundesc.fun_arity ->
          let args = List.map (fun arg -> V.create_local "arg", arg) uargs in
          let (first_args, rem_args) = split_list fundesc.fun_arity args in
          let first_args = List.map (fun (id, _) -> Uvar id) first_args in
          let rem_args = List.map (fun (id, _) -> Uvar id) rem_args in
          let dbg = Debuginfo.from_location loc in
          warning_if_forced_inline ~loc ~attribute "Over-application";
          let body =
            Ugeneric_apply(direct_apply ~loc ~attribute
                              fundesc funct ufunct first_args,
                           rem_args, dbg)
          in
          let result =
            List.fold_left (fun body (id, defining_expr) ->
                Ulet (Immutable, Pgenval, VP.create id, defining_expr, body))
              body
              args
          in
          result, Value_unknown
      | ((ufunct, _), uargs) ->
          let dbg = Debuginfo.from_location loc in
          warning_if_forced_inline ~loc ~attribute "Unknown function";
          (Ugeneric_apply(ufunct, uargs, dbg), Value_unknown)
      end
  | Lsend(kind, met, obj, args, loc) ->
      let (umet, _) = close fenv cenv met in
      let (uobj, _) = close fenv cenv obj in
      let dbg = Debuginfo.from_location loc in
      (Usend(kind, umet, uobj, close_list fenv cenv args, dbg),
       Value_unknown)
  | Llet(str, kind, id, lam, body) ->
      let (ulam, alam) = close_named fenv cenv id lam in
      begin match (str, alam) with
        (Variable, _) ->
          let (ubody, abody) = close fenv cenv body in
          (Ulet(Mutable, kind, VP.create id, ulam, ubody), abody)
      | (_, Value_const _)
        when str = Alias || is_pure lam ->
          close (V.Map.add id alam fenv) cenv body
      | (_, _) ->
          let (ubody, abody) = close (V.Map.add id alam fenv) cenv body in
          (Ulet(Immutable, kind, VP.create id, ulam, ubody), abody)
      end
  | Lletrec(defs, body) ->
      if List.for_all
           (function (_id, Lfunction _) -> true | _ -> false)
           defs
      then begin
        (* Simple case: only function definitions *)
        let (clos, infos) = close_functions fenv cenv defs in
        let clos_ident = V.create_local "clos" in
        let fenv_body =
          List.fold_right
            (fun (id, _pos, approx) fenv -> V.Map.add id approx fenv)
            infos fenv in
        let (ubody, approx) = close fenv_body cenv body in
        let sb =
          List.fold_right
            (fun (id, pos, _approx) sb ->
              V.Map.add id (Uoffset(Uvar clos_ident, pos)) sb)
            infos V.Map.empty in
        (Ulet(Immutable, Pgenval, VP.create clos_ident, clos,
              substitute Location.none !Clflags.float_const_prop sb None ubody),
         approx)
      end else begin
        (* General case: recursive definition of values *)
        let rec clos_defs = function
          [] -> ([], fenv)
        | (id, lam) :: rem ->
            let (udefs, fenv_body) = clos_defs rem in
            let (ulam, approx) = close_named fenv cenv id lam in
            ((VP.create id, ulam) :: udefs, V.Map.add id approx fenv_body) in
        let (udefs, fenv_body) = clos_defs defs in
        let (ubody, approx) = close fenv_body cenv body in
        (Uletrec(udefs, ubody), approx)
      end
  | Lprim(Pdirapply,[funct;arg], loc)
  | Lprim(Prevapply,[arg;funct], loc) ->
      close fenv cenv (Lapply{ap_should_be_tailcall=false;
                              ap_loc=loc;
                              ap_func=funct;
                              ap_args=[arg];
                              ap_inlined=Default_inline;
                              ap_specialised=Default_specialise})
  | Lprim(Pgetglobal id, [], loc) as lam ->
      let dbg = Debuginfo.from_location loc in
      check_constant_result lam
                            (getglobal dbg id)
                            (Compilenv.global_approx id)
  | Lprim(Pfield n, [lam], loc) ->
      let (ulam, approx) = close fenv cenv lam in
      let dbg = Debuginfo.from_location loc in
      check_constant_result lam (Uprim(Pfield n, [ulam], dbg))
                            (field_approx n approx)
  | Lprim(Psetfield(n, is_ptr, init), [Lprim(Pgetglobal id, [], _); lam], loc)->
      let (ulam, approx) = close fenv cenv lam in
      if approx <> Value_unknown then
        (!global_approx).(n) <- approx;
      let dbg = Debuginfo.from_location loc in
      (Uprim(Psetfield(n, is_ptr, init), [getglobal dbg id; ulam], dbg),
       Value_unknown)
  | Lprim(Praise k, [arg], loc) ->
      let (ulam, _approx) = close fenv cenv arg in
      let dbg = Debuginfo.from_location loc in
      (Uprim(Praise k, [ulam], dbg),
       Value_unknown)
  | Lprim(p, args, loc) ->
      let dbg = Debuginfo.from_location loc in
      simplif_prim !Clflags.float_const_prop
                   p (close_list_approx fenv cenv args) dbg
  | Lswitch(arg, sw, dbg) ->
      let fn fail =
        let (uarg, _) = close fenv cenv arg in
        let const_index, const_actions, fconst =
          close_switch fenv cenv sw.sw_consts sw.sw_numconsts fail
        and block_index, block_actions, fblock =
          close_switch fenv cenv sw.sw_blocks sw.sw_numblocks fail in
        let ulam =
          Uswitch
            (uarg,
             {us_index_consts = const_index;
              us_actions_consts = const_actions;
              us_index_blocks = block_index;
              us_actions_blocks = block_actions},
             Debuginfo.from_location dbg)
        in
        (fconst (fblock ulam),Value_unknown) in
(* NB: failaction might get copied, thus it should be some Lstaticraise *)
      let fail = sw.sw_failaction in
      begin match fail with
      | None|Some (Lstaticraise (_,_)) -> fn fail
      | Some lamfail ->
          if
            (sw.sw_numconsts - List.length sw.sw_consts) +
            (sw.sw_numblocks - List.length sw.sw_blocks) > 1
          then
            let i = next_raise_count () in
            let ubody,_ = fn (Some (Lstaticraise (i,[])))
            and uhandler,_ = close fenv cenv lamfail in
            Ucatch (i,[],ubody,uhandler),Value_unknown
          else fn fail
      end
  | Lstringswitch(arg,sw,d,_) ->
      let uarg,_ = close fenv cenv arg in
      let usw =
        List.map
          (fun (s,act) ->
            let uact,_ = close fenv cenv act in
            s,uact)
          sw in
      let ud =
        Misc.may_map
          (fun d ->
            let ud,_ = close fenv cenv d in
            ud) d in
      Ustringswitch (uarg,usw,ud),Value_unknown
  | Lstaticraise (i, args) ->
      (Ustaticfail (i, close_list fenv cenv args), Value_unknown)
  | Lstaticcatch(body, (i, vars), handler) ->
      let (ubody, _) = close fenv cenv body in
      let (uhandler, _) = close fenv cenv handler in
      let vars = List.map (fun var -> VP.create var) vars in
      (Ucatch(i, vars, ubody, uhandler), Value_unknown)
  | Ltrywith(body, id, handler) ->
      let (ubody, _) = close fenv cenv body in
      let (uhandler, _) = close fenv cenv handler in
      (Utrywith(ubody, VP.create id, uhandler), Value_unknown)
  | Lifthenelse(arg, ifso, ifnot) ->
      begin match close fenv cenv arg with
        (uarg, Value_const (Uconst_ptr n)) ->
          sequence_constant_expr arg uarg
            (close fenv cenv (if n = 0 then ifnot else ifso))
      | (uarg, _ ) ->
          let (uifso, _) = close fenv cenv ifso in
          let (uifnot, _) = close fenv cenv ifnot in
          (Uifthenelse(uarg, uifso, uifnot), Value_unknown)
      end
  | Lsequence(lam1, lam2) ->
      let (ulam1, _) = close fenv cenv lam1 in
      let (ulam2, approx) = close fenv cenv lam2 in
      (Usequence(ulam1, ulam2), approx)
  | Lwhile(cond, body) ->
      let (ucond, _) = close fenv cenv cond in
      let (ubody, _) = close fenv cenv body in
      (Uwhile(ucond, ubody), Value_unknown)
  | Lfor(id, lo, hi, dir, body) ->
      let (ulo, _) = close fenv cenv lo in
      let (uhi, _) = close fenv cenv hi in
      let (ubody, _) = close fenv cenv body in
      (Ufor(VP.create id, ulo, uhi, dir, ubody), Value_unknown)
  | Lassign(id, lam) ->
      let (ulam, _) = close fenv cenv lam in
      (Uassign(id, ulam), Value_unknown)
  | Levent(lam, _) ->
      close fenv cenv lam
  | Lifused _ ->
      assert false

and close_list fenv cenv = function
    [] -> []
  | lam :: rem ->
      let (ulam, _) = close fenv cenv lam in
      ulam :: close_list fenv cenv rem

and close_list_approx fenv cenv = function
    [] -> ([], [])
  | lam :: rem ->
      let (ulam, approx) = close fenv cenv lam in
      let (ulams, approxs) = close_list_approx fenv cenv rem in
      (ulam :: ulams, approx :: approxs)

and close_named fenv cenv id = function
    Lfunction _ as funct ->
      close_one_function fenv cenv id funct
  | lam ->
      close fenv cenv lam

(* Build a shared closure for a set of mutually recursive functions *)

and close_functions fenv cenv fun_defs =
  let fun_defs =
    List.flatten
      (List.map
         (function
           | (id, Lfunction{kind; params; return; body; attr; loc}) ->
               Simplif.split_default_wrapper ~id ~kind ~params
                 ~body ~attr ~loc ~return
           | _ -> assert false
         )
         fun_defs)
  in
  let inline_attribute = match fun_defs with
    | [_, Lfunction{attr = { inline; }}] -> inline
    | _ -> Default_inline (* recursive functions can't be inlined *)
  in
  (* Update and check nesting depth *)
  incr function_nesting_depth;
  let initially_closed =
    !function_nesting_depth < excessive_function_nesting_depth in
  (* Determine the free variables of the functions *)
  let fv =
    V.Set.elements (free_variables (Lletrec(fun_defs, lambda_unit))) in
  (* Build the function descriptors for the functions.
     Initially all functions are assumed not to need their environment
     parameter. *)
  let uncurried_defs =
    List.map
      (function
          (id, Lfunction{kind; params; body; loc}) ->
            let label = Compilenv.make_symbol (Some (V.unique_name id)) in
            let arity = List.length params in
            let fundesc =
              {fun_label = label;
               fun_arity = (if kind = Tupled then -arity else arity);
               fun_closed = initially_closed;
               fun_inline = None;
               fun_float_const_prop = !Clflags.float_const_prop } in
            let dbg = Debuginfo.from_location loc in
            (id, params, body, fundesc, dbg)
        | (_, _) -> fatal_error "Closure.close_functions")
      fun_defs in
  (* Build an approximate fenv for compiling the functions *)
  let fenv_rec =
    List.fold_right
      (fun (id, _params, _body, fundesc, _dbg) fenv ->
        V.Map.add id (Value_closure(fundesc, Value_unknown)) fenv)
      uncurried_defs fenv in
  (* Determine the offsets of each function's closure in the shared block *)
  let env_pos = ref (-1) in
  let clos_offsets =
    List.map
      (fun (_id, _params, _body, fundesc, _dbg) ->
        let pos = !env_pos + 1 in
        env_pos := !env_pos + 1 + (if fundesc.fun_arity <> 1 then 3 else 2);
        pos)
      uncurried_defs in
  let fv_pos = !env_pos in
  (* This reference will be set to false if the hypothesis that a function
     does not use its environment parameter is invalidated. *)
  let useless_env = ref initially_closed in
  (* Translate each function definition *)
  let clos_fundef (id, params, body, fundesc, dbg) env_pos =
<<<<<<< HEAD
    let env_param = V.create_local "env" in
=======
    let params = List.map (fun (id, _typ) -> id) params in
    let env_param = Ident.create "env" in
>>>>>>> 5bdb8969
    let cenv_fv =
      build_closure_env env_param (fv_pos - env_pos) fv in
    let cenv_body =
      List.fold_right2
        (fun (id, _params, _body, _fundesc, _dbg) pos env ->
          V.Map.add id (Uoffset(Uvar env_param, pos - env_pos)) env)
        uncurried_defs clos_offsets cenv_fv in
    let (ubody, approx) = close fenv_rec cenv_body body in
    if !useless_env && occurs_var env_param ubody then raise NotClosed;
    let fun_params = if !useless_env then params else params @ [env_param] in
    let f =
      {
        label  = fundesc.fun_label;
        arity  = fundesc.fun_arity;
        params = List.map (fun var -> VP.create var) fun_params;
        body   = ubody;
        dbg;
        env = Some env_param;
      }
    in
    (* give more chance of function with default parameters (i.e.
       their wrapper functions) to be inlined *)
    let n =
      List.fold_left
        (fun n id -> n + if V.name id = "*opt*" then 8 else 1)
        0
        fun_params
    in
    let threshold =
      match inline_attribute with
      | Default_inline ->
          let inline_threshold =
            Clflags.Float_arg_helper.get ~key:0 !Clflags.inline_threshold
          in
          let magic_scale_constant = 8. in
          int_of_float (inline_threshold *. magic_scale_constant) + n
      | Always_inline -> max_int
      | Never_inline -> min_int
      | Unroll _ -> assert false
    in
    let fun_params = List.map (fun var -> VP.create var) fun_params in
    if lambda_smaller ubody threshold
    then fundesc.fun_inline <- Some(fun_params, ubody);

    (f, (id, env_pos, Value_closure(fundesc, approx))) in
  (* Translate all function definitions. *)
  let clos_info_list =
    if initially_closed then begin
      let snap = Compilenv.snapshot () in
      try List.map2 clos_fundef uncurried_defs clos_offsets
      with NotClosed ->
      (* If the hypothesis that the environment parameters are useless has been
         invalidated, then set [fun_closed] to false in all descriptions and
         recompile *)
        Compilenv.backtrack snap; (* PR#6337 *)
        List.iter
          (fun (_id, _params, _body, fundesc, _dbg) ->
             fundesc.fun_closed <- false;
             fundesc.fun_inline <- None;
          )
          uncurried_defs;
        useless_env := false;
        List.map2 clos_fundef uncurried_defs clos_offsets
    end else
      (* Excessive closure nesting: assume environment parameter is used *)
        List.map2 clos_fundef uncurried_defs clos_offsets
    in
  (* Update nesting depth *)
  decr function_nesting_depth;
  (* Return the Uclosure node and the list of all identifiers defined,
     with offsets and approximations. *)
  let (clos, infos) = List.split clos_info_list in
  let fv = if !useless_env then [] else fv in
  (Uclosure(clos, List.map (close_var fenv cenv) fv), infos)

(* Same, for one non-recursive function *)

and close_one_function fenv cenv id funct =
  match close_functions fenv cenv [id, funct] with
  | (clos, (i, _, approx) :: _) when id = i -> (clos, approx)
  | _ -> fatal_error "Closure.close_one_function"

(* Close a switch *)

and close_switch fenv cenv cases num_keys default =
  let ncases = List.length cases in
  let index = Array.make num_keys 0
  and store = Storer.mk_store () in

  (* First default case *)
  begin match default with
  | Some def when ncases < num_keys ->
      assert (store.act_store () def = 0)
  | _ -> ()
  end ;
  (* Then all other cases *)
  List.iter
    (fun (key,lam) ->
     index.(key) <- store.act_store () lam)
    cases ;

  (*  Explicit sharing with catch/exit, as switcher compilation may
      later unshare *)
  let acts = store.act_get_shared () in
  let hs = ref (fun e -> e) in

  (* Compile actions *)
  let actions =
    Array.map
      (function
        | Single lam|Shared (Lstaticraise (_,[]) as lam) ->
            let ulam,_ = close fenv cenv lam in
            ulam
        | Shared lam ->
            let ulam,_ = close fenv cenv lam in
            let i = next_raise_count () in
(*
            let string_of_lambda e =
              Printlambda.lambda Format.str_formatter e ;
              Format.flush_str_formatter () in
            Printf.eprintf "SHARE CLOSURE %i [%s]\n%s\n" i
                (string_of_lambda arg)
                (string_of_lambda lam) ;
*)
            let ohs = !hs in
            hs := (fun e -> Ucatch (i,[],ohs e,ulam)) ;
            Ustaticfail (i,[]))
      acts in
  match actions with
  | [| |] -> [| |], [| |], !hs (* May happen when default is None *)
  | _     -> index, actions, !hs


(* Collect exported symbols for structured constants *)

let collect_exported_structured_constants a =
  let rec approx = function
    | Value_closure (fd, a) ->
        approx a;
        begin match fd.fun_inline with
        | Some (_, u) -> ulam u
        | None -> ()
        end
    | Value_tuple a -> Array.iter approx a
    | Value_const c -> const c
    | Value_unknown | Value_global_field _ -> ()
  and const = function
    | Uconst_ref (s, (Some c)) ->
        Compilenv.add_exported_constant s;
        structured_constant c
    | Uconst_ref (_s, None) -> assert false (* Cannot be generated *)
    | Uconst_int _ | Uconst_ptr _ -> ()
  and structured_constant = function
    | Uconst_block (_, ul) -> List.iter const ul
    | Uconst_float _ | Uconst_int32 _
    | Uconst_int64 _ | Uconst_nativeint _
    | Uconst_float_array _ | Uconst_string _ -> ()
    | Uconst_closure _ -> assert false (* Cannot be generated *)
  and ulam = function
    | Uvar _ -> ()
    | Uconst c -> const c
    | Udirect_apply (_, ul, _) -> List.iter ulam ul
    | Ugeneric_apply (u, ul, _) -> ulam u; List.iter ulam ul
    | Uclosure (fl, ul) ->
        List.iter (fun f -> ulam f.body) fl;
        List.iter ulam ul
    | Uoffset(u, _) -> ulam u
    | Ulet (_str, _kind, _, u1, u2) -> ulam u1; ulam u2
    | Uphantom_let _ -> no_phantom_lets ()
    | Uletrec (l, u) -> List.iter (fun (_, u) -> ulam u) l; ulam u
    | Uprim (_, ul, _) -> List.iter ulam ul
    | Uswitch (u, sl, _dbg) ->
        ulam u;
        Array.iter ulam sl.us_actions_consts;
        Array.iter ulam sl.us_actions_blocks
    | Ustringswitch (u,sw,d) ->
        ulam u ;
        List.iter (fun (_,act) -> ulam act) sw ;
        Misc.may ulam d
    | Ustaticfail (_, ul) -> List.iter ulam ul
    | Ucatch (_, _, u1, u2)
    | Utrywith (u1, _, u2)
    | Usequence (u1, u2)
    | Uwhile (u1, u2)  -> ulam u1; ulam u2
    | Uifthenelse (u1, u2, u3)
    | Ufor (_, u1, u2, _, u3) -> ulam u1; ulam u2; ulam u3
    | Uassign (_, u) -> ulam u
    | Usend (_, u1, u2, ul, _) -> ulam u1; ulam u2; List.iter ulam ul
    | Uunreachable -> ()
  in
  approx a

let reset () =
  global_approx := [||];
  function_nesting_depth := 0

(* The entry point *)

let intro size lam =
  reset ();
  let id = Compilenv.make_symbol None in
  global_approx := Array.init size (fun i -> Value_global_field (id, i));
  Compilenv.set_global_approx(Value_tuple !global_approx);
  let (ulam, _approx) = close V.Map.empty V.Map.empty lam in
  let opaque =
    !Clflags.opaque
    || Env.is_imported_opaque (Compilenv.current_unit_name ())
  in
  if opaque
  then Compilenv.set_global_approx(Value_unknown)
  else collect_exported_structured_constants (Value_tuple !global_approx);
  global_approx := [||];
  ulam<|MERGE_RESOLUTION|>--- conflicted
+++ resolved
@@ -1224,12 +1224,8 @@
   let useless_env = ref initially_closed in
   (* Translate each function definition *)
   let clos_fundef (id, params, body, fundesc, dbg) env_pos =
-<<<<<<< HEAD
+    let params = List.map (fun (id, _typ) -> id) params in
     let env_param = V.create_local "env" in
-=======
-    let params = List.map (fun (id, _typ) -> id) params in
-    let env_param = Ident.create "env" in
->>>>>>> 5bdb8969
     let cenv_fv =
       build_closure_env env_param (fv_pos - env_pos) fv in
     let cenv_body =
