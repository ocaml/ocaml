--- conflicted
+++ resolved
@@ -154,17 +154,12 @@
 
 (* Record live pointers at call points *)
 
-<<<<<<< HEAD
-let record_frame live raise_ dbg =
-  let lbl = new_label() in
-=======
-let record_frame ?label live dbg =
+let record_frame ?label live raise_ dbg =
   let lbl =
     match label with
     | None -> new_label()
     | Some label -> label
   in
->>>>>>> c843ca06
   let live_offset = ref [] in
   Reg.Set.iter
     (function
@@ -209,11 +204,7 @@
 let bound_error_label ?label dbg =
   if !Clflags.debug then begin
     let lbl_bound_error = new_label() in
-<<<<<<< HEAD
-    let lbl_frame = record_frame Reg.Set.empty false dbg in
-=======
-    let lbl_frame = record_frame ?label Reg.Set.empty dbg in
->>>>>>> c843ca06
+    let lbl_frame = record_frame ?label Reg.Set.empty false dbg in
     bound_error_sites :=
      { bd_lbl = lbl_bound_error; bd_frame = lbl_frame } :: !bound_error_sites;
    lbl_bound_error
@@ -340,24 +331,15 @@
         `	larl	{emit_reg i.res.(0)}, {emit_symbol s}\n`;
     | Lop(Icall_ind { label_after; }) ->
         `	basr	%r14, {emit_reg i.arg.(0)}\n`;
-<<<<<<< HEAD
-        let lbl = record_frame i.live false i.dbg in
-=======
-        let lbl = record_frame i.live i.dbg ~label:label_after in
->>>>>>> c843ca06
+        let lbl = record_frame i.live false i.dbg ~label:label_after in
          `{emit_label lbl}:\n`
 
     | Lop(Icall_imm { func; label_after; }) ->
         if !pic_code then
         `	brasl	%r14, {emit_symbol func}@PLT\n`
         else
-<<<<<<< HEAD
-        `	brasl	%r14, {emit_symbol s}\n`;
-        let lbl = record_frame i.live false i.dbg in
-=======
         `	brasl	%r14, {emit_symbol func}\n`;
-        let lbl = record_frame i.live i.dbg ~label:label_after in
->>>>>>> c843ca06
+        let lbl = record_frame i.live false i.dbg ~label:label_after in
          `{emit_label lbl}:\n`;
     | Lop(Itailcall_ind { label_after = _; }) ->
         let n = frame_size() in
@@ -388,11 +370,7 @@
           `	larl	%r7, {emit_symbol func}\n`;
           `	brasl	%r14, {emit_symbol "caml_c_call"}\n`
           end;
-<<<<<<< HEAD
-          let lbl = record_frame i.live false i.dbg in
-=======
-          let lbl = record_frame i.live i.dbg ~label:label_after in
->>>>>>> c843ca06
+          let lbl = record_frame i.live false i.dbg ~label:label_after in
            `{emit_label lbl}:\n`;
         end else begin
           if !pic_code then
@@ -438,11 +416,9 @@
     | Lop(Ialloc { words = n; label_after_call_gc; }) ->
         let lbl_redo = new_label() in
         let lbl_call_gc = new_label() in
-<<<<<<< HEAD
-        let lbl_frame = record_frame i.live false i.dbg in
-=======
-        let lbl_frame = record_frame i.live i.dbg ?label:label_after_call_gc in
->>>>>>> c843ca06
+        let lbl_frame =
+          record_frame i.live false i.dbg ?label:label_after_call_gc
+        in
         call_gc_sites :=
           { gc_lbl = lbl_call_gc;
             gc_return_lbl = lbl_redo;
