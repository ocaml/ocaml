--- conflicted
+++ resolved
@@ -796,21 +796,14 @@
         | Word_int | Word_val | Double | Double_u ->
             `	str	{emit_reg src}, {emit_addressing addr base}\n`
         end
-<<<<<<< HEAD
-    | Lop(Ialloc { bytes = n; label_after_call_gc; }) ->
-        assembly_code_for_allocation i ~n ~far:false ?label_after_call_gc
-    | Lop(Ispecific (Ifar_alloc { bytes = n; label_after_call_gc; })) ->
-        assembly_code_for_allocation i ~n ~far:true ?label_after_call_gc
-=======
     | Lop(Ialloc { bytes = n; label_after_call_gc; dbginfo }) ->
-        assembly_code_for_allocation i ~n ~far:false ~label_after_call_gc ~dbginfo
+        assembly_code_for_allocation i ~n ~far:false ?label_after_call_gc ~dbginfo
     | Lop(Ispecific (Ifar_alloc { bytes = n; label_after_call_gc; dbginfo })) ->
-        assembly_code_for_allocation i ~n ~far:true ~label_after_call_gc ~dbginfo
+        assembly_code_for_allocation i ~n ~far:true ?label_after_call_gc ~dbginfo
     | Lop(Iintop_imm(Iadd, n)) ->
         emit_addimm i.res.(0) i.arg.(0) n
     | Lop(Iintop_imm(Isub, n)) ->
         emit_subimm i.res.(0) i.arg.(0) n
->>>>>>> 72dbcb84
     | Lop(Iintop(Icomp cmp)) ->
         `	cmp	{emit_reg i.arg.(0)}, {emit_reg i.arg.(1)}\n`;
         `	cset	{emit_reg i.res.(0)}, {emit_string (name_for_comparison cmp)}\n`
