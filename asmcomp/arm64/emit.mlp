#2 "asmcomp/arm64/emit.mlp"
(**************************************************************************)
(*                                                                        *)
(*                                 OCaml                                  *)
(*                                                                        *)
(*             Xavier Leroy, projet Gallium, INRIA Rocquencourt           *)
(*                 Benedikt Meurer, University of Siegen                  *)
(*                                                                        *)
(*   Copyright 2013 Institut National de Recherche en Informatique et     *)
(*     en Automatique.                                                    *)
(*   Copyright 2012 Benedikt Meurer.                                      *)
(*                                                                        *)
(*   All rights reserved.  This file is distributed under the terms of    *)
(*   the GNU Lesser General Public License version 2.1, with the          *)
(*   special exception on linking described in the file LICENSE.          *)
(*                                                                        *)
(**************************************************************************)

(* Emission of ARM assembly code, 64-bit mode *)

open Misc
open Cmm
open Arch
open Proc
open Reg
open Mach
open Linearize
open Emitaux

(* Tradeoff between code size and code speed *)

let fastcode_flag = ref true

(* Names for special regs *)

let reg_trap_ptr = phys_reg 23
let reg_alloc_ptr = phys_reg 24
let reg_alloc_limit = phys_reg 25
let reg_tmp1 = phys_reg 26
let reg_x15 = phys_reg 15

(* Output a label *)

let emit_label lbl =
  emit_string ".L"; emit_int lbl

let emit_data_label lbl =
  emit_string ".Ld"; emit_int lbl

(* Symbols *)

let emit_symbol s =
  Emitaux.emit_symbol '$' s

(* Output a pseudo-register *)

let emit_reg = function
    {loc = Reg r} -> emit_string (register_name r)
  | _ -> fatal_error "Emit.emit_reg"

(* Likewise, but with the 32-bit name of the register *)

let int_reg_name_w =
  [| "w0";  "w1";  "w2";  "w3";  "w4";  "w5";  "w6";  "w7";
     "w8";  "w9";  "w10"; "w11"; "w12"; "w13"; "w14"; "w15";
     "w19"; "w20"; "w21"; "w22"; "w23"; "w24"; "w25";
     "w26"; "w27"; "w28"; "w16"; "w17" |]

let emit_wreg = function
    {loc = Reg r} -> emit_string int_reg_name_w.(r)
  | _ -> fatal_error "Emit.emit_wreg"

(* Layout of the stack frame *)

let stack_offset = ref 0

let frame_size () =
  let sz =
    !stack_offset +
    8 * num_stack_slots.(0) +
    8 * num_stack_slots.(1) +
    (if !contains_calls then 8 else 0)
  in Misc.align sz 16

let slot_offset loc cl =
  match loc with
    Incoming n ->
      assert (n >= 0);
      frame_size() + n
  | Local n ->
      !stack_offset +
      (if cl = 0
       then n * 8
       else num_stack_slots.(0) * 8 + n * 8)
  | Outgoing n ->
      assert (n >= 0);
      n

(* Output a stack reference *)

let emit_stack r =
  match r.loc with
  | Stack s ->
      let ofs = slot_offset s (register_class r) in `[sp, #{emit_int ofs}]`
  | _ -> fatal_error "Emit.emit_stack"

(* Output an addressing mode *)

let emit_symbol_offset s ofs =
  emit_symbol s;
  if ofs > 0 then `+{emit_int ofs}`
  else if ofs < 0 then `-{emit_int (-ofs)}`
  else ()

let emit_addressing addr r =
  match addr with
  | Iindexed ofs ->
      `[{emit_reg r}, #{emit_int ofs}]`
  | Ibased(s, ofs) ->
      `[{emit_reg r}, #:lo12:{emit_symbol_offset s ofs}]`

(* Record live pointers at call points *)

<<<<<<< HEAD
let record_frame_label live raise_ dbg =
  let lbl = new_label() in
=======
let record_frame_label ?label live dbg =
  let lbl =
    match label with
    | None -> new_label()
    | Some label -> label
  in
>>>>>>> c843ca06
  let live_offset = ref [] in
  Reg.Set.iter
    (function
      | {typ = Val; loc = Reg r} ->
          live_offset := ((r lsl 1) + 1) :: !live_offset
      | {typ = Val; loc = Stack s} as reg ->
          live_offset := slot_offset s (register_class reg) :: !live_offset
      | {typ = Addr} as r ->
          Misc.fatal_error ("bad GC root " ^ Reg.name r)
      | _ -> ())
    live;
  frame_descriptors :=
    { fd_lbl = lbl;
      fd_frame_size = frame_size();
      fd_live_offset = !live_offset;
      fd_raise = raise_;
      fd_debuginfo = dbg } :: !frame_descriptors;
  lbl

<<<<<<< HEAD
let record_frame live raise_ dbg =
  let lbl = record_frame_label live raise_ dbg in `{emit_label lbl}:`
=======
let record_frame ?label live dbg =
  let lbl = record_frame_label ?label live dbg in `{emit_label lbl}:`
>>>>>>> c843ca06

(* Record calls to the GC -- we've moved them out of the way *)

type gc_call =
  { gc_lbl: label;                      (* Entry label *)
    gc_return_lbl: label;               (* Where to branch after GC *)
    gc_frame_lbl: label }               (* Label of frame descriptor *)

let call_gc_sites = ref ([] : gc_call list)

let emit_call_gc gc =
  `{emit_label gc.gc_lbl}:	bl	{emit_symbol "caml_call_gc"}\n`;
  `{emit_label gc.gc_frame_lbl}:	b	{emit_label gc.gc_return_lbl}\n`

(* Record calls to caml_ml_array_bound_error.
   In debug mode, we maintain one call to caml_ml_array_bound_error
   per bound check site. Otherwise, we can share a single call. *)

type bound_error_call =
  { bd_lbl: label;                    (* Entry label *)
    bd_frame_lbl: label }             (* Label of frame descriptor *)

let bound_error_sites = ref ([] : bound_error_call list)

let bound_error_label ?label dbg =
  if !Clflags.debug || !bound_error_sites = [] then begin
    let lbl_bound_error = new_label() in
<<<<<<< HEAD
    let lbl_frame = record_frame_label Reg.Set.empty false dbg in
=======
    let lbl_frame = record_frame_label ?label Reg.Set.empty dbg in
>>>>>>> c843ca06
    bound_error_sites :=
      { bd_lbl = lbl_bound_error;
        bd_frame_lbl = lbl_frame } :: !bound_error_sites;
    lbl_bound_error
  end else begin
    let bd = List.hd !bound_error_sites in bd.bd_lbl
  end

let emit_call_bound_error bd =
  `{emit_label bd.bd_lbl}:	bl	{emit_symbol "caml_ml_array_bound_error"}\n`;
  `{emit_label bd.bd_frame_lbl}:\n`

(* Names of various instructions *)

let name_for_comparison = function
  | Isigned Ceq -> "eq" | Isigned Cne -> "ne" | Isigned Cle -> "le"
  | Isigned Cge -> "ge" | Isigned Clt -> "lt" | Isigned Cgt -> "gt"
  | Iunsigned Ceq -> "eq" | Iunsigned Cne -> "ne" | Iunsigned Cle -> "ls"
  | Iunsigned Cge -> "cs" | Iunsigned Clt -> "cc" | Iunsigned Cgt -> "hi"

let name_for_int_operation = function
  | Iadd -> "add"
  | Isub -> "sub"
  | Imul -> "mul"
  | Idiv -> "sdiv"
  | Iand -> "and"
  | Ior  -> "orr"
  | Ixor -> "eor"
  | Ilsl -> "lsl"
  | Ilsr -> "lsr"
  | Iasr -> "asr"
  | _ -> assert false

(* Load an integer constant into a register *)

let emit_intconst dst n =
  let rec emit_pos first shift =
    if shift < 0 then begin
      if first then `	mov	{emit_reg dst}, xzr\n`
    end else begin
      let s = Nativeint.(logand (shift_right_logical n shift) 0xFFFFn) in
      if s = 0n then emit_pos first (shift - 16) else begin
        if first then
          `	movz	{emit_reg dst}, #{emit_nativeint s}, lsl #{emit_int shift}\n`
        else
           `	movk	{emit_reg dst}, #{emit_nativeint s}, lsl #{emit_int shift}\n`;
        emit_pos false (shift - 16)
      end
    end
  and emit_neg first shift =
    if shift < 0 then begin
      if first then `	movn	{emit_reg dst}, #0\n`
    end else begin
      let s = Nativeint.(logand (shift_right_logical n shift) 0xFFFFn) in
      if s = 0xFFFFn then emit_neg first (shift - 16) else begin
        if first then
          `	movn	{emit_reg dst}, #{emit_nativeint (Nativeint.logxor s 0xFFFFn)}, lsl #{emit_int shift}\n`
        else
           `	movk	{emit_reg dst}, #{emit_nativeint s}, lsl #{emit_int shift}\n`;
        emit_neg false (shift - 16)
      end
    end
  in
    if n < 0n then emit_neg true 48 else emit_pos true 48

let num_instructions_for_intconst n =
  let num_instructions = ref 0 in
  let rec count_pos first shift =
    if shift < 0 then begin
      if first then incr num_instructions
    end else begin
      let s = Nativeint.(logand (shift_right_logical n shift) 0xFFFFn) in
      if s = 0n then count_pos first (shift - 16) else begin
        incr num_instructions;
        count_pos false (shift - 16)
      end
    end
  and count_neg first shift =
    if shift < 0 then begin
      if first then incr num_instructions
    end else begin
      let s = Nativeint.(logand (shift_right_logical n shift) 0xFFFFn) in
      if s = 0xFFFFn then count_neg first (shift - 16) else begin
        incr num_instructions;
        count_neg false (shift - 16)
      end
    end
  in
  if n < 0n then count_neg true 48 else count_pos true 48;
  !num_instructions

(* Recognize float constants appropriate for FMOV dst, #fpimm instruction:
   "a normalized binary floating point encoding with 1 sign bit, 4
    bits of fraction and a 3-bit exponent" *)

let is_immediate_float bits =
  let exp = (Int64.(to_int (shift_right_logical bits 52)) land 0x7FF) - 1023 in
  let mant = Int64.logand bits 0xF_FFFF_FFFF_FFFFL in
  exp >= -3 && exp <= 4 && Int64.logand mant 0xF_0000_0000_0000L = mant

(* Adjust sp (up or down) by the given byte amount *)

let emit_stack_adjustment n =
  let instr = if n < 0 then "sub" else "add" in
  let m = abs n in
  assert (m < 0x1_000_000);
  let ml = m land 0xFFF and mh = m land 0xFFF_000 in
  if mh <> 0 then `	{emit_string instr}	sp, sp, #{emit_int mh}\n`;
  if ml <> 0 then `	{emit_string instr}	sp, sp, #{emit_int ml}\n`;
  if n <> 0 then cfi_adjust_cfa_offset (-n)

(* Deallocate the stack frame and reload the return address
   before a return or tail call *)

let output_epilogue f =
  let n = frame_size() in
  if !contains_calls then
    `	ldr	x30, [sp, #{emit_int (n-8)}]\n`;
  if n > 0 then
    emit_stack_adjustment n;
  f();
  (* reset CFA back because function body may continue *)
  if n > 0 then cfi_adjust_cfa_offset n

(* Name of current function *)
let function_name = ref ""
(* Entry point for tail recursive calls *)
let tailrec_entry_point = ref 0
(* Pending floating-point literals *)
let float_literals = ref ([] : (int64 * label) list)

(* Label a floating-point literal *)
let float_literal f =
  try
    List.assoc f !float_literals
  with Not_found ->
    let lbl = new_label() in
    float_literals := (f, lbl) :: !float_literals;
    lbl

(* Emit all pending literals *)
let emit_literals() =
  if !float_literals <> [] then begin
    `	.align	3\n`;
    List.iter
      (fun (f, lbl) ->
        `{emit_label lbl}:`; emit_float64_directive ".quad" f)
      !float_literals;
    float_literals := []
  end

(* Emit code to load the address of a symbol *)

let emit_load_symbol_addr dst s =
  if (not !Clflags.dlcode) || Compilenv.symbol_in_current_unit s then begin
    `	adrp	{emit_reg dst}, {emit_symbol s}\n`;
    `	add	{emit_reg dst}, {emit_reg dst}, #:lo12:{emit_symbol s}\n`
  end else begin
    `	adrp	{emit_reg dst}, :got:{emit_symbol s}\n`;
    `	ldr	{emit_reg dst}, [{emit_reg dst}, #:got_lo12:{emit_symbol s}]\n`
  end

(* The following functions are used for calculating the sizes of the
   call GC and bounds check points emitted out-of-line from the function
   body.  See branch_relaxation.mli. *)

let num_call_gc_and_check_bound_points instr =
  let rec loop instr ((call_gc, check_bound) as totals) =
    match instr.desc with
    | Lend -> totals
    | Lop (Ialloc _) when !fastcode_flag ->
      loop instr.next (call_gc + 1, check_bound)
    | Lop (Iintop Icheckbound _)
    | Lop (Iintop_imm (Icheckbound _, _))
    | Lop (Ispecific (Ishiftcheckbound _)) ->
      let check_bound =
        (* When not in debug mode, there is at most one check-bound point. *)
        if not !Clflags.debug then 1
        else check_bound + 1
      in
      loop instr.next (call_gc, check_bound)
    (* The following four should never be seen, since this function is run
       before branch relaxation. *)
    | Lop (Ispecific (Ifar_alloc _))
    | Lop (Ispecific Ifar_intop_checkbound _)
    | Lop (Ispecific (Ifar_intop_imm_checkbound _))
    | Lop (Ispecific (Ifar_shiftcheckbound _)) -> assert false
    | _ -> loop instr.next totals
  in
  loop instr (0, 0)

let max_out_of_line_code_offset ~num_call_gc ~num_check_bound =
  if num_call_gc < 1 && num_check_bound < 1 then 0
  else begin
    let size_of_call_gc = 2 in
    let size_of_check_bound = 1 in
    let size_of_last_thing =
      (* Call-GC points come before check-bound points. *)
      if num_check_bound >= 1 then size_of_check_bound else size_of_call_gc
    in
    let total_size =
      size_of_call_gc*num_call_gc + size_of_check_bound*num_check_bound
    in
    let max_offset = total_size - size_of_last_thing in
    assert (max_offset >= 0);
    max_offset
  end

module BR = Branch_relaxation.Make (struct
  (* CR-someday mshinwell: B and BL have +/- 128Mb ranges; for the moment we
     assume we will never exceed this.  It would seem to be most likely to
     occur for branches between functions; in this case, the linker should be
     able to insert veneers anyway.  (See section 4.6.7 of the document
     "ELF for the ARM 64-bit architecture (AArch64)".) *)

  type distance = int

  module Cond_branch = struct
    type t = TB | CB | Bcc

    let all = [TB; CB; Bcc]

    (* AArch64 instructions are 32 bits wide, so [distance] in this module
       means units of 32-bit words. *)
    let max_displacement = function
      | TB -> 32 * 1024 / 4  (* +/- 32Kb *)
      | CB | Bcc -> 1 * 1024 * 1024 / 4  (* +/- 1Mb *)

    let classify_instr = function
      | Lop (Ialloc _)
      | Lop (Iintop Icheckbound _)
      | Lop (Iintop_imm (Icheckbound _, _))
      | Lop (Ispecific (Ishiftcheckbound _)) -> Some Bcc
      (* The various "far" variants in [specific_operation] don't need to
         return [Some] here, since their code sequences never contain any
         conditional branches that might need relaxing. *)
      | Lcondbranch (Itruetest, _)
      | Lcondbranch (Ifalsetest, _) -> Some CB
      | Lcondbranch (Iinttest _, _)
      | Lcondbranch (Iinttest_imm _, _)
      | Lcondbranch (Ifloattest _, _) -> Some Bcc
      | Lcondbranch (Ioddtest, _)
      | Lcondbranch (Ieventest, _) -> Some TB
      | Lcondbranch3 _ -> Some Bcc
      | _ -> None
  end

  let offset_pc_at_branch = 0

  let epilogue_size () =
    if !contains_calls then 3 else 2

  let instr_size = function
    | Lend -> 0
    | Lop (Imove | Ispill | Ireload) -> 1
    | Lop (Iconst_int n | Iconst_blockheader n) ->
      num_instructions_for_intconst n
    | Lop (Iconst_float _) -> 2
    | Lop (Iconst_symbol _) -> 2
    | Lop (Icall_ind _) -> 1
    | Lop (Icall_imm _) -> 1
    | Lop (Itailcall_ind _) -> epilogue_size ()
    | Lop (Itailcall_imm { func; _ }) ->
      if func = !function_name then 1 else epilogue_size ()
    | Lop (Iextcall { alloc = false; }) -> 1
    | Lop (Iextcall { alloc = true; }) -> 3
    | Lop (Istackoffset _) -> 2
    | Lop (Iload (size, addr)) | Lop (Istore (size, addr, _)) ->
      let based = match addr with Iindexed _ -> 0 | Ibased _ -> 1 in
      based + begin match size with Single -> 2 | _ -> 1 end
    | Lop (Ialloc _) when !fastcode_flag -> 4
    | Lop (Ispecific (Ifar_alloc _)) when !fastcode_flag -> 5
    | Lop (Ialloc { words = num_words; _ })
    | Lop (Ispecific (Ifar_alloc { words = num_words; _ })) ->
      begin match num_words with
      | 16 | 24 | 32 -> 1
      | _ -> 1 + num_instructions_for_intconst (Nativeint.of_int num_words)
      end
    | Lop (Iintop (Icomp _)) -> 2
    | Lop (Iintop_imm (Icomp _, _)) -> 2
    | Lop (Iintop (Icheckbound _)) -> 2
    | Lop (Ispecific (Ifar_intop_checkbound _)) -> 3
    | Lop (Iintop_imm (Icheckbound _, _)) -> 2
    | Lop (Ispecific (Ifar_intop_imm_checkbound _)) -> 3
    | Lop (Ispecific (Ishiftcheckbound _)) -> 2
    | Lop (Ispecific (Ifar_shiftcheckbound _)) -> 3
    | Lop (Iintop Imod) -> 2
    | Lop (Iintop Imulh) -> 1
    | Lop (Iintop _) -> 1
    | Lop (Iintop_imm _) -> 1
    | Lop (Ifloatofint | Iintoffloat | Iabsf | Inegf | Ispecific Isqrtf) -> 1
    | Lop (Iaddf | Isubf | Imulf | Idivf | Ispecific Inegmulf) -> 1
    | Lop (Ispecific (Imuladdf | Inegmuladdf | Imulsubf | Inegmulsubf)) -> 1
    | Lop (Ispecific (Ishiftarith _)) -> 1
    | Lop (Ispecific (Imuladd | Imulsub)) -> 1
    | Lop (Ispecific (Ibswap 16)) -> 2
    | Lop (Ispecific (Ibswap _)) -> 1
    | Lreloadretaddr -> 0
    | Lreturn -> epilogue_size ()
    | Llabel _ -> 0
    | Lbranch _ -> 1
    | Lcondbranch (tst, _) ->
      begin match tst with
      | Itruetest -> 1
      | Ifalsetest -> 1
      | Iinttest _ -> 2
      | Iinttest_imm _ -> 2
      | Ifloattest _ -> 2
      | Ioddtest -> 1
      | Ieventest -> 1
      end
    | Lcondbranch3 (lbl0, lbl1, lbl2) ->
      1 + begin match lbl0 with None -> 0 | Some _ -> 1 end
        + begin match lbl1 with None -> 0 | Some _ -> 1 end
        + begin match lbl2 with None -> 0 | Some _ -> 1 end
    | Lswitch jumptbl -> 3 + Array.length jumptbl
    | Lsetuptrap _ -> 2
    | Lpushtrap -> 3
    | Lpoptrap -> 1
    | Lraise k ->
      begin match !Clflags.debug, k with
      | true, (Lambda.Raise_regular | Lambda.Raise_reraise) -> 1
      | false, _
      | true, Lambda.Raise_notrace -> 4
      end

  let relax_allocation ~num_words ~label_after_call_gc =
    Lop (Ispecific (Ifar_alloc { words = num_words; label_after_call_gc; }))

  let relax_intop_checkbound ~label_after_error =
    Lop (Ispecific (Ifar_intop_checkbound { label_after_error; }))

  let relax_intop_imm_checkbound ~bound ~label_after_error =
    Lop (Ispecific (Ifar_intop_imm_checkbound { bound; label_after_error; }))

  let relax_specific_op = function
    | Ishiftcheckbound { shift; label_after_error; } ->
      Lop (Ispecific (Ifar_shiftcheckbound { shift; label_after_error; }))
    | _ -> assert false
end)

(* Output the assembly code for allocation. *)

<<<<<<< HEAD
let assembly_code_for_allocation i ~n ~far =
  let lbl_frame = record_frame_label i.live false i.dbg in
=======
let assembly_code_for_allocation ?label_after_call_gc i ~n ~far =
  let lbl_frame =
    record_frame_label ?label:label_after_call_gc i.live i.dbg
  in
>>>>>>> c843ca06
  if !fastcode_flag then begin
    let lbl_redo = new_label() in
    let lbl_call_gc = new_label() in
    `{emit_label lbl_redo}:`;
    `	sub	{emit_reg reg_alloc_ptr}, {emit_reg reg_alloc_ptr}, #{emit_int n}\n`;
    `	cmp	{emit_reg reg_alloc_ptr}, {emit_reg reg_alloc_limit}\n`;
    `	add	{emit_reg i.res.(0)}, {emit_reg reg_alloc_ptr}, #8\n`;
    if not far then begin
      `	b.lo	{emit_label lbl_call_gc}\n`
    end else begin
      let lbl = new_label () in
      `	b.cs	{emit_label lbl}\n`;
      `	b	{emit_label lbl_call_gc}\n`;
      `{emit_label lbl}:\n`
    end;
    call_gc_sites :=
      { gc_lbl = lbl_call_gc;
        gc_return_lbl = lbl_redo;
        gc_frame_lbl = lbl_frame } :: !call_gc_sites
  end else begin
    begin match n with
    | 16 -> `	bl	{emit_symbol "caml_alloc1"}\n`
    | 24 -> `	bl	{emit_symbol "caml_alloc2"}\n`
    | 32 -> `	bl	{emit_symbol "caml_alloc3"}\n`
    | _  -> emit_intconst reg_x15 (Nativeint.of_int n);
            `	bl	{emit_symbol "caml_allocN"}\n`
    end;
    `{emit_label lbl_frame}:	add	{emit_reg i.res.(0)}, {emit_reg reg_alloc_ptr}, #8\n`
  end

(* Output the assembly code for an instruction *)

let emit_instr i =
    emit_debug_info i.dbg;
    match i.desc with
    | Lend -> ()
    | Lop(Imove | Ispill | Ireload) ->
        let src = i.arg.(0) and dst = i.res.(0) in
        if src.loc <> dst.loc then begin
          match (src, dst) with
          | {loc = Reg _; typ = Float}, {loc = Reg _} ->
              `	fmov	{emit_reg dst}, {emit_reg src}\n`
          | {loc = Reg _}, {loc = Reg _} ->
              `	mov	{emit_reg dst}, {emit_reg src}\n`
          | {loc = Reg _}, {loc = Stack _} ->
              `	str	{emit_reg src}, {emit_stack dst}\n`
          | {loc = Stack _}, {loc = Reg _} ->
              `	ldr	{emit_reg dst}, {emit_stack src}\n`
          | _ ->
              assert false
        end
    | Lop(Iconst_int n | Iconst_blockheader n) ->
        emit_intconst i.res.(0) n
    | Lop(Iconst_float f) ->
        if f = 0L then
          `	fmov	{emit_reg i.res.(0)}, xzr\n`
        else if is_immediate_float f then
          `	fmov	{emit_reg i.res.(0)}, #{emit_printf "0x%Lx" f}\n`
        else begin
          let lbl = float_literal f in
          `	adrp	{emit_reg reg_tmp1}, {emit_label lbl}\n`;
          `	ldr	{emit_reg i.res.(0)}, [{emit_reg reg_tmp1}, #:lo12:{emit_label lbl}]\n`
        end
    | Lop(Iconst_symbol s) ->
        emit_load_symbol_addr i.res.(0) s
    | Lop(Icall_ind { label_after; }) ->
        `	blr	{emit_reg i.arg.(0)}\n`;
<<<<<<< HEAD
        `{record_frame i.live false i.dbg}\n`
    | Lop(Icall_imm s) ->
        `	bl	{emit_symbol s}\n`;
        `{record_frame i.live false i.dbg}\n`
    | Lop(Itailcall_ind) ->
=======
        `{record_frame i.live i.dbg ~label:label_after}\n`
    | Lop(Icall_imm { func; label_after; }) ->
        `	bl	{emit_symbol func}\n`;
        `{record_frame i.live i.dbg ~label:label_after}\n`
    | Lop(Itailcall_ind { label_after = _; }) ->
>>>>>>> c843ca06
        output_epilogue (fun () -> `	br	{emit_reg i.arg.(0)}\n`)
    | Lop(Itailcall_imm { func; label_after = _; }) ->
        if func = !function_name then
          `	b	{emit_label !tailrec_entry_point}\n`
        else
          output_epilogue (fun () -> `	b	{emit_symbol func}\n`)
    | Lop(Iextcall { func; alloc = false; label_after = _; }) ->
        `	bl	{emit_symbol func}\n`
    | Lop(Iextcall { func; alloc = true; label_after; }) ->
        emit_load_symbol_addr reg_x15 func;
        `	bl	{emit_symbol "caml_c_call"}\n`;
<<<<<<< HEAD
        `{record_frame i.live false i.dbg}\n`
=======
        `{record_frame i.live i.dbg ~label:label_after}\n`
>>>>>>> c843ca06
    | Lop(Istackoffset n) ->
        assert (n mod 16 = 0);
        emit_stack_adjustment (-n);
        stack_offset := !stack_offset + n
    | Lop(Iload(size, addr)) ->
        let dst = i.res.(0) in
        let base =
          match addr with
          | Iindexed _ -> i.arg.(0)
          | Ibased(s, ofs) ->
              `	adrp	{emit_reg reg_tmp1}, {emit_symbol_offset s ofs}\n`;
              reg_tmp1 in
        begin match size with
        | Byte_unsigned ->
            `	ldrb	{emit_wreg dst}, {emit_addressing addr base}\n`
        | Byte_signed ->
            `	ldrsb	{emit_reg dst}, {emit_addressing addr base}\n`
        | Sixteen_unsigned ->
            `	ldrh	{emit_wreg dst}, {emit_addressing addr base}\n`
        | Sixteen_signed ->
            `	ldrsh	{emit_reg dst}, {emit_addressing addr base}\n`
        | Thirtytwo_unsigned ->
            `	ldr	{emit_wreg dst}, {emit_addressing addr base}\n`
        | Thirtytwo_signed ->
            `	ldrsw	{emit_reg dst}, {emit_addressing addr base}\n`
        | Single ->
            `	ldr	s7, {emit_addressing addr base}\n`;
            `	fcvt	{emit_reg dst}, s7\n`
        | Word_int | Word_val | Double | Double_u ->
            `	ldr	{emit_reg dst}, {emit_addressing addr base}\n`
        end
    | Lop(Istore(size, addr, _)) ->
        let src = i.arg.(0) in
        let base =
          match addr with
          | Iindexed _ -> i.arg.(1)
          | Ibased(s, ofs) ->
              `	adrp	{emit_reg reg_tmp1}, {emit_symbol_offset s ofs}\n`;
              reg_tmp1 in
        begin match size with
        | Byte_unsigned | Byte_signed ->
            `	strb	{emit_wreg src}, {emit_addressing addr base}\n`
        | Sixteen_unsigned | Sixteen_signed ->
            `	strh	{emit_wreg src}, {emit_addressing addr base}\n`
        | Thirtytwo_unsigned | Thirtytwo_signed ->
            `	str	{emit_wreg src}, {emit_addressing addr base}\n`
        | Single ->
            `	fcvt	s7, {emit_reg src}\n`;
            `	str	s7, {emit_addressing addr base}\n`;
        | Word_int | Word_val | Double | Double_u ->
            `	str	{emit_reg src}, {emit_addressing addr base}\n`
        end
    | Lop(Ialloc { words = n; label_after_call_gc; }) ->
        assembly_code_for_allocation i ~n ~far:false ?label_after_call_gc
    | Lop(Ispecific (Ifar_alloc { words = n; label_after_call_gc; })) ->
        assembly_code_for_allocation i ~n ~far:true ?label_after_call_gc
    | Lop(Iintop(Icomp cmp)) ->
        `	cmp	{emit_reg i.arg.(0)}, {emit_reg i.arg.(1)}\n`;
        `	cset	{emit_reg i.res.(0)}, {emit_string (name_for_comparison cmp)}\n`
    | Lop(Iintop_imm(Icomp cmp, n)) ->
        `	cmp	{emit_reg i.arg.(0)}, #{emit_int n}\n`;
        `	cset	{emit_reg i.res.(0)}, {emit_string (name_for_comparison cmp)}\n`
    | Lop(Iintop (Icheckbound { label_after_error; })) ->
        let lbl = bound_error_label i.dbg ?label:label_after_error in
        `	cmp	{emit_reg i.arg.(0)}, {emit_reg i.arg.(1)}\n`;
        `	b.ls	{emit_label lbl}\n`
    | Lop(Ispecific Ifar_intop_checkbound { label_after_error; }) ->
        let lbl = bound_error_label i.dbg ?label:label_after_error in
        let lbl2 = new_label () in
        `	cmp	{emit_reg i.arg.(0)}, {emit_reg i.arg.(1)}\n`;
        `	b.hi	{emit_label lbl2}\n`;
        `	b	{emit_label lbl}\n`;
        `{emit_label lbl2}:\n`;
    | Lop(Iintop_imm(Icheckbound { label_after_error; }, n)) ->
        let lbl = bound_error_label i.dbg ?label:label_after_error in
        `	cmp	{emit_reg i.arg.(0)}, #{emit_int n}\n`;
        `	b.ls	{emit_label lbl}\n`
    | Lop(Ispecific(
          Ifar_intop_imm_checkbound { bound; label_after_error; })) ->
        let lbl = bound_error_label i.dbg ?label:label_after_error in
        let lbl2 = new_label () in
        `	cmp	{emit_reg i.arg.(0)}, #{emit_int bound}\n`;
        `	b.hi	{emit_label lbl2}\n`;
        `	b	{emit_label lbl}\n`;
        `{emit_label lbl2}:\n`;
    | Lop(Ispecific(Ishiftcheckbound { shift; label_after_error; })) ->
        let lbl = bound_error_label i.dbg ?label:label_after_error in
        `	cmp	{emit_reg i.arg.(1)}, {emit_reg i.arg.(0)}, lsr #{emit_int shift}\n`;
        `	b.cs	{emit_label lbl}\n`
    | Lop(Ispecific(Ifar_shiftcheckbound { shift; label_after_error; })) ->
        let lbl = bound_error_label i.dbg ?label:label_after_error in
        let lbl2 = new_label () in
        `	cmp	{emit_reg i.arg.(1)}, {emit_reg i.arg.(0)}, lsr #{emit_int shift}\n`;
        `	b.lo	{emit_label lbl2}\n`;
        `	b	{emit_label lbl}\n`;
        `{emit_label lbl2}:\n`;
    | Lop(Iintop Imod) ->
        `	sdiv	{emit_reg reg_tmp1}, {emit_reg i.arg.(0)}, {emit_reg i.arg.(1)}\n`;
        `	msub	{emit_reg i.res.(0)}, {emit_reg reg_tmp1}, {emit_reg i.arg.(1)}, {emit_reg i.arg.(0)}\n`
    | Lop(Iintop Imulh) ->
        `	smulh	{emit_reg i.res.(0)}, {emit_reg i.arg.(0)}, {emit_reg i.arg.(1)}\n`
    | Lop(Iintop op) ->
        let instr = name_for_int_operation op in
        `	{emit_string instr}     {emit_reg i.res.(0)}, {emit_reg i.arg.(0)}, {emit_reg i.arg.(1)}\n`
    | Lop(Iintop_imm(op, n)) ->
        let instr = name_for_int_operation op in
        `	{emit_string instr}     {emit_reg i.res.(0)}, {emit_reg i.arg.(0)}, #{emit_int n}\n`
    | Lop(Ifloatofint | Iintoffloat | Iabsf | Inegf | Ispecific Isqrtf as op) ->
        let instr = (match op with
                     | Ifloatofint      -> "scvtf"
                     | Iintoffloat      -> "fcvtzs"
                     | Iabsf            -> "fabs"
                     | Inegf            -> "fneg"
                     | Ispecific Isqrtf -> "fsqrt"
                     | _                -> assert false) in
        `	{emit_string instr}	{emit_reg i.res.(0)}, {emit_reg i.arg.(0)}\n`
    | Lop(Iaddf | Isubf | Imulf | Idivf | Ispecific Inegmulf as op) ->
        let instr = (match op with
                     | Iaddf              -> "fadd"
                     | Isubf              -> "fsub"
                     | Imulf              -> "fmul"
                     | Idivf              -> "fdiv"
                     | Ispecific Inegmulf -> "fnmul"
                     | _                  -> assert false) in
        `	{emit_string instr}	{emit_reg i.res.(0)}, {emit_reg i.arg.(0)}, {emit_reg i.arg.(1)}\n`
    | Lop(Ispecific(Imuladdf | Inegmuladdf | Imulsubf | Inegmulsubf as op)) ->
        let instr = (match op with
                     | Imuladdf    -> "fmadd"
                     | Inegmuladdf -> "fnmadd"
                     | Imulsubf    -> "fmsub"
                     | Inegmulsubf -> "fnmsub"
                     | _ -> assert false) in
        `	{emit_string instr}	{emit_reg i.res.(0)}, {emit_reg i.arg.(1)}, {emit_reg i.arg.(2)}, {emit_reg i.arg.(0)}\n`
    | Lop(Ispecific(Ishiftarith(op, shift))) ->
        let instr = (match op with
                       Ishiftadd    -> "add"
                     | Ishiftsub    -> "sub") in
        `	{emit_string instr}	{emit_reg i.res.(0)}, {emit_reg i.arg.(0)}, {emit_reg i.arg.(1)}`;
        if shift >= 0
        then `, lsl #{emit_int shift}\n`
        else `, asr #{emit_int (-shift)}\n`
    | Lop(Ispecific(Imuladd | Imulsub as op)) ->
        let instr = (match op with
                       Imuladd -> "madd"
                     | Imulsub -> "msub"
                     | _ -> assert false) in
        `	{emit_string instr}	{emit_reg i.res.(0)}, {emit_reg i.arg.(0)}, {emit_reg i.arg.(1)}, {emit_reg i.arg.(2)}\n`
    | Lop(Ispecific(Ibswap size)) ->
        begin match size with
        | 16 ->
            `	rev16	{emit_wreg i.res.(0)}, {emit_wreg i.arg.(0)}\n`;
            `	ubfm	{emit_reg i.res.(0)}, {emit_reg i.res.(0)}, #0, #15\n`
        | 32 ->
            `	rev	{emit_wreg i.res.(0)}, {emit_wreg i.arg.(0)}\n`
        | 64 ->
            `	rev	{emit_reg i.res.(0)}, {emit_reg i.arg.(0)}\n`
        | _ ->
            assert false
        end
    | Lreloadretaddr ->
        ()
    | Lreturn ->
        output_epilogue (fun () -> `	ret\n`)
    | Llabel lbl ->
        `{emit_label lbl}:\n`
    | Lbranch lbl ->
        `	b	{emit_label lbl}\n`
    | Lcondbranch(tst, lbl) ->
        begin match tst with
        | Itruetest ->
            `	cbnz	{emit_reg i.arg.(0)}, {emit_label lbl}\n`
        | Ifalsetest ->
            `	cbz	{emit_reg i.arg.(0)}, {emit_label lbl}\n`
        | Iinttest cmp ->
            `	cmp	{emit_reg i.arg.(0)}, {emit_reg i.arg.(1)}\n`;
            let comp = name_for_comparison cmp in
            `	b.{emit_string comp}	{emit_label lbl}\n`
        | Iinttest_imm(cmp, n) ->
            `	cmp	{emit_reg i.arg.(0)}, #{emit_int n}\n`;
            let comp = name_for_comparison cmp in
            `	b.{emit_string comp}	{emit_label lbl}\n`
        | Ifloattest(cmp, neg) ->
            let comp = (match (cmp, neg) with
                        | (Ceq, false) | (Cne, true) -> "eq"
                        | (Cne, false) | (Ceq, true) -> "ne"
                        | (Clt, false) -> "cc"
                        | (Clt, true)  -> "cs"
                        | (Cle, false) -> "ls"
                        | (Cle, true)  -> "hi"
                        | (Cgt, false) -> "gt"
                        | (Cgt, true)  -> "le"
                        | (Cge, false) -> "ge"
                        | (Cge, true)  -> "lt") in
            `	fcmp	{emit_reg i.arg.(0)}, {emit_reg i.arg.(1)}\n`;
            `	b.{emit_string comp}	{emit_label lbl}\n`
        | Ioddtest ->
            `	tbnz	{emit_reg i.arg.(0)}, #0, {emit_label lbl}\n`
        | Ieventest ->
            `	tbz	{emit_reg i.arg.(0)}, #0, {emit_label lbl}\n`
        end
    | Lcondbranch3(lbl0, lbl1, lbl2) ->
        `	cmp	{emit_reg i.arg.(0)}, #1\n`;
        begin match lbl0 with
          None -> ()
        | Some lbl -> `	b.lt	{emit_label lbl}\n`
        end;
        begin match lbl1 with
          None -> ()
        | Some lbl -> `	b.eq	{emit_label lbl}\n`
        end;
        begin match lbl2 with
          None -> ()
        | Some lbl -> `	b.gt	{emit_label lbl}\n`
        end
    | Lswitch jumptbl ->
        let lbltbl = new_label() in
        `	adr	{emit_reg reg_tmp1}, {emit_label lbltbl}\n`;
        `	add	{emit_reg reg_tmp1}, {emit_reg reg_tmp1}, {emit_reg i.arg.(0)}, lsl #2\n`;
        `	br	{emit_reg reg_tmp1}\n`;
        `{emit_label lbltbl}:`;
        for j = 0 to Array.length jumptbl - 1 do
            `	b	{emit_label jumptbl.(j)}\n`
        done
(* Alternative:
        let lbltbl = new_label() in
        `	adr	{emit_reg reg_tmp1}, {emit_label lbltbl}\n`;
        `	ldr	{emit_wreg reg_tmp2}, [{emit_reg reg_tmp1}, {emit_reg i.arg.(0)}, lsl #2]\n`;
        `	add	{emit_reg reg_tmp1}, {emit_wreg reg_tmp2}, sxtb\n`;
        `	br	{emit_reg reg_tmp1}\n`;
        `{emit_label lbltbl}:\n`;
        for j = 0 to Array.length jumptbl - 1 do
            `	.word	{emit_label jumptbl.(j)} - {emit_label lbltbl}\n`
        done
*)
    | Lsetuptrap lbl ->
        let lblnext = new_label() in
        `	adr	{emit_reg reg_tmp1}, {emit_label lblnext}\n`;
        `	b	{emit_label lbl}\n`;
        `{emit_label lblnext}:\n`
    | Lpushtrap ->
        stack_offset := !stack_offset + 16;
        `	str	{emit_reg reg_trap_ptr}, [sp, -16]!\n`;
        `	str	{emit_reg reg_tmp1}, [sp, #8]\n`;
        cfi_adjust_cfa_offset 16;
        `	mov	{emit_reg reg_trap_ptr}, sp\n`
    | Lpoptrap ->
        `	ldr	{emit_reg reg_trap_ptr}, [sp], 16\n`;
        cfi_adjust_cfa_offset (-16);
        stack_offset := !stack_offset - 16
    | Lraise k ->
        begin match !Clflags.debug, k with
        | true, (Lambda.Raise_regular | Lambda.Raise_reraise) ->
          `	bl	{emit_symbol "caml_raise_exn"}\n`;
          `{record_frame Reg.Set.empty true i.dbg}\n`
        | false, _
        | true, Lambda.Raise_notrace ->
          `	mov	sp, {emit_reg reg_trap_ptr}\n`;
          `	ldr	{emit_reg reg_tmp1}, [sp, #8]\n`;
          `	ldr	{emit_reg reg_trap_ptr}, [sp], 16\n`;
          `	br	{emit_reg reg_tmp1}\n`
        end

(* Emission of an instruction sequence *)

let rec emit_all i =
  if i.desc = Lend then () else (emit_instr i; emit_all i.next)

(* Emission of the profiling prelude *)

let emit_profile() = ()   (* TODO *)
(*
  match Config.system with
    "linux_eabi" | "linux_eabihf" | "netbsd" ->
      `	push	\{lr}\n`;
      `	{emit_call "__gnu_mcount_nc"}\n`
  | _ -> ()
*)

(* Emission of a function declaration *)

let fundecl fundecl =
  function_name := fundecl.fun_name;
  fastcode_flag := fundecl.fun_fast;
  tailrec_entry_point := new_label();
  float_literals := [];
  stack_offset := 0;
  call_gc_sites := [];
  bound_error_sites := [];
  `	.text\n`;
  `	.align	3\n`;
  `	.globl	{emit_symbol fundecl.fun_name}\n`;
  `	.type	{emit_symbol fundecl.fun_name}, %function\n`;
  `{emit_symbol fundecl.fun_name}:\n`;
  emit_debug_info fundecl.fun_dbg;
  cfi_startproc();
  if !Clflags.gprofile then emit_profile();
  let n = frame_size() in
  if n > 0 then
    emit_stack_adjustment (-n);
  if !contains_calls then begin
    cfi_offset ~reg:30 (* return address *) ~offset:(-8);
    `	str	x30, [sp, #{emit_int (n-8)}]\n`
  end;
  `{emit_label !tailrec_entry_point}:\n`;
  let num_call_gc, num_check_bound =
    num_call_gc_and_check_bound_points fundecl.fun_body
  in
  let max_out_of_line_code_offset =
    max_out_of_line_code_offset ~num_call_gc
      ~num_check_bound
  in
  BR.relax fundecl.fun_body ~max_out_of_line_code_offset;
  emit_all fundecl.fun_body;
  List.iter emit_call_gc !call_gc_sites;
  List.iter emit_call_bound_error !bound_error_sites;
  assert (List.length !call_gc_sites = num_call_gc);
  assert (List.length !bound_error_sites = num_check_bound);
  cfi_endproc();
  `	.type	{emit_symbol fundecl.fun_name}, %function\n`;
  `	.size	{emit_symbol fundecl.fun_name}, .-{emit_symbol fundecl.fun_name}\n`;
  emit_literals()

(* Emission of data *)

let emit_item = function
  | Cglobal_symbol s -> `	.globl	{emit_symbol s}\n`;
  | Cdefine_symbol s -> `{emit_symbol s}:\n`
  | Cdefine_label lbl -> `{emit_data_label lbl}:\n`
  | Cint8 n -> `	.byte	{emit_int n}\n`
  | Cint16 n -> `	.short	{emit_int n}\n`
  | Cint32 n -> `	.long	{emit_nativeint n}\n`
  | Cint n -> `	.quad	{emit_nativeint n}\n`
  | Csingle f -> emit_float32_directive ".long" (Int32.bits_of_float f)
  | Cdouble f -> emit_float64_directive ".quad" (Int64.bits_of_float f)
  | Csymbol_address s -> `	.quad	{emit_symbol s}\n`
  | Clabel_address lbl -> `	.quad	{emit_data_label lbl}\n`
  | Cstring s -> emit_string_directive "	.ascii  " s
  | Cskip n -> if n > 0 then `	.space	{emit_int n}\n`
  | Calign n -> `	.align	{emit_int(Misc.log2 n)}\n`

let data l =
  `	.data\n`;
  `	.align 3\n`;
  List.iter emit_item l

(* Beginning / end of an assembly file *)

let begin_assembly() =
  reset_debug_info();
  `	.file	\"\"\n`;  (* PR#7037 *)
  let lbl_begin = Compilenv.make_symbol (Some "data_begin") in
  `	.data\n`;
  `	.globl	{emit_symbol lbl_begin}\n`;
  `{emit_symbol lbl_begin}:\n`;
  let lbl_begin = Compilenv.make_symbol (Some "code_begin") in
  `	.text\n`;
  `	.globl	{emit_symbol lbl_begin}\n`;
  `{emit_symbol lbl_begin}:\n`

let end_assembly () =
  let lbl_end = Compilenv.make_symbol (Some "code_end") in
  `	.text\n`;
  `	.globl	{emit_symbol lbl_end}\n`;
  `{emit_symbol lbl_end}:\n`;
  let lbl_end = Compilenv.make_symbol (Some "data_end") in
  `	.data\n`;
  `	.globl	{emit_symbol lbl_end}\n`;
  `{emit_symbol lbl_end}:\n`;
  `	.long	0\n`;
  let lbl = Compilenv.make_symbol (Some "frametable") in
  `	.globl	{emit_symbol lbl}\n`;
  `{emit_symbol lbl}:\n`;
  emit_frames
    { efa_code_label = (fun lbl ->
                       `	.type	{emit_label lbl}, %function\n`;
                       `	.quad	{emit_label lbl}\n`);
      efa_data_label = (fun lbl ->
                       `	.type	{emit_label lbl}, %object\n`;
                       `	.quad	{emit_label lbl}\n`);
      efa_16 = (fun n -> `	.short	{emit_int n}\n`);
      efa_32 = (fun n -> `	.long	{emit_int32 n}\n`);
      efa_word = (fun n -> `	.quad	{emit_int n}\n`);
      efa_align = (fun n -> `	.align	{emit_int(Misc.log2 n)}\n`);
      efa_label_rel = (fun lbl ofs ->
                           `	.long	{emit_label lbl} - . + {emit_int32 ofs}\n`);
      efa_def_label = (fun lbl -> `{emit_label lbl}:\n`);
      efa_string = (fun s -> emit_string_directive "	.asciz	" s) };
  `	.type	{emit_symbol lbl}, %object\n`;
  `	.size	{emit_symbol lbl}, .-{emit_symbol lbl}\n`;
  begin match Config.system with
  | "linux" ->
      (* Mark stack as non-executable *)
      `	.section	.note.GNU-stack,\"\",%progbits\n`
  | _ -> ()
  end<|MERGE_RESOLUTION|>--- conflicted
+++ resolved
@@ -121,17 +121,12 @@
 
 (* Record live pointers at call points *)
 
-<<<<<<< HEAD
-let record_frame_label live raise_ dbg =
-  let lbl = new_label() in
-=======
-let record_frame_label ?label live dbg =
+let record_frame_label ?label live raise_ dbg =
   let lbl =
     match label with
     | None -> new_label()
     | Some label -> label
   in
->>>>>>> c843ca06
   let live_offset = ref [] in
   Reg.Set.iter
     (function
@@ -151,13 +146,8 @@
       fd_debuginfo = dbg } :: !frame_descriptors;
   lbl
 
-<<<<<<< HEAD
-let record_frame live raise_ dbg =
-  let lbl = record_frame_label live raise_ dbg in `{emit_label lbl}:`
-=======
-let record_frame ?label live dbg =
-  let lbl = record_frame_label ?label live dbg in `{emit_label lbl}:`
->>>>>>> c843ca06
+let record_frame ?label live raise_ dbg =
+  let lbl = record_frame_label ?label live raise_ dbg in `{emit_label lbl}:`
 
 (* Record calls to the GC -- we've moved them out of the way *)
 
@@ -185,11 +175,7 @@
 let bound_error_label ?label dbg =
   if !Clflags.debug || !bound_error_sites = [] then begin
     let lbl_bound_error = new_label() in
-<<<<<<< HEAD
-    let lbl_frame = record_frame_label Reg.Set.empty false dbg in
-=======
-    let lbl_frame = record_frame_label ?label Reg.Set.empty dbg in
->>>>>>> c843ca06
+    let lbl_frame = record_frame_label ?label Reg.Set.empty false dbg in
     bound_error_sites :=
       { bd_lbl = lbl_bound_error;
         bd_frame_lbl = lbl_frame } :: !bound_error_sites;
@@ -533,15 +519,10 @@
 
 (* Output the assembly code for allocation. *)
 
-<<<<<<< HEAD
-let assembly_code_for_allocation i ~n ~far =
-  let lbl_frame = record_frame_label i.live false i.dbg in
-=======
 let assembly_code_for_allocation ?label_after_call_gc i ~n ~far =
   let lbl_frame =
-    record_frame_label ?label:label_after_call_gc i.live i.dbg
+    record_frame_label ?label:label_after_call_gc i.live false i.dbg
   in
->>>>>>> c843ca06
   if !fastcode_flag then begin
     let lbl_redo = new_label() in
     let lbl_call_gc = new_label() in
@@ -609,19 +590,11 @@
         emit_load_symbol_addr i.res.(0) s
     | Lop(Icall_ind { label_after; }) ->
         `	blr	{emit_reg i.arg.(0)}\n`;
-<<<<<<< HEAD
-        `{record_frame i.live false i.dbg}\n`
-    | Lop(Icall_imm s) ->
-        `	bl	{emit_symbol s}\n`;
-        `{record_frame i.live false i.dbg}\n`
-    | Lop(Itailcall_ind) ->
-=======
-        `{record_frame i.live i.dbg ~label:label_after}\n`
+        `{record_frame i.live false i.dbg ~label:label_after}\n`
     | Lop(Icall_imm { func; label_after; }) ->
         `	bl	{emit_symbol func}\n`;
-        `{record_frame i.live i.dbg ~label:label_after}\n`
+        `{record_frame i.live false i.dbg ~label:label_after}\n`
     | Lop(Itailcall_ind { label_after = _; }) ->
->>>>>>> c843ca06
         output_epilogue (fun () -> `	br	{emit_reg i.arg.(0)}\n`)
     | Lop(Itailcall_imm { func; label_after = _; }) ->
         if func = !function_name then
@@ -633,11 +606,7 @@
     | Lop(Iextcall { func; alloc = true; label_after; }) ->
         emit_load_symbol_addr reg_x15 func;
         `	bl	{emit_symbol "caml_c_call"}\n`;
-<<<<<<< HEAD
-        `{record_frame i.live false i.dbg}\n`
-=======
-        `{record_frame i.live i.dbg ~label:label_after}\n`
->>>>>>> c843ca06
+        `{record_frame i.live false i.dbg ~label:label_after}\n`
     | Lop(Istackoffset n) ->
         assert (n mod 16 = 0);
         emit_stack_adjustment (-n);
