(**************************************************************************)
<<<<<<< HEAD
(*                                                                     *)
(*                                OCaml                                *)
(*                                                                     *)
(*            Xavier Leroy, projet Cristal, INRIA Rocquencourt         *)
(*                                                                     *)
(*  Copyright 1996 Institut National de Recherche en Informatique et   *)
(*     en Automatique.                                                    *)
(*                                                                     *)
=======
(*                                                                        *)
(*                                 OCaml                                  *)
(*                                                                        *)
(*             Xavier Leroy, projet Cristal, INRIA Rocquencourt           *)
(*                                                                        *)
(*   Copyright 1996 Institut National de Recherche en Informatique et     *)
(*     en Automatique.                                                    *)
(*                                                                        *)
>>>>>>> 0c0884bd
(*   All rights reserved.  This file is distributed under the terms of    *)
(*   the GNU Lesser General Public License version 2.1, with the          *)
(*   special exception on linking described in the file LICENSE.          *)
(*                                                                        *)
(**************************************************************************)

(* Translation from closed lambda to C-- *)

open Misc
open Arch
open Asttypes
open Primitive
open Types
open Lambda
open Clambda
open Cmm
open Cmx_format

(* Local binding of complex expressions *)

let bind name arg fn =
  match arg with
    Cvar _ | Cconst_int _ | Cconst_natint _ | Cconst_symbol _
  | Cconst_pointer _ | Cconst_natpointer _
  | Cblockheader _ -> fn arg
  | _ -> let id = Ident.create name in Clet(id, arg, fn (Cvar id))

let bind_load name arg fn =
  match arg with
  | Cop(Cload _, [Cvar _]) -> fn arg
  | _ -> bind name arg fn

let bind_nonvar name arg fn =
  match arg with
    Cconst_int _ | Cconst_natint _ | Cconst_symbol _
  | Cconst_pointer _ | Cconst_natpointer _
  | Cblockheader _ -> fn arg
  | _ -> let id = Ident.create name in Clet(id, arg, fn (Cvar id))

let caml_black = Nativeint.shift_left (Nativeint.of_int 3) 8
    (* cf. byterun/gc.h *)

(* Block headers. Meaning of the tag field: see stdlib/obj.ml *)

let floatarray_tag = Cconst_int Obj.double_array_tag

let block_header tag sz =
  Nativeint.add (Nativeint.shift_left (Nativeint.of_int sz) 10)
                (Nativeint.of_int tag)
(* Static data corresponding to "value"s must be marked black in case we are
   in no-naked-pointers mode.  See [caml_darken] and the code below that emits
   structured constants and static module definitions. *)
let black_block_header tag sz = Nativeint.logor (block_header tag sz) caml_black
let white_closure_header sz = block_header Obj.closure_tag sz
let black_closure_header sz = black_block_header Obj.closure_tag sz
let infix_header ofs = block_header Obj.infix_tag ofs
let float_header = block_header Obj.double_tag (size_float / size_addr)
let floatarray_header len =
      block_header Obj.double_array_tag (len * size_float / size_addr)
let string_header len =
      block_header Obj.string_tag ((len + size_addr) / size_addr)
let boxedint32_header = block_header Obj.custom_tag 2
let boxedint64_header = block_header Obj.custom_tag (1 + 8 / size_addr)
let boxedintnat_header = block_header Obj.custom_tag 2

let alloc_float_header dbg = Cblockheader(float_header, dbg)
let alloc_floatarray_header len dbg = Cblockheader(floatarray_header len, dbg)
let alloc_closure_header sz dbg = Cblockheader(white_closure_header sz, dbg)
let alloc_infix_header ofs dbg = Cblockheader(infix_header ofs, dbg)
let alloc_boxedint32_header dbg = Cblockheader(boxedint32_header, dbg)
let alloc_boxedint64_header dbg = Cblockheader(boxedint64_header, dbg)
let alloc_boxedintnat_header dbg = Cblockheader(boxedintnat_header, dbg)

(* Integers *)

let max_repr_int = max_int asr 1
let min_repr_int = min_int asr 1

let int_const n =
  if n <= max_repr_int && n >= min_repr_int
  then Cconst_int((n lsl 1) + 1)
  else Cconst_natint
          (Nativeint.add (Nativeint.shift_left (Nativeint.of_int n) 1) 1n)

let cint_const n =
  Cint(Nativeint.add (Nativeint.shift_left (Nativeint.of_int n) 1) 1n)

let add_no_overflow n x c =
  let d = n + x in
  if d = 0 then c else Cop(Caddi, [c; Cconst_int d])

let rec add_const c n =
  if n = 0 then c
  else match c with
  | Cconst_int x when no_overflow_add x n -> Cconst_int (x + n)
  | Cop(Caddi, [Cconst_int x; c])
    when no_overflow_add n x ->
      add_no_overflow n x c
  | Cop(Caddi, [c; Cconst_int x])
    when no_overflow_add n x ->
      add_no_overflow n x c
  | Cop(Csubi, [Cconst_int x; c]) when no_overflow_add n x ->
      Cop(Csubi, [Cconst_int (n + x); c])
  | Cop(Csubi, [c; Cconst_int x]) when no_overflow_sub n x ->
      add_const c (n - x)
  | c -> Cop(Caddi, [c; Cconst_int n])

let incr_int c = add_const c 1
let decr_int c = add_const c (-1)

let rec add_int c1 c2 =
  match (c1, c2) with
  | (Cconst_int n, c) | (c, Cconst_int n) ->
      add_const c n
  | (Cop(Caddi, [c1; Cconst_int n1]), c2) ->
      add_const (add_int c1 c2) n1
  | (c1, Cop(Caddi, [c2; Cconst_int n2])) ->
      add_const (add_int c1 c2) n2
  | (_, _) ->
      Cop(Caddi, [c1; c2])

let rec sub_int c1 c2 =
  match (c1, c2) with
  | (c1, Cconst_int n2) when n2 <> min_int ->
      add_const c1 (-n2)
  | (c1, Cop(Caddi, [c2; Cconst_int n2])) when n2 <> min_int ->
      add_const (sub_int c1 c2) (-n2)
  | (Cop(Caddi, [c1; Cconst_int n1]), c2) ->
      add_const (sub_int c1 c2) n1
  | (c1, c2) ->
      Cop(Csubi, [c1; c2])

let rec lsl_int c1 c2 =
  match (c1, c2) with
  | (Cop(Clsl, [c; Cconst_int n1]), Cconst_int n2)
    when n1 > 0 && n2 > 0 && n1 + n2 < size_int * 8 ->
      Cop(Clsl, [c; Cconst_int (n1 + n2)])
  | (Cop(Caddi, [c1; Cconst_int n1]), Cconst_int n2)
    when no_overflow_lsl n1 n2 ->
      add_const (lsl_int c1 c2) (n1 lsl n2)
  | (_, _) ->
      Cop(Clsl, [c1; c2])

let is_power2 n = n = 1 lsl Misc.log2 n

and mult_power2 c n = lsl_int c (Cconst_int (Misc.log2 n))

let rec mul_int c1 c2 =
  match (c1, c2) with
  | (_, Cconst_int 0) | (Cconst_int 0, _) ->
      Cconst_int 0
  | (c, Cconst_int 1) | (Cconst_int 1, c) ->
      c
  | (c, Cconst_int(-1)) | (Cconst_int(-1), c) ->
      sub_int (Cconst_int 0) c
  | (c, Cconst_int n) when is_power2 n -> mult_power2 c n
  | (Cconst_int n, c) when is_power2 n -> mult_power2 c n
  | (Cop(Caddi, [c; Cconst_int n]), Cconst_int k) |
    (Cconst_int k, Cop(Caddi, [c; Cconst_int n]))
    when no_overflow_mul n k ->
      add_const (mul_int c (Cconst_int k)) (n * k)
  | (c1, c2) ->
      Cop(Cmuli, [c1; c2])


let ignore_low_bit_int = function
    Cop(Caddi, [(Cop(Clsl, [_; Cconst_int n]) as c); Cconst_int 1]) when n > 0
      -> c
  | Cop(Cor, [c; Cconst_int 1]) -> c
  | c -> c

let lsr_int c1 c2 =
  match c2 with
    Cconst_int 0 ->
      c1
  | Cconst_int n when n > 0 ->
      Cop(Clsr, [ignore_low_bit_int c1; c2])
  | _ ->
      Cop(Clsr, [c1; c2])

let asr_int c1 c2 =
  match c2 with
    Cconst_int 0 ->
      c1
  | Cconst_int n when n > 0 ->
      Cop(Casr, [ignore_low_bit_int c1; c2])
  | _ ->
      Cop(Casr, [c1; c2])

let tag_int = function
    Cconst_int n ->
      int_const n
  | Cop(Casr, [c; Cconst_int n]) when n > 0 ->
      Cop(Cor, [asr_int c (Cconst_int (n - 1)); Cconst_int 1])
  | c ->
      incr_int (lsl_int c (Cconst_int 1))

let force_tag_int = function
    Cconst_int n ->
      int_const n
  | Cop(Casr, [c; Cconst_int n]) when n > 0 ->
      Cop(Cor, [asr_int c (Cconst_int (n - 1)); Cconst_int 1])
  | c ->
      Cop(Cor, [lsl_int c (Cconst_int 1); Cconst_int 1])

let untag_int = function
    Cconst_int n -> Cconst_int(n asr 1)
  | Cop(Caddi, [Cop(Clsl, [c; Cconst_int 1]); Cconst_int 1]) -> c
  | Cop(Cor, [Cop(Casr, [c; Cconst_int n]); Cconst_int 1])
    when n > 0 && n < size_int * 8 ->
      Cop(Casr, [c; Cconst_int (n+1)])
  | Cop(Cor, [Cop(Clsr, [c; Cconst_int n]); Cconst_int 1])
    when n > 0 && n < size_int * 8 ->
      Cop(Clsr, [c; Cconst_int (n+1)])
  | Cop(Cor, [c; Cconst_int 1]) -> Cop(Casr, [c; Cconst_int 1])
  | c -> Cop(Casr, [c; Cconst_int 1])

let if_then_else (cond, ifso, ifnot) =
  match cond with
  | Cconst_int 0 -> ifnot
  | Cconst_int 1 -> ifso
  | _ ->
    Cifthenelse(cond, ifso, ifnot)

(* Turning integer divisions into multiply-high then shift.
   The [division_parameters] function is used in module Emit for
   those target platforms that support this optimization. *)

(* Unsigned comparison between native integers. *)

let ucompare x y = Nativeint.(compare (add x min_int) (add y min_int))

(* Unsigned division and modulus at type nativeint.
   Algorithm: Hacker's Delight section 9.3 *)

let udivmod n d = Nativeint.(
  if d < 0n then
    if ucompare n d < 0 then (0n, n) else (1n, sub n d)
  else begin
    let q = shift_left (div (shift_right_logical n 1) d) 1 in
    let r = sub n (mul q d) in
    if ucompare r d >= 0 then (succ q, sub r d) else (q, r)
  end)

(* Compute division parameters.
   Algorithm: Hacker's Delight chapter 10, fig 10-1. *)

let divimm_parameters d = Nativeint.(
  assert (d > 0n);
  let twopsm1 = min_int in (* 2^31 for 32-bit archs, 2^63 for 64-bit archs *)
  let nc = sub (pred twopsm1) (snd (udivmod twopsm1 d)) in
  let rec loop p (q1, r1) (q2, r2) =
    let p = p + 1 in
    let q1 = shift_left q1 1 and r1 = shift_left r1 1 in
    let (q1, r1) =
      if ucompare r1 nc >= 0 then (succ q1, sub r1 nc) else (q1, r1) in
    let q2 = shift_left q2 1 and r2 = shift_left r2 1 in
    let (q2, r2) =
      if ucompare r2 d >= 0 then (succ q2, sub r2 d) else (q2, r2) in
    let delta = sub d r2 in
    if ucompare q1 delta < 0 || (q1 = delta && r1 = 0n)
    then loop p (q1, r1) (q2, r2)
    else (succ q2, p - size)
  in loop (size - 1) (udivmod twopsm1 nc) (udivmod twopsm1 d))

(* The result [(m, p)] of [divimm_parameters d] satisfies the following
   inequality:

      2^(wordsize + p) < m * d <= 2^(wordsize + p) + 2^(p + 1)    (i)

   from which it follows that

      floor(n / d) = floor(n * m / 2^(wordsize+p))
                              if 0 <= n < 2^(wordsize-1)
      ceil(n / d) = floor(n * m / 2^(wordsize+p)) + 1
                              if -2^(wordsize-1) <= n < 0

   The correctness condition (i) above can be checked by the code below.
   It was exhaustively tested for values of d from 2 to 10^9 in the
   wordsize = 64 case.

let add2 (xh, xl) (yh, yl) =
  let zl = add xl yl and zh = add xh yh in
  ((if ucompare zl xl < 0 then succ zh else zh), zl)

let shl2 (xh, xl) n =
  assert (0 < n && n < size + size);
  if n < size
  then (logor (shift_left xh n) (shift_right_logical xl (size - n)),
        shift_left xl n)
  else (shift_left xl (n - size), 0n)

let mul2 x y =
  let halfsize = size / 2 in
  let halfmask = pred (shift_left 1n halfsize) in
  let xl = logand x halfmask and xh = shift_right_logical x halfsize in
  let yl = logand y halfmask and yh = shift_right_logical y halfsize in
  add2 (mul xh yh, 0n)
    (add2 (shl2 (0n, mul xl yh) halfsize)
       (add2 (shl2 (0n, mul xh yl) halfsize)
          (0n, mul xl yl)))

let ucompare2 (xh, xl) (yh, yl) =
  let c = ucompare xh yh in if c = 0 then ucompare xl yl else c

let validate d m p =
  let md = mul2 m d in
  let one2 = (0n, 1n) in
  let twoszp = shl2 one2 (size + p) in
  let twop1 = shl2 one2 (p + 1) in
  ucompare2 twoszp md < 0 && ucompare2 md (add2 twoszp twop1) <= 0
*)

let raise_regular dbg exc =
  Csequence(
    Cop(Cstore (Thirtytwo_signed, Assignment),
        [(Cconst_symbol "caml_backtrace_pos"); Cconst_int 0]),
      Cop(Craise (Raise_withtrace, dbg),[exc]))

let raise_symbol dbg symb =
  raise_regular dbg (Cconst_symbol symb)

let rec div_int c1 c2 is_safe dbg =
  match (c1, c2) with
    (c1, Cconst_int 0) ->
      Csequence(c1, raise_symbol dbg "caml_exn_Division_by_zero")
  | (c1, Cconst_int 1) ->
      c1
  | (Cconst_int 0 as c1, c2) ->
      Csequence(c2, c1)
  | (Cconst_int n1, Cconst_int n2) ->
      Cconst_int (n1 / n2)
  | (c1, Cconst_int n) when n <> min_int ->
      let l = Misc.log2 n in
      if n = 1 lsl l then
        (* Algorithm:
              t = shift-right-signed(c1, l - 1)
              t = shift-right(t, W - l)
              t = c1 + t
              res = shift-right-signed(c1 + t, l)
        *)
        Cop(Casr, [bind "dividend" c1 (fun c1 ->
                     let t = asr_int c1 (Cconst_int (l - 1)) in
                     let t = lsr_int t (Cconst_int (Nativeint.size - l)) in
                     add_int c1 t);
                   Cconst_int l])
      else if n < 0 then
        sub_int (Cconst_int 0) (div_int c1 (Cconst_int (-n)) is_safe dbg)
      else begin
        let (m, p) = divimm_parameters (Nativeint.of_int n) in
        (* Algorithm:
              t = multiply-high-signed(c1, m)
              if m < 0, t = t + c1
              if p > 0, t = shift-right-signed(t, p)
              res = t + sign-bit(c1)
        *)
        bind "dividend" c1 (fun c1 ->
          let t = Cop(Cmulhi, [c1; Cconst_natint m]) in
          let t = if m < 0n then Cop(Caddi, [t; c1]) else t in
          let t = if p > 0 then Cop(Casr, [t; Cconst_int p]) else t in
          add_int t (lsr_int c1 (Cconst_int (Nativeint.size - 1))))
      end
  | (c1, c2) when !Clflags.fast || is_safe = Lambda.Unsafe ->
      Cop(Cdivi, [c1; c2])
  | (c1, c2) ->
      bind "divisor" c2 (fun c2 ->
        Cifthenelse(c2,
                    Cop(Cdivi, [c1; c2]),
                    raise_symbol dbg "caml_exn_Division_by_zero"))

let mod_int c1 c2 is_safe dbg =
  match (c1, c2) with
    (c1, Cconst_int 0) ->
      Csequence(c1, raise_symbol dbg "caml_exn_Division_by_zero")
  | (c1, Cconst_int (1 | (-1))) ->
      Csequence(c1, Cconst_int 0)
  | (Cconst_int 0, c2) ->
      Csequence(c2, Cconst_int 0)
  | (Cconst_int n1, Cconst_int n2) ->
      Cconst_int (n1 mod n2)
  | (c1, (Cconst_int n as c2)) when n <> min_int ->
      let l = Misc.log2 n in
      if n = 1 lsl l then
        (* Algorithm:
              t = shift-right-signed(c1, l - 1)
              t = shift-right(t, W - l)
              t = c1 + t
              t = bit-and(t, -n)
              res = c1 - t
         *)
        bind "dividend" c1 (fun c1 ->
          let t = asr_int c1 (Cconst_int (l - 1)) in
          let t = lsr_int t (Cconst_int (Nativeint.size - l)) in
          let t = add_int c1 t in
          let t = Cop(Cand, [t; Cconst_int (-n)]) in
          sub_int c1 t)
      else
        bind "dividend" c1 (fun c1 ->
          sub_int c1 (mul_int (div_int c1 c2 is_safe dbg) c2))
  | (c1, c2) when !Clflags.fast || is_safe = Lambda.Unsafe ->
      (* Flambda already generates that test *)
      Cop(Cmodi, [c1; c2])
  | (c1, c2) ->
      bind "divisor" c2 (fun c2 ->
        Cifthenelse(c2,
                    Cop(Cmodi, [c1; c2]),
                    raise_symbol dbg "caml_exn_Division_by_zero"))

(* Division or modulo on boxed integers.  The overflow case min_int / -1
   can occur, in which case we force x / -1 = -x and x mod -1 = 0. (PR#5513). *)

let is_different_from x = function
    Cconst_int n -> n <> x
  | Cconst_natint n -> n <> Nativeint.of_int x
  | _ -> false

let safe_divmod_bi mkop is_safe mkm1 c1 c2 bi dbg =
  bind "dividend" c1 (fun c1 ->
  bind "divisor" c2 (fun c2 ->
    let c = mkop c1 c2 is_safe dbg in
    if Arch.division_crashes_on_overflow
    && (size_int = 4 || bi <> Pint32)
    && not (is_different_from (-1) c2)
    then Cifthenelse(Cop(Ccmpi Cne, [c2; Cconst_int(-1)]), c, mkm1 c1)
    else c))

let safe_div_bi is_safe =
  safe_divmod_bi div_int is_safe (fun c1 -> Cop(Csubi, [Cconst_int 0; c1]))

let safe_mod_bi is_safe =
  safe_divmod_bi mod_int is_safe (fun _ -> Cconst_int 0)

(* Bool *)

let test_bool = function
    Cop(Caddi, [Cop(Clsl, [c; Cconst_int 1]); Cconst_int 1]) -> c
  | Cconst_int n ->
      if n = 1 then
        Cconst_int 0
      else
        Cconst_int 1
  | c -> Cop(Ccmpi Cne, [c; Cconst_int 1])

(* Float *)

let box_float dbg c = Cop(Calloc dbg, [alloc_float_header dbg; c])

let rec unbox_float = function
    Cop(Calloc _, [_header; c]) -> c
  | Clet(id, exp, body) -> Clet(id, exp, unbox_float body)
  | Cifthenelse(cond, e1, e2) ->
      Cifthenelse(cond, unbox_float e1, unbox_float e2)
  | Csequence(e1, e2) -> Csequence(e1, unbox_float e2)
  | Cswitch(e, tbl, el) -> Cswitch(e, tbl, Array.map unbox_float el)
  | Ccatch(n, ids, e1, e2) -> Ccatch(n, ids, unbox_float e1, unbox_float e2)
  | Ctrywith(e1, id, e2) -> Ctrywith(unbox_float e1, id, unbox_float e2)
  | c -> Cop(Cload Double_u, [c])

(* Complex *)

let box_complex dbg c_re c_im =
  Cop(Calloc dbg, [alloc_floatarray_header 2 dbg; c_re; c_im])

let complex_re c = Cop(Cload Double_u, [c])
let complex_im c = Cop(Cload Double_u,
                       [Cop(Cadda, [c; Cconst_int size_float])])

(* Unit *)

let return_unit c = Csequence(c, Cconst_pointer 1)

let rec remove_unit = function
    Cconst_pointer 1 -> Ctuple []
  | Csequence(c, Cconst_pointer 1) -> c
  | Csequence(c1, c2) ->
      Csequence(c1, remove_unit c2)
  | Cifthenelse(cond, ifso, ifnot) ->
      Cifthenelse(cond, remove_unit ifso, remove_unit ifnot)
  | Cswitch(sel, index, cases) ->
      Cswitch(sel, index, Array.map remove_unit cases)
  | Ccatch(io, ids, body, handler) ->
      Ccatch(io, ids, remove_unit body, remove_unit handler)
  | Ctrywith(body, exn, handler) ->
      Ctrywith(remove_unit body, exn, remove_unit handler)
  | Clet(id, c1, c2) ->
      Clet(id, c1, remove_unit c2)
  | Cop(Capply (_mty, dbg), args) ->
      Cop(Capply (typ_void, dbg), args)
  | Cop(Cextcall(proc, _mty, alloc, dbg, label_after), args) ->
      Cop(Cextcall(proc, typ_void, alloc, dbg, label_after), args)
  | Cexit (_,_) as c -> c
  | Ctuple [] as c -> c
  | c -> Csequence(c, Ctuple [])

(* Access to block fields *)

let field_address ptr n =
  if n = 0
  then ptr
  else Cop(Cadda, [ptr; Cconst_int(n * size_addr)])


let get_field ptr n =
  Cop(Cload Word_val, [field_address ptr n])

<<<<<<< HEAD
let get_mut_field base n =
  Cop(Cloadmut, [base; n])

let set_addr_field base n newval =
  Cop(Cextcall("caml_modify_field", typ_void, false, Debuginfo.none),
      [base; Cconst_int n; newval])

let set_int_field init base n newval =
  Cop(Cstore (Word_val, init), [field_address base n; newval])

let init_field base n newval =
  let promoted = Cop (Cextcall("caml_obj_promote_to", typ_addr,
                               true, Debuginfo.none),
                      [newval; base]) in
  set_int_field Initialization base n promoted
=======
let set_field ptr n newval init =
  Cop(Cstore (Word_val, init), [field_address ptr n; newval])
>>>>>>> 0c0884bd

let header ptr =
  if Config.spacetime then
    let non_profinfo_mask = (1 lsl (64 - Config.profinfo_width)) - 1 in
    Cop(Cand, [Cop (Cload Word_int,
        [Cop(Cadda, [ptr; Cconst_int(-size_int)])]);
      Cconst_int non_profinfo_mask;
    ])
  else
    Cop(Cload Word_int, [Cop(Cadda, [ptr; Cconst_int(-size_int)])])

let tag_offset =
  if big_endian then -1 else -size_int

let get_tag ptr =
  if Proc.word_addressed then           (* If byte loads are slow *)
    Cop(Cand, [header ptr; Cconst_int 255])
  else                                  (* If byte loads are efficient *)
    Cop(Cload Byte_unsigned,
        [Cop(Cadda, [ptr; Cconst_int(tag_offset)])])

let get_size ptr =
  Cop(Clsr, [header ptr; Cconst_int 10])

(* Array indexing *)

let log2_size_addr = Misc.log2 size_addr
let log2_size_float = Misc.log2 size_float

let wordsize_shift = 9
let numfloat_shift = 9 + log2_size_float - log2_size_addr

let is_addr_array_hdr hdr =
  Cop(Ccmpi Cne, [Cop(Cand, [hdr; Cconst_int 255]); floatarray_tag])

let is_addr_array_ptr ptr =
  Cop(Ccmpi Cne, [get_tag ptr; floatarray_tag])

let addr_array_length hdr = Cop(Clsr, [hdr; Cconst_int wordsize_shift])
let float_array_length hdr = Cop(Clsr, [hdr; Cconst_int numfloat_shift])

let lsl_const c n =
  if n = 0 then c
  else Cop(Clsl, [c; Cconst_int n])

(* Produces a pointer to the element of the array [ptr] on the position [ofs]
   with the given element [log2size] log2 element size. [ofs] is given as a
   tagged int expression.
   The optional ?typ argument is the C-- type of the result.
   By default, it is Addr, meaning we are constructing a derived pointer
   into the heap.  If we know the pointer is outside the heap
   (this is the case for bigarray indexing), we give type Int instead. *)

let array_indexing ?typ log2size ptr ofs =
  let add =
    match typ with
    | None | Some Addr -> Cadda
    | Some Int -> Caddi
    | _ -> assert false in
  match ofs with
    Cconst_int n ->
      let i = n asr 1 in
      if i = 0 then ptr else Cop(add, [ptr; Cconst_int(i lsl log2size)])
  | Cop(Caddi, [Cop(Clsl, [c; Cconst_int 1]); Cconst_int 1]) ->
      Cop(add, [ptr; lsl_const c log2size])
  | Cop(Caddi, [c; Cconst_int n]) when log2size = 0 ->
      Cop(add, [Cop(add, [ptr; untag_int c]); Cconst_int (n asr 1)])
  | Cop(Caddi, [c; Cconst_int n]) ->
      Cop(add, [Cop(add, [ptr; lsl_const c (log2size - 1)]);
                   Cconst_int((n-1) lsl (log2size - 1))])
  | _ when log2size = 0 ->
      Cop(add, [ptr; untag_int ofs])
  | _ ->
      Cop(add, [Cop(add, [ptr; lsl_const ofs (log2size - 1)]);
                   Cconst_int((-1) lsl (log2size - 1))])

let addr_array_ref arr ofs =
<<<<<<< HEAD
  get_mut_field arr (untag_int ofs)
=======
  Cop(Cload Word_val, [array_indexing log2_size_addr arr ofs])
>>>>>>> 0c0884bd
let int_array_ref arr ofs =
  Cop(Cload Word_int, [array_indexing log2_size_addr arr ofs])
let unboxed_float_array_ref arr ofs =
  Cop(Cload Double_u, [array_indexing log2_size_float arr ofs])
let float_array_ref dbg arr ofs =
  box_float dbg (unboxed_float_array_ref arr ofs)

let addr_array_set arr ofs newval =
<<<<<<< HEAD
  Cop(Cextcall("caml_modify_field", typ_void, false, Debuginfo.none),
      [arr; untag_int ofs; newval])
=======
  Cop(Cextcall("caml_modify", typ_void, false, Debuginfo.none, None),
      [array_indexing log2_size_addr arr ofs; newval])
>>>>>>> 0c0884bd
let int_array_set arr ofs newval =
  Cop(Cstore (Word_int, Assignment),
    [array_indexing log2_size_addr arr ofs; newval])
let float_array_set arr ofs newval =
  Cop(Cstore (Double_u, Assignment),
    [array_indexing log2_size_float arr ofs; newval])

(* String length *)

(* Length of string block *)

let string_length exp =
  bind "str" exp (fun str ->
    let tmp_var = Ident.create "tmp" in
    Clet(tmp_var,
         Cop(Csubi,
             [Cop(Clsl,
                   [get_size str;
                     Cconst_int log2_size_addr]);
              Cconst_int 1]),
         Cop(Csubi,
             [Cvar tmp_var;
               Cop(Cload Byte_unsigned,
                     [Cop(Cadda, [str; Cvar tmp_var])])])))

(* Message sending *)

let lookup_tag obj tag =
  bind "tag" tag (fun tag ->
    Cop(Cextcall("caml_get_public_method", typ_val, false, Debuginfo.none,
          None),
        [obj; tag]))

let lookup_label obj lab =
  bind "lab" lab (fun lab ->
    let table = Cop (Cload Word_val, [obj]) in
    addr_array_ref table lab)

let call_cached_method obj tag cache pos args dbg =
  let arity = List.length args in
  let cache = array_indexing log2_size_addr cache pos in
  Compilenv.need_send_fun arity;
  Cop(Capply (typ_val, dbg),
      Cconst_symbol("caml_send" ^ string_of_int arity) ::
      obj :: tag :: cache :: args)

(* Allocation *)

let make_alloc_generic set_fn dbg tag wordsize args =
  if wordsize <= Config.max_young_wosize then
    Cop(Calloc dbg, Cblockheader(block_header tag wordsize, dbg) :: args)
  else begin
    let id = Ident.create "alloc" in
    let rec fill_fields idx = function
      [] -> Cvar id
    | e1::el -> Csequence(set_fn (Cvar id) idx e1,
                          fill_fields (idx + 1) el) in
    Clet(id,
         Cop(Cextcall("caml_alloc", typ_val, true, Debuginfo.none, None),
                 [Cconst_int wordsize; Cconst_int tag]),
         fill_fields 0 args)
  end

let make_alloc dbg tag args =
<<<<<<< HEAD
  make_alloc_generic init_field dbg tag (List.length args) args

let make_addr_array_alloc dbg args =
  make_alloc_generic set_addr_field dbg 0 (List.length args) args

let make_int_array_alloc dbg args =
  make_alloc_generic set_int_field dbg 0 (List.length args) args

let make_float_array_alloc dbg tag args =
=======
  make_alloc_generic addr_array_set dbg tag (List.length args) args
let make_float_alloc dbg tag args =
>>>>>>> 0c0884bd
  make_alloc_generic float_array_set dbg tag
                     (List.length args * size_float / size_addr) args

(* Bounds checking *)

let make_checkbound dbg = function
  | [Cop(Clsr, [a1; Cconst_int n]); Cconst_int m] when (m lsl n) > n ->
      Cop(Ccheckbound dbg, [a1; Cconst_int(m lsl n + 1 lsl n - 1)])
  | args ->
      Cop(Ccheckbound dbg, args)

(* To compile "let rec" over values *)

let fundecls_size fundecls =
  let sz = ref (-1) in
  List.iter
    (fun f ->
       let indirect_call_code_pointer_size =
         match f.arity with
         | 0 | 1 -> 0
           (* arity 1 does not need an indirect call handler.
              arity 0 cannot be indirect called *)
         | _ -> 1
           (* For other arities there is an indirect call handler.
              if arity >= 2 it is caml_curry...
              if arity < 0 it is caml_tuplify... *)
       in
       sz := !sz + 1 + 2 + indirect_call_code_pointer_size)
    fundecls;
  !sz

type rhs_kind =
  | RHS_block of int
  | RHS_floatblock of int
  | RHS_nonrec
;;
let rec expr_size env = function
  | Uvar id ->
      begin try Ident.find_same id env with Not_found -> RHS_nonrec end
  | Uclosure(fundecls, clos_vars) ->
      RHS_block (fundecls_size fundecls + List.length clos_vars)
  | Ulet(_str, _kind, id, exp, body) ->
      expr_size (Ident.add id (expr_size env exp) env) body
  | Uletrec(_bindings, body) ->
      expr_size env body
  | Uprim(Pmakeblock _, args, _) ->
      RHS_block (List.length args)
  | Uprim(Pmakearray((Paddrarray | Pintarray), _), args, _) ->
      RHS_block (List.length args)
  | Uprim(Pmakearray(Pfloatarray, _), args, _) ->
      RHS_floatblock (List.length args)
  | Uprim (Pduprecord ((Record_regular | Record_inlined _), sz), _, _) ->
      RHS_block sz
  | Uprim (Pduprecord (Record_unboxed _, _), _, _) ->
      assert false
  | Uprim (Pduprecord (Record_extension, sz), _, _) ->
      RHS_block (sz + 1)
  | Uprim (Pduprecord (Record_float, sz), _, _) ->
      RHS_floatblock sz
  | Uprim (Pccall { prim_name; _ }, closure::_, _)
        when prim_name = "caml_check_value_is_closure" ->
      (* Used for "-clambda-checks". *)
      expr_size env closure
  | Usequence(_exp, exp') ->
      expr_size env exp'
  | _ -> RHS_nonrec

(* Record application and currying functions *)

let apply_function n =
  Compilenv.need_apply_fun n; "caml_apply" ^ string_of_int n
let curry_function n =
  Compilenv.need_curry_fun n;
  if n >= 0
  then "caml_curry" ^ string_of_int n
  else "caml_tuplify" ^ string_of_int (-n)

(* Comparisons *)

let transl_comparison = function
    Lambda.Ceq -> Ceq
  | Lambda.Cneq -> Cne
  | Lambda.Cge -> Cge
  | Lambda.Cgt -> Cgt
  | Lambda.Cle -> Cle
  | Lambda.Clt -> Clt

(* Translate structured constants *)

let transl_constant = function
  | Uconst_int n ->
      int_const n
  | Uconst_ptr n ->
      if n <= max_repr_int && n >= min_repr_int
      then Cconst_pointer((n lsl 1) + 1)
      else Cconst_natpointer
              (Nativeint.add (Nativeint.shift_left (Nativeint.of_int n) 1) 1n)
  | Uconst_ref (label, _) ->
      Cconst_symbol label

let transl_structured_constant cst =
  let label = Compilenv.new_structured_constant cst ~shared:true in
  Cconst_symbol label

(* Translate constant closures *)

type is_global = Global | Not_global

let constant_closures =
  ref ([] : ((string * is_global) * ufunction list * uconstant list) list)

(* Boxed integers *)

let box_int_constant bi n =
  match bi with
    Pnativeint -> Uconst_nativeint n
  | Pint32 -> Uconst_int32 (Nativeint.to_int32 n)
  | Pint64 -> Uconst_int64 (Int64.of_nativeint n)

let operations_boxed_int bi =
  match bi with
    Pnativeint -> "caml_nativeint_ops"
  | Pint32 -> "caml_int32_ops"
  | Pint64 -> "caml_int64_ops"

let alloc_header_boxed_int bi =
  match bi with
    Pnativeint -> alloc_boxedintnat_header
  | Pint32 -> alloc_boxedint32_header
  | Pint64 -> alloc_boxedint64_header

let box_int dbg bi arg =
  match arg with
    Cconst_int n ->
      transl_structured_constant (box_int_constant bi (Nativeint.of_int n))
  | Cconst_natint n ->
      transl_structured_constant (box_int_constant bi n)
  | _ ->
      let arg' =
        if bi = Pint32 && size_int = 8 && big_endian
        then Cop(Clsl, [arg; Cconst_int 32])
        else arg in
      Cop(Calloc dbg, [alloc_header_boxed_int bi dbg;
                   Cconst_symbol(operations_boxed_int bi);
                   arg'])

let split_int64_for_32bit_target arg =
  bind "split_int64" arg (fun arg ->
    let first = Cop (Cadda, [Cconst_int size_int; arg]) in
    let second = Cop (Cadda, [Cconst_int (2 * size_int); arg]) in
    Ctuple [Cop (Cload Thirtytwo_unsigned, [first]);
            Cop (Cload Thirtytwo_unsigned, [second])])

let rec unbox_int bi arg =
  match arg with
    Cop(Calloc _, [_hdr; _ops; Cop(Clsl, [contents; Cconst_int 32])])
    when bi = Pint32 && size_int = 8 && big_endian ->
      (* Force sign-extension of low 32 bits *)
      Cop(Casr, [Cop(Clsl, [contents; Cconst_int 32]); Cconst_int 32])
  | Cop(Calloc _, [_hdr; _ops; contents])
    when bi = Pint32 && size_int = 8 && not big_endian ->
      (* Force sign-extension of low 32 bits *)
      Cop(Casr, [Cop(Clsl, [contents; Cconst_int 32]); Cconst_int 32])
  | Cop(Calloc _, [_hdr; _ops; contents]) ->
      contents
  | Clet(id, exp, body) -> Clet(id, exp, unbox_int bi body)
  | Cifthenelse(cond, e1, e2) ->
      Cifthenelse(cond, unbox_int bi e1, unbox_int bi e2)
  | Csequence(e1, e2) -> Csequence(e1, unbox_int bi e2)
  | Cswitch(e, tbl, el) -> Cswitch(e, tbl, Array.map (unbox_int bi) el)
  | Ccatch(n, ids, e1, e2) -> Ccatch(n, ids, unbox_int bi e1, unbox_int bi e2)
  | Ctrywith(e1, id, e2) -> Ctrywith(unbox_int bi e1, id, unbox_int bi e2)
  | _ ->
      if size_int = 4 && bi = Pint64 then
        split_int64_for_32bit_target arg
      else
        Cop(Cload(if bi = Pint32 then Thirtytwo_signed else Word_int),
<<<<<<< HEAD
          [Cop(Cadda, [arg; Cconst_int size_addr])])
=======
            [Cop(Cadda, [arg; Cconst_int size_addr])])
>>>>>>> 0c0884bd

let make_unsigned_int bi arg =
  if bi = Pint32 && size_int = 8
  then Cop(Cand, [arg; Cconst_natint 0xFFFFFFFFn])
  else arg

(* Boxed numbers *)

type boxed_number =
  | Boxed_float of Debuginfo.t
  | Boxed_integer of boxed_integer * Debuginfo.t

let equal_unboxed_integer ui1 ui2 =
  match ui1, ui2 with
  | Pnativeint, Pnativeint -> true
  | Pint32, Pint32 -> true
  | Pint64, Pint64 -> true
  | _, _ -> false

let equal_boxed_number bn1 bn2 =
  match bn1, bn2 with
  | Boxed_float _, Boxed_float _ -> true
  | Boxed_integer(ui1, _), Boxed_integer(ui2, _) ->
    equal_unboxed_integer ui1 ui2
  | _, _ -> false

let box_number bn arg =
  match bn with
  | Boxed_float dbg -> box_float dbg arg
  | Boxed_integer (bi, dbg) -> box_int dbg bi arg

type env = {
  unboxed_ids : (Ident.t * boxed_number) Ident.tbl;
}

let empty_env =
  {
    unboxed_ids =Ident.empty;
  }

let is_unboxed_id id env =
  try Some (Ident.find_same id env.unboxed_ids)
  with Not_found -> None

let add_unboxed_id id unboxed_id bn env =
  {
    unboxed_ids = Ident.add id (unboxed_id, bn) env.unboxed_ids;
  }


(* Big arrays *)

let bigarray_elt_size = function
    Pbigarray_unknown -> assert false
  | Pbigarray_float32 -> 4
  | Pbigarray_float64 -> 8
  | Pbigarray_sint8 -> 1
  | Pbigarray_uint8 -> 1
  | Pbigarray_sint16 -> 2
  | Pbigarray_uint16 -> 2
  | Pbigarray_int32 -> 4
  | Pbigarray_int64 -> 8
  | Pbigarray_caml_int -> size_int
  | Pbigarray_native_int -> size_int
  | Pbigarray_complex32 -> 8
  | Pbigarray_complex64 -> 16

(* Produces a pointer to the element of the bigarray [b] on the position
   [args].  [args] is given as a list of tagged int expressions, one per array
   dimension. *)
let bigarray_indexing unsafe elt_kind layout b args dbg =
  let check_ba_bound bound idx v =
    Csequence(make_checkbound dbg [bound;idx], v) in
  (* Validates the given multidimensional offset against the array bounds and
     transforms it into a one dimensional offset.  The offsets are expressions
     evaluating to tagged int. *)
  let rec ba_indexing dim_ofs delta_ofs = function
    [] -> assert false
  | [arg] ->
      if unsafe then arg
      else
        bind "idx" arg (fun idx ->
          (* Load the untagged int bound for the given dimension *)
          let bound = Cop(Cload Word_int,[field_address b dim_ofs]) in
          let idxn = untag_int idx in
          check_ba_bound bound idxn idx)
  | arg1 :: argl ->
      (* The remainder of the list is transformed into a one dimensional offset
         *)
      let rem = ba_indexing (dim_ofs + delta_ofs) delta_ofs argl in
      (* Load the untagged int bound for the given dimension *)
      let bound = Cop(Cload Word_int, [field_address b dim_ofs]) in
      if unsafe then add_int (mul_int (decr_int rem) bound) arg1
      else
        bind "idx" arg1 (fun idx ->
          bind "bound" bound (fun bound ->
            let idxn = untag_int idx in
            (* [offset = rem * (tag_int bound) + idx] *)
            let offset = add_int (mul_int (decr_int rem) bound) idx in
            check_ba_bound bound idxn offset)) in
  (* The offset as an expression evaluating to int *)
  let offset =
    match layout with
      Pbigarray_unknown_layout ->
        assert false
    | Pbigarray_c_layout ->
        ba_indexing (4 + List.length args) (-1) (List.rev args)
    | Pbigarray_fortran_layout ->
        ba_indexing 5 1 (List.map (fun idx -> sub_int idx (Cconst_int 2)) args)
  and elt_size =
    bigarray_elt_size elt_kind in
  (* [array_indexing] can simplify the given expressions *)
  array_indexing ~typ:Int (log2 elt_size)
                 (Cop(Cload Word_int, [field_address b 1])) offset

let bigarray_word_kind = function
    Pbigarray_unknown -> assert false
  | Pbigarray_float32 -> Single
  | Pbigarray_float64 -> Double
  | Pbigarray_sint8 -> Byte_signed
  | Pbigarray_uint8 -> Byte_unsigned
  | Pbigarray_sint16 -> Sixteen_signed
  | Pbigarray_uint16 -> Sixteen_unsigned
  | Pbigarray_int32 -> Thirtytwo_signed
  | Pbigarray_int64 -> Word_int
  | Pbigarray_caml_int -> Word_int
  | Pbigarray_native_int -> Word_int
  | Pbigarray_complex32 -> Single
  | Pbigarray_complex64 -> Double

let bigarray_get unsafe elt_kind layout b args dbg =
  bind "ba" b (fun b ->
    match elt_kind with
      Pbigarray_complex32 | Pbigarray_complex64 ->
        let kind = bigarray_word_kind elt_kind in
        let sz = bigarray_elt_size elt_kind / 2 in
        bind "addr" (bigarray_indexing unsafe elt_kind layout b args dbg)
          (fun addr ->
          box_complex dbg
            (Cop(Cload kind, [addr]))
            (Cop(Cload kind, [Cop(Cadda, [addr; Cconst_int sz])])))
    | _ ->
        Cop(Cload (bigarray_word_kind elt_kind),
            [bigarray_indexing unsafe elt_kind layout b args dbg]))

let bigarray_set unsafe elt_kind layout b args newval dbg =
  bind "ba" b (fun b ->
    match elt_kind with
      Pbigarray_complex32 | Pbigarray_complex64 ->
        let kind = bigarray_word_kind elt_kind in
        let sz = bigarray_elt_size elt_kind / 2 in
        bind "newval" newval (fun newv ->
        bind "addr" (bigarray_indexing unsafe elt_kind layout b args dbg)
          (fun addr ->
          Csequence(
            Cop(Cstore (kind, Assignment), [addr; complex_re newv]),
            Cop(Cstore (kind, Assignment),
                [Cop(Cadda, [addr; Cconst_int sz]); complex_im newv]))))
    | _ ->
        Cop(Cstore (bigarray_word_kind elt_kind, Assignment),
            [bigarray_indexing unsafe elt_kind layout b args dbg; newval]))

let unaligned_load_16 ptr idx =
  if Arch.allow_unaligned_access
  then Cop(Cload Sixteen_unsigned, [add_int ptr idx])
  else
    let v1 = Cop(Cload Byte_unsigned, [add_int ptr idx]) in
    let v2 = Cop(Cload Byte_unsigned,
                 [add_int (add_int ptr idx) (Cconst_int 1)]) in
    let b1, b2 = if Arch.big_endian then v1, v2 else v2, v1 in
    Cop(Cor, [lsl_int b1 (Cconst_int 8); b2])

let unaligned_set_16 ptr idx newval =
  if Arch.allow_unaligned_access
  then Cop(Cstore (Sixteen_unsigned, Assignment), [add_int ptr idx; newval])
  else
    let v1 = Cop(Cand, [Cop(Clsr, [newval; Cconst_int 8]); Cconst_int 0xFF]) in
    let v2 = Cop(Cand, [newval; Cconst_int 0xFF]) in
    let b1, b2 = if Arch.big_endian then v1, v2 else v2, v1 in
    Csequence(
        Cop(Cstore (Byte_unsigned, Assignment), [add_int ptr idx; b1]),
        Cop(Cstore (Byte_unsigned, Assignment),
            [add_int (add_int ptr idx) (Cconst_int 1); b2]))

let unaligned_load_32 ptr idx =
  if Arch.allow_unaligned_access
  then Cop(Cload Thirtytwo_unsigned, [add_int ptr idx])
  else
    let v1 = Cop(Cload Byte_unsigned, [add_int ptr idx]) in
    let v2 = Cop(Cload Byte_unsigned,
                 [add_int (add_int ptr idx) (Cconst_int 1)]) in
    let v3 = Cop(Cload Byte_unsigned,
                 [add_int (add_int ptr idx) (Cconst_int 2)]) in
    let v4 = Cop(Cload Byte_unsigned,
                 [add_int (add_int ptr idx) (Cconst_int 3)]) in
    let b1, b2, b3, b4 =
      if Arch.big_endian
      then v1, v2, v3, v4
      else v4, v3, v2, v1 in
    Cop(Cor,
        [Cop(Cor, [lsl_int b1 (Cconst_int 24); lsl_int b2 (Cconst_int 16)]);
         Cop(Cor, [lsl_int b3 (Cconst_int 8); b4])])

let unaligned_set_32 ptr idx newval =
  if Arch.allow_unaligned_access
  then Cop(Cstore (Thirtytwo_unsigned, Assignment), [add_int ptr idx; newval])
  else
    let v1 =
      Cop(Cand, [Cop(Clsr, [newval; Cconst_int 24]); Cconst_int 0xFF]) in
    let v2 =
      Cop(Cand, [Cop(Clsr, [newval; Cconst_int 16]); Cconst_int 0xFF]) in
    let v3 =
      Cop(Cand, [Cop(Clsr, [newval; Cconst_int 8]); Cconst_int 0xFF]) in
    let v4 = Cop(Cand, [newval; Cconst_int 0xFF]) in
    let b1, b2, b3, b4 =
      if Arch.big_endian
      then v1, v2, v3, v4
      else v4, v3, v2, v1 in
    Csequence(
        Csequence(
            Cop(Cstore (Byte_unsigned, Assignment), [add_int ptr idx; b1]),
            Cop(Cstore (Byte_unsigned, Assignment),
                [add_int (add_int ptr idx) (Cconst_int 1); b2])),
        Csequence(
            Cop(Cstore (Byte_unsigned, Assignment),
                [add_int (add_int ptr idx) (Cconst_int 2); b3]),
            Cop(Cstore (Byte_unsigned, Assignment),
                [add_int (add_int ptr idx) (Cconst_int 3); b4])))

let unaligned_load_64 ptr idx =
  assert(size_int = 8);
  if Arch.allow_unaligned_access
  then Cop(Cload Word_int, [add_int ptr idx])
  else
    let v1 = Cop(Cload Byte_unsigned, [add_int ptr idx]) in
    let v2 = Cop(Cload Byte_unsigned,
                 [add_int (add_int ptr idx) (Cconst_int 1)]) in
    let v3 = Cop(Cload Byte_unsigned,
                 [add_int (add_int ptr idx) (Cconst_int 2)]) in
    let v4 = Cop(Cload Byte_unsigned,
                 [add_int (add_int ptr idx) (Cconst_int 3)]) in
    let v5 = Cop(Cload Byte_unsigned,
                 [add_int (add_int ptr idx) (Cconst_int 4)]) in
    let v6 = Cop(Cload Byte_unsigned,
                 [add_int (add_int ptr idx) (Cconst_int 5)]) in
    let v7 = Cop(Cload Byte_unsigned,
                 [add_int (add_int ptr idx) (Cconst_int 6)]) in
    let v8 = Cop(Cload Byte_unsigned,
                 [add_int (add_int ptr idx) (Cconst_int 7)]) in
    let b1, b2, b3, b4, b5, b6, b7, b8 =
      if Arch.big_endian
      then v1, v2, v3, v4, v5, v6, v7, v8
      else v8, v7, v6, v5, v4, v3, v2, v1 in
    Cop(Cor,
        [Cop(Cor,
             [Cop(Cor, [lsl_int b1 (Cconst_int (8*7));
                        lsl_int b2 (Cconst_int (8*6))]);
              Cop(Cor, [lsl_int b3 (Cconst_int (8*5));
                        lsl_int b4 (Cconst_int (8*4))])]);
         Cop(Cor,
             [Cop(Cor, [lsl_int b5 (Cconst_int (8*3));
                        lsl_int b6 (Cconst_int (8*2))]);
              Cop(Cor, [lsl_int b7 (Cconst_int 8);
                        b8])])])

let unaligned_set_64 ptr idx newval =
  assert(size_int = 8);
  if Arch.allow_unaligned_access
  then Cop(Cstore (Word_int, Assignment), [add_int ptr idx; newval])
  else
    let v1 =
      Cop(Cand, [Cop(Clsr, [newval; Cconst_int (8*7)]); Cconst_int 0xFF]) in
    let v2 =
      Cop(Cand, [Cop(Clsr, [newval; Cconst_int (8*6)]); Cconst_int 0xFF]) in
    let v3 =
      Cop(Cand, [Cop(Clsr, [newval; Cconst_int (8*5)]); Cconst_int 0xFF]) in
    let v4 =
      Cop(Cand, [Cop(Clsr, [newval; Cconst_int (8*4)]); Cconst_int 0xFF]) in
    let v5 =
      Cop(Cand, [Cop(Clsr, [newval; Cconst_int (8*3)]); Cconst_int 0xFF]) in
    let v6 =
      Cop(Cand, [Cop(Clsr, [newval; Cconst_int (8*2)]); Cconst_int 0xFF]) in
    let v7 = Cop(Cand, [Cop(Clsr, [newval; Cconst_int 8]); Cconst_int 0xFF]) in
    let v8 = Cop(Cand, [newval; Cconst_int 0xFF]) in
    let b1, b2, b3, b4, b5, b6, b7, b8 =
      if Arch.big_endian
      then v1, v2, v3, v4, v5, v6, v7, v8
      else v8, v7, v6, v5, v4, v3, v2, v1 in
    Csequence(
        Csequence(
            Csequence(
                Cop(Cstore (Byte_unsigned, Assignment), [add_int ptr idx; b1]),
                Cop(Cstore (Byte_unsigned, Assignment),
                    [add_int (add_int ptr idx) (Cconst_int 1); b2])),
            Csequence(
                Cop(Cstore (Byte_unsigned, Assignment),
                    [add_int (add_int ptr idx) (Cconst_int 2); b3]),
                Cop(Cstore (Byte_unsigned, Assignment),
                    [add_int (add_int ptr idx) (Cconst_int 3); b4]))),
        Csequence(
            Csequence(
                Cop(Cstore (Byte_unsigned, Assignment),
                    [add_int (add_int ptr idx) (Cconst_int 4); b5]),
                Cop(Cstore (Byte_unsigned, Assignment),
                    [add_int (add_int ptr idx) (Cconst_int 5); b6])),
            Csequence(
                Cop(Cstore (Byte_unsigned, Assignment),
                    [add_int (add_int ptr idx) (Cconst_int 6); b7]),
                Cop(Cstore (Byte_unsigned, Assignment),
                    [add_int (add_int ptr idx) (Cconst_int 7); b8]))))

let max_or_zero a =
  bind "size" a (fun a ->
    (* equivalent to
       Cifthenelse(Cop(Ccmpi Cle, [a; Cconst_int 0]), Cconst_int 0, a)

       if a is positive, sign is 0 hence sign_negation is full of 1
                         so sign_negation&a = a
       if a is negative, sign is full of 1 hence sign_negation is 0
                         so sign_negation&a = 0 *)
    let sign = Cop(Casr, [a; Cconst_int (size_int * 8 - 1)]) in
    let sign_negation = Cop(Cxor, [sign; Cconst_int (-1)]) in
    Cop(Cand, [sign_negation; a]))

let check_bound unsafe dbg a1 a2 k =
  if unsafe then k
  else Csequence(make_checkbound dbg [max_or_zero a1;a2], k)

(* Simplification of some primitives into C calls *)

let default_prim name =
  Primitive.simple ~name ~arity:0(*ignored*) ~alloc:true

let simplif_primitive_32bits = function
    Pbintofint Pint64 -> Pccall (default_prim "caml_int64_of_int")
  | Pintofbint Pint64 -> Pccall (default_prim "caml_int64_to_int")
  | Pcvtbint(Pint32, Pint64) -> Pccall (default_prim "caml_int64_of_int32")
  | Pcvtbint(Pint64, Pint32) -> Pccall (default_prim "caml_int64_to_int32")
  | Pcvtbint(Pnativeint, Pint64) ->
      Pccall (default_prim "caml_int64_of_nativeint")
  | Pcvtbint(Pint64, Pnativeint) ->
      Pccall (default_prim "caml_int64_to_nativeint")
  | Pnegbint Pint64 -> Pccall (default_prim "caml_int64_neg")
  | Paddbint Pint64 -> Pccall (default_prim "caml_int64_add")
  | Psubbint Pint64 -> Pccall (default_prim "caml_int64_sub")
  | Pmulbint Pint64 -> Pccall (default_prim "caml_int64_mul")
  | Pdivbint {size=Pint64} -> Pccall (default_prim "caml_int64_div")
  | Pmodbint {size=Pint64} -> Pccall (default_prim "caml_int64_mod")
  | Pandbint Pint64 -> Pccall (default_prim "caml_int64_and")
  | Porbint Pint64 ->  Pccall (default_prim "caml_int64_or")
  | Pxorbint Pint64 -> Pccall (default_prim "caml_int64_xor")
  | Plslbint Pint64 -> Pccall (default_prim "caml_int64_shift_left")
  | Plsrbint Pint64 -> Pccall (default_prim "caml_int64_shift_right_unsigned")
  | Pasrbint Pint64 -> Pccall (default_prim "caml_int64_shift_right")
  | Pbintcomp(Pint64, Lambda.Ceq) -> Pccall (default_prim "caml_equal")
  | Pbintcomp(Pint64, Lambda.Cneq) -> Pccall (default_prim "caml_notequal")
  | Pbintcomp(Pint64, Lambda.Clt) -> Pccall (default_prim "caml_lessthan")
  | Pbintcomp(Pint64, Lambda.Cgt) -> Pccall (default_prim "caml_greaterthan")
  | Pbintcomp(Pint64, Lambda.Cle) -> Pccall (default_prim "caml_lessequal")
  | Pbintcomp(Pint64, Lambda.Cge) -> Pccall (default_prim "caml_greaterequal")
  | Pbigarrayref(_unsafe, n, Pbigarray_int64, _layout) ->
      Pccall (default_prim ("caml_ba_get_" ^ string_of_int n))
  | Pbigarrayset(_unsafe, n, Pbigarray_int64, _layout) ->
      Pccall (default_prim ("caml_ba_set_" ^ string_of_int n))
  | Pstring_load_64(_) -> Pccall (default_prim "caml_string_get64")
  | Pstring_set_64(_) -> Pccall (default_prim "caml_string_set64")
  | Pbigstring_load_64(_) -> Pccall (default_prim "caml_ba_uint8_get64")
  | Pbigstring_set_64(_) -> Pccall (default_prim "caml_ba_uint8_set64")
  | Pbbswap Pint64 -> Pccall (default_prim "caml_int64_bswap")
  | p -> p

let simplif_primitive p =
  match p with
  | Pduprecord _ ->
      Pccall (default_prim "caml_obj_dup")
  | Pbigarrayref(_unsafe, n, Pbigarray_unknown, _layout) ->
      Pccall (default_prim ("caml_ba_get_" ^ string_of_int n))
  | Pbigarrayset(_unsafe, n, Pbigarray_unknown, _layout) ->
      Pccall (default_prim ("caml_ba_set_" ^ string_of_int n))
  | Pbigarrayref(_unsafe, n, _kind, Pbigarray_unknown_layout) ->
      Pccall (default_prim ("caml_ba_get_" ^ string_of_int n))
  | Pbigarrayset(_unsafe, n, _kind, Pbigarray_unknown_layout) ->
      Pccall (default_prim ("caml_ba_set_" ^ string_of_int n))
  | p ->
      if size_int = 8 then p else simplif_primitive_32bits p

(* Build switchers both for constants and blocks *)

let transl_isout h arg = tag_int (Cop(Ccmpa Clt, [h ; arg]))

(* Build an actual switch (ie jump table) *)

module SArgBlocks =
struct
  type primitive = operation

  let eqint = Ccmpi Ceq
  let neint = Ccmpi Cne
  let leint = Ccmpi Cle
  let ltint = Ccmpi Clt
  let geint = Ccmpi Cge
  let gtint = Ccmpi Cgt

  type act = expression

  let make_const i =  Cconst_int i
  let make_prim p args = Cop (p,args)
  let make_offset arg n = add_const arg n
  let make_isout h arg =  Cop (Ccmpa Clt, [h ; arg])
  let make_isin h arg =  Cop (Ccmpa Cge, [h ; arg])
  let make_if cond ifso ifnot = Cifthenelse (cond, ifso, ifnot)
  let make_switch arg cases actions = Cswitch (arg,cases,actions)
  let bind arg body = bind "switcher" arg body

  let make_catch handler = match handler with
  | Cexit (i,[]) -> i,fun e -> e
  | _ ->
      let i = next_raise_count () in
(*
      Printf.eprintf  "SHARE CMM: %i\n" i ;
      Printcmm.expression Format.str_formatter handler ;
      Printf.eprintf "%s\n" (Format.flush_str_formatter ()) ;
*)
      i,
      (fun body -> match body with
      | Cexit (j,_) ->
          if i=j then handler
          else body
      | _ ->  Ccatch (i,[],body,handler))

  let make_exit i = Cexit (i,[])

end

(* cmm store, as sharing as normally been detected in previous
   phases, we only share exits *)
module StoreExp =
  Switch.Store
    (struct
      type t = expression
      type key = int
      let make_key = function
        | Cexit (i,[]) -> Some i
        | _ -> None
    end)

module SwitcherBlocks = Switch.Make(SArgBlocks)

(* Int switcher, arg in [low..high],
   cases is list of individual cases, and is sorted by first component *)

let transl_int_switch arg low high cases default = match cases with
| [] -> assert false
| _::_ ->
    let store = StoreExp.mk_store () in
    assert (store.Switch.act_store default = 0) ;
    let cases =
      List.map
        (fun (i,act) -> i,store.Switch.act_store act)
        cases in
    let rec inters plow phigh pact = function
      | [] ->
          if phigh = high then [plow,phigh,pact]
          else [(plow,phigh,pact); (phigh+1,high,0) ]
      | (i,act)::rem ->
          if i = phigh+1 then
            if pact = act then
              inters plow i pact rem
            else
              (plow,phigh,pact)::inters i i act rem
          else (* insert default *)
            if pact = 0 then
              if act = 0 then
                inters plow i 0 rem
              else
                (plow,i-1,pact)::
                inters i i act rem
            else (* pact <> 0 *)
              (plow,phigh,pact)::
              begin
                if act = 0 then inters (phigh+1) i 0 rem
                else (phigh+1,i-1,0)::inters i i act rem
              end in
    let inters = match cases with
    | [] -> assert false
    | (k0,act0)::rem ->
        if k0 = low then inters k0 k0 act0 rem
        else inters low (k0-1) 0 cases in
    bind "switcher" arg
      (fun a ->
        SwitcherBlocks.zyva
          (low,high)
          a
          (Array.of_list inters) store)


(* Auxiliary functions for optimizing "let" of boxed numbers (floats and
   boxed integers *)

type unboxed_number_kind =
    No_unboxing
  | Boxed of boxed_number * bool (* true: boxed form available at no cost *)
  | No_result (* expression never returns a result *)

let unboxed_number_kind_of_unbox dbg = function
  | Same_as_ocaml_repr -> No_unboxing
  | Unboxed_float -> Boxed (Boxed_float dbg, false)
  | Unboxed_integer bi -> Boxed (Boxed_integer (bi, dbg), false)
  | Untagged_int -> No_unboxing

let rec is_unboxed_number ~strict env e =
  (* Given unboxed_number_kind from two branches of the code, returns the
     resulting unboxed_number_kind.

     If [strict=false], one knows that the type of the expression
     is an unboxable number, and we decide to return an unboxed value
     if this indeed eliminates at least one allocation.

     If [strict=true], we need to ensure that all possible branches
     return an unboxable number (of the same kind).  This could not
     be the case in presence of GADTs.
 *)
  let join k1 e =
    match k1, is_unboxed_number ~strict env e with
    | Boxed (b1, c1), Boxed (b2, c2) when equal_boxed_number b1 b2 ->
        Boxed (b1, c1 && c2)
    | No_result, k | k, No_result ->
        k (* if a branch never returns, it is safe to unbox it *)
    | No_unboxing, k | k, No_unboxing when not strict ->
        k
    | _, _ -> No_unboxing
  in
  match e with
  | Uvar id ->
      begin match is_unboxed_id id env with
      | None -> No_unboxing
      | Some (_, bn) -> Boxed (bn, false)
      end

  | Uconst(Uconst_ref(_, Some (Uconst_float _))) ->
      Boxed (Boxed_float Debuginfo.none, true)
  | Uconst(Uconst_ref(_, Some (Uconst_int32 _))) ->
      Boxed (Boxed_integer (Pint32, Debuginfo.none), true)
  | Uconst(Uconst_ref(_, Some (Uconst_int64 _))) ->
      Boxed (Boxed_integer (Pint64, Debuginfo.none), true)
  | Uconst(Uconst_ref(_, Some (Uconst_nativeint _))) ->
      Boxed (Boxed_integer (Pnativeint, Debuginfo.none), true)
  | Uprim(p, _, dbg) ->
      begin match simplif_primitive p with
        | Pccall p -> unboxed_number_kind_of_unbox dbg p.prim_native_repr_res
        | Pfloatfield _
        | Pfloatofint
        | Pnegfloat
        | Pabsfloat
        | Paddfloat
        | Psubfloat
        | Pmulfloat
        | Pdivfloat
        | Parrayrefu Pfloatarray
        | Parrayrefs Pfloatarray -> Boxed (Boxed_float dbg, false)
        | Pbintofint bi
        | Pcvtbint(_, bi)
        | Pnegbint bi
        | Paddbint bi
        | Psubbint bi
        | Pmulbint bi
        | Pdivbint {size=bi}
        | Pmodbint {size=bi}
        | Pandbint bi
        | Porbint bi
        | Pxorbint bi
        | Plslbint bi
        | Plsrbint bi
        | Pasrbint bi
        | Pbbswap bi -> Boxed (Boxed_integer (bi, dbg), false)
        | Pbigarrayref(_, _, (Pbigarray_float32 | Pbigarray_float64), _) ->
            Boxed (Boxed_float dbg, false)
        | Pbigarrayref(_, _, Pbigarray_int32, _) ->
            Boxed (Boxed_integer (Pint32, dbg), false)
        | Pbigarrayref(_, _, Pbigarray_int64, _) ->
            Boxed (Boxed_integer (Pint64, dbg), false)
        | Pbigarrayref(_, _, Pbigarray_native_int,_) ->
            Boxed (Boxed_integer (Pnativeint, dbg), false)
        | Pstring_load_32(_) -> Boxed (Boxed_integer (Pint32, dbg), false)
        | Pstring_load_64(_) -> Boxed (Boxed_integer (Pint64, dbg), false)
        | Pbigstring_load_32(_) -> Boxed (Boxed_integer (Pint32, dbg), false)
        | Pbigstring_load_64(_) -> Boxed (Boxed_integer (Pint64, dbg), false)
        | Praise _ -> No_result
        | _ -> No_unboxing
      end
  | Ulet (_, _, _, _, e) | Uletrec (_, e) | Usequence (_, e) ->
      is_unboxed_number ~strict env e
  | Uswitch (_, switch) ->
      let k = Array.fold_left join No_result switch.us_actions_consts in
      Array.fold_left join k switch.us_actions_blocks
  | Ustringswitch (_, actions, default_opt) ->
      let k = List.fold_left (fun k (_, e) -> join k e) No_result actions in
      begin match default_opt with
        None -> k
      | Some default -> join k default
      end
  | Ustaticfail _ -> No_result
  | Uifthenelse (_, e1, e2) | Ucatch (_, _, e1, e2) | Utrywith (e1, _, e2) ->
      join (is_unboxed_number ~strict env e1) e2
  | _ -> No_unboxing

(* Translate an expression *)

let functions = (Queue.create() : ufunction Queue.t)

let strmatch_compile =
  let module S =
    Strmatch.Make
      (struct
        let string_block_length = get_size
        let transl_switch = transl_int_switch
      end) in
  S.compile

let rec transl env e =
  match e with
    Uvar id ->
      begin match is_unboxed_id id env with
      | None -> Cvar id
      | Some (unboxed_id, bn) -> box_number bn (Cvar unboxed_id)
      end
  | Uconst sc ->
      transl_constant sc
  | Uclosure(fundecls, []) ->
      let lbl = Compilenv.new_const_symbol() in
      constant_closures :=
        ((lbl, Not_global), fundecls, []) :: !constant_closures;
      List.iter (fun f -> Queue.add f functions) fundecls;
      Cconst_symbol lbl
  | Uclosure(fundecls, clos_vars) ->
      let block_size =
        fundecls_size fundecls + List.length clos_vars in
      let rec transl_fundecls pos = function
          [] ->
            List.map (transl env) clos_vars
        | f :: rem ->
            Queue.add f functions;
            let header =
              if pos = 0
              then alloc_closure_header block_size f.dbg
              else alloc_infix_header pos f.dbg in
            if f.arity = 1 || f.arity = 0 then
              header ::
              Cconst_symbol f.label ::
              int_const f.arity ::
              transl_fundecls (pos + 3) rem
            else
              header ::
              Cconst_symbol(curry_function f.arity) ::
              int_const f.arity ::
              Cconst_symbol f.label ::
              transl_fundecls (pos + 4) rem in
      Cop(Calloc Debuginfo.none, transl_fundecls 0 fundecls)
  | Uoffset(arg, offset) ->
      (* produces a valid Caml value, pointing just after an infix header *)
      let ptr = transl env arg in
      if offset = 0
      then ptr
      else Cop(Caddv, [ptr; Cconst_int(offset * size_addr)])
  | Udirect_apply(lbl, args, dbg) ->
      Cop(Capply(typ_val, dbg), Cconst_symbol lbl :: List.map (transl env) args)
  | Ugeneric_apply(clos, [arg], dbg) ->
      bind "fun" (transl env clos) (fun clos ->
        Cop(Capply(typ_val, dbg), [get_field clos 0; transl env arg; clos]))
  | Ugeneric_apply(clos, args, dbg) ->
      let arity = List.length args in
      let cargs = Cconst_symbol(apply_function arity) ::
        List.map (transl env) (args @ [clos]) in
      Cop(Capply(typ_val, dbg), cargs)
  | Usend(kind, met, obj, args, dbg) ->
      let call_met obj args clos =
        if args = [] then
          Cop(Capply(typ_val, dbg), [get_field clos 0;obj;clos])
        else
          let arity = List.length args + 1 in
          let cargs = Cconst_symbol(apply_function arity) :: obj ::
            (List.map (transl env) args) @ [clos] in
          Cop(Capply(typ_val, dbg), cargs)
      in
      bind "obj" (transl env obj) (fun obj ->
        match kind, args with
          Self, _ ->
            bind "met" (lookup_label obj (transl env met)) (call_met obj args)
        | Cached, cache :: pos :: args ->
            call_cached_method obj
              (transl env met) (transl env cache) (transl env pos)
              (List.map (transl env) args) dbg
        | _ ->
            bind "met" (lookup_tag obj (transl env met)) (call_met obj args))
  | Ulet(str, kind, id, exp, body) ->
      transl_let env str kind id exp body
  | Uletrec(bindings, body) ->
      transl_letrec env bindings (transl env body)

  (* Primitives *)
  | Uprim(prim, args, dbg) ->
      begin match (simplif_primitive prim, args) with
        (Pgetglobal id, []) ->
          Cconst_symbol (Ident.name id)
      | (Pmakeblock _, []) ->
          assert false
      | (Pmakeblock(tag, _mut, _kind), args) ->
          make_alloc dbg tag (List.map (transl env) args)
      | (Pccall prim, args) ->
          transl_ccall env prim args dbg
      | (Pduparray (kind, _), [Uprim (Pmakearray (kind', _), args, _dbg)]) ->
          (* We arrive here in two cases:
             1. When using Closure, all the time.
             2. When using Flambda, if a float array longer than
             [Translcore.use_dup_for_constant_arrays_bigger_than] turns out
             to be non-constant.
             If for some reason Flambda fails to lift a constant array we
             could in theory also end up here.
             Note that [kind] above is unconstrained, but with the current
             state of [Translcore], we will in fact only get here with
             [Pfloatarray]s. *)
          assert (kind = kind');
          transl_make_array dbg env kind args
      | (Pduparray _, [arg]) ->
          let prim_obj_dup =
            Primitive.simple ~name:"caml_obj_dup" ~arity:1 ~alloc:true
          in
          transl_ccall env prim_obj_dup [arg] dbg
      | (Pmakearray _, []) ->
          transl_structured_constant (Uconst_block(0, []))
      | (Pmakearray (kind, _), args) -> transl_make_array dbg env kind args
      | (Pbigarrayref(unsafe, _num_dims, elt_kind, layout), arg1 :: argl) ->
          let elt =
            bigarray_get unsafe elt_kind layout
              (transl env arg1) (List.map (transl env) argl) dbg in
          begin match elt_kind with
            Pbigarray_float32 | Pbigarray_float64 -> box_float dbg elt
          | Pbigarray_complex32 | Pbigarray_complex64 -> elt
          | Pbigarray_int32 -> box_int dbg Pint32 elt
          | Pbigarray_int64 -> box_int dbg Pint64 elt
          | Pbigarray_native_int -> box_int dbg Pnativeint elt
          | Pbigarray_caml_int -> force_tag_int elt
          | _ -> tag_int elt
          end
      | (Pbigarrayset(unsafe, _num_dims, elt_kind, layout), arg1 :: argl) ->
          let (argidx, argnewval) = split_last argl in
          return_unit(bigarray_set unsafe elt_kind layout
            (transl env arg1)
            (List.map (transl env) argidx)
            (match elt_kind with
              Pbigarray_float32 | Pbigarray_float64 ->
                transl_unbox_float env argnewval
            | Pbigarray_complex32 | Pbigarray_complex64 -> transl env argnewval
            | Pbigarray_int32 -> transl_unbox_int env Pint32 argnewval
            | Pbigarray_int64 -> transl_unbox_int env Pint64 argnewval
            | Pbigarray_native_int -> transl_unbox_int env Pnativeint argnewval
            | _ -> untag_int (transl env argnewval))
            dbg)
      | (Pbigarraydim(n), [b]) ->
          let dim_ofs = 4 + n in
          tag_int (Cop(Cload Word_int, [field_address (transl env b) dim_ofs]))
      | (p, [arg]) ->
          transl_prim_1 env p arg dbg
      | (p, [arg1; arg2]) ->
          transl_prim_2 env p arg1 arg2 dbg
      | (p, [arg1; arg2; arg3]) ->
          transl_prim_3 env p arg1 arg2 arg3 dbg
      | (_, _) ->
          fatal_error "Cmmgen.transl:prim"
      end

  (* Control structures *)
  | Uswitch(arg, s) ->
      (* As in the bytecode interpreter, only matching against constants
         can be checked *)
      if Array.length s.us_index_blocks = 0 then
        Cswitch
          (untag_int (transl env arg),
           s.us_index_consts,
           Array.map (transl env) s.us_actions_consts)
      else if Array.length s.us_index_consts = 0 then
        transl_switch env (get_tag (transl env arg))
          s.us_index_blocks s.us_actions_blocks
      else
        bind "switch" (transl env arg) (fun arg ->
          Cifthenelse(
          Cop(Cand, [arg; Cconst_int 1]),
          transl_switch env
            (untag_int arg) s.us_index_consts s.us_actions_consts,
          transl_switch env
            (get_tag arg) s.us_index_blocks s.us_actions_blocks))
  | Ustringswitch(arg,sw,d) ->
      bind "switch" (transl env arg)
        (fun arg ->
          strmatch_compile arg (Misc.may_map (transl env) d)
            (List.map (fun (s,act) -> s,transl env act) sw))
  | Ustaticfail (nfail, args) ->
      Cexit (nfail, List.map (transl env) args)
  | Ucatch(nfail, [], body, handler) ->
      make_catch nfail (transl env body) (transl env handler)
  | Ucatch(nfail, ids, body, handler) ->
      Ccatch(nfail, ids, transl env body, transl env handler)
  | Utrywith(body, exn, handler) ->
      Ctrywith(transl env body, exn, transl env handler)
  | Uifthenelse(Uprim(Pnot, [arg], _), ifso, ifnot) ->
      transl env (Uifthenelse(arg, ifnot, ifso))
  | Uifthenelse(cond, ifso, Ustaticfail (nfail, [])) ->
      exit_if_false env cond (transl env ifso) nfail
  | Uifthenelse(cond, Ustaticfail (nfail, []), ifnot) ->
      exit_if_true env cond nfail (transl env ifnot)
  | Uifthenelse(Uprim(Psequand, _, _) as cond, ifso, ifnot) ->
      let raise_num = next_raise_count () in
      make_catch
        raise_num
        (exit_if_false env cond (transl env ifso) raise_num)
        (transl env ifnot)
  | Uifthenelse(Uprim(Psequor, _, _) as cond, ifso, ifnot) ->
      let raise_num = next_raise_count () in
      make_catch
        raise_num
        (exit_if_true env cond raise_num (transl env ifnot))
        (transl env ifso)
  | Uifthenelse (Uifthenelse (cond, condso, condnot), ifso, ifnot) ->
      let num_true = next_raise_count () in
      make_catch
        num_true
        (make_catch2
           (fun shared_false ->
             if_then_else
               (test_bool (transl env cond),
                exit_if_true env condso num_true shared_false,
                exit_if_true env condnot num_true shared_false))
           (transl env ifnot))
        (transl env ifso)
  | Uifthenelse(cond, ifso, ifnot) ->
      if_then_else(test_bool(transl env cond), transl env ifso,
        transl env ifnot)
  | Usequence(exp1, exp2) ->
      Csequence(remove_unit(transl env exp1), transl env exp2)
  | Uwhile(cond, body) ->
      let raise_num = next_raise_count () in
      return_unit
        (Ccatch
           (raise_num, [],
            Cloop(exit_if_false env cond
                    (remove_unit(transl env body)) raise_num),
            Ctuple []))
  | Ufor(id, low, high, dir, body) ->
      let tst = match dir with Upto -> Cgt   | Downto -> Clt in
      let inc = match dir with Upto -> Caddi | Downto -> Csubi in
      let raise_num = next_raise_count () in
      let id_prev = Ident.rename id in
      return_unit
        (Clet
           (id, transl env low,
            bind_nonvar "bound" (transl env high) (fun high ->
              Ccatch
                (raise_num, [],
                 Cifthenelse
                   (Cop(Ccmpi tst, [Cvar id; high]), Cexit (raise_num, []),
                    Cloop
                      (Csequence
                         (remove_unit(transl env body),
                         Clet(id_prev, Cvar id,
                          Csequence
                            (Cassign(id,
                               Cop(inc, [Cvar id; Cconst_int 2])),
                             Cifthenelse
                               (Cop(Ccmpi Ceq, [Cvar id_prev; high]),
                                Cexit (raise_num,[]), Ctuple [])))))),
                 Ctuple []))))
  | Uassign(id, exp) ->
      begin match is_unboxed_id id env with
      | None ->
          return_unit (Cassign(id, transl env exp))
      | Some (unboxed_id, bn) ->
          return_unit(Cassign(unboxed_id, transl_unbox_number env bn exp))
      end
  | Uunreachable ->
      Cop(Cload Word_int, [Cconst_int 0])

and transl_make_array dbg env kind args =
  match kind with
<<<<<<< HEAD
    Pgenarray ->
      Cop(Cextcall("caml_make_array", typ_addr, true, Debuginfo.none),
          [make_addr_array_alloc dbg (List.map (transl env) args)])
  | Paddrarray ->
      make_addr_array_alloc dbg (List.map (transl env) args)
  | Pintarray ->
      make_int_array_alloc dbg (List.map (transl env) args)
  | Pfloatarray ->
      make_float_array_alloc dbg (List.map transl_unbox_float args)
=======
  | Pgenarray ->
      Cop(Cextcall("caml_make_array", typ_val, true, Debuginfo.none, None),
          [make_alloc dbg 0 (List.map (transl env) args)])
  | Paddrarray | Pintarray ->
      make_alloc dbg 0 (List.map (transl env) args)
  | Pfloatarray ->
      make_float_alloc dbg Obj.double_array_tag
                      (List.map (transl_unbox_float env) args)
>>>>>>> 0c0884bd

and transl_ccall env prim args dbg =
  let transl_arg native_repr arg =
    match native_repr with
    | Same_as_ocaml_repr -> transl env arg
    | Unboxed_float -> transl_unbox_float env arg
    | Unboxed_integer bi -> transl_unbox_int env bi arg
    | Untagged_int -> untag_int (transl env arg)
  in
  let rec transl_args native_repr_args args =
    match native_repr_args, args with
    | [], args ->
        (* We don't require the two lists to be of the same length as
           [default_prim] always sets the arity to [0]. *)
        List.map (transl env) args
    | _, [] -> assert false
    | native_repr :: native_repr_args, arg :: args ->
        transl_arg native_repr arg :: transl_args native_repr_args args
  in
  let typ_res, wrap_result =
    match prim.prim_native_repr_res with
    | Same_as_ocaml_repr -> (typ_val, fun x -> x)
    | Unboxed_float -> (typ_float, box_float dbg)
    | Unboxed_integer Pint64 when size_int = 4 ->
        ([|Int; Int|], box_int dbg Pint64)
    | Unboxed_integer bi -> (typ_int, box_int dbg bi)
    | Untagged_int -> (typ_int, tag_int)
  in
  let args = transl_args prim.prim_native_repr_args args in
  wrap_result
    (Cop(Cextcall(Primitive.native_name prim,
                  typ_res, prim.prim_alloc, dbg, None), args))

and transl_prim_1 env p arg dbg =
  match p with
  (* Generic operations *)
    Pidentity | Pbytes_to_string | Pbytes_of_string | Popaque ->
      transl env arg
  | Pignore ->
      return_unit(remove_unit (transl env arg))
  (* Heap operations *)
<<<<<<< HEAD
  | Pfield(n, is_ptr, mut) ->
      if is_ptr && (mut = Mutable)
      then get_mut_field (transl env arg) (Cconst_int n)
      else get_field (transl env arg) n
=======
  | Pfield n ->
      get_field (transl env arg) n
>>>>>>> 0c0884bd
  | Pfloatfield n ->
      let ptr = transl env arg in
      box_float dbg (
        Cop(Cload Double_u,
            [if n = 0 then ptr
                       else Cop(Cadda, [ptr; Cconst_int(n * size_float)])]))
  | Pint_as_pointer ->
     Cop(Caddi, [transl env arg; Cconst_int (-1)])
     (* always a pointer outside the heap *)
  (* Exceptions *)
  | Praise _ when not (!Clflags.debug) ->
      Cop(Craise (Cmm.Raise_notrace, dbg), [transl env arg])
  | Praise Lambda.Raise_notrace ->
      Cop(Craise (Cmm.Raise_notrace, dbg), [transl env arg])
  | Praise Lambda.Raise_reraise ->
      Cop(Craise (Cmm.Raise_withtrace, dbg), [transl env arg])
  | Praise Lambda.Raise_regular ->
      raise_regular dbg (transl env arg)
  (* Integer operations *)
  | Pnegint ->
      Cop(Csubi, [Cconst_int 2; transl env arg])
  | Pctconst c ->
      let const_of_bool b = tag_int (Cconst_int (if b then 1 else 0)) in
      begin
        match c with
        | Big_endian -> const_of_bool Arch.big_endian
        | Word_size -> tag_int (Cconst_int (8*Arch.size_int))
        | Int_size -> tag_int (Cconst_int ((8*Arch.size_int) - 1))
        | Max_wosize ->
            tag_int (Cconst_int ((1 lsl ((8*Arch.size_int) - 10)) - 1 ))
        | Ostype_unix -> const_of_bool (Sys.os_type = "Unix")
        | Ostype_win32 -> const_of_bool (Sys.os_type = "Win32")
        | Ostype_cygwin -> const_of_bool (Sys.os_type = "Cygwin")
        | Backend_type ->
            tag_int (Cconst_int 0) (* tag 0 is the same as Native here *)
      end
  | Poffsetint n ->
      if no_overflow_lsl n 1 then
        add_const (transl env arg) (n lsl 1)
      else
        transl_prim_2 env Paddint arg (Uconst (Uconst_int n))
                      Debuginfo.none
  | Poffsetref n ->
      return_unit
        (bind "ref" (transl env arg) (fun arg ->
          Cop(Cstore (Word_int, Assignment),
              [arg; add_const (Cop(Cload Word_int, [arg])) (n lsl 1)])))
  (* Floating-point operations *)
  | Pfloatofint ->
      box_float dbg (Cop(Cfloatofint, [untag_int(transl env arg)]))
  | Pintoffloat ->
     tag_int(Cop(Cintoffloat, [transl_unbox_float env arg]))
  | Pnegfloat ->
      box_float dbg (Cop(Cnegf, [transl_unbox_float env arg]))
  | Pabsfloat ->
      box_float dbg (Cop(Cabsf, [transl_unbox_float env arg]))
  (* String operations *)
  | Pstringlength | Pbyteslength ->
      tag_int(string_length (transl env arg))
  (* Array operations *)
  | Parraylength kind ->
      begin match kind with
        Pgenarray ->
          let len =
            if wordsize_shift = numfloat_shift then
              Cop(Clsr, [header(transl env arg); Cconst_int wordsize_shift])
            else
              bind "header" (header(transl env arg)) (fun hdr ->
                Cifthenelse(is_addr_array_hdr hdr,
                            Cop(Clsr, [hdr; Cconst_int wordsize_shift]),
                            Cop(Clsr, [hdr; Cconst_int numfloat_shift]))) in
          Cop(Cor, [len; Cconst_int 1])
      | Paddrarray | Pintarray ->
          Cop(Cor, [addr_array_length(header(transl env arg)); Cconst_int 1])
      | Pfloatarray ->
          Cop(Cor, [float_array_length(header(transl env arg)); Cconst_int 1])
      end
  (* Boolean operations *)
  | Pnot ->
      Cop(Csubi, [Cconst_int 4; transl env arg]) (* 1 -> 3, 3 -> 1 *)
  (* Test integer/block *)
  | Pisint ->
      tag_int(Cop(Cand, [transl env arg; Cconst_int 1]))
  (* Boxed integers *)
  | Pbintofint bi ->
      box_int dbg bi (untag_int (transl env arg))
  | Pintofbint bi ->
      force_tag_int (transl_unbox_int env bi arg)
  | Pcvtbint(bi1, bi2) ->
      box_int dbg bi2 (transl_unbox_int env bi1 arg)
  | Pnegbint bi ->
      box_int dbg bi (Cop(Csubi, [Cconst_int 0; transl_unbox_int env bi arg]))
  | Pbbswap bi ->
      let prim = match bi with
        | Pnativeint -> "nativeint"
        | Pint32 -> "int32"
        | Pint64 -> "int64" in
      box_int dbg bi (Cop(Cextcall(Printf.sprintf "caml_%s_direct_bswap" prim,
                               typ_int, false, Debuginfo.none, None),
                      [transl_unbox_int env bi arg]))
  | Pbswap16 ->
      tag_int (Cop(Cextcall("caml_bswap16_direct", typ_int, false,
                            Debuginfo.none, None),
                   [untag_int (transl env arg)]))
<<<<<<< HEAD
  | Patomic_load ->
     Cop (Cextcall("caml_atomic_load", typ_addr, true, Debuginfo.none),
          [transl env arg])
=======
>>>>>>> 0c0884bd
  | prim ->
      fatal_errorf "Cmmgen.transl_prim_1: %a" Printlambda.primitive prim

and transl_prim_2 env p arg1 arg2 dbg =
  match p with
  (* Heap operations *)
    Psetfield(n, ptr, init) ->
      begin match init, ptr with
<<<<<<< HEAD
      | _, Immediate ->
          return_unit (set_int_field init (transl env arg1) n (transl env arg2))
      | Assignment, Pointer ->
          return_unit (set_addr_field (transl env arg1) n (transl env arg2))
      | Initialization, Pointer ->
          return_unit (init_field (transl env arg1) n (transl env arg2) init)
=======
      | Assignment, Pointer ->
        return_unit(Cop(Cextcall("caml_modify", typ_void, false,Debuginfo.none,
                          None),
                        [field_address (transl env arg1) n; transl env arg2]))
      | Assignment, Immediate
      | Initialization, (Immediate | Pointer) ->
        return_unit(set_field (transl env arg1) n (transl env arg2) init)
>>>>>>> 0c0884bd
      end
  | Psetfloatfield (n, init) ->
      let ptr = transl env arg1 in
      return_unit(
        Cop(Cstore (Double_u, init),
            [if n = 0 then ptr
                       else Cop(Cadda, [ptr; Cconst_int(n * size_float)]);
                   transl_unbox_float env arg2]))

  (* Boolean operations *)
  | Psequand ->
      if_then_else(test_bool(transl env arg1), transl env arg2, Cconst_int 1)
      (* let id = Ident.create "res1" in
      Clet(id, transl env arg1,
           Cifthenelse(test_bool(Cvar id), transl env arg2, Cvar id)) *)
  | Psequor ->
      if_then_else(test_bool(transl env arg1), Cconst_int 3, transl env arg2)

  (* Integer operations *)
  | Paddint ->
      decr_int(add_int (transl env arg1) (transl env arg2))
  | Psubint ->
      incr_int(sub_int (transl env arg1) (transl env arg2))
  | Pmulint ->
     begin
       (* decrementing the non-constant part helps when the multiplication is
          followed by an addition;
          for example, using this trick compiles (100 * a + 7) into
            (+ ( * a 100) -85)
          rather than
            (+ ( * 200 (>>s a 1)) 15)
        *)
       match transl env arg1, transl env arg2 with
         | Cconst_int _ as c1, c2 ->
             incr_int (mul_int (untag_int c1) (decr_int c2))
         | c1, c2 -> incr_int (mul_int (decr_int c1) (untag_int c2))
     end
  | Pdivint is_safe ->
      tag_int(div_int (untag_int(transl env arg1))
        (untag_int(transl env arg2)) is_safe dbg)
  | Pmodint is_safe ->
      tag_int(mod_int (untag_int(transl env arg1))
        (untag_int(transl env arg2)) is_safe dbg)
  | Pandint ->
      Cop(Cand, [transl env arg1; transl env arg2])
  | Porint ->
      Cop(Cor, [transl env arg1; transl env arg2])
  | Pxorint ->
      Cop(Cor, [Cop(Cxor, [ignore_low_bit_int(transl env arg1);
                           ignore_low_bit_int(transl env arg2)]);
                Cconst_int 1])
  | Plslint ->
      incr_int(lsl_int (decr_int(transl env arg1)) (untag_int(transl env arg2)))
  | Plsrint ->
      Cop(Cor, [lsr_int (transl env arg1) (untag_int(transl env arg2));
                Cconst_int 1])
  | Pasrint ->
      Cop(Cor, [asr_int (transl env arg1) (untag_int(transl env arg2));
                Cconst_int 1])
  | Pintcomp cmp ->
      tag_int(Cop(Ccmpi(transl_comparison cmp),
                  [transl env arg1; transl env arg2]))
  | Pisout ->
      transl_isout (transl env arg1) (transl env arg2)
  (* Float operations *)
  | Paddfloat ->
      box_float dbg (Cop(Caddf,
                    [transl_unbox_float env arg1; transl_unbox_float env arg2]))
  | Psubfloat ->
      box_float dbg (Cop(Csubf,
                    [transl_unbox_float env arg1; transl_unbox_float env arg2]))
  | Pmulfloat ->
      box_float dbg (Cop(Cmulf,
                    [transl_unbox_float env arg1; transl_unbox_float env arg2]))
  | Pdivfloat ->
      box_float dbg (Cop(Cdivf,
                    [transl_unbox_float env arg1; transl_unbox_float env arg2]))
  | Pfloatcomp cmp ->
      tag_int(Cop(Ccmpf(transl_comparison cmp),
                  [transl_unbox_float env arg1; transl_unbox_float env arg2]))

  (* String operations *)
  | Pstringrefu | Pbytesrefu ->
      tag_int(Cop(Cload Byte_unsigned,
                  [add_int (transl env arg1) (untag_int(transl env arg2))]))
  | Pstringrefs | Pbytesrefs ->
      tag_int
        (bind "str" (transl env arg1) (fun str ->
          bind "index" (untag_int (transl env arg2)) (fun idx ->
            Csequence(
              make_checkbound dbg [string_length str; idx],
              Cop(Cload Byte_unsigned, [add_int str idx])))))

  | Pstring_load_16(unsafe) ->
     tag_int
       (bind "str" (transl env arg1) (fun str ->
        bind "index" (untag_int (transl env arg2)) (fun idx ->
          check_bound unsafe dbg (sub_int (string_length str) (Cconst_int 1))
                      idx (unaligned_load_16 str idx))))

  | Pbigstring_load_16(unsafe) ->
     tag_int
       (bind "ba" (transl env arg1) (fun ba ->
        bind "index" (untag_int (transl env arg2)) (fun idx ->
        bind "ba_data" (Cop(Cload Word_int, [field_address ba 1]))
         (fun ba_data ->
          check_bound unsafe dbg (sub_int (Cop(Cload Word_int,
                                               [field_address ba 5]))
                                          (Cconst_int 1)) idx
                      (unaligned_load_16 ba_data idx)))))

  | Pstring_load_32(unsafe) ->
     box_int dbg Pint32
       (bind "str" (transl env arg1) (fun str ->
        bind "index" (untag_int (transl env arg2)) (fun idx ->
          check_bound unsafe dbg (sub_int (string_length str) (Cconst_int 3))
                      idx (unaligned_load_32 str idx))))

  | Pbigstring_load_32(unsafe) ->
     box_int dbg Pint32
       (bind "ba" (transl env arg1) (fun ba ->
        bind "index" (untag_int (transl env arg2)) (fun idx ->
        bind "ba_data" (Cop(Cload Word_int, [field_address ba 1]))
         (fun ba_data ->
          check_bound unsafe dbg (sub_int (Cop(Cload Word_int,
                                               [field_address ba 5]))
                                          (Cconst_int 3)) idx
                      (unaligned_load_32 ba_data idx)))))

  | Pstring_load_64(unsafe) ->
     box_int dbg Pint64
       (bind "str" (transl env arg1) (fun str ->
        bind "index" (untag_int (transl env arg2)) (fun idx ->
          check_bound unsafe dbg (sub_int (string_length str) (Cconst_int 7))
                      idx (unaligned_load_64 str idx))))

  | Pbigstring_load_64(unsafe) ->
     box_int dbg Pint64
       (bind "ba" (transl env arg1) (fun ba ->
        bind "index" (untag_int (transl env arg2)) (fun idx ->
        bind "ba_data" (Cop(Cload Word_int, [field_address ba 1]))
         (fun ba_data ->
          check_bound unsafe dbg (sub_int (Cop(Cload Word_int,
                                               [field_address ba 5]))
                                          (Cconst_int 7)) idx
                      (unaligned_load_64 ba_data idx)))))

  (* Array operations *)
  | Parrayrefu kind ->
      begin match kind with
        Pgenarray ->
          bind "arr" (transl env arg1) (fun arr ->
            bind "index" (transl env arg2) (fun idx ->
              Cifthenelse(is_addr_array_ptr arr,
                          addr_array_ref arr idx,
                          float_array_ref dbg arr idx)))
      | Paddrarray ->
          addr_array_ref (transl env arg1) (transl env arg2)
      | Pintarray ->
          int_array_ref (transl env arg1) (transl env arg2)
      | Pfloatarray ->
          float_array_ref dbg (transl env arg1) (transl env arg2)
      end
  | Parrayrefs kind ->
      begin match kind with
      | Pgenarray ->
          bind "index" (transl env arg2) (fun idx ->
          bind "arr" (transl env arg1) (fun arr ->
          bind "header" (header arr) (fun hdr ->
            if wordsize_shift = numfloat_shift then
              Csequence(make_checkbound dbg [addr_array_length hdr; idx],
                        Cifthenelse(is_addr_array_hdr hdr,
                                    addr_array_ref arr idx,
                                    float_array_ref dbg arr idx))
            else
              Cifthenelse(is_addr_array_hdr hdr,
                Csequence(make_checkbound dbg [addr_array_length hdr; idx],
                          addr_array_ref arr idx),
                Csequence(make_checkbound dbg [float_array_length hdr; idx],
                          float_array_ref dbg arr idx)))))
      | Paddrarray ->
          bind "index" (transl env arg2) (fun idx ->
          bind "arr" (transl env arg1) (fun arr ->
            Csequence(make_checkbound dbg [addr_array_length(header arr); idx],
                      addr_array_ref arr idx)))
      | Pintarray ->
          bind "index" (transl env arg2) (fun idx ->
          bind "arr" (transl env arg1) (fun arr ->
            Csequence(make_checkbound dbg [addr_array_length(header arr); idx],
                      int_array_ref arr idx)))
      | Pfloatarray ->
          box_float dbg (
            bind "index" (transl env arg2) (fun idx ->
            bind "arr" (transl env arg1) (fun arr ->
              Csequence(make_checkbound dbg
                                        [float_array_length(header arr); idx],
                        unboxed_float_array_ref arr idx))))
      end

  (* Operations on bitvects *)
  | Pbittest ->
      bind "index" (untag_int(transl env arg2)) (fun idx ->
        tag_int(
          Cop(Cand, [Cop(Clsr, [Cop(Cload Byte_unsigned,
                                    [add_int (transl env arg1)
                                      (Cop(Clsr, [idx; Cconst_int 3]))]);
                                Cop(Cand, [idx; Cconst_int 7])]);
                     Cconst_int 1])))

  (* Boxed integers *)
  | Paddbint bi ->
      box_int dbg bi (Cop(Caddi,
                      [transl_unbox_int env bi arg1;
                       transl_unbox_int env bi arg2]))
  | Psubbint bi ->
      box_int dbg bi (Cop(Csubi,
                      [transl_unbox_int env bi arg1;
                       transl_unbox_int env bi arg2]))
  | Pmulbint bi ->
      box_int dbg bi (Cop(Cmuli,
                      [transl_unbox_int env bi arg1;
                       transl_unbox_int env bi arg2]))
  | Pdivbint { size = bi; is_safe } ->
      box_int dbg bi (safe_div_bi is_safe
                      (transl_unbox_int env bi arg1)
                      (transl_unbox_int env bi arg2)
                      bi dbg)
  | Pmodbint { size = bi; is_safe } ->
      box_int dbg bi (safe_mod_bi is_safe
                      (transl_unbox_int env bi arg1)
                      (transl_unbox_int env bi arg2)
                      bi dbg)
  | Pandbint bi ->
      box_int dbg bi (Cop(Cand,
                     [transl_unbox_int env bi arg1;
                      transl_unbox_int env bi arg2]))
  | Porbint bi ->
      box_int dbg bi (Cop(Cor,
                     [transl_unbox_int env bi arg1;
                      transl_unbox_int env bi arg2]))
  | Pxorbint bi ->
      box_int dbg bi (Cop(Cxor,
                     [transl_unbox_int env bi arg1;
                      transl_unbox_int env bi arg2]))
  | Plslbint bi ->
      box_int dbg bi (Cop(Clsl,
                     [transl_unbox_int env bi arg1;
                      untag_int(transl env arg2)]))
  | Plsrbint bi ->
      box_int dbg bi (Cop(Clsr,
                     [make_unsigned_int bi (transl_unbox_int env bi arg1);
                      untag_int(transl env arg2)]))
  | Pasrbint bi ->
      box_int dbg bi (Cop(Casr,
                     [transl_unbox_int env bi arg1;
                      untag_int(transl env arg2)]))
  | Pbintcomp(bi, cmp) ->
      tag_int (Cop(Ccmpi(transl_comparison cmp),
                     [transl_unbox_int env bi arg1;
                      transl_unbox_int env bi arg2]))
<<<<<<< HEAD

  | Patomic_store ->
     Cop (Cextcall ("caml_atomic_store", typ_int, true, Debuginfo.none),
          [transl env arg1; transl env arg2])

  | prim ->
      fatal_errorf "Cmmgen.transl_prim_2: %a" Printlambda.primitive prim

=======
  | prim ->
      fatal_errorf "Cmmgen.transl_prim_2: %a" Printlambda.primitive prim

>>>>>>> 0c0884bd
and transl_prim_3 env p arg1 arg2 arg3 dbg =
  match p with
  (* String operations *)
  | Pbytessetu ->
      return_unit(Cop(Cstore (Byte_unsigned, Assignment),
                      [add_int (transl env arg1) (untag_int(transl env arg2));
                        untag_int(transl env arg3)]))
  | Pbytessets ->
      return_unit
        (bind "str" (transl env arg1) (fun str ->
          bind "index" (untag_int (transl env arg2)) (fun idx ->
            Csequence(
              make_checkbound dbg [string_length str; idx],
              Cop(Cstore (Byte_unsigned, Assignment),
                  [add_int str idx; untag_int(transl env arg3)])))))

  (* Array operations *)
  | Parraysetu kind ->
      return_unit(begin match kind with
        Pgenarray ->
          bind "newval" (transl env arg3) (fun newval ->
            bind "index" (transl env arg2) (fun index ->
              bind "arr" (transl env arg1) (fun arr ->
                Cifthenelse(is_addr_array_ptr arr,
                            addr_array_set arr index newval,
                            float_array_set arr index (unbox_float newval)))))
      | Paddrarray ->
          addr_array_set (transl env arg1) (transl env arg2) (transl env arg3)
      | Pintarray ->
          int_array_set (transl env arg1) (transl env arg2) (transl env arg3)
      | Pfloatarray ->
          float_array_set (transl env arg1) (transl env arg2)
            (transl_unbox_float env arg3)
      end)
  | Parraysets kind ->
      return_unit(begin match kind with
      | Pgenarray ->
          bind "newval" (transl env arg3) (fun newval ->
          bind "index" (transl env arg2) (fun idx ->
          bind "arr" (transl env arg1) (fun arr ->
          bind "header" (header arr) (fun hdr ->
            if wordsize_shift = numfloat_shift then
              Csequence(make_checkbound dbg [addr_array_length hdr; idx],
                        Cifthenelse(is_addr_array_hdr hdr,
                                    addr_array_set arr idx newval,
                                    float_array_set arr idx
                                                    (unbox_float newval)))
            else
              Cifthenelse(is_addr_array_hdr hdr,
                Csequence(make_checkbound dbg [addr_array_length hdr; idx],
                          addr_array_set arr idx newval),
                Csequence(make_checkbound dbg [float_array_length hdr; idx],
                          float_array_set arr idx
                                          (unbox_float newval)))))))
      | Paddrarray ->
          bind "newval" (transl env arg3) (fun newval ->
          bind "index" (transl env arg2) (fun idx ->
          bind "arr" (transl env arg1) (fun arr ->
            Csequence(make_checkbound dbg [addr_array_length(header arr); idx],
                      addr_array_set arr idx newval))))
      | Pintarray ->
          bind "newval" (transl env arg3) (fun newval ->
          bind "index" (transl env arg2) (fun idx ->
          bind "arr" (transl env arg1) (fun arr ->
            Csequence(make_checkbound dbg [addr_array_length(header arr); idx],
                      int_array_set arr idx newval))))
      | Pfloatarray ->
          bind_load "newval" (transl_unbox_float env arg3) (fun newval ->
          bind "index" (transl env arg2) (fun idx ->
          bind "arr" (transl env arg1) (fun arr ->
            Csequence(make_checkbound dbg [float_array_length(header arr);idx],
                      float_array_set arr idx newval))))
      end)

  | Pstring_set_16(unsafe) ->
     return_unit
       (bind "str" (transl env arg1) (fun str ->
        bind "index" (untag_int (transl env arg2)) (fun idx ->
        bind "newval" (untag_int (transl env arg3)) (fun newval ->
          check_bound unsafe dbg (sub_int (string_length str) (Cconst_int 1))
                      idx (unaligned_set_16 str idx newval)))))

  | Pbigstring_set_16(unsafe) ->
     return_unit
       (bind "ba" (transl env arg1) (fun ba ->
        bind "index" (untag_int (transl env arg2)) (fun idx ->
        bind "newval" (untag_int (transl env arg3)) (fun newval ->
        bind "ba_data" (Cop(Cload Word_int, [field_address ba 1]))
             (fun ba_data ->
          check_bound unsafe dbg (sub_int (Cop(Cload Word_int,
                                               [field_address ba 5]))
                                          (Cconst_int 1))
                      idx (unaligned_set_16 ba_data idx newval))))))

  | Pstring_set_32(unsafe) ->
     return_unit
       (bind "str" (transl env arg1) (fun str ->
        bind "index" (untag_int (transl env arg2)) (fun idx ->
        bind "newval" (transl_unbox_int env Pint32 arg3) (fun newval ->
          check_bound unsafe dbg (sub_int (string_length str) (Cconst_int 3))
                      idx (unaligned_set_32 str idx newval)))))

  | Pbigstring_set_32(unsafe) ->
     return_unit
       (bind "ba" (transl env arg1) (fun ba ->
        bind "index" (untag_int (transl env arg2)) (fun idx ->
        bind "newval" (transl_unbox_int env Pint32 arg3) (fun newval ->
        bind "ba_data" (Cop(Cload Word_int, [field_address ba 1]))
             (fun ba_data ->
          check_bound unsafe dbg (sub_int (Cop(Cload Word_int,
                                               [field_address ba 5]))
                                          (Cconst_int 3))
                      idx (unaligned_set_32 ba_data idx newval))))))

  | Pstring_set_64(unsafe) ->
     return_unit
       (bind "str" (transl env arg1) (fun str ->
        bind "index" (untag_int (transl env arg2)) (fun idx ->
        bind "newval" (transl_unbox_int env Pint64 arg3) (fun newval ->
          check_bound unsafe dbg (sub_int (string_length str) (Cconst_int 7))
                      idx (unaligned_set_64 str idx newval)))))

  | Pbigstring_set_64(unsafe) ->
     return_unit
       (bind "ba" (transl env arg1) (fun ba ->
        bind "index" (untag_int (transl env arg2)) (fun idx ->
        bind "newval" (transl_unbox_int env Pint64 arg3) (fun newval ->
        bind "ba_data" (Cop(Cload Word_int, [field_address ba 1]))
             (fun ba_data ->
          check_bound unsafe dbg (sub_int (Cop(Cload Word_int,
                                               [field_address ba 5]))
                                          (Cconst_int 7)) idx
                      (unaligned_set_64 ba_data idx newval))))))

<<<<<<< HEAD
  | Patomic_cas ->
     return_unit(Cop (Cextcall ("caml_atomic_cas", typ_int, true, Debuginfo.none),
          [transl env arg1; transl env arg2; transl env arg3]))

=======
>>>>>>> 0c0884bd
  | prim ->
      fatal_errorf "Cmmgen.transl_prim_3: %a" Printlambda.primitive prim

and transl_unbox_float env = function
    Uconst(Uconst_ref(_, Some (Uconst_float f))) -> Cconst_float f
  | exp -> unbox_float(transl env exp)

and transl_unbox_int env bi = function
    Uconst(Uconst_ref(_, Some (Uconst_int32 n))) ->
      Cconst_natint (Nativeint.of_int32 n)
  | Uconst(Uconst_ref(_, Some (Uconst_nativeint n))) ->
      Cconst_natint n
  | Uconst(Uconst_ref(_, Some (Uconst_int64 n))) ->
      if size_int = 8 then
        Cconst_natint (Int64.to_nativeint n)
      else begin
        let low = Int64.to_nativeint n in
        let high = Int64.to_nativeint (Int64.shift_right_logical n 32) in
        if big_endian then Ctuple [Cconst_natint high; Cconst_natint low]
        else Ctuple [Cconst_natint low; Cconst_natint high]
      end
  | Uprim(Pbintofint bi',[Uconst(Uconst_int i)],_) when bi = bi' ->
      Cconst_int i
  | exp -> unbox_int bi (transl env exp)

and transl_unbox_number env bn arg =
  match bn with
  | Boxed_float _ -> transl_unbox_float env arg
  | Boxed_integer (bi, _) -> transl_unbox_int env bi arg

and transl_let env str kind id exp body =
  let unboxing =
    (* If [id] is a mutable variable (introduced to eliminate a local
       reference) and it contains a type of unboxable numbers, then
       force unboxing.  Indeed, if not boxed, each assignment to the variable
       might require some boxing, but such local references are often
       used in loops and we really want to avoid repeated boxing. *)
    match str, kind with
    | Mutable, Pfloatval ->
        Boxed (Boxed_float Debuginfo.none, false)
    | Mutable, Pboxedintval bi ->
        Boxed (Boxed_integer (bi, Debuginfo.none), false)
    | _, (Pfloatval | Pboxedintval _) ->
        (* It would be safe to always unbox in this case, but
           we do it only if this indeed allows us to get rid of
           some allocations in the bound expression. *)
        is_unboxed_number ~strict:false env exp
    | _, Pgenval ->
        (* Here we don't know statically that the bound expression
           evaluates to an unboxable number type.  We need to be stricter
           and ensure that all possible branches in the expression
           return a boxed value (of the same kind).  Indeed, with GADTs,
           different branches could return different types. *)
        is_unboxed_number ~strict:true env exp
    | _, Pintval ->
        No_unboxing
  in
  match unboxing with
  | No_unboxing | Boxed (_, true) ->
      Clet(id, transl env exp, transl env body)
  | No_result ->
      (* the let-bound expression never returns a value, we can ignore
         the body *)
      transl env exp
  | Boxed (boxed_number, _false) ->
<<<<<<< HEAD
  let unboxed_id = Ident.create (Ident.name id) in
=======
      let unboxed_id = Ident.create (Ident.name id) in
>>>>>>> 0c0884bd
      Clet(unboxed_id, transl_unbox_number env boxed_number exp,
           transl (add_unboxed_id id unboxed_id boxed_number env) body)

and make_catch ncatch body handler = match body with
| Cexit (nexit,[]) when nexit=ncatch -> handler
| _ ->  Ccatch (ncatch, [], body, handler)

and make_catch2 mk_body handler = match handler with
| Cexit (_,[])|Ctuple []|Cconst_int _|Cconst_pointer _ ->
    mk_body handler
| _ ->
    let nfail = next_raise_count () in
    make_catch
      nfail
      (mk_body (Cexit (nfail,[])))
      handler

and exit_if_true env cond nfail otherwise =
  match cond with
  | Uconst (Uconst_ptr 0) -> otherwise
  | Uconst (Uconst_ptr 1) -> Cexit (nfail,[])
  | Uifthenelse (arg1, Uconst (Uconst_ptr 1), arg2)
  | Uprim(Psequor, [arg1; arg2], _) ->
      exit_if_true env arg1 nfail (exit_if_true env arg2 nfail otherwise)
  | Uifthenelse (_, _, Uconst (Uconst_ptr 0))
  | Uprim(Psequand, _, _) ->
      begin match otherwise with
      | Cexit (raise_num,[]) ->
          exit_if_false env cond (Cexit (nfail,[])) raise_num
      | _ ->
          let raise_num = next_raise_count () in
          make_catch
            raise_num
            (exit_if_false env cond (Cexit (nfail,[])) raise_num)
            otherwise
      end
  | Uprim(Pnot, [arg], _) ->
      exit_if_false env arg otherwise nfail
  | Uifthenelse (cond, ifso, ifnot) ->
      make_catch2
        (fun shared ->
          if_then_else
            (test_bool (transl env cond),
             exit_if_true env ifso nfail shared,
             exit_if_true env ifnot nfail shared))
        otherwise
  | _ ->
      if_then_else(test_bool(transl env cond), Cexit (nfail, []), otherwise)

and exit_if_false env cond otherwise nfail =
  match cond with
  | Uconst (Uconst_ptr 0) -> Cexit (nfail,[])
  | Uconst (Uconst_ptr 1) -> otherwise
  | Uifthenelse (arg1, arg2, Uconst (Uconst_ptr 0))
  | Uprim(Psequand, [arg1; arg2], _) ->
      exit_if_false env arg1 (exit_if_false env arg2 otherwise nfail) nfail
  | Uifthenelse (_, Uconst (Uconst_ptr 1), _)
  | Uprim(Psequor, _, _) ->
      begin match otherwise with
      | Cexit (raise_num,[]) ->
          exit_if_true env cond raise_num (Cexit (nfail,[]))
      | _ ->
          let raise_num = next_raise_count () in
          make_catch
            raise_num
            (exit_if_true env cond raise_num (Cexit (nfail,[])))
            otherwise
      end
  | Uprim(Pnot, [arg], _) ->
      exit_if_true env arg nfail otherwise
  | Uifthenelse (cond, ifso, ifnot) ->
      make_catch2
        (fun shared ->
          if_then_else
            (test_bool (transl env cond),
             exit_if_false env ifso shared nfail,
             exit_if_false env ifnot shared nfail))
        otherwise
  | _ ->
      if_then_else(test_bool(transl env cond), otherwise, Cexit (nfail, []))

and transl_switch env arg index cases = match Array.length cases with
| 0 -> fatal_error "Cmmgen.transl_switch"
| 1 -> transl env cases.(0)
| _ ->
    let cases = Array.map (transl env) cases in
    let store = StoreExp.mk_store () in
    let index =
      Array.map
        (fun j -> store.Switch.act_store cases.(j))
        index in
    let n_index = Array.length index in
    let inters = ref []
    and this_high = ref (n_index-1)
    and this_low = ref (n_index-1)
    and this_act = ref index.(n_index-1) in
    for i = n_index-2 downto 0 do
      let act = index.(i) in
      if act = !this_act then
        decr this_low
      else begin
        inters := (!this_low, !this_high, !this_act) :: !inters ;
        this_high := i ;
        this_low := i ;
        this_act := act
      end
    done ;
    inters := (0, !this_high, !this_act) :: !inters ;
    match !inters with
    | [_] -> cases.(0)
    | inters ->
        bind "switcher" arg
          (fun a ->
            SwitcherBlocks.zyva
              (0,n_index-1)
              a
              (Array.of_list inters) store)

and transl_letrec env bindings cont =
  let bsz =
    List.map (fun (id, exp) -> (id, exp, expr_size Ident.empty exp)) bindings in
  let op_alloc prim sz =
    Cop(Cextcall(prim, typ_val, true, Debuginfo.none, None), [int_const sz]) in
  let rec init_blocks = function
    | [] -> fill_nonrec bsz
    | (id, _exp, RHS_block sz) :: rem ->
        Clet(id, op_alloc "caml_alloc_dummy" sz, init_blocks rem)
    | (id, _exp, RHS_floatblock sz) :: rem ->
        Clet(id, op_alloc "caml_alloc_dummy_float" sz, init_blocks rem)
    | (id, _exp, RHS_nonrec) :: rem ->
        Clet (id, Cconst_int 0, init_blocks rem)
  and fill_nonrec = function
    | [] -> fill_blocks bsz
    | (_id, _exp, (RHS_block _ | RHS_floatblock _)) :: rem ->
        fill_nonrec rem
    | (id, exp, RHS_nonrec) :: rem ->
        Clet(id, transl env exp, fill_nonrec rem)
  and fill_blocks = function
    | [] -> cont
    | (id, exp, (RHS_block _ | RHS_floatblock _)) :: rem ->
        let op =
          Cop(Cextcall("caml_update_dummy", typ_void, false, Debuginfo.none,
                None),
              [Cvar id; transl env exp]) in
        Csequence(op, fill_blocks rem)
    | (_id, _exp, RHS_nonrec) :: rem ->
        fill_blocks rem
  in init_blocks bsz

(* Translate a function definition *)

let transl_function f =
  let body =
    if Config.flambda then
      Un_anf.apply f.body ~what:f.label
    else
      f.body
  in
  Cfunction {fun_name = f.label;
             fun_args = List.map (fun id -> (id, typ_val)) f.params;
             fun_body = transl empty_env body;
             fun_fast = !Clflags.optimize_for_speed;
             fun_dbg  = f.dbg; }

(* Translate all function definitions *)

module StringSet =
  Set.Make(struct
    type t = string
    let compare (x:t) y = compare x y
  end)

let rec transl_all_functions already_translated cont =
  try
    let f = Queue.take functions in
    if StringSet.mem f.label already_translated then
      transl_all_functions already_translated cont
    else begin
      transl_all_functions
        (StringSet.add f.label already_translated)
        ((f.dbg, transl_function f) :: cont)
    end
  with Queue.Empty ->
    cont, already_translated

let cdefine_symbol (symb, global) =
  match global with
  | Global -> [Cglobal_symbol symb; Cdefine_symbol symb]
  | Not_global -> [Cdefine_symbol symb]

(* Emit structured constants *)

let rec emit_structured_constant symb cst cont =
  let emit_block white_header symb cont =
    (* Headers for structured constants must be marked black in case we
       are in no-naked-pointers mode.  See [caml_darken]. *)
    let black_header = Nativeint.logor white_header caml_black in
    Cint black_header :: cdefine_symbol symb @ cont
  in
  match cst with
  | Uconst_float s->
      emit_block float_header symb (Cdouble s :: cont)
  | Uconst_string s ->
      emit_block (string_header (String.length s)) symb
        (emit_string_constant s cont)
  | Uconst_int32 n ->
      emit_block boxedint32_header symb
        (emit_boxed_int32_constant n cont)
  | Uconst_int64 n ->
      emit_block boxedint64_header symb
        (emit_boxed_int64_constant n cont)
  | Uconst_nativeint n ->
      emit_block boxedintnat_header symb
        (emit_boxed_nativeint_constant n cont)
  | Uconst_block (tag, csts) ->
      let cont = List.fold_right emit_constant csts cont in
      emit_block (block_header tag (List.length csts)) symb cont
  | Uconst_float_array fields ->
      emit_block (floatarray_header (List.length fields)) symb
        (Misc.map_end (fun f -> Cdouble f) fields cont)
  | Uconst_closure(fundecls, lbl, fv) ->
      assert(lbl = fst symb);
      constant_closures := (symb, fundecls, fv) :: !constant_closures;
      List.iter (fun f -> Queue.add f functions) fundecls;
      cont

and emit_constant cst cont =
  match cst with
  | Uconst_int n | Uconst_ptr n ->
      cint_const n
      :: cont
  | Uconst_ref (label, _) ->
      Csymbol_address label :: cont

and emit_string_constant s cont =
  let n = size_int - 1 - (String.length s) mod size_int in
  Cstring s :: Cskip n :: Cint8 n :: cont

and emit_boxed_int32_constant n cont =
  let n = Nativeint.of_int32 n in
  if size_int = 8 then
    Csymbol_address("caml_int32_ops") :: Cint32 n :: Cint32 0n :: cont
  else
    Csymbol_address("caml_int32_ops") :: Cint n :: cont

and emit_boxed_nativeint_constant n cont =
  Csymbol_address("caml_nativeint_ops") :: Cint n :: cont

and emit_boxed_int64_constant n cont =
  let lo = Int64.to_nativeint n in
  if size_int = 8 then
    Csymbol_address("caml_int64_ops") :: Cint lo :: cont
  else begin
    let hi = Int64.to_nativeint (Int64.shift_right n 32) in
    if big_endian then
      Csymbol_address("caml_int64_ops") :: Cint hi :: Cint lo :: cont
    else
      Csymbol_address("caml_int64_ops") :: Cint lo :: Cint hi :: cont
  end

(* Emit constant closures *)

let emit_constant_closure ((_, global_symb) as symb) fundecls clos_vars cont =
  let closure_symbol f =
    if Config.flambda then
      cdefine_symbol (f.label ^ "_closure", global_symb)
    else
      []
  in
  match fundecls with
    [] ->
      (* This should probably not happen: dead code has normally been
         eliminated and a closure cannot be accessed without going through
         a [Project_closure], which depends on the function. *)
      assert (clos_vars = []);
      cdefine_symbol symb @
        List.fold_right emit_constant clos_vars cont
  | f1 :: remainder ->
      let rec emit_others pos = function
          [] ->
            List.fold_right emit_constant clos_vars cont
      | f2 :: rem ->
          if f2.arity = 1 || f2.arity = 0 then
            Cint(infix_header pos) ::
            (closure_symbol f2) @
            Csymbol_address f2.label ::
            cint_const f2.arity ::
            emit_others (pos + 3) rem
          else
            Cint(infix_header pos) ::
            (closure_symbol f2) @
            Csymbol_address(curry_function f2.arity) ::
            cint_const f2.arity ::
            Csymbol_address f2.label ::
            emit_others (pos + 4) rem in
      Cint(black_closure_header (fundecls_size fundecls
                                 + List.length clos_vars)) ::
      cdefine_symbol symb @
      (closure_symbol f1) @
      if f1.arity = 1 || f1.arity = 0 then
        Csymbol_address f1.label ::
        cint_const f1.arity ::
        emit_others 3 remainder
      else
        Csymbol_address(curry_function f1.arity) ::
        cint_const f1.arity ::
        Csymbol_address f1.label ::
        emit_others 4 remainder

(* Emit all structured constants *)

let emit_constants cont (constants:Clambda.preallocated_constant list) =
  let c = ref cont in
  List.iter
    (fun { symbol = lbl; exported; definition = cst } ->
       let global = if exported then Global else Not_global in
       let cst = emit_structured_constant (lbl, global) cst [] in
         c:= Cdata(cst):: !c)
    constants;
  List.iter
    (fun (symb, fundecls, clos_vars) ->
        c := Cdata(emit_constant_closure symb fundecls clos_vars []) :: !c)
    !constant_closures;
  constant_closures := [];
  !c

let emit_all_constants cont =
  let constants = Compilenv.structured_constants () in
  Compilenv.clear_structured_constants ();
  emit_constants cont constants

let transl_all_functions_and_emit_all_constants cont =
  let rec aux already_translated cont translated_functions =
    if Compilenv.structured_constants () = [] &&
       Queue.is_empty functions
    then cont, translated_functions
    else
      let translated_functions, already_translated =
        transl_all_functions already_translated translated_functions
      in
      let cont = emit_all_constants cont in
      aux already_translated cont translated_functions
  in
  let cont, translated_functions =
    aux StringSet.empty cont []
  in
  let translated_functions =
    (* Sort functions according to source position *)
    List.map snd
      (List.sort (fun (dbg1, _) (dbg2, _) ->
           Debuginfo.compare dbg1 dbg2) translated_functions)
  in
  translated_functions @ cont

(* Build the NULL terminated array of gc roots *)

let emit_gc_roots_table ~symbols cont =
  let table_symbol = Compilenv.make_symbol (Some "gc_roots") in
  Cdata(Cglobal_symbol table_symbol ::
        Cdefine_symbol table_symbol ::
        List.map (fun s -> Csymbol_address s) symbols @
        [Cint 0n])
  :: cont

(* Build preallocated blocks (used for Flambda [Initialize_symbol]
   constructs, and Clambda global module) *)

let preallocate_block cont { Clambda.symbol; exported; tag; size } =
  let space =
    (* These words will be registered as roots and as such must contain
       valid values, in case we are in no-naked-pointers mode.  Likewise
       the block header must be black, below (see [caml_darken]), since
       the overall record may be referenced. *)
    Array.to_list
      (Array.init size (fun _index ->
        Cint (Nativeint.of_int 1 (* Val_unit *))))
  in
  let data =
    Cint(black_block_header tag size) ::
    if exported then
      Cglobal_symbol symbol ::
      Cdefine_symbol symbol :: space
    else
      Cdefine_symbol symbol :: space
  in
  Cdata data :: cont

let emit_preallocated_blocks preallocated_blocks cont =
  let symbols =
    List.map (fun ({ Clambda.symbol }:Clambda.preallocated_block) -> symbol)
      preallocated_blocks
  in
  let c1 = emit_gc_roots_table ~symbols cont in
  List.fold_left preallocate_block c1 preallocated_blocks

(* Translate a compilation unit *)

let compunit (ulam, preallocated_blocks, constants) =
  let init_code = transl empty_env ulam in
  let c1 = [Cfunction {fun_name = Compilenv.make_symbol (Some "entry");
                       fun_args = [];
                       fun_body = init_code; fun_fast = false;
                       fun_dbg  = Debuginfo.none }] in
  let c2 = emit_constants c1 constants in
  let c3 = transl_all_functions_and_emit_all_constants c2 in
  emit_preallocated_blocks preallocated_blocks c3

(*
CAMLprim value caml_cache_public_method (value meths, value tag, value *cache)
{
  int li = 3, hi = Field_imm(meths,0), mi;
  while (li < hi) { // no need to check the 1st time
    mi = ((li+hi) >> 1) | 1;
    if (tag < Field_imm(meths,mi)) hi = mi-2;
    else li = mi;
  }
  *cache = (li-3)*sizeof(value)+1;
  return Field_imm (meths, li-1);
}
*)

let cache_public_method meths tag cache =
  let raise_num = next_raise_count () in
  let li = Ident.create "li" and hi = Ident.create "hi"
  and mi = Ident.create "mi" and tagged = Ident.create "tagged" in
  Clet (
  li, Cconst_int 3,
  Clet (
  hi, Cop(Cload Word_int, [meths]),
  Csequence(
  Ccatch
    (raise_num, [],
     Cloop
       (Clet(
        mi,
        Cop(Cor,
            [Cop(Clsr, [Cop(Caddi, [Cvar li; Cvar hi]); Cconst_int 1]);
             Cconst_int 1]),
        Csequence(
        Cifthenelse
          (Cop (Ccmpi Clt,
                [tag;
                 Cop(Cload Word_int,
                     [Cop(Cadda,
                          [meths; lsl_const (Cvar mi) log2_size_addr])])]),
           Cassign(hi, Cop(Csubi, [Cvar mi; Cconst_int 2])),
           Cassign(li, Cvar mi)),
        Cifthenelse
          (Cop(Ccmpi Cge, [Cvar li; Cvar hi]), Cexit (raise_num, []),
           Ctuple [])))),
     Ctuple []),
  Clet (
  tagged, Cop(Cadda, [lsl_const (Cvar li) log2_size_addr;
                      Cconst_int(1 - 3 * size_addr)]),
  Csequence(Cop (Cstore (Word_int, Assignment), [cache; Cvar tagged]),
            Cvar tagged)))))

(* Generate an application function:
     (defun caml_applyN (a1 ... aN clos)
       (if (= clos.arity N)
         (app clos.direct a1 ... aN clos)
         (let (clos1 (app clos.code a1 clos)
               clos2 (app clos1.code a2 clos)
               ...
               closN-1 (app closN-2.code aN-1 closN-2))
           (app closN-1.code aN closN-1))))
*)

let apply_function_body arity =
  let arg = Array.make arity (Ident.create "arg") in
  for i = 1 to arity - 1 do arg.(i) <- Ident.create "arg" done;
  let clos = Ident.create "clos" in
  let rec app_fun clos n =
    if n = arity-1 then
      Cop(Capply(typ_val, Debuginfo.none),
          [get_field (Cvar clos) 0; Cvar arg.(n); Cvar clos])
    else begin
      let newclos = Ident.create "clos" in
      Clet(newclos,
           Cop(Capply(typ_val, Debuginfo.none),
               [get_field (Cvar clos) 0; Cvar arg.(n); Cvar clos]),
           app_fun newclos (n+1))
    end in
  let args = Array.to_list arg in
  let all_args = args @ [clos] in
  (args, clos,
   if arity = 1 then app_fun clos 0 else
   Cifthenelse(
   Cop(Ccmpi Ceq, [get_field (Cvar clos) 1; int_const arity]),
   Cop(Capply(typ_val, Debuginfo.none),
       get_field (Cvar clos) 2 :: List.map (fun s -> Cvar s) all_args),
   app_fun clos 0))

let send_function arity =
  let (args, clos', body) = apply_function_body (1+arity) in
  let cache = Ident.create "cache"
  and obj = List.hd args
  and tag = Ident.create "tag" in
  let clos =
    let cache = Cvar cache and obj = Cvar obj and tag = Cvar tag in
    let meths = Ident.create "meths" and cached = Ident.create "cached" in
    let real = Ident.create "real" in
    let mask = get_mut_field (Cvar meths) (Cconst_int 1) in
    let cached_pos = Cvar cached in
    let tag_pos = Cop(Cadda, [Cop (Cadda, [cached_pos; Cvar meths]);
                              Cconst_int(3*size_addr-1)]) in
    let tag' = Cop(Cload Word_int, [tag_pos]) in
    Clet (
<<<<<<< HEAD
    meths, get_mut_field obj (Cconst_int 0),
=======
    meths, Cop(Cload Word_val, [obj]),
>>>>>>> 0c0884bd
    Clet (
    cached, Cop(Cand, [Cop(Cload Word_int, [cache]); mask]),
    Clet (
    real,
    Cifthenelse(Cop(Ccmpa Cne, [tag'; tag]),
                cache_public_method (Cvar meths) tag cache,
                cached_pos),
<<<<<<< HEAD
    get_mut_field (Cvar meths)
                  (Cop(Casr, [Cop (Cadda, [Cvar real; Cconst_int(2*size_addr - 1)]);
                              Cconst_int log2_size_addr])))))
=======
    Cop(Cload Word_val, [Cop(Cadda, [Cop (Cadda, [Cvar real; Cvar meths]);
                                     Cconst_int(2*size_addr-1)])]))))

>>>>>>> 0c0884bd
  in
  let body = Clet(clos', clos, body) in
  let fun_args =
    [obj, typ_val; tag, typ_int; cache, typ_val]
    @ List.map (fun id -> (id, typ_val)) (List.tl args) in
  Cfunction
   {fun_name = "caml_send" ^ string_of_int arity;
    fun_args = fun_args;
    fun_body = body;
    fun_fast = true;
    fun_dbg  = Debuginfo.none }

let apply_function arity =
  let (args, clos, body) = apply_function_body arity in
  let all_args = args @ [clos] in
  Cfunction
   {fun_name = "caml_apply" ^ string_of_int arity;
    fun_args = List.map (fun id -> (id, typ_val)) all_args;
    fun_body = body;
    fun_fast = true;
    fun_dbg  = Debuginfo.none }

(* Generate tuplifying functions:
      (defun caml_tuplifyN (arg clos)
        (app clos.direct #0(arg) ... #N-1(arg) clos)) *)

let tuplify_function arity =
  let arg = Ident.create "arg" in
  let clos = Ident.create "clos" in
  let rec access_components i =
    if i >= arity
    then []
    else get_field (Cvar arg) i :: access_components(i+1) in
  Cfunction
   {fun_name = "caml_tuplify" ^ string_of_int arity;
    fun_args = [arg, typ_val; clos, typ_val];
    fun_body =
      Cop(Capply(typ_val, Debuginfo.none),
          get_field (Cvar clos) 2 :: access_components 0 @ [Cvar clos]);
    fun_fast = true;
    fun_dbg  = Debuginfo.none }

(* Generate currying functions:
      (defun caml_curryN (arg clos)
         (alloc HDR caml_curryN_1 <arity (N-1)> caml_curry_N_1_app arg clos))
      (defun caml_curryN_1 (arg clos)
         (alloc HDR caml_curryN_2 <arity (N-2)> caml_curry_N_2_app arg clos))
      ...
      (defun caml_curryN_N-1 (arg clos)
         (let (closN-2 clos.vars[1]
               closN-3 closN-2.vars[1]
               ...
               clos1 clos2.vars[1]
               clos clos1.vars[1])
           (app clos.direct
                clos1.vars[0] ... closN-2.vars[0] clos.vars[0] arg clos)))

    Special "shortcut" functions are also generated to handle the
    case where a partially applied function is applied to all remaining
    arguments in one go.  For instance:
      (defun caml_curry_N_1_app (arg2 ... argN clos)
        (let clos' clos.vars[1]
           (app clos'.direct clos.vars[0] arg2 ... argN clos')))

    Those shortcuts may lead to a quadratic number of application
    primitives being generated in the worst case, which resulted in
    linking time blowup in practice (PR#5933), so we only generate and
    use them when below a fixed arity 'max_arity_optimized'.
*)

let max_arity_optimized = 15
let final_curry_function arity =
  let last_arg = Ident.create "arg" in
  let last_clos = Ident.create "clos" in
  let rec curry_fun args clos n =
    if n = 0 then
      Cop(Capply(typ_val, Debuginfo.none),
          get_field (Cvar clos) 2 ::
          args @ [Cvar last_arg; Cvar clos])
    else
      if n = arity - 1 || arity > max_arity_optimized then
        begin
      let newclos = Ident.create "clos" in
      Clet(newclos,
           get_field (Cvar clos) 3,
           curry_fun (get_field (Cvar clos) 2 :: args) newclos (n-1))
        end else
        begin
          let newclos = Ident.create "clos" in
          Clet(newclos,
               get_field (Cvar clos) 4,
               curry_fun (get_field (Cvar clos) 3 :: args) newclos (n-1))
    end in
  Cfunction
   {fun_name = "caml_curry" ^ string_of_int arity ^
               "_" ^ string_of_int (arity-1);
    fun_args = [last_arg, typ_val; last_clos, typ_val];
    fun_body = curry_fun [] last_clos (arity-1);
    fun_fast = true;
    fun_dbg  = Debuginfo.none }

let rec intermediate_curry_functions arity num =
  if num = arity - 1 then
    [final_curry_function arity]
  else begin
    let name1 = "caml_curry" ^ string_of_int arity in
    let name2 = if num = 0 then name1 else name1 ^ "_" ^ string_of_int num in
    let arg = Ident.create "arg" and clos = Ident.create "clos" in
    Cfunction
     {fun_name = name2;
      fun_args = [arg, typ_val; clos, typ_val];
      fun_body =
         if arity - num > 2 && arity <= max_arity_optimized then
           Cop(Calloc Debuginfo.none,
               [alloc_closure_header 5 Debuginfo.none;
                Cconst_symbol(name1 ^ "_" ^ string_of_int (num+1));
                int_const (arity - num - 1);
                Cconst_symbol(name1 ^ "_" ^ string_of_int (num+1) ^ "_app");
                Cvar arg; Cvar clos])
         else
           Cop(Calloc Debuginfo.none,
                     [alloc_closure_header 4 Debuginfo.none;
                      Cconst_symbol(name1 ^ "_" ^ string_of_int (num+1));
                      int_const 1; Cvar arg; Cvar clos]);
      fun_fast = true;
      fun_dbg  = Debuginfo.none }
    ::
      (if arity <= max_arity_optimized && arity - num > 2 then
          let rec iter i =
            if i <= arity then
              let arg = Ident.create (Printf.sprintf "arg%d" i) in
              (arg, typ_val) :: iter (i+1)
            else []
          in
          let direct_args = iter (num+2) in
          let rec iter i args clos =
            if i = 0 then
              Cop(Capply(typ_val, Debuginfo.none),
                  (get_field (Cvar clos) 2) :: args @ [Cvar clos])
            else
              let newclos = Ident.create "clos" in
              Clet(newclos,
                   get_field (Cvar clos) 4,
                   iter (i-1) (get_field (Cvar clos) 3 :: args) newclos)
          in
          let cf =
            Cfunction
              {fun_name = name1 ^ "_" ^ string_of_int (num+1) ^ "_app";
               fun_args = direct_args @ [clos, typ_val];
               fun_body = iter (num+1)
                  (List.map (fun (arg,_) -> Cvar arg) direct_args) clos;
               fun_fast = true;
               fun_dbg = Debuginfo.none }
          in
          cf :: intermediate_curry_functions arity (num+1)
       else
          intermediate_curry_functions arity (num+1))
  end

let curry_function arity =
  assert(arity <> 0);
  (* Functions with arity = 0 does not have a curry_function *)
  if arity > 0
  then intermediate_curry_functions arity 0
  else [tuplify_function (-arity)]


module IntSet = Set.Make(
  struct
    type t = int
    let compare (x:t) y = compare x y
  end)

let default_apply = IntSet.add 2 (IntSet.add 3 IntSet.empty)
  (* These apply funs are always present in the main program because
     the run-time system needs them (cf. asmrun/<arch>.S) . *)

let generic_functions shared units =
  let (apply,send,curry) =
    List.fold_left
      (fun (apply,send,curry) ui ->
         List.fold_right IntSet.add ui.ui_apply_fun apply,
         List.fold_right IntSet.add ui.ui_send_fun send,
         List.fold_right IntSet.add ui.ui_curry_fun curry)
      (IntSet.empty,IntSet.empty,IntSet.empty)
      units in
  let apply = if shared then apply else IntSet.union apply default_apply in
  let accu = IntSet.fold (fun n accu -> apply_function n :: accu) apply [] in
  let accu = IntSet.fold (fun n accu -> send_function n :: accu) send accu in
  IntSet.fold (fun n accu -> curry_function n @ accu) curry accu

(* Generate the entry point *)

let entry_point namelist =
  let incr_global_inited =
    Cop(Cstore (Word_int, Assignment),
        [Cconst_symbol "caml_globals_inited";
         Cop(Caddi, [Cop(Cload Word_int, [Cconst_symbol "caml_globals_inited"]);
                     Cconst_int 1])]) in
  let body =
    List.fold_right
      (fun name next ->
        let entry_sym = Compilenv.make_symbol ~unitname:name (Some "entry") in
        Csequence(Cop(Capply(typ_void, Debuginfo.none),
                         [Cconst_symbol entry_sym]),
                  Csequence(incr_global_inited, next)))
      namelist (Cconst_int 1) in
  Cfunction {fun_name = "caml_program";
             fun_args = [];
             fun_body = body;
             fun_fast = false;
             fun_dbg  = Debuginfo.none }

(* Generate the table of globals *)

let cint_zero = Cint 0n

let global_table namelist =
  let mksym name =
    Csymbol_address (Compilenv.make_symbol ~unitname:name (Some "gc_roots"))
  in
  Cdata(Cglobal_symbol "caml_globals" ::
        Cdefine_symbol "caml_globals" ::
        List.map mksym namelist @
        [cint_zero])

let reference_symbols namelist =
  let mksym name = Csymbol_address name in
  Cdata(List.map mksym namelist)

let global_data name v =
  Cdata(emit_structured_constant (name, Global)
          (Uconst_string (Marshal.to_string v [])) [])

let globals_map v = global_data "caml_globals_map" v

(* Generate the master table of frame descriptors *)

let frame_table namelist =
  let mksym name =
    Csymbol_address (Compilenv.make_symbol ~unitname:name (Some "frametable"))
  in
  Cdata(Cglobal_symbol "caml_frametable" ::
        Cdefine_symbol "caml_frametable" ::
        List.map mksym namelist
        @ [cint_zero])

(* Generate the master table of Spacetime shapes *)

let spacetime_shapes namelist =
  let mksym name =
    Csymbol_address (
      Compilenv.make_symbol ~unitname:name (Some "spacetime_shapes"))
  in
  Cdata(Cglobal_symbol "caml_spacetime_shapes" ::
        Cdefine_symbol "caml_spacetime_shapes" ::
        List.map mksym namelist
        @ [cint_zero])

(* Generate the table of module data and code segments *)

let segment_table namelist symbol begname endname =
  let addsyms name lst =
    Csymbol_address (Compilenv.make_symbol ~unitname:name (Some begname)) ::
    Csymbol_address (Compilenv.make_symbol ~unitname:name (Some endname)) ::
    lst
  in
  Cdata(Cglobal_symbol symbol ::
        Cdefine_symbol symbol ::
        List.fold_right addsyms namelist [cint_zero])

let data_segment_table namelist =
  segment_table namelist "caml_data_segments" "data_begin" "data_end"

let code_segment_table namelist =
  segment_table namelist "caml_code_segments" "code_begin" "code_end"

(* Initialize a predefined exception *)

let predef_exception i name =
  let symname = "caml_exn_" ^ name in
  let cst = Uconst_string name in
  let label = Compilenv.new_const_symbol () in
  let cont = emit_structured_constant (label, Not_global) cst [] in
  Cdata(emit_structured_constant (symname, Global)
          (Uconst_block(Obj.object_tag,
                       [
                         Uconst_ref(label, Some cst);
                         Uconst_int (-i-1);
                       ])) cont)

(* Header for a plugin *)

let plugin_header units =
  let mk (ui,crc) =
    { dynu_name = ui.ui_name;
      dynu_crc = crc;
      dynu_imports_cmi = ui.ui_imports_cmi;
      dynu_imports_cmx = ui.ui_imports_cmx;
      dynu_defines = ui.ui_defines
    } in
  global_data "caml_plugin_header"
    { dynu_magic = Config.cmxs_magic_number; dynu_units = List.map mk units }<|MERGE_RESOLUTION|>--- conflicted
+++ resolved
@@ -1,14 +1,4 @@
 (**************************************************************************)
-<<<<<<< HEAD
-(*                                                                     *)
-(*                                OCaml                                *)
-(*                                                                     *)
-(*            Xavier Leroy, projet Cristal, INRIA Rocquencourt         *)
-(*                                                                     *)
-(*  Copyright 1996 Institut National de Recherche en Informatique et   *)
-(*     en Automatique.                                                    *)
-(*                                                                     *)
-=======
 (*                                                                        *)
 (*                                 OCaml                                  *)
 (*                                                                        *)
@@ -17,7 +7,6 @@
 (*   Copyright 1996 Institut National de Recherche en Informatique et     *)
 (*     en Automatique.                                                    *)
 (*                                                                        *)
->>>>>>> 0c0884bd
 (*   All rights reserved.  This file is distributed under the terms of    *)
 (*   the GNU Lesser General Public License version 2.1, with the          *)
 (*   special exception on linking described in the file LICENSE.          *)
@@ -523,7 +512,6 @@
 let get_field ptr n =
   Cop(Cload Word_val, [field_address ptr n])
 
-<<<<<<< HEAD
 let get_mut_field base n =
   Cop(Cloadmut, [base; n])
 
@@ -539,10 +527,6 @@
                                true, Debuginfo.none),
                       [newval; base]) in
   set_int_field Initialization base n promoted
-=======
-let set_field ptr n newval init =
-  Cop(Cstore (Word_val, init), [field_address ptr n; newval])
->>>>>>> 0c0884bd
 
 let header ptr =
   if Config.spacetime then
@@ -620,11 +604,7 @@
                    Cconst_int((-1) lsl (log2size - 1))])
 
 let addr_array_ref arr ofs =
-<<<<<<< HEAD
   get_mut_field arr (untag_int ofs)
-=======
-  Cop(Cload Word_val, [array_indexing log2_size_addr arr ofs])
->>>>>>> 0c0884bd
 let int_array_ref arr ofs =
   Cop(Cload Word_int, [array_indexing log2_size_addr arr ofs])
 let unboxed_float_array_ref arr ofs =
@@ -633,13 +613,8 @@
   box_float dbg (unboxed_float_array_ref arr ofs)
 
 let addr_array_set arr ofs newval =
-<<<<<<< HEAD
   Cop(Cextcall("caml_modify_field", typ_void, false, Debuginfo.none),
       [arr; untag_int ofs; newval])
-=======
-  Cop(Cextcall("caml_modify", typ_void, false, Debuginfo.none, None),
-      [array_indexing log2_size_addr arr ofs; newval])
->>>>>>> 0c0884bd
 let int_array_set arr ofs newval =
   Cop(Cstore (Word_int, Assignment),
     [array_indexing log2_size_addr arr ofs; newval])
@@ -704,7 +679,6 @@
   end
 
 let make_alloc dbg tag args =
-<<<<<<< HEAD
   make_alloc_generic init_field dbg tag (List.length args) args
 
 let make_addr_array_alloc dbg args =
@@ -714,10 +688,6 @@
   make_alloc_generic set_int_field dbg 0 (List.length args) args
 
 let make_float_array_alloc dbg tag args =
-=======
-  make_alloc_generic addr_array_set dbg tag (List.length args) args
-let make_float_alloc dbg tag args =
->>>>>>> 0c0884bd
   make_alloc_generic float_array_set dbg tag
                      (List.length args * size_float / size_addr) args
 
@@ -895,11 +865,7 @@
         split_int64_for_32bit_target arg
       else
         Cop(Cload(if bi = Pint32 then Thirtytwo_signed else Word_int),
-<<<<<<< HEAD
-          [Cop(Cadda, [arg; Cconst_int size_addr])])
-=======
             [Cop(Cadda, [arg; Cconst_int size_addr])])
->>>>>>> 0c0884bd
 
 let make_unsigned_int bi arg =
   if bi = Pint32 && size_int = 8
@@ -1783,7 +1749,6 @@
 
 and transl_make_array dbg env kind args =
   match kind with
-<<<<<<< HEAD
     Pgenarray ->
       Cop(Cextcall("caml_make_array", typ_addr, true, Debuginfo.none),
           [make_addr_array_alloc dbg (List.map (transl env) args)])
@@ -1793,16 +1758,6 @@
       make_int_array_alloc dbg (List.map (transl env) args)
   | Pfloatarray ->
       make_float_array_alloc dbg (List.map transl_unbox_float args)
-=======
-  | Pgenarray ->
-      Cop(Cextcall("caml_make_array", typ_val, true, Debuginfo.none, None),
-          [make_alloc dbg 0 (List.map (transl env) args)])
-  | Paddrarray | Pintarray ->
-      make_alloc dbg 0 (List.map (transl env) args)
-  | Pfloatarray ->
-      make_float_alloc dbg Obj.double_array_tag
-                      (List.map (transl_unbox_float env) args)
->>>>>>> 0c0884bd
 
 and transl_ccall env prim args dbg =
   let transl_arg native_repr arg =
@@ -1844,15 +1799,10 @@
   | Pignore ->
       return_unit(remove_unit (transl env arg))
   (* Heap operations *)
-<<<<<<< HEAD
   | Pfield(n, is_ptr, mut) ->
       if is_ptr && (mut = Mutable)
       then get_mut_field (transl env arg) (Cconst_int n)
       else get_field (transl env arg) n
-=======
-  | Pfield n ->
-      get_field (transl env arg) n
->>>>>>> 0c0884bd
   | Pfloatfield n ->
       let ptr = transl env arg in
       box_float dbg (
@@ -1957,12 +1907,9 @@
       tag_int (Cop(Cextcall("caml_bswap16_direct", typ_int, false,
                             Debuginfo.none, None),
                    [untag_int (transl env arg)]))
-<<<<<<< HEAD
   | Patomic_load ->
      Cop (Cextcall("caml_atomic_load", typ_addr, true, Debuginfo.none),
           [transl env arg])
-=======
->>>>>>> 0c0884bd
   | prim ->
       fatal_errorf "Cmmgen.transl_prim_1: %a" Printlambda.primitive prim
 
@@ -1971,22 +1918,12 @@
   (* Heap operations *)
     Psetfield(n, ptr, init) ->
       begin match init, ptr with
-<<<<<<< HEAD
       | _, Immediate ->
           return_unit (set_int_field init (transl env arg1) n (transl env arg2))
       | Assignment, Pointer ->
           return_unit (set_addr_field (transl env arg1) n (transl env arg2))
       | Initialization, Pointer ->
           return_unit (init_field (transl env arg1) n (transl env arg2) init)
-=======
-      | Assignment, Pointer ->
-        return_unit(Cop(Cextcall("caml_modify", typ_void, false,Debuginfo.none,
-                          None),
-                        [field_address (transl env arg1) n; transl env arg2]))
-      | Assignment, Immediate
-      | Initialization, (Immediate | Pointer) ->
-        return_unit(set_field (transl env arg1) n (transl env arg2) init)
->>>>>>> 0c0884bd
       end
   | Psetfloatfield (n, init) ->
       let ptr = transl env arg1 in
@@ -2247,20 +2184,12 @@
       tag_int (Cop(Ccmpi(transl_comparison cmp),
                      [transl_unbox_int env bi arg1;
                       transl_unbox_int env bi arg2]))
-<<<<<<< HEAD
-
   | Patomic_store ->
      Cop (Cextcall ("caml_atomic_store", typ_int, true, Debuginfo.none),
           [transl env arg1; transl env arg2])
-
   | prim ->
       fatal_errorf "Cmmgen.transl_prim_2: %a" Printlambda.primitive prim
 
-=======
-  | prim ->
-      fatal_errorf "Cmmgen.transl_prim_2: %a" Printlambda.primitive prim
-
->>>>>>> 0c0884bd
 and transl_prim_3 env p arg1 arg2 arg3 dbg =
   match p with
   (* String operations *)
@@ -2395,13 +2324,10 @@
                                           (Cconst_int 7)) idx
                       (unaligned_set_64 ba_data idx newval))))))
 
-<<<<<<< HEAD
   | Patomic_cas ->
      return_unit(Cop (Cextcall ("caml_atomic_cas", typ_int, true, Debuginfo.none),
           [transl env arg1; transl env arg2; transl env arg3]))
 
-=======
->>>>>>> 0c0884bd
   | prim ->
       fatal_errorf "Cmmgen.transl_prim_3: %a" Printlambda.primitive prim
 
@@ -2467,11 +2393,7 @@
          the body *)
       transl env exp
   | Boxed (boxed_number, _false) ->
-<<<<<<< HEAD
-  let unboxed_id = Ident.create (Ident.name id) in
-=======
       let unboxed_id = Ident.create (Ident.name id) in
->>>>>>> 0c0884bd
       Clet(unboxed_id, transl_unbox_number env boxed_number exp,
            transl (add_unboxed_id id unboxed_id boxed_number env) body)
 
@@ -2980,11 +2902,7 @@
                               Cconst_int(3*size_addr-1)]) in
     let tag' = Cop(Cload Word_int, [tag_pos]) in
     Clet (
-<<<<<<< HEAD
     meths, get_mut_field obj (Cconst_int 0),
-=======
-    meths, Cop(Cload Word_val, [obj]),
->>>>>>> 0c0884bd
     Clet (
     cached, Cop(Cand, [Cop(Cload Word_int, [cache]); mask]),
     Clet (
@@ -2992,15 +2910,10 @@
     Cifthenelse(Cop(Ccmpa Cne, [tag'; tag]),
                 cache_public_method (Cvar meths) tag cache,
                 cached_pos),
-<<<<<<< HEAD
     get_mut_field (Cvar meths)
-                  (Cop(Casr, [Cop (Cadda, [Cvar real; Cconst_int(2*size_addr - 1)]);
+                  (Cop(Casr, [Cop (Cadda, [Cvar real;
+                                           Cconst_int(2*size_addr - 1)]);
                               Cconst_int log2_size_addr])))))
-=======
-    Cop(Cload Word_val, [Cop(Cadda, [Cop (Cadda, [Cvar real; Cvar meths]);
-                                     Cconst_int(2*size_addr-1)])]))))
-
->>>>>>> 0c0884bd
   in
   let body = Clet(clos', clos, body) in
   let fun_args =
