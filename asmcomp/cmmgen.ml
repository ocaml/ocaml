(**************************************************************************)
(*                                                                        *)
(*                                 OCaml                                  *)
(*                                                                        *)
(*             Xavier Leroy, projet Cristal, INRIA Rocquencourt           *)
(*                                                                        *)
(*   Copyright 1996 Institut National de Recherche en Informatique et     *)
(*     en Automatique.                                                    *)
(*                                                                        *)
(*   All rights reserved.  This file is distributed under the terms of    *)
(*   the GNU Lesser General Public License version 2.1, with the          *)
(*   special exception on linking described in the file LICENSE.          *)
(*                                                                        *)
(**************************************************************************)

(* Translation from closed lambda to C-- *)

open Misc
open Arch
open Asttypes
open Primitive
open Types
open Lambda
open Clambda
open Cmm
open Cmx_format

(* Environments used for translation to Cmm. *)

type boxed_number =
  | Boxed_float of Debuginfo.t
  | Boxed_integer of boxed_integer * Debuginfo.t

type env = {
  unboxed_ids : (Ident.t * boxed_number) Ident.tbl;
  environment_param : Ident.t option;
}

let empty_env =
  {
    unboxed_ids =Ident.empty;
    environment_param = None;
  }

let create_env ~environment_param =
  { unboxed_ids = Ident.empty;
    environment_param;
  }

let is_unboxed_id id env =
  try Some (Ident.find_same id env.unboxed_ids)
  with Not_found -> None

let add_unboxed_id id unboxed_id bn env =
  { env with
    unboxed_ids = Ident.add id (unboxed_id, bn) env.unboxed_ids;
  }

(* Local binding of complex expressions *)

let bind name arg fn =
  match arg with
    Cvar _ | Cconst_int _ | Cconst_natint _ | Cconst_symbol _
  | Cconst_pointer _ | Cconst_natpointer _
  | Cblockheader _ -> fn arg
  | _ -> let id = Ident.create name in Clet(id, arg, fn (Cvar id))

let bind_load name arg fn =
  match arg with
  | Cop(Cload _, [Cvar _], _) -> fn arg
  | _ -> bind name arg fn

let bind_nonvar name arg fn =
  match arg with
    Cconst_int _ | Cconst_natint _ | Cconst_symbol _
  | Cconst_pointer _ | Cconst_natpointer _
  | Cblockheader _ -> fn arg
  | _ -> let id = Ident.create name in Clet(id, arg, fn (Cvar id))

let caml_black = Nativeint.shift_left (Nativeint.of_int 3) 8
    (* cf. byterun/gc.h *)

(* Block headers. Meaning of the tag field: see stdlib/obj.ml *)

let floatarray_tag = Cconst_int Obj.double_array_tag

let block_header tag sz =
  Nativeint.add (Nativeint.shift_left (Nativeint.of_int sz) 10)
                (Nativeint.of_int tag)
(* Static data corresponding to "value"s must be marked black in case we are
   in no-naked-pointers mode.  See [caml_darken] and the code below that emits
   structured constants and static module definitions. *)
let black_block_header tag sz = Nativeint.logor (block_header tag sz) caml_black
let white_closure_header sz = block_header Obj.closure_tag sz
let black_closure_header sz = black_block_header Obj.closure_tag sz
let infix_header ofs = block_header Obj.infix_tag ofs
let float_header = block_header Obj.double_tag (size_float / size_addr)
let floatarray_header len =
  (* Zero-sized float arrays have tag zero for consistency with
     [caml_alloc_float_array]. *)
  assert (len >= 0);
  if len = 0 then block_header 0 0
  else block_header Obj.double_array_tag (len * size_float / size_addr)
let string_header len =
      block_header Obj.string_tag ((len + size_addr) / size_addr)
let boxedint32_header = block_header Obj.custom_tag 2
let boxedint64_header = block_header Obj.custom_tag (1 + 8 / size_addr)
let boxedintnat_header = block_header Obj.custom_tag 2

let alloc_float_header dbg = Cblockheader (float_header, dbg)
let alloc_floatarray_header len dbg = Cblockheader (floatarray_header len, dbg)
let alloc_closure_header sz dbg = Cblockheader (white_closure_header sz, dbg)
let alloc_infix_header ofs dbg = Cblockheader (infix_header ofs, dbg)
let alloc_boxedint32_header dbg = Cblockheader (boxedint32_header, dbg)
let alloc_boxedint64_header dbg = Cblockheader (boxedint64_header, dbg)
let alloc_boxedintnat_header dbg = Cblockheader (boxedintnat_header, dbg)

(* Integers *)

let max_repr_int = max_int asr 1
let min_repr_int = min_int asr 1

let int_const n =
  if n <= max_repr_int && n >= min_repr_int
  then Cconst_int((n lsl 1) + 1)
  else Cconst_natint
          (Nativeint.add (Nativeint.shift_left (Nativeint.of_int n) 1) 1n)

let cint_const n =
  Cint(Nativeint.add (Nativeint.shift_left (Nativeint.of_int n) 1) 1n)

let add_no_overflow n x c dbg =
  let d = n + x in
  if d = 0 then c else Cop(Caddi, [c; Cconst_int d], dbg)

let rec add_const c n dbg =
  if n = 0 then c
  else match c with
  | Cconst_int x when no_overflow_add x n -> Cconst_int (x + n)
  | Cop(Caddi, [Cconst_int x; c], _)
    when no_overflow_add n x ->
      add_no_overflow n x c dbg
  | Cop(Caddi, [c; Cconst_int x], _)
    when no_overflow_add n x ->
      add_no_overflow n x c dbg
  | Cop(Csubi, [Cconst_int x; c], _) when no_overflow_add n x ->
      Cop(Csubi, [Cconst_int (n + x); c], dbg)
  | Cop(Csubi, [c; Cconst_int x], _) when no_overflow_sub n x ->
      add_const c (n - x) dbg
  | c -> Cop(Caddi, [c; Cconst_int n], dbg)

let incr_int c dbg = add_const c 1 dbg
let decr_int c dbg = add_const c (-1) dbg

let rec add_int c1 c2 dbg =
  match (c1, c2) with
  | (Cconst_int n, c) | (c, Cconst_int n) ->
      add_const c n dbg
  | (Cop(Caddi, [c1; Cconst_int n1], _), c2) ->
      add_const (add_int c1 c2 dbg) n1 dbg
  | (c1, Cop(Caddi, [c2; Cconst_int n2], _)) ->
      add_const (add_int c1 c2 dbg) n2 dbg
  | (_, _) ->
      Cop(Caddi, [c1; c2], dbg)

let rec sub_int c1 c2 dbg =
  match (c1, c2) with
  | (c1, Cconst_int n2) when n2 <> min_int ->
      add_const c1 (-n2) dbg
  | (c1, Cop(Caddi, [c2; Cconst_int n2], _)) when n2 <> min_int ->
      add_const (sub_int c1 c2 dbg) (-n2) dbg
  | (Cop(Caddi, [c1; Cconst_int n1], _), c2) ->
      add_const (sub_int c1 c2 dbg) n1 dbg
  | (c1, c2) ->
      Cop(Csubi, [c1; c2], dbg)

let rec lsl_int c1 c2 dbg =
  match (c1, c2) with
  | (Cop(Clsl, [c; Cconst_int n1], _), Cconst_int n2)
    when n1 > 0 && n2 > 0 && n1 + n2 < size_int * 8 ->
      Cop(Clsl, [c; Cconst_int (n1 + n2)], dbg)
  | (Cop(Caddi, [c1; Cconst_int n1], _), Cconst_int n2)
    when no_overflow_lsl n1 n2 ->
      add_const (lsl_int c1 c2 dbg) (n1 lsl n2) dbg
  | (_, _) ->
      Cop(Clsl, [c1; c2], dbg)

let is_power2 n = n = 1 lsl Misc.log2 n

and mult_power2 c n dbg = lsl_int c (Cconst_int (Misc.log2 n)) dbg

let rec mul_int c1 c2 dbg =
  match (c1, c2) with
  | (c, Cconst_int 0) | (Cconst_int 0, c) -> Csequence (c, Cconst_int 0)
  | (c, Cconst_int 1) | (Cconst_int 1, c) ->
      c
  | (c, Cconst_int(-1)) | (Cconst_int(-1), c) ->
      sub_int (Cconst_int 0) c dbg
  | (c, Cconst_int n) when is_power2 n -> mult_power2 c n dbg
  | (Cconst_int n, c) when is_power2 n -> mult_power2 c n dbg
  | (Cop(Caddi, [c; Cconst_int n], _), Cconst_int k) |
    (Cconst_int k, Cop(Caddi, [c; Cconst_int n], _))
    when no_overflow_mul n k ->
      add_const (mul_int c (Cconst_int k) dbg) (n * k) dbg
  | (c1, c2) ->
      Cop(Cmuli, [c1; c2], dbg)


let ignore_low_bit_int = function
    Cop(Caddi, [(Cop(Clsl, [_; Cconst_int n], _) as c); Cconst_int 1], _)
      when n > 0
      -> c
  | Cop(Cor, [c; Cconst_int 1], _) -> c
  | c -> c

let lsr_int c1 c2 dbg =
  match c2 with
    Cconst_int 0 ->
      c1
  | Cconst_int n when n > 0 ->
      Cop(Clsr, [ignore_low_bit_int c1; c2], dbg)
  | _ ->
      Cop(Clsr, [c1; c2], dbg)

let asr_int c1 c2 dbg =
  match c2 with
    Cconst_int 0 ->
      c1
  | Cconst_int n when n > 0 ->
      Cop(Casr, [ignore_low_bit_int c1; c2], dbg)
  | _ ->
      Cop(Casr, [c1; c2], dbg)

let tag_int i dbg =
  match i with
    Cconst_int n ->
      int_const n
  | Cop(Casr, [c; Cconst_int n], _) when n > 0 ->
      Cop(Cor, [asr_int c (Cconst_int (n - 1)) dbg; Cconst_int 1], dbg)
  | c ->
      incr_int (lsl_int c (Cconst_int 1) dbg) dbg

let force_tag_int i dbg =
  match i with
    Cconst_int n ->
      int_const n
  | Cop(Casr, [c; Cconst_int n], dbg') when n > 0 ->
      Cop(Cor, [asr_int c (Cconst_int (n - 1)) dbg'; Cconst_int 1], dbg)
  | c ->
      Cop(Cor, [lsl_int c (Cconst_int 1) dbg; Cconst_int 1], dbg)

let untag_int i dbg =
  match i with
    Cconst_int n -> Cconst_int(n asr 1)
  | Cop(Caddi, [Cop(Clsl, [c; Cconst_int 1], _); Cconst_int 1], _) -> c
  | Cop(Cor, [Cop(Casr, [c; Cconst_int n], _); Cconst_int 1], _)
    when n > 0 && n < size_int * 8 ->
      Cop(Casr, [c; Cconst_int (n+1)], dbg)
  | Cop(Cor, [Cop(Clsr, [c; Cconst_int n], _); Cconst_int 1], _)
    when n > 0 && n < size_int * 8 ->
      Cop(Clsr, [c; Cconst_int (n+1)], dbg)
  | Cop(Cor, [c; Cconst_int 1], _) -> Cop(Casr, [c; Cconst_int 1], dbg)
  | c -> Cop(Casr, [c; Cconst_int 1], dbg)

(* Description of the "then" and "else" continuations in [transl_if]. If
   the "then" continuation is true and the "else" continuation is false then
   we can use the condition directly as the result. Similarly, if the "then"
   continuation is false and the "else" continuation is true then we can use
   the negation of the condition directly as the result. *)
type then_else =
  | Then_true_else_false
  | Then_false_else_true
  | Unknown

let invert_then_else = function
  | Then_true_else_false -> Then_false_else_true
  | Then_false_else_true -> Then_true_else_false
  | Unknown -> Unknown

let mk_if_then_else cond ifso ifnot =
  match cond with
  | Cconst_int 0 -> ifnot
  | Cconst_int 1 -> ifso
  | _ ->
    Cifthenelse(cond, ifso, ifnot)

let mk_not dbg cmm =
  match cmm with
  | Cop(Caddi, [Cop(Clsl, [c; Cconst_int 1], _); Cconst_int 1], dbg') -> begin
      match c with
      | Cop(Ccmpi cmp, [c1; c2], dbg'') ->
          tag_int (Cop(Ccmpi (negate_comparison cmp), [c1; c2], dbg'')) dbg'
      | Cop(Ccmpa cmp, [c1; c2], dbg'') ->
          tag_int (Cop(Ccmpa (negate_comparison cmp), [c1; c2], dbg'')) dbg'
      | Cop(Ccmpf cmp, [c1; c2], dbg'') ->
          tag_int (Cop(Ccmpf (negate_comparison cmp), [c1; c2], dbg'')) dbg'
      | _ ->
        (* 0 -> 3, 1 -> 1 *)
        Cop(Csubi, [Cconst_int 3; Cop(Clsl, [c; Cconst_int 1], dbg)], dbg)
    end
  | Cconst_int 3 -> Cconst_int 1
  | Cconst_int 1 -> Cconst_int 3
  | c ->
      (* 1 -> 3, 3 -> 1 *)
      Cop(Csubi, [Cconst_int 4; c], dbg)


(* Turning integer divisions into multiply-high then shift.
   The [division_parameters] function is used in module Emit for
   those target platforms that support this optimization. *)

(* Unsigned comparison between native integers. *)

let ucompare x y = Nativeint.(compare (add x min_int) (add y min_int))

(* Unsigned division and modulus at type nativeint.
   Algorithm: Hacker's Delight section 9.3 *)

let udivmod n d = Nativeint.(
  if d < 0n then
    if ucompare n d < 0 then (0n, n) else (1n, sub n d)
  else begin
    let q = shift_left (div (shift_right_logical n 1) d) 1 in
    let r = sub n (mul q d) in
    if ucompare r d >= 0 then (succ q, sub r d) else (q, r)
  end)

(* Compute division parameters.
   Algorithm: Hacker's Delight chapter 10, fig 10-1. *)

let divimm_parameters d = Nativeint.(
  assert (d > 0n);
  let twopsm1 = min_int in (* 2^31 for 32-bit archs, 2^63 for 64-bit archs *)
  let nc = sub (pred twopsm1) (snd (udivmod twopsm1 d)) in
  let rec loop p (q1, r1) (q2, r2) =
    let p = p + 1 in
    let q1 = shift_left q1 1 and r1 = shift_left r1 1 in
    let (q1, r1) =
      if ucompare r1 nc >= 0 then (succ q1, sub r1 nc) else (q1, r1) in
    let q2 = shift_left q2 1 and r2 = shift_left r2 1 in
    let (q2, r2) =
      if ucompare r2 d >= 0 then (succ q2, sub r2 d) else (q2, r2) in
    let delta = sub d r2 in
    if ucompare q1 delta < 0 || (q1 = delta && r1 = 0n)
    then loop p (q1, r1) (q2, r2)
    else (succ q2, p - size)
  in loop (size - 1) (udivmod twopsm1 nc) (udivmod twopsm1 d))

(* The result [(m, p)] of [divimm_parameters d] satisfies the following
   inequality:

      2^(wordsize + p) < m * d <= 2^(wordsize + p) + 2^(p + 1)    (i)

   from which it follows that

      floor(n / d) = floor(n * m / 2^(wordsize+p))
                              if 0 <= n < 2^(wordsize-1)
      ceil(n / d) = floor(n * m / 2^(wordsize+p)) + 1
                              if -2^(wordsize-1) <= n < 0

   The correctness condition (i) above can be checked by the code below.
   It was exhaustively tested for values of d from 2 to 10^9 in the
   wordsize = 64 case.

let add2 (xh, xl) (yh, yl) =
  let zl = add xl yl and zh = add xh yh in
  ((if ucompare zl xl < 0 then succ zh else zh), zl)

let shl2 (xh, xl) n =
  assert (0 < n && n < size + size);
  if n < size
  then (logor (shift_left xh n) (shift_right_logical xl (size - n)),
        shift_left xl n)
  else (shift_left xl (n - size), 0n)

let mul2 x y =
  let halfsize = size / 2 in
  let halfmask = pred (shift_left 1n halfsize) in
  let xl = logand x halfmask and xh = shift_right_logical x halfsize in
  let yl = logand y halfmask and yh = shift_right_logical y halfsize in
  add2 (mul xh yh, 0n)
    (add2 (shl2 (0n, mul xl yh) halfsize)
       (add2 (shl2 (0n, mul xh yl) halfsize)
          (0n, mul xl yl)))

let ucompare2 (xh, xl) (yh, yl) =
  let c = ucompare xh yh in if c = 0 then ucompare xl yl else c

let validate d m p =
  let md = mul2 m d in
  let one2 = (0n, 1n) in
  let twoszp = shl2 one2 (size + p) in
  let twop1 = shl2 one2 (p + 1) in
  ucompare2 twoszp md < 0 && ucompare2 md (add2 twoszp twop1) <= 0
*)

let raise_regular dbg exc =
  Csequence(
    Cop(Cstore (Thirtytwo_signed, Assignment),
        [(Cconst_symbol "caml_backtrace_pos"); Cconst_int 0], dbg),
      Cop(Craise Raise_withtrace,[exc], dbg))

let raise_symbol dbg symb =
  raise_regular dbg (Cconst_symbol symb)

let rec div_int c1 c2 is_safe dbg =
  match (c1, c2) with
    (c1, Cconst_int 0) ->
      Csequence(c1, raise_symbol dbg "caml_exn_Division_by_zero")
  | (c1, Cconst_int 1) ->
      c1
  | (Cconst_int n1, Cconst_int n2) ->
      Cconst_int (n1 / n2)
  | (c1, Cconst_int n) when n <> min_int ->
      let l = Misc.log2 n in
      if n = 1 lsl l then
        (* Algorithm:
              t = shift-right-signed(c1, l - 1)
              t = shift-right(t, W - l)
              t = c1 + t
              res = shift-right-signed(c1 + t, l)
        *)
        Cop(Casr, [bind "dividend" c1 (fun c1 ->
                     let t = asr_int c1 (Cconst_int (l - 1)) dbg in
                     let t = lsr_int t (Cconst_int (Nativeint.size - l)) dbg in
                     add_int c1 t dbg);
                   Cconst_int l], dbg)
      else if n < 0 then
        sub_int (Cconst_int 0) (div_int c1 (Cconst_int (-n)) is_safe dbg) dbg
      else begin
        let (m, p) = divimm_parameters (Nativeint.of_int n) in
        (* Algorithm:
              t = multiply-high-signed(c1, m)
              if m < 0, t = t + c1
              if p > 0, t = shift-right-signed(t, p)
              res = t + sign-bit(c1)
        *)
        bind "dividend" c1 (fun c1 ->
          let t = Cop(Cmulhi, [c1; Cconst_natint m], dbg) in
          let t = if m < 0n then Cop(Caddi, [t; c1], dbg) else t in
          let t = if p > 0 then Cop(Casr, [t; Cconst_int p], dbg) else t in
          add_int t (lsr_int c1 (Cconst_int (Nativeint.size - 1)) dbg) dbg)
      end
  | (c1, c2) when !Clflags.fast || is_safe = Lambda.Unsafe ->
      Cop(Cdivi, [c1; c2], dbg)
  | (c1, c2) ->
      bind "divisor" c2 (fun c2 ->
        bind "dividend" c1 (fun c1 ->
          Cifthenelse(c2,
                      Cop(Cdivi, [c1; c2], dbg),
                      raise_symbol dbg "caml_exn_Division_by_zero")))

let mod_int c1 c2 is_safe dbg =
  match (c1, c2) with
    (c1, Cconst_int 0) ->
      Csequence(c1, raise_symbol dbg "caml_exn_Division_by_zero")
  | (c1, Cconst_int (1 | (-1))) ->
      Csequence(c1, Cconst_int 0)
  | (Cconst_int n1, Cconst_int n2) ->
      Cconst_int (n1 mod n2)
  | (c1, (Cconst_int n as c2)) when n <> min_int ->
      let l = Misc.log2 n in
      if n = 1 lsl l then
        (* Algorithm:
              t = shift-right-signed(c1, l - 1)
              t = shift-right(t, W - l)
              t = c1 + t
              t = bit-and(t, -n)
              res = c1 - t
         *)
        bind "dividend" c1 (fun c1 ->
          let t = asr_int c1 (Cconst_int (l - 1)) dbg in
          let t = lsr_int t (Cconst_int (Nativeint.size - l)) dbg in
          let t = add_int c1 t dbg in
          let t = Cop(Cand, [t; Cconst_int (-n)], dbg) in
          sub_int c1 t dbg)
      else
        bind "dividend" c1 (fun c1 ->
          sub_int c1 (mul_int (div_int c1 c2 is_safe dbg) c2 dbg) dbg)
  | (c1, c2) when !Clflags.fast || is_safe = Lambda.Unsafe ->
      (* Flambda already generates that test *)
      Cop(Cmodi, [c1; c2], dbg)
  | (c1, c2) ->
      bind "divisor" c2 (fun c2 ->
        bind "dividend" c1 (fun c1 ->
          Cifthenelse(c2,
                      Cop(Cmodi, [c1; c2], dbg),
                      raise_symbol dbg "caml_exn_Division_by_zero")))

(* Division or modulo on boxed integers.  The overflow case min_int / -1
   can occur, in which case we force x / -1 = -x and x mod -1 = 0. (PR#5513). *)

let is_different_from x = function
    Cconst_int n -> n <> x
  | Cconst_natint n -> n <> Nativeint.of_int x
  | _ -> false

let safe_divmod_bi mkop is_safe mkm1 c1 c2 bi dbg =
  bind "dividend" c1 (fun c1 ->
  bind "divisor" c2 (fun c2 ->
    let c = mkop c1 c2 is_safe dbg in
    if Arch.division_crashes_on_overflow
    && (size_int = 4 || bi <> Pint32)
    && not (is_different_from (-1) c2)
    then Cifthenelse(Cop(Ccmpi Cne, [c2; Cconst_int(-1)], dbg), c, mkm1 c1 dbg)
    else c))

let safe_div_bi is_safe =
  safe_divmod_bi div_int is_safe
    (fun c1 dbg -> Cop(Csubi, [Cconst_int 0; c1], dbg))

let safe_mod_bi is_safe =
  safe_divmod_bi mod_int is_safe (fun _ _ -> Cconst_int 0)

(* Bool *)

let test_bool dbg cmm =
  match cmm with
  | Cop(Caddi, [Cop(Clsl, [c; Cconst_int 1], _); Cconst_int 1], _) -> c
  | Cconst_int n ->
      if n = 1 then
        Cconst_int 0
      else
        Cconst_int 1
  | c -> Cop(Ccmpi Cne, [c; Cconst_int 1], dbg)

(* Float *)

let box_float dbg c = Cop(Calloc, [alloc_float_header dbg; c], dbg)

let map_ccatch f rec_flag handlers body =
  let handlers = List.map
      (fun (n, ids, handler) -> (n, ids, f handler))
      handlers in
  Ccatch(rec_flag, handlers, f body)

let rec unbox_float dbg cmm =
  match cmm with
  | Cop(Calloc, [_header; c], _) -> c
  | Clet(id, exp, body) -> Clet(id, exp, unbox_float dbg body)
  | Cifthenelse(cond, e1, e2) ->
      Cifthenelse(cond, unbox_float dbg e1, unbox_float dbg e2)
  | Csequence(e1, e2) -> Csequence(e1, unbox_float dbg e2)
  | Cswitch(e, tbl, el, dbg') ->
    Cswitch(e, tbl, Array.map (unbox_float dbg) el, dbg')
  | Ccatch(rec_flag, handlers, body) ->
    map_ccatch (unbox_float dbg) rec_flag handlers body
  | Ctrywith(e1, id, e2) -> Ctrywith(unbox_float dbg e1, id, unbox_float dbg e2)
  | c -> Cop(Cload (Double_u, Immutable), [c], dbg)

(* Complex *)

let box_complex dbg c_re c_im =
  Cop(Calloc, [alloc_floatarray_header 2 dbg; c_re; c_im], dbg)

let complex_re c dbg = Cop(Cload (Double_u, Immutable), [c], dbg)
let complex_im c dbg = Cop(Cload (Double_u, Immutable),
                        [Cop(Cadda, [c; Cconst_int size_float], dbg)], dbg)

(* Unit *)

let return_unit c = Csequence(c, Cconst_pointer 1)

let rec remove_unit = function
    Cconst_pointer 1 -> Ctuple []
  | Csequence(c, Cconst_pointer 1) -> c
  | Csequence(c1, c2) ->
      Csequence(c1, remove_unit c2)
  | Cifthenelse(cond, ifso, ifnot) ->
      Cifthenelse(cond, remove_unit ifso, remove_unit ifnot)
  | Cswitch(sel, index, cases, dbg) ->
      Cswitch(sel, index, Array.map remove_unit cases, dbg)
  | Ccatch(rec_flag, handlers, body) ->
      map_ccatch remove_unit rec_flag handlers body
  | Ctrywith(body, exn, handler) ->
      Ctrywith(remove_unit body, exn, remove_unit handler)
  | Clet(id, c1, c2) ->
      Clet(id, c1, remove_unit c2)
  | Cop(Capply _mty, args, dbg) ->
      Cop(Capply typ_void, args, dbg)
  | Cop(Cextcall(proc, _mty, alloc, label_after), args, dbg) ->
      Cop(Cextcall(proc, typ_void, alloc, label_after), args, dbg)
  | Cexit (_,_) as c -> c
  | Ctuple [] as c -> c
  | c -> Csequence(c, Ctuple [])

(* Access to block fields *)

let field_address ptr n dbg =
  if n = 0
  then ptr
  else Cop(Cadda, [ptr; Cconst_int(n * size_addr)], dbg)

let get_field env ptr n dbg =
  let mut =
    match env.environment_param with
    | None -> Mutable
    | Some environment_param ->
      match ptr with
      | Cvar ptr ->
        (* Loads from the current function's closure are immutable. *)
        if Ident.same environment_param ptr then Immutable
        else Mutable
      | _ -> Mutable
  in
  Cop(Cload (Word_val, mut), [field_address ptr n dbg], dbg)

let set_field ptr n newval init dbg =
  Cop(Cstore (Word_val, init), [field_address ptr n dbg; newval], dbg)

let non_profinfo_mask = (1 lsl (64 - Config.profinfo_width)) - 1

let get_header ptr dbg =
  (* We cannot deem this as [Immutable] due to the presence of [Obj.truncate]
     and [Obj.set_tag]. *)
  Cop(Cload (Word_int, Mutable),
    [Cop(Cadda, [ptr; Cconst_int(-size_int)], dbg)], dbg)

let get_header_without_profinfo ptr dbg =
  if Config.profinfo then
    Cop(Cand, [get_header ptr dbg; Cconst_int non_profinfo_mask], dbg)
  else
    get_header ptr dbg

let tag_offset =
  if big_endian then -1 else -size_int

let get_tag ptr dbg =
  if Proc.word_addressed then           (* If byte loads are slow *)
    Cop(Cand, [get_header ptr dbg; Cconst_int 255], dbg)
  else                                  (* If byte loads are efficient *)
    Cop(Cload (Byte_unsigned, Mutable), (* Same comment as [get_header] above *)
        [Cop(Cadda, [ptr; Cconst_int(tag_offset)], dbg)], dbg)

let get_size ptr dbg =
  Cop(Clsr, [get_header_without_profinfo ptr dbg; Cconst_int 10], dbg)

(* Array indexing *)

let log2_size_addr = Misc.log2 size_addr
let log2_size_float = Misc.log2 size_float

let wordsize_shift = 9
let numfloat_shift = 9 + log2_size_float - log2_size_addr

let is_addr_array_hdr hdr dbg =
  Cop(Ccmpi Cne, [Cop(Cand, [hdr; Cconst_int 255], dbg); floatarray_tag], dbg)

let is_addr_array_ptr ptr dbg =
  Cop(Ccmpi Cne, [get_tag ptr dbg; floatarray_tag], dbg)

let addr_array_length hdr dbg =
  Cop(Clsr, [hdr; Cconst_int wordsize_shift], dbg)
let float_array_length hdr dbg =
  Cop(Clsr, [hdr; Cconst_int numfloat_shift], dbg)

let lsl_const c n dbg =
  if n = 0 then c
  else Cop(Clsl, [c; Cconst_int n], dbg)

(* Produces a pointer to the element of the array [ptr] on the position [ofs]
   with the given element [log2size] log2 element size. [ofs] is given as a
   tagged int expression.
   The optional ?typ argument is the C-- type of the result.
   By default, it is Addr, meaning we are constructing a derived pointer
   into the heap.  If we know the pointer is outside the heap
   (this is the case for bigarray indexing), we give type Int instead. *)

let array_indexing ?typ log2size ptr ofs dbg =
  let add =
    match typ with
    | None | Some Addr -> Cadda
    | Some Int -> Caddi
    | _ -> assert false in
  match ofs with
  | Cconst_int n ->
      let i = n asr 1 in
      if i = 0 then ptr else Cop(add, [ptr; Cconst_int(i lsl log2size)], dbg)
  | Cop(Caddi, [Cop(Clsl, [c; Cconst_int 1], _); Cconst_int 1], dbg') ->
      Cop(add, [ptr; lsl_const c log2size dbg], dbg')
  | Cop(Caddi, [c; Cconst_int n], dbg') when log2size = 0 ->
      Cop(add, [Cop(add, [ptr; untag_int c dbg], dbg); Cconst_int (n asr 1)],
        dbg')
  | Cop(Caddi, [c; Cconst_int n], _) ->
      Cop(add, [Cop(add, [ptr; lsl_const c (log2size - 1) dbg], dbg);
                    Cconst_int((n-1) lsl (log2size - 1))], dbg)
  | _ when log2size = 0 ->
      Cop(add, [ptr; untag_int ofs dbg], dbg)
  | _ ->
      Cop(add, [Cop(add, [ptr; lsl_const ofs (log2size - 1) dbg], dbg);
                    Cconst_int((-1) lsl (log2size - 1))], dbg)

let addr_array_ref arr ofs dbg =
  Cop(Cload (Word_val, Mutable),
    [array_indexing log2_size_addr arr ofs dbg], dbg)
let int_array_ref arr ofs dbg =
  Cop(Cload (Word_int, Mutable),
    [array_indexing log2_size_addr arr ofs dbg], dbg)
let unboxed_float_array_ref arr ofs dbg =
  Cop(Cload (Double_u, Mutable),
    [array_indexing log2_size_float arr ofs dbg], dbg)
let float_array_ref dbg arr ofs =
  box_float dbg (unboxed_float_array_ref arr ofs dbg)

let addr_array_set arr ofs newval dbg =
  Cop(Cextcall("caml_modify", typ_void, false, None),
      [array_indexing log2_size_addr arr ofs dbg; newval], dbg)
let addr_array_initialize arr ofs newval dbg =
  Cop(Cextcall("caml_initialize", typ_void, false, None),
      [array_indexing log2_size_addr arr ofs dbg; newval], dbg)
let int_array_set arr ofs newval dbg =
  Cop(Cstore (Word_int, Assignment),
    [array_indexing log2_size_addr arr ofs dbg; newval], dbg)
let float_array_set arr ofs newval dbg =
  Cop(Cstore (Double_u, Assignment),
    [array_indexing log2_size_float arr ofs dbg; newval], dbg)

(* String length *)

(* Length of string block *)

let string_length exp dbg =
  bind "str" exp (fun str ->
    let tmp_var = Ident.create "tmp" in
    Clet(tmp_var,
         Cop(Csubi,
             [Cop(Clsl,
                   [get_size str dbg;
                     Cconst_int log2_size_addr],
                   dbg);
              Cconst_int 1],
             dbg),
         Cop(Csubi,
             [Cvar tmp_var;
               Cop(Cload (Byte_unsigned, Mutable),
                     [Cop(Cadda, [str; Cvar tmp_var], dbg)], dbg)], dbg)))

(* Message sending *)

let lookup_tag obj tag dbg =
  bind "tag" tag (fun tag ->
    Cop(Cextcall("caml_get_public_method", typ_val, false, None),
        [obj; tag],
        dbg))

let lookup_label obj lab dbg =
  bind "lab" lab (fun lab ->
    let table = Cop (Cload (Word_val, Mutable), [obj], dbg) in
    addr_array_ref table lab dbg)

let call_cached_method obj tag cache pos args dbg =
  let arity = List.length args in
  let cache = array_indexing log2_size_addr cache pos dbg in
  Compilenv.need_send_fun arity;
  Cop(Capply typ_val,
      Cconst_symbol("caml_send" ^ string_of_int arity) ::
        obj :: tag :: cache :: args,
      dbg)

(* Allocation *)

let make_alloc_generic set_fn dbg tag wordsize args =
  if wordsize <= Config.max_young_wosize then
    Cop(Calloc, Cblockheader(block_header tag wordsize, dbg) :: args, dbg)
  else begin
    let id = Ident.create "alloc" in
    let rec fill_fields idx = function
      [] -> Cvar id
    | e1::el -> Csequence(set_fn (Cvar id) (Cconst_int idx) e1 dbg,
                          fill_fields (idx + 2) el) in
    Clet(id,
<<<<<<< HEAD
         Cop(Cextcall("caml_alloc", typ_val, true, dbg, None),
                 [Cconst_int wordsize; Cconst_int tag]),
=======
         Cop(Cextcall("caml_alloc", typ_val, true, None),
                 [Cconst_int wordsize; Cconst_int tag], dbg),
>>>>>>> 10c8e77b
         fill_fields 1 args)
  end

let make_alloc dbg tag args =
  let addr_array_init arr ofs newval dbg =
    Cop(Cextcall("caml_initialize", typ_void, false, None),
        [array_indexing log2_size_addr arr ofs dbg; newval], dbg)
  in
  make_alloc_generic addr_array_init dbg tag (List.length args) args

let make_float_alloc dbg tag args =
  make_alloc_generic float_array_set dbg tag
                     (List.length args * size_float / size_addr) args

(* Bounds checking *)

let make_checkbound dbg = function
  | [Cop(Clsr, [a1; Cconst_int n], _); Cconst_int m] when (m lsl n) > n ->
      Cop(Ccheckbound, [a1; Cconst_int(m lsl n + 1 lsl n - 1)], dbg)
  | args ->
      Cop(Ccheckbound, args, dbg)

(* To compile "let rec" over values *)

let fundecls_size fundecls =
  let sz = ref (-1) in
  List.iter
    (fun f ->
       let indirect_call_code_pointer_size =
         match f.arity with
         | 0 | 1 -> 0
           (* arity 1 does not need an indirect call handler.
              arity 0 cannot be indirect called *)
         | _ -> 1
           (* For other arities there is an indirect call handler.
              if arity >= 2 it is caml_curry...
              if arity < 0 it is caml_tuplify... *)
       in
       sz := !sz + 1 + 2 + indirect_call_code_pointer_size)
    fundecls;
  !sz

type rhs_kind =
  | RHS_block of int
  | RHS_floatblock of int
  | RHS_nonrec
;;
let rec expr_size env = function
  | Uvar id ->
      begin try Ident.find_same id env with Not_found -> RHS_nonrec end
  | Uclosure(fundecls, clos_vars) ->
      RHS_block (fundecls_size fundecls + List.length clos_vars)
  | Ulet(_str, _kind, id, exp, body) ->
      expr_size (Ident.add id (expr_size env exp) env) body
  | Uletrec(bindings, body) ->
      let env =
        List.fold_right
          (fun (id, exp) env -> Ident.add id (expr_size env exp) env)
          bindings env
      in
      expr_size env body
  | Uprim(Pmakeblock _, args, _) ->
      RHS_block (List.length args)
  | Uprim(Pmakearray((Paddrarray | Pintarray), _), args, _) ->
      RHS_block (List.length args)
  | Uprim(Pmakearray(Pfloatarray, _), args, _) ->
      RHS_floatblock (List.length args)
  | Uprim(Pmakearray(Pgenarray, _), _, _) ->
     (* Pgenarray is excluded from recursive bindings by the
        check in Translcore.check_recursive_lambda *)
     RHS_nonrec
  | Uprim (Pduprecord ((Record_regular | Record_inlined _), sz), _, _) ->
      RHS_block sz
  | Uprim (Pduprecord (Record_unboxed _, _), _, _) ->
      assert false
  | Uprim (Pduprecord (Record_extension, sz), _, _) ->
      RHS_block (sz + 1)
  | Uprim (Pduprecord (Record_float, sz), _, _) ->
      RHS_floatblock sz
  | Uprim (Pccall { prim_name; _ }, closure::_, _)
        when prim_name = "caml_check_value_is_closure" ->
      (* Used for "-clambda-checks". *)
      expr_size env closure
  | Usequence(_exp, exp') ->
      expr_size env exp'
  | _ -> RHS_nonrec

(* Record application and currying functions *)

let apply_function n =
  Compilenv.need_apply_fun n; "caml_apply" ^ string_of_int n
let curry_function n =
  Compilenv.need_curry_fun n;
  if n >= 0
  then "caml_curry" ^ string_of_int n
  else "caml_tuplify" ^ string_of_int (-n)

(* Comparisons *)

let transl_comparison = function
    Lambda.Ceq -> Ceq
  | Lambda.Cneq -> Cne
  | Lambda.Cge -> Cge
  | Lambda.Cgt -> Cgt
  | Lambda.Cle -> Cle
  | Lambda.Clt -> Clt

(* Translate structured constants *)

let transl_constant = function
  | Uconst_int n ->
      int_const n
  | Uconst_ptr n ->
      if n <= max_repr_int && n >= min_repr_int
      then Cconst_pointer((n lsl 1) + 1)
      else Cconst_natpointer
              (Nativeint.add (Nativeint.shift_left (Nativeint.of_int n) 1) 1n)
  | Uconst_ref (label, _) ->
      Cconst_symbol label

let transl_structured_constant cst =
  let label = Compilenv.new_structured_constant cst ~shared:true in
  Cconst_symbol label

(* Translate constant closures *)

type is_global = Global | Not_global

type symbol_defn = string * is_global

type cmm_constant =
  | Const_closure of symbol_defn * ufunction list * uconstant list
  | Const_table of symbol_defn * data_item list

let cmm_constants =
  ref ([] : cmm_constant list)

let add_cmm_constant c =
  cmm_constants := c :: !cmm_constants

(* Boxed integers *)

let box_int_constant bi n =
  match bi with
    Pnativeint -> Uconst_nativeint n
  | Pint32 -> Uconst_int32 (Nativeint.to_int32 n)
  | Pint64 -> Uconst_int64 (Int64.of_nativeint n)

let operations_boxed_int bi =
  match bi with
    Pnativeint -> "caml_nativeint_ops"
  | Pint32 -> "caml_int32_ops"
  | Pint64 -> "caml_int64_ops"

let alloc_header_boxed_int bi =
  match bi with
    Pnativeint -> alloc_boxedintnat_header
  | Pint32 -> alloc_boxedint32_header
  | Pint64 -> alloc_boxedint64_header

let box_int dbg bi arg =
  match arg with
    Cconst_int n ->
      transl_structured_constant (box_int_constant bi (Nativeint.of_int n))
  | Cconst_natint n ->
      transl_structured_constant (box_int_constant bi n)
  | _ ->
      let arg' =
        if bi = Pint32 && size_int = 8 && big_endian
        then Cop(Clsl, [arg; Cconst_int 32], dbg)
        else arg in
      Cop(Calloc, [alloc_header_boxed_int bi dbg;
                   Cconst_symbol(operations_boxed_int bi);
                   arg'], dbg)

let split_int64_for_32bit_target arg dbg =
  bind "split_int64" arg (fun arg ->
    let first = Cop (Cadda, [Cconst_int size_int; arg], dbg) in
    let second = Cop (Cadda, [Cconst_int (2 * size_int); arg], dbg) in
    Ctuple [Cop (Cload (Thirtytwo_unsigned, Mutable), [first], dbg);
            Cop (Cload (Thirtytwo_unsigned, Mutable), [second], dbg)])

let rec unbox_int bi arg dbg =
  match arg with
    Cop(Calloc, [_hdr; _ops; Cop(Clsl, [contents; Cconst_int 32], dbg')], _dbg)
    when bi = Pint32 && size_int = 8 && big_endian ->
      (* Force sign-extension of low 32 bits *)
      Cop(Casr, [Cop(Clsl, [contents; Cconst_int 32], dbg'); Cconst_int 32],
        dbg)
  | Cop(Calloc, [_hdr; _ops; contents], _dbg)
    when bi = Pint32 && size_int = 8 && not big_endian ->
      (* Force sign-extension of low 32 bits *)
      Cop(Casr, [Cop(Clsl, [contents; Cconst_int 32], dbg); Cconst_int 32], dbg)
  | Cop(Calloc, [_hdr; _ops; contents], _dbg) ->
      contents
  | Clet(id, exp, body) -> Clet(id, exp, unbox_int bi body dbg)
  | Cifthenelse(cond, e1, e2) ->
      Cifthenelse(cond, unbox_int bi e1 dbg, unbox_int bi e2 dbg)
  | Csequence(e1, e2) -> Csequence(e1, unbox_int bi e2 dbg)
  | Cswitch(e, tbl, el, dbg') ->
      Cswitch(e, tbl, Array.map (fun e -> unbox_int bi e dbg) el, dbg')
  | Ccatch(rec_flag, handlers, body) ->
      map_ccatch (fun e -> unbox_int bi e dbg) rec_flag handlers body
  | Ctrywith(e1, id, e2) ->
      Ctrywith(unbox_int bi e1 dbg, id, unbox_int bi e2 dbg)
  | _ ->
      if size_int = 4 && bi = Pint64 then
        split_int64_for_32bit_target arg dbg
      else
        Cop(
          Cload((if bi = Pint32 then Thirtytwo_signed else Word_int), Mutable),
          [Cop(Cadda, [arg; Cconst_int size_addr], dbg)], dbg)

let make_unsigned_int bi arg dbg =
  if bi = Pint32 && size_int = 8
  then Cop(Cand, [arg; Cconst_natint 0xFFFFFFFFn], dbg)
  else arg

(* Boxed numbers *)

let equal_unboxed_integer ui1 ui2 =
  match ui1, ui2 with
  | Pnativeint, Pnativeint -> true
  | Pint32, Pint32 -> true
  | Pint64, Pint64 -> true
  | _, _ -> false

let equal_boxed_number bn1 bn2 =
  match bn1, bn2 with
  | Boxed_float _, Boxed_float _ -> true
  | Boxed_integer(ui1, _), Boxed_integer(ui2, _) ->
    equal_unboxed_integer ui1 ui2
  | _, _ -> false

let box_number bn arg =
  match bn with
  | Boxed_float dbg -> box_float dbg arg
  | Boxed_integer (bi, dbg) -> box_int dbg bi arg

(* Big arrays *)

let bigarray_elt_size = function
    Pbigarray_unknown -> assert false
  | Pbigarray_float32 -> 4
  | Pbigarray_float64 -> 8
  | Pbigarray_sint8 -> 1
  | Pbigarray_uint8 -> 1
  | Pbigarray_sint16 -> 2
  | Pbigarray_uint16 -> 2
  | Pbigarray_int32 -> 4
  | Pbigarray_int64 -> 8
  | Pbigarray_caml_int -> size_int
  | Pbigarray_native_int -> size_int
  | Pbigarray_complex32 -> 8
  | Pbigarray_complex64 -> 16

(* Produces a pointer to the element of the bigarray [b] on the position
   [args].  [args] is given as a list of tagged int expressions, one per array
   dimension. *)
let bigarray_indexing unsafe elt_kind layout b args dbg =
  let check_ba_bound bound idx v =
    Csequence(make_checkbound dbg [bound;idx], v) in
  (* Validates the given multidimensional offset against the array bounds and
     transforms it into a one dimensional offset.  The offsets are expressions
     evaluating to tagged int. *)
  let rec ba_indexing dim_ofs delta_ofs = function
    [] -> assert false
  | [arg] ->
      if unsafe then arg
      else
        bind "idx" arg (fun idx ->
          (* Load the untagged int bound for the given dimension *)
          let bound =
            Cop(Cload (Word_int, Mutable),[field_address b dim_ofs dbg], dbg)
          in
          let idxn = untag_int idx dbg in
          check_ba_bound bound idxn idx)
  | arg1 :: argl ->
      (* The remainder of the list is transformed into a one dimensional offset
         *)
      let rem = ba_indexing (dim_ofs + delta_ofs) delta_ofs argl in
      (* Load the untagged int bound for the given dimension *)
      let bound =
        Cop(Cload (Word_int, Mutable), [field_address b dim_ofs dbg], dbg)
      in
      if unsafe then add_int (mul_int (decr_int rem dbg) bound dbg) arg1 dbg
      else
        bind "idx" arg1 (fun idx ->
          bind "bound" bound (fun bound ->
            let idxn = untag_int idx dbg in
            (* [offset = rem * (tag_int bound) + idx] *)
            let offset =
              add_int (mul_int (decr_int rem dbg) bound dbg) idx dbg
            in
            check_ba_bound bound idxn offset)) in
  (* The offset as an expression evaluating to int *)
  let offset =
    match layout with
      Pbigarray_unknown_layout ->
        assert false
    | Pbigarray_c_layout ->
        ba_indexing (4 + List.length args) (-1) (List.rev args)
    | Pbigarray_fortran_layout ->
        ba_indexing 5 1
          (List.map (fun idx -> sub_int idx (Cconst_int 2) dbg) args)
  and elt_size =
    bigarray_elt_size elt_kind in
  (* [array_indexing] can simplify the given expressions *)
  array_indexing ~typ:Int (log2 elt_size)
                 (Cop(Cload (Word_int, Mutable),
                    [field_address b 1 dbg], dbg)) offset dbg

let bigarray_word_kind = function
    Pbigarray_unknown -> assert false
  | Pbigarray_float32 -> Single
  | Pbigarray_float64 -> Double
  | Pbigarray_sint8 -> Byte_signed
  | Pbigarray_uint8 -> Byte_unsigned
  | Pbigarray_sint16 -> Sixteen_signed
  | Pbigarray_uint16 -> Sixteen_unsigned
  | Pbigarray_int32 -> Thirtytwo_signed
  | Pbigarray_int64 -> Word_int
  | Pbigarray_caml_int -> Word_int
  | Pbigarray_native_int -> Word_int
  | Pbigarray_complex32 -> Single
  | Pbigarray_complex64 -> Double

let bigarray_get unsafe elt_kind layout b args dbg =
  bind "ba" b (fun b ->
    match elt_kind with
      Pbigarray_complex32 | Pbigarray_complex64 ->
        let kind = bigarray_word_kind elt_kind in
        let sz = bigarray_elt_size elt_kind / 2 in
        bind "addr" (bigarray_indexing unsafe elt_kind layout b args dbg)
          (fun addr ->
          box_complex dbg
            (Cop(Cload (kind, Mutable), [addr], dbg))
            (Cop(Cload (kind, Mutable),
              [Cop(Cadda, [addr; Cconst_int sz], dbg)], dbg)))
    | _ ->
        Cop(Cload (bigarray_word_kind elt_kind, Mutable),
            [bigarray_indexing unsafe elt_kind layout b args dbg],
            dbg))

let bigarray_set unsafe elt_kind layout b args newval dbg =
  bind "ba" b (fun b ->
    match elt_kind with
      Pbigarray_complex32 | Pbigarray_complex64 ->
        let kind = bigarray_word_kind elt_kind in
        let sz = bigarray_elt_size elt_kind / 2 in
        bind "newval" newval (fun newv ->
        bind "addr" (bigarray_indexing unsafe elt_kind layout b args dbg)
          (fun addr ->
          Csequence(
            Cop(Cstore (kind, Assignment), [addr; complex_re newv dbg], dbg),
            Cop(Cstore (kind, Assignment),
                [Cop(Cadda, [addr; Cconst_int sz], dbg); complex_im newv dbg],
                dbg))))
    | _ ->
        Cop(Cstore (bigarray_word_kind elt_kind, Assignment),
            [bigarray_indexing unsafe elt_kind layout b args dbg; newval],
            dbg))

let unaligned_load_16 ptr idx dbg =
  if Arch.allow_unaligned_access
  then Cop(Cload (Sixteen_unsigned, Mutable), [add_int ptr idx dbg], dbg)
  else
    let v1 = Cop(Cload (Byte_unsigned, Mutable), [add_int ptr idx dbg], dbg) in
    let v2 = Cop(Cload (Byte_unsigned, Mutable),
                 [add_int (add_int ptr idx dbg) (Cconst_int 1) dbg], dbg) in
    let b1, b2 = if Arch.big_endian then v1, v2 else v2, v1 in
    Cop(Cor, [lsl_int b1 (Cconst_int 8) dbg; b2], dbg)

let unaligned_set_16 ptr idx newval dbg =
  if Arch.allow_unaligned_access
  then
    Cop(Cstore (Sixteen_unsigned, Assignment),
      [add_int ptr idx dbg; newval], dbg)
  else
    let v1 =
      Cop(Cand, [Cop(Clsr, [newval; Cconst_int 8], dbg); Cconst_int 0xFF], dbg)
    in
    let v2 = Cop(Cand, [newval; Cconst_int 0xFF], dbg) in
    let b1, b2 = if Arch.big_endian then v1, v2 else v2, v1 in
    Csequence(
        Cop(Cstore (Byte_unsigned, Assignment), [add_int ptr idx dbg; b1], dbg),
        Cop(Cstore (Byte_unsigned, Assignment),
            [add_int (add_int ptr idx dbg) (Cconst_int 1) dbg; b2], dbg))

let unaligned_load_32 ptr idx dbg =
  if Arch.allow_unaligned_access
  then Cop(Cload (Thirtytwo_unsigned, Mutable), [add_int ptr idx dbg], dbg)
  else
    let v1 = Cop(Cload (Byte_unsigned, Mutable), [add_int ptr idx dbg], dbg) in
    let v2 = Cop(Cload (Byte_unsigned, Mutable),
                 [add_int (add_int ptr idx dbg) (Cconst_int 1) dbg], dbg) in
    let v3 = Cop(Cload (Byte_unsigned, Mutable),
                 [add_int (add_int ptr idx dbg) (Cconst_int 2) dbg], dbg) in
    let v4 = Cop(Cload (Byte_unsigned, Mutable),
                 [add_int (add_int ptr idx dbg) (Cconst_int 3) dbg], dbg) in
    let b1, b2, b3, b4 =
      if Arch.big_endian
      then v1, v2, v3, v4
      else v4, v3, v2, v1 in
    Cop(Cor,
      [Cop(Cor, [lsl_int b1 (Cconst_int 24) dbg;
         lsl_int b2 (Cconst_int 16) dbg], dbg);
       Cop(Cor, [lsl_int b3 (Cconst_int 8) dbg; b4], dbg)],
      dbg)

let unaligned_set_32 ptr idx newval dbg =
  if Arch.allow_unaligned_access
  then
    Cop(Cstore (Thirtytwo_unsigned, Assignment), [add_int ptr idx dbg; newval],
      dbg)
  else
    let v1 =
      Cop(Cand, [Cop(Clsr, [newval; Cconst_int 24], dbg); Cconst_int 0xFF], dbg)
    in
    let v2 =
      Cop(Cand, [Cop(Clsr, [newval; Cconst_int 16], dbg); Cconst_int 0xFF], dbg)
    in
    let v3 =
      Cop(Cand, [Cop(Clsr, [newval; Cconst_int 8], dbg); Cconst_int 0xFF], dbg)
    in
    let v4 = Cop(Cand, [newval; Cconst_int 0xFF], dbg) in
    let b1, b2, b3, b4 =
      if Arch.big_endian
      then v1, v2, v3, v4
      else v4, v3, v2, v1 in
    Csequence(
        Csequence(
            Cop(Cstore (Byte_unsigned, Assignment),
                [add_int ptr idx dbg; b1], dbg),
            Cop(Cstore (Byte_unsigned, Assignment),
                [add_int (add_int ptr idx dbg) (Cconst_int 1) dbg; b2], dbg)),
        Csequence(
            Cop(Cstore (Byte_unsigned, Assignment),
                [add_int (add_int ptr idx dbg) (Cconst_int 2) dbg; b3], dbg),
            Cop(Cstore (Byte_unsigned, Assignment),
                [add_int (add_int ptr idx dbg) (Cconst_int 3) dbg; b4], dbg)))

let unaligned_load_64 ptr idx dbg =
  assert(size_int = 8);
  if Arch.allow_unaligned_access
  then Cop(Cload (Word_int, Mutable), [add_int ptr idx dbg], dbg)
  else
    let v1 = Cop(Cload (Byte_unsigned, Mutable), [add_int ptr idx dbg], dbg) in
    let v2 = Cop(Cload (Byte_unsigned, Mutable),
                 [add_int (add_int ptr idx dbg) (Cconst_int 1) dbg], dbg) in
    let v3 = Cop(Cload (Byte_unsigned, Mutable),
                 [add_int (add_int ptr idx dbg) (Cconst_int 2) dbg], dbg) in
    let v4 = Cop(Cload (Byte_unsigned, Mutable),
                 [add_int (add_int ptr idx dbg) (Cconst_int 3) dbg], dbg) in
    let v5 = Cop(Cload (Byte_unsigned, Mutable),
                 [add_int (add_int ptr idx dbg) (Cconst_int 4) dbg], dbg) in
    let v6 = Cop(Cload (Byte_unsigned, Mutable),
                 [add_int (add_int ptr idx dbg) (Cconst_int 5) dbg], dbg) in
    let v7 = Cop(Cload (Byte_unsigned, Mutable),
                 [add_int (add_int ptr idx dbg) (Cconst_int 6) dbg], dbg) in
    let v8 = Cop(Cload (Byte_unsigned, Mutable),
                 [add_int (add_int ptr idx dbg) (Cconst_int 7) dbg], dbg) in
    let b1, b2, b3, b4, b5, b6, b7, b8 =
      if Arch.big_endian
      then v1, v2, v3, v4, v5, v6, v7, v8
      else v8, v7, v6, v5, v4, v3, v2, v1 in
    Cop(Cor,
        [Cop(Cor,
             [Cop(Cor, [lsl_int b1 (Cconst_int (8*7)) dbg;
                        lsl_int b2 (Cconst_int (8*6)) dbg], dbg);
              Cop(Cor, [lsl_int b3 (Cconst_int (8*5)) dbg;
                        lsl_int b4 (Cconst_int (8*4)) dbg], dbg)],
             dbg);
         Cop(Cor,
             [Cop(Cor, [lsl_int b5 (Cconst_int (8*3)) dbg;
                        lsl_int b6 (Cconst_int (8*2)) dbg], dbg);
              Cop(Cor, [lsl_int b7 (Cconst_int 8) dbg;
                        b8], dbg)],
             dbg)], dbg)

let unaligned_set_64 ptr idx newval dbg =
  assert(size_int = 8);
  if Arch.allow_unaligned_access
  then Cop(Cstore (Word_int, Assignment), [add_int ptr idx dbg; newval], dbg)
  else
    let v1 =
      Cop(Cand, [Cop(Clsr, [newval; Cconst_int (8*7)], dbg); Cconst_int 0xFF],
        dbg)
    in
    let v2 =
      Cop(Cand, [Cop(Clsr, [newval; Cconst_int (8*6)], dbg); Cconst_int 0xFF],
        dbg)
    in
    let v3 =
      Cop(Cand, [Cop(Clsr, [newval; Cconst_int (8*5)], dbg); Cconst_int 0xFF],
        dbg)
    in
    let v4 =
      Cop(Cand, [Cop(Clsr, [newval; Cconst_int (8*4)], dbg); Cconst_int 0xFF],
        dbg)
    in
    let v5 =
      Cop(Cand, [Cop(Clsr, [newval; Cconst_int (8*3)], dbg); Cconst_int 0xFF],
        dbg)
    in
    let v6 =
      Cop(Cand, [Cop(Clsr, [newval; Cconst_int (8*2)], dbg); Cconst_int 0xFF],
        dbg)
    in
    let v7 =
      Cop(Cand, [Cop(Clsr, [newval; Cconst_int 8], dbg); Cconst_int 0xFF],
        dbg)
    in
    let v8 = Cop(Cand, [newval; Cconst_int 0xFF], dbg) in
    let b1, b2, b3, b4, b5, b6, b7, b8 =
      if Arch.big_endian
      then v1, v2, v3, v4, v5, v6, v7, v8
      else v8, v7, v6, v5, v4, v3, v2, v1 in
    Csequence(
        Csequence(
            Csequence(
                Cop(Cstore (Byte_unsigned, Assignment),
                    [add_int ptr idx dbg; b1],
                    dbg),
                Cop(Cstore (Byte_unsigned, Assignment),
                    [add_int (add_int ptr idx dbg) (Cconst_int 1) dbg; b2],
                    dbg)),
            Csequence(
                Cop(Cstore (Byte_unsigned, Assignment),
                    [add_int (add_int ptr idx dbg) (Cconst_int 2) dbg; b3],
                    dbg),
                Cop(Cstore (Byte_unsigned, Assignment),
                    [add_int (add_int ptr idx dbg) (Cconst_int 3) dbg; b4],
                    dbg))),
        Csequence(
            Csequence(
                Cop(Cstore (Byte_unsigned, Assignment),
                    [add_int (add_int ptr idx dbg) (Cconst_int 4) dbg; b5],
                    dbg),
                Cop(Cstore (Byte_unsigned, Assignment),
                    [add_int (add_int ptr idx dbg) (Cconst_int 5) dbg; b6],
                    dbg)),
            Csequence(
                Cop(Cstore (Byte_unsigned, Assignment),
                    [add_int (add_int ptr idx dbg) (Cconst_int 6) dbg; b7],
                    dbg),
                Cop(Cstore (Byte_unsigned, Assignment),
                    [add_int (add_int ptr idx dbg) (Cconst_int 7) dbg; b8],
                    dbg))))

let max_or_zero a dbg =
  bind "size" a (fun a ->
    (* equivalent to
       Cifthenelse(Cop(Ccmpi Cle, [a; Cconst_int 0]), Cconst_int 0, a)

       if a is positive, sign is 0 hence sign_negation is full of 1
                         so sign_negation&a = a
       if a is negative, sign is full of 1 hence sign_negation is 0
                         so sign_negation&a = 0 *)
    let sign = Cop(Casr, [a; Cconst_int (size_int * 8 - 1)], dbg) in
    let sign_negation = Cop(Cxor, [sign; Cconst_int (-1)], dbg) in
    Cop(Cand, [sign_negation; a], dbg))

let check_bound unsafe dbg a1 a2 k =
  if unsafe then k
  else Csequence(make_checkbound dbg [max_or_zero a1 dbg; a2], k)

(* Simplification of some primitives into C calls *)

let default_prim name =
  Primitive.simple ~name ~arity:0(*ignored*) ~alloc:true

let simplif_primitive_32bits = function
    Pbintofint Pint64 -> Pccall (default_prim "caml_int64_of_int")
  | Pintofbint Pint64 -> Pccall (default_prim "caml_int64_to_int")
  | Pcvtbint(Pint32, Pint64) -> Pccall (default_prim "caml_int64_of_int32")
  | Pcvtbint(Pint64, Pint32) -> Pccall (default_prim "caml_int64_to_int32")
  | Pcvtbint(Pnativeint, Pint64) ->
      Pccall (default_prim "caml_int64_of_nativeint")
  | Pcvtbint(Pint64, Pnativeint) ->
      Pccall (default_prim "caml_int64_to_nativeint")
  | Pnegbint Pint64 -> Pccall (default_prim "caml_int64_neg")
  | Paddbint Pint64 -> Pccall (default_prim "caml_int64_add")
  | Psubbint Pint64 -> Pccall (default_prim "caml_int64_sub")
  | Pmulbint Pint64 -> Pccall (default_prim "caml_int64_mul")
  | Pdivbint {size=Pint64} -> Pccall (default_prim "caml_int64_div")
  | Pmodbint {size=Pint64} -> Pccall (default_prim "caml_int64_mod")
  | Pandbint Pint64 -> Pccall (default_prim "caml_int64_and")
  | Porbint Pint64 ->  Pccall (default_prim "caml_int64_or")
  | Pxorbint Pint64 -> Pccall (default_prim "caml_int64_xor")
  | Plslbint Pint64 -> Pccall (default_prim "caml_int64_shift_left")
  | Plsrbint Pint64 -> Pccall (default_prim "caml_int64_shift_right_unsigned")
  | Pasrbint Pint64 -> Pccall (default_prim "caml_int64_shift_right")
  | Pbintcomp(Pint64, Lambda.Ceq) -> Pccall (default_prim "caml_equal")
  | Pbintcomp(Pint64, Lambda.Cneq) -> Pccall (default_prim "caml_notequal")
  | Pbintcomp(Pint64, Lambda.Clt) -> Pccall (default_prim "caml_lessthan")
  | Pbintcomp(Pint64, Lambda.Cgt) -> Pccall (default_prim "caml_greaterthan")
  | Pbintcomp(Pint64, Lambda.Cle) -> Pccall (default_prim "caml_lessequal")
  | Pbintcomp(Pint64, Lambda.Cge) -> Pccall (default_prim "caml_greaterequal")
  | Pbigarrayref(_unsafe, n, Pbigarray_int64, _layout) ->
      Pccall (default_prim ("caml_ba_get_" ^ string_of_int n))
  | Pbigarrayset(_unsafe, n, Pbigarray_int64, _layout) ->
      Pccall (default_prim ("caml_ba_set_" ^ string_of_int n))
  | Pstring_load_64(_) -> Pccall (default_prim "caml_string_get64")
  | Pstring_set_64(_) -> Pccall (default_prim "caml_string_set64")
  | Pbigstring_load_64(_) -> Pccall (default_prim "caml_ba_uint8_get64")
  | Pbigstring_set_64(_) -> Pccall (default_prim "caml_ba_uint8_set64")
  | Pbbswap Pint64 -> Pccall (default_prim "caml_int64_bswap")
  | p -> p

let simplif_primitive p =
  match p with
  | Pduprecord _ ->
      Pccall (default_prim "caml_obj_dup")
  | Pbigarrayref(_unsafe, n, Pbigarray_unknown, _layout) ->
      Pccall (default_prim ("caml_ba_get_" ^ string_of_int n))
  | Pbigarrayset(_unsafe, n, Pbigarray_unknown, _layout) ->
      Pccall (default_prim ("caml_ba_set_" ^ string_of_int n))
  | Pbigarrayref(_unsafe, n, _kind, Pbigarray_unknown_layout) ->
      Pccall (default_prim ("caml_ba_get_" ^ string_of_int n))
  | Pbigarrayset(_unsafe, n, _kind, Pbigarray_unknown_layout) ->
      Pccall (default_prim ("caml_ba_set_" ^ string_of_int n))
  | p ->
      if size_int = 8 then p else simplif_primitive_32bits p

(* Build switchers both for constants and blocks *)

let transl_isout h arg dbg = tag_int (Cop(Ccmpa Clt, [h ; arg], dbg)) dbg

(* Build an actual switch (ie jump table) *)

let make_switch arg cases actions dbg =
  let is_const = function
    (* Constant integers loaded from a table should end in 1,
       so that Cload never produces untagged integers *)
    | Cconst_int n
    | Cconst_pointer n -> (n land 1) = 1
    | Cconst_natint n
    | Cconst_natpointer n -> (Nativeint.(to_int (logand n one) = 1))
    | Cconst_symbol _ -> true
    | _ -> false in
  if Array.for_all is_const actions then
    let to_data_item = function
      | Cconst_int n
      | Cconst_pointer n -> Cint (Nativeint.of_int n)
      | Cconst_natint n
      | Cconst_natpointer n -> Cint n
      | Cconst_symbol s -> Csymbol_address s
      | _ -> assert false in
    let const_actions = Array.map to_data_item actions in
    let table = Compilenv.new_const_symbol () in
    add_cmm_constant (Const_table ((table, Not_global),
        Array.to_list (Array.map (fun act ->
          const_actions.(act)) cases)));
    addr_array_ref (Cconst_symbol table) (tag_int arg dbg) dbg
  else
    Cswitch (arg,cases,actions,dbg)

module SArgBlocks =
struct
  type primitive = operation

  let eqint = Ccmpi Ceq
  let neint = Ccmpi Cne
  let leint = Ccmpi Cle
  let ltint = Ccmpi Clt
  let geint = Ccmpi Cge
  let gtint = Ccmpi Cgt

  type act = expression

  let make_const i =  Cconst_int i
  (* CR mshinwell: fix debuginfo *)
  let make_prim p args = Cop (p,args, Debuginfo.none)
  let make_offset arg n = add_const arg n Debuginfo.none
  let make_isout h arg = Cop (Ccmpa Clt, [h ; arg], Debuginfo.none)
  let make_isin h arg = Cop (Ccmpa Cge, [h ; arg], Debuginfo.none)
  let make_if cond ifso ifnot = Cifthenelse (cond, ifso, ifnot)
  let make_switch loc arg cases actions =
    make_switch arg cases actions (Debuginfo.from_location loc)
  let bind arg body = bind "switcher" arg body

  let make_catch handler = match handler with
  | Cexit (i,[]) -> i,fun e -> e
  | _ ->
      let i = next_raise_count () in
(*
      Printf.eprintf  "SHARE CMM: %i\n" i ;
      Printcmm.expression Format.str_formatter handler ;
      Printf.eprintf "%s\n" (Format.flush_str_formatter ()) ;
*)
      i,
      (fun body -> match body with
      | Cexit (j,_) ->
          if i=j then handler
          else body
      | _ ->  ccatch (i,[],body,handler))

  let make_exit i = Cexit (i,[])

end

(* cmm store, as sharing as normally been detected in previous
   phases, we only share exits *)
module StoreExp =
  Switch.Store
    (struct
      type t = expression
      type key = int
      let make_key = function
        | Cexit (i,[]) -> Some i
        | _ -> None
      let compare_key = Pervasives.compare
    end)

module SwitcherBlocks = Switch.Make(SArgBlocks)

(* Int switcher, arg in [low..high],
   cases is list of individual cases, and is sorted by first component *)

let transl_int_switch loc arg low high cases default = match cases with
| [] -> assert false
| _::_ ->
    let store = StoreExp.mk_store () in
    assert (store.Switch.act_store default = 0) ;
    let cases =
      List.map
        (fun (i,act) -> i,store.Switch.act_store act)
        cases in
    let rec inters plow phigh pact = function
      | [] ->
          if phigh = high then [plow,phigh,pact]
          else [(plow,phigh,pact); (phigh+1,high,0) ]
      | (i,act)::rem ->
          if i = phigh+1 then
            if pact = act then
              inters plow i pact rem
            else
              (plow,phigh,pact)::inters i i act rem
          else (* insert default *)
            if pact = 0 then
              if act = 0 then
                inters plow i 0 rem
              else
                (plow,i-1,pact)::
                inters i i act rem
            else (* pact <> 0 *)
              (plow,phigh,pact)::
              begin
                if act = 0 then inters (phigh+1) i 0 rem
                else (phigh+1,i-1,0)::inters i i act rem
              end in
    let inters = match cases with
    | [] -> assert false
    | (k0,act0)::rem ->
        if k0 = low then inters k0 k0 act0 rem
        else inters low (k0-1) 0 cases in
    bind "switcher" arg
      (fun a ->
        SwitcherBlocks.zyva
          loc
          (low,high)
          a
          (Array.of_list inters) store)


(* Auxiliary functions for optimizing "let" of boxed numbers (floats and
   boxed integers *)

type unboxed_number_kind =
    No_unboxing
  | Boxed of boxed_number * bool (* true: boxed form available at no cost *)
  | No_result (* expression never returns a result *)

let unboxed_number_kind_of_unbox dbg = function
  | Same_as_ocaml_repr -> No_unboxing
  | Unboxed_float -> Boxed (Boxed_float dbg, false)
  | Unboxed_integer bi -> Boxed (Boxed_integer (bi, dbg), false)
  | Untagged_int -> No_unboxing

let rec is_unboxed_number ~strict env e =
  (* Given unboxed_number_kind from two branches of the code, returns the
     resulting unboxed_number_kind.

     If [strict=false], one knows that the type of the expression
     is an unboxable number, and we decide to return an unboxed value
     if this indeed eliminates at least one allocation.

     If [strict=true], we need to ensure that all possible branches
     return an unboxable number (of the same kind).  This could not
     be the case in presence of GADTs.
 *)
  let join k1 e =
    match k1, is_unboxed_number ~strict env e with
    | Boxed (b1, c1), Boxed (b2, c2) when equal_boxed_number b1 b2 ->
        Boxed (b1, c1 && c2)
    | No_result, k | k, No_result ->
        k (* if a branch never returns, it is safe to unbox it *)
    | No_unboxing, k | k, No_unboxing when not strict ->
        k
    | _, _ -> No_unboxing
  in
  match e with
  | Uvar id ->
      begin match is_unboxed_id id env with
      | None -> No_unboxing
      | Some (_, bn) -> Boxed (bn, false)
      end

  | Uconst(Uconst_ref(_, Some (Uconst_float _))) ->
      Boxed (Boxed_float Debuginfo.none, true)
  | Uconst(Uconst_ref(_, Some (Uconst_int32 _))) ->
      Boxed (Boxed_integer (Pint32, Debuginfo.none), true)
  | Uconst(Uconst_ref(_, Some (Uconst_int64 _))) ->
      Boxed (Boxed_integer (Pint64, Debuginfo.none), true)
  | Uconst(Uconst_ref(_, Some (Uconst_nativeint _))) ->
      Boxed (Boxed_integer (Pnativeint, Debuginfo.none), true)
  | Uprim(p, _, dbg) ->
      begin match simplif_primitive p with
        | Pccall p -> unboxed_number_kind_of_unbox dbg p.prim_native_repr_res
        | Pfloatfield _
        | Pfloatofint
        | Pnegfloat
        | Pabsfloat
        | Paddfloat
        | Psubfloat
        | Pmulfloat
        | Pdivfloat
        | Parrayrefu Pfloatarray
        | Parrayrefs Pfloatarray -> Boxed (Boxed_float dbg, false)
        | Pbintofint bi
        | Pcvtbint(_, bi)
        | Pnegbint bi
        | Paddbint bi
        | Psubbint bi
        | Pmulbint bi
        | Pdivbint {size=bi}
        | Pmodbint {size=bi}
        | Pandbint bi
        | Porbint bi
        | Pxorbint bi
        | Plslbint bi
        | Plsrbint bi
        | Pasrbint bi
        | Pbbswap bi -> Boxed (Boxed_integer (bi, dbg), false)
        | Pbigarrayref(_, _, (Pbigarray_float32 | Pbigarray_float64), _) ->
            Boxed (Boxed_float dbg, false)
        | Pbigarrayref(_, _, Pbigarray_int32, _) ->
            Boxed (Boxed_integer (Pint32, dbg), false)
        | Pbigarrayref(_, _, Pbigarray_int64, _) ->
            Boxed (Boxed_integer (Pint64, dbg), false)
        | Pbigarrayref(_, _, Pbigarray_native_int,_) ->
            Boxed (Boxed_integer (Pnativeint, dbg), false)
        | Pstring_load_32(_) -> Boxed (Boxed_integer (Pint32, dbg), false)
        | Pstring_load_64(_) -> Boxed (Boxed_integer (Pint64, dbg), false)
        | Pbigstring_load_32(_) -> Boxed (Boxed_integer (Pint32, dbg), false)
        | Pbigstring_load_64(_) -> Boxed (Boxed_integer (Pint64, dbg), false)
        | Praise _ -> No_result
        | _ -> No_unboxing
      end
  | Ulet (_, _, _, _, e) | Uletrec (_, e) | Usequence (_, e) ->
      is_unboxed_number ~strict env e
  | Uswitch (_, switch, _dbg) ->
      let k = Array.fold_left join No_result switch.us_actions_consts in
      Array.fold_left join k switch.us_actions_blocks
  | Ustringswitch (_, actions, default_opt) ->
      let k = List.fold_left (fun k (_, e) -> join k e) No_result actions in
      begin match default_opt with
        None -> k
      | Some default -> join k default
      end
  | Ustaticfail _ -> No_result
  | Uifthenelse (_, e1, e2) | Ucatch (_, _, e1, e2) | Utrywith (e1, _, e2) ->
      join (is_unboxed_number ~strict env e1) e2
  | _ -> No_unboxing

(* Helper for compilation of initialization and assignment operations *)

type assignment_kind = Caml_modify | Caml_initialize | Simple

let assignment_kind ptr init =
  match init, ptr with
  | Assignment, Pointer -> Caml_modify
  | Heap_initialization, Pointer -> Caml_initialize
  | Assignment, Immediate
  | Heap_initialization, Immediate
  | Root_initialization, (Immediate | Pointer) -> Simple

(* Translate an expression *)

let functions = (Queue.create() : ufunction Queue.t)

let strmatch_compile =
  let module S =
    Strmatch.Make
      (struct
        let string_block_length ptr = get_size ptr Debuginfo.none
        let transl_switch = transl_int_switch
      end) in
  S.compile

let rec transl env e =
  match e with
    Uvar id ->
      begin match is_unboxed_id id env with
      | None -> Cvar id
      | Some (unboxed_id, bn) -> box_number bn (Cvar unboxed_id)
      end
  | Uconst sc ->
      transl_constant sc
  | Uclosure(fundecls, []) ->
      let lbl = Compilenv.new_const_symbol() in
      add_cmm_constant (
        Const_closure ((lbl, Not_global), fundecls, []));
      List.iter (fun f -> Queue.add f functions) fundecls;
      Cconst_symbol lbl
  | Uclosure(fundecls, clos_vars) ->
      let rec transl_fundecls pos = function
          [] ->
            List.map (transl env) clos_vars
        | f :: rem ->
            Queue.add f functions;
            let without_header =
              if f.arity = 1 || f.arity = 0 then
                Cconst_symbol f.label ::
                int_const f.arity ::
                transl_fundecls (pos + 3) rem
              else
                Cconst_symbol(curry_function f.arity) ::
                int_const f.arity ::
                Cconst_symbol f.label ::
                transl_fundecls (pos + 4) rem
            in
            if pos = 0 then without_header
            else (alloc_infix_header pos f.dbg) :: without_header
      in
      let dbg =
        match fundecls with
        | [] -> Debuginfo.none
        | fundecl::_ -> fundecl.dbg
      in
      make_alloc dbg Obj.closure_tag (transl_fundecls 0 fundecls)
  | Uoffset(arg, offset) ->
      (* produces a valid Caml value, pointing just after an infix header *)
      let ptr = transl env arg in
      if offset = 0
      then ptr
      else Cop(Caddv, [ptr; Cconst_int(offset * size_addr)], Debuginfo.none)
  | Udirect_apply(lbl, args, dbg) ->
      Cop(Capply typ_val, Cconst_symbol lbl :: List.map (transl env) args, dbg)
  | Ugeneric_apply(clos, [arg], dbg) ->
      bind "fun" (transl env clos) (fun clos ->
        Cop(Capply typ_val, [get_field env clos 0 dbg; transl env arg; clos],
          dbg))
  | Ugeneric_apply(clos, args, dbg) ->
      let arity = List.length args in
      let cargs = Cconst_symbol(apply_function arity) ::
        List.map (transl env) (args @ [clos]) in
      Cop(Capply typ_val, cargs, dbg)
  | Usend(kind, met, obj, args, dbg) ->
      let call_met obj args clos =
        if args = [] then
          Cop(Capply typ_val, [get_field env clos 0 dbg; obj; clos], dbg)
        else
          let arity = List.length args + 1 in
          let cargs = Cconst_symbol(apply_function arity) :: obj ::
            (List.map (transl env) args) @ [clos] in
          Cop(Capply typ_val, cargs, dbg)
      in
      bind "obj" (transl env obj) (fun obj ->
        match kind, args with
          Self, _ ->
            bind "met" (lookup_label obj (transl env met) dbg)
              (call_met obj args)
        | Cached, cache :: pos :: args ->
            call_cached_method obj
              (transl env met) (transl env cache) (transl env pos)
              (List.map (transl env) args) dbg
        | _ ->
            bind "met" (lookup_tag obj (transl env met) dbg)
              (call_met obj args))
  | Ulet(str, kind, id, exp, body) ->
      transl_let env str kind id exp body
  | Uletrec(bindings, body) ->
      transl_letrec env bindings (transl env body)

  (* Primitives *)
  | Uprim(prim, args, dbg) ->
      begin match (simplif_primitive prim, args) with
        (Pgetglobal id, []) ->
          Cconst_symbol (Ident.name id)
      | (Pmakeblock _, []) ->
          assert false
      | (Pmakeblock(tag, _mut, _kind), args) ->
          make_alloc dbg tag (List.map (transl env) args)
      | (Pccall prim, args) ->
          transl_ccall env prim args dbg
      | (Pduparray (kind, _), [Uprim (Pmakearray (kind', _), args, _dbg)]) ->
          (* We arrive here in two cases:
             1. When using Closure, all the time.
             2. When using Flambda, if a float array longer than
             [Translcore.use_dup_for_constant_arrays_bigger_than] turns out
             to be non-constant.
             If for some reason Flambda fails to lift a constant array we
             could in theory also end up here.
             Note that [kind] above is unconstrained, but with the current
             state of [Translcore], we will in fact only get here with
             [Pfloatarray]s. *)
          assert (kind = kind');
          transl_make_array dbg env kind args
      | (Pduparray _, [arg]) ->
          let prim_obj_dup =
            Primitive.simple ~name:"caml_obj_dup" ~arity:1 ~alloc:true
          in
          transl_ccall env prim_obj_dup [arg] dbg
      | (Pmakearray _, []) ->
          transl_structured_constant (Uconst_block(0, []))
      | (Pmakearray (kind, _), args) -> transl_make_array dbg env kind args
      | (Pbigarrayref(unsafe, _num_dims, elt_kind, layout), arg1 :: argl) ->
          let elt =
            bigarray_get unsafe elt_kind layout
              (transl env arg1) (List.map (transl env) argl) dbg in
          begin match elt_kind with
            Pbigarray_float32 | Pbigarray_float64 -> box_float dbg elt
          | Pbigarray_complex32 | Pbigarray_complex64 -> elt
          | Pbigarray_int32 -> box_int dbg Pint32 elt
          | Pbigarray_int64 -> box_int dbg Pint64 elt
          | Pbigarray_native_int -> box_int dbg Pnativeint elt
          | Pbigarray_caml_int -> force_tag_int elt dbg
          | _ -> tag_int elt dbg
          end
      | (Pbigarrayset(unsafe, _num_dims, elt_kind, layout), arg1 :: argl) ->
          let (argidx, argnewval) = split_last argl in
          return_unit(bigarray_set unsafe elt_kind layout
            (transl env arg1)
            (List.map (transl env) argidx)
            (match elt_kind with
              Pbigarray_float32 | Pbigarray_float64 ->
                transl_unbox_float dbg env argnewval
            | Pbigarray_complex32 | Pbigarray_complex64 -> transl env argnewval
            | Pbigarray_int32 -> transl_unbox_int dbg env Pint32 argnewval
            | Pbigarray_int64 -> transl_unbox_int dbg env Pint64 argnewval
            | Pbigarray_native_int ->
                transl_unbox_int dbg env Pnativeint argnewval
            | _ -> untag_int (transl env argnewval) dbg)
            dbg)
      | (Pbigarraydim(n), [b]) ->
          let dim_ofs = 4 + n in
          tag_int (Cop(Cload (Word_int, Mutable),
            [field_address (transl env b) dim_ofs dbg],
            dbg)) dbg
      | (p, [arg]) ->
          transl_prim_1 env p arg dbg
      | (p, [arg1; arg2]) ->
          transl_prim_2 env p arg1 arg2 dbg
      | (p, [arg1; arg2; arg3]) ->
          transl_prim_3 env p arg1 arg2 arg3 dbg
      | (_, _) ->
          fatal_error "Cmmgen.transl:prim"
      end

  (* Control structures *)
  | Uswitch(arg, s, dbg) ->
      let loc = Debuginfo.to_location dbg in
      (* As in the bytecode interpreter, only matching against constants
         can be checked *)
      if Array.length s.us_index_blocks = 0 then
        make_switch
          (untag_int (transl env arg) dbg)
          s.us_index_consts
          (Array.map (transl env) s.us_actions_consts)
          dbg
      else if Array.length s.us_index_consts = 0 then
        transl_switch loc env (get_tag (transl env arg) dbg)
          s.us_index_blocks s.us_actions_blocks
      else
        bind "switch" (transl env arg) (fun arg ->
          Cifthenelse(
          Cop(Cand, [arg; Cconst_int 1], dbg),
          transl_switch loc env
            (untag_int arg dbg) s.us_index_consts s.us_actions_consts,
          transl_switch loc env
            (get_tag arg dbg) s.us_index_blocks s.us_actions_blocks))
  | Ustringswitch(arg,sw,d) ->
      let dbg = Debuginfo.none in
      bind "switch" (transl env arg)
        (fun arg ->
          strmatch_compile dbg arg (Misc.may_map (transl env) d)
            (List.map (fun (s,act) -> s,transl env act) sw))
  | Ustaticfail (nfail, args) ->
      Cexit (nfail, List.map (transl env) args)
  | Ucatch(nfail, [], body, handler) ->
      make_catch nfail (transl env body) (transl env handler)
  | Ucatch(nfail, ids, body, handler) ->
      ccatch(nfail, ids, transl env body, transl env handler)
  | Utrywith(body, exn, handler) ->
      Ctrywith(transl env body, exn, transl env handler)
  | Uifthenelse(cond, ifso, ifnot) ->
      let dbg = Debuginfo.none in
      transl_if env cond dbg Unknown
        (transl env ifso) (transl env ifnot)
  | Usequence(exp1, exp2) ->
      Csequence(remove_unit(transl env exp1), transl env exp2)
  | Uwhile(cond, body) ->
      let dbg = Debuginfo.none in
      let raise_num = next_raise_count () in
      return_unit
        (ccatch
           (raise_num, [],
            Cloop(transl_if env cond dbg Unknown
                    (remove_unit(transl env body))
                    (Cexit (raise_num,[]))),
            Ctuple []))
  | Ufor(id, low, high, dir, body) ->
      let dbg = Debuginfo.none in
      let tst = match dir with Upto -> Cgt   | Downto -> Clt in
      let inc = match dir with Upto -> Caddi | Downto -> Csubi in
      let raise_num = next_raise_count () in
      let id_prev = Ident.rename id in
      return_unit
        (Clet
           (id, transl env low,
            bind_nonvar "bound" (transl env high) (fun high ->
              ccatch
                (raise_num, [],
                 Cifthenelse
                   (Cop(Ccmpi tst, [Cvar id; high], dbg),
                    Cexit (raise_num, []),
                    Cloop
                      (Csequence
                         (remove_unit(transl env body),
                         Clet(id_prev, Cvar id,
                          Csequence
                            (Cassign(id,
                               Cop(inc, [Cvar id; Cconst_int 2],
                                 dbg)),
                             Cifthenelse
                               (Cop(Ccmpi Ceq, [Cvar id_prev; high],
                                  dbg),
                                Cexit (raise_num,[]), Ctuple [])))))),
                 Ctuple []))))
  | Uassign(id, exp) ->
      let dbg = Debuginfo.none in
      begin match is_unboxed_id id env with
      | None ->
          return_unit (Cassign(id, transl env exp))
      | Some (unboxed_id, bn) ->
          return_unit(Cassign(unboxed_id,
            transl_unbox_number dbg env bn exp))
      end
  | Uunreachable ->
      let dbg = Debuginfo.none in
      Cop(Cload (Word_int, Mutable), [Cconst_int 0], dbg)

and transl_make_array dbg env kind args =
  match kind with
  | Pgenarray ->
<<<<<<< HEAD
      Cop(Cextcall("caml_make_array", typ_val, true, dbg, None),
          [make_alloc dbg 0 (List.map (transl env) args)])
=======
      Cop(Cextcall("caml_make_array", typ_val, true, None),
          [make_alloc dbg 0 (List.map (transl env) args)], dbg)
>>>>>>> 10c8e77b
  | Paddrarray | Pintarray ->
      make_alloc dbg 0 (List.map (transl env) args)
  | Pfloatarray ->
      make_float_alloc dbg Obj.double_array_tag
                      (List.map (transl_unbox_float dbg env) args)

and transl_ccall env prim args dbg =
  let transl_arg native_repr arg =
    match native_repr with
    | Same_as_ocaml_repr -> transl env arg
    | Unboxed_float -> transl_unbox_float dbg env arg
    | Unboxed_integer bi -> transl_unbox_int dbg env bi arg
    | Untagged_int -> untag_int (transl env arg) dbg
  in
  let rec transl_args native_repr_args args =
    match native_repr_args, args with
    | [], args ->
        (* We don't require the two lists to be of the same length as
           [default_prim] always sets the arity to [0]. *)
        List.map (transl env) args
    | _, [] -> assert false
    | native_repr :: native_repr_args, arg :: args ->
        transl_arg native_repr arg :: transl_args native_repr_args args
  in
  let typ_res, wrap_result =
    match prim.prim_native_repr_res with
    | Same_as_ocaml_repr -> (typ_val, fun x -> x)
    | Unboxed_float -> (typ_float, box_float dbg)
    | Unboxed_integer Pint64 when size_int = 4 ->
        ([|Int; Int|], box_int dbg Pint64)
    | Unboxed_integer bi -> (typ_int, box_int dbg bi)
    | Untagged_int -> (typ_int, (fun i -> tag_int i dbg))
  in
  let args = transl_args prim.prim_native_repr_args args in
  wrap_result
    (Cop(Cextcall(Primitive.native_name prim,
                  typ_res, prim.prim_alloc, None), args, dbg))

and transl_prim_1 env p arg dbg =
  match p with
  (* Generic operations *)
    Pidentity | Pbytes_to_string | Pbytes_of_string | Popaque ->
      transl env arg
  | Pignore ->
      return_unit(remove_unit (transl env arg))
  (* Heap operations *)
  | Pfield n ->
      get_field env (transl env arg) n dbg
  | Pfloatfield n ->
      let ptr = transl env arg in
      box_float dbg (
        Cop(Cload (Double_u, Mutable),
            [if n = 0 then ptr
                       else Cop(Cadda, [ptr; Cconst_int(n * size_float)], dbg)],
            dbg))
  | Pint_as_pointer ->
     Cop(Caddi, [transl env arg; Cconst_int (-1)], dbg)
     (* always a pointer outside the heap *)
  (* Exceptions *)
  | Praise _ when not (!Clflags.debug) ->
      Cop(Craise Cmm.Raise_notrace, [transl env arg], dbg)
  | Praise Lambda.Raise_notrace ->
      Cop(Craise Cmm.Raise_notrace, [transl env arg], dbg)
  | Praise Lambda.Raise_reraise ->
      Cop(Craise Cmm.Raise_withtrace, [transl env arg], dbg)
  | Praise Lambda.Raise_regular ->
      raise_regular dbg (transl env arg)
  (* Integer operations *)
  | Pnegint ->
      Cop(Csubi, [Cconst_int 2; transl env arg], dbg)
  | Pctconst c ->
      let const_of_bool b = int_const (if b then 1 else 0) in
      begin
        match c with
        | Big_endian -> const_of_bool Arch.big_endian
        | Word_size -> int_const (8*Arch.size_int)
        | Int_size -> int_const (8*Arch.size_int - 1)
        | Max_wosize -> int_const ((1 lsl ((8*Arch.size_int) - 10)) - 1)
        | Ostype_unix -> const_of_bool (Sys.os_type = "Unix")
        | Ostype_win32 -> const_of_bool (Sys.os_type = "Win32")
        | Ostype_cygwin -> const_of_bool (Sys.os_type = "Cygwin")
        | Backend_type -> int_const 0 (* tag 0 is the same as Native here *)
      end
  | Poffsetint n ->
      if no_overflow_lsl n 1 then
        add_const (transl env arg) (n lsl 1) dbg
      else
        transl_prim_2 env Paddint arg (Uconst (Uconst_int n))
                      Debuginfo.none
  | Poffsetref n ->
      return_unit
        (bind "ref" (transl env arg) (fun arg ->
          Cop(Cstore (Word_int, Assignment),
              [arg;
               add_const (Cop(Cload (Word_int, Mutable), [arg], dbg))
                 (n lsl 1) dbg],
              dbg)))
  (* Floating-point operations *)
  | Pfloatofint ->
      box_float dbg (Cop(Cfloatofint, [untag_int(transl env arg) dbg], dbg))
  | Pintoffloat ->
     tag_int(Cop(Cintoffloat, [transl_unbox_float dbg env arg], dbg)) dbg
  | Pnegfloat ->
      box_float dbg (Cop(Cnegf, [transl_unbox_float dbg env arg], dbg))
  | Pabsfloat ->
      box_float dbg (Cop(Cabsf, [transl_unbox_float dbg env arg], dbg))
  (* String operations *)
  | Pstringlength | Pbyteslength ->
      tag_int(string_length (transl env arg) dbg) dbg
  (* Array operations *)
  | Parraylength kind ->
      let hdr = get_header_without_profinfo (transl env arg) dbg in
      begin match kind with
        Pgenarray ->
          let len =
            if wordsize_shift = numfloat_shift then
              Cop(Clsr, [hdr; Cconst_int wordsize_shift], dbg)
            else
              bind "header" hdr (fun hdr ->
                Cifthenelse(is_addr_array_hdr hdr dbg,
                            Cop(Clsr, [hdr; Cconst_int wordsize_shift], dbg),
                            Cop(Clsr, [hdr; Cconst_int numfloat_shift], dbg))) in
          Cop(Cor, [len; Cconst_int 1], dbg)
      | Paddrarray | Pintarray ->
          Cop(Cor, [addr_array_length hdr dbg; Cconst_int 1], dbg)
      | Pfloatarray ->
          Cop(Cor, [float_array_length hdr dbg; Cconst_int 1], dbg)
      end
  (* Boolean operations *)
  | Pnot ->
      transl_if env arg dbg Then_false_else_true
        (Cconst_pointer 1) (Cconst_pointer 3)
  (* Test integer/block *)
  | Pisint ->
      tag_int(Cop(Cand, [transl env arg; Cconst_int 1], dbg)) dbg
  (* Boxed integers *)
  | Pbintofint bi ->
      box_int dbg bi (untag_int (transl env arg) dbg)
  | Pintofbint bi ->
      force_tag_int (transl_unbox_int dbg env bi arg) dbg
  | Pcvtbint(bi1, bi2) ->
      box_int dbg bi2 (transl_unbox_int dbg env bi1 arg)
  | Pnegbint bi ->
      box_int dbg bi
        (Cop(Csubi, [Cconst_int 0; transl_unbox_int dbg env bi arg], dbg))
  | Pbbswap bi ->
      let prim = match bi with
        | Pnativeint -> "nativeint"
        | Pint32 -> "int32"
        | Pint64 -> "int64" in
      box_int dbg bi (Cop(Cextcall(Printf.sprintf "caml_%s_direct_bswap" prim,
                               typ_int, false, None),
                      [transl_unbox_int dbg env bi arg],
                      dbg))
  | Pbswap16 ->
      tag_int (Cop(Cextcall("caml_bswap16_direct", typ_int, false, None),
                   [untag_int (transl env arg) dbg],
                   dbg))
              dbg
  | prim ->
      fatal_errorf "Cmmgen.transl_prim_1: %a" Printlambda.primitive prim

and transl_prim_2 env p arg1 arg2 dbg =
  match p with
  (* Heap operations *)
  | Pfield_computed ->
      addr_array_ref (transl env arg1) (transl env arg2) dbg
  | Psetfield(n, ptr, init) ->
      begin match assignment_kind ptr init with
      | Caml_modify ->
        return_unit(Cop(Cextcall("caml_modify", typ_void, false, None),
                        [field_address (transl env arg1) n dbg;
                         transl env arg2],
                        dbg))
      | Caml_initialize ->
        return_unit(Cop(Cextcall("caml_initialize", typ_void, false, None),
                        [field_address (transl env arg1) n dbg;
                         transl env arg2],
                        dbg))
      | Simple ->
        return_unit(set_field (transl env arg1) n (transl env arg2) init dbg)
      end
  | Psetfloatfield (n, init) ->
      let ptr = transl env arg1 in
      return_unit(
        Cop(Cstore (Double_u, init),
            [if n = 0 then ptr
                       else Cop(Cadda, [ptr; Cconst_int(n * size_float)], dbg);
                   transl_unbox_float dbg env arg2], dbg))

  (* Boolean operations *)
  | Psequand ->
      let dbg' = Debuginfo.none in
      transl_sequand env arg1 dbg arg2 dbg' Then_true_else_false
        (Cconst_pointer 3) (Cconst_pointer 1)
      (* let id = Ident.create "res1" in
      Clet(id, transl env arg1,
           Cifthenelse(test_bool dbg (Cvar id), transl env arg2, Cvar id)) *)
  | Psequor ->
      let dbg' = Debuginfo.none in
      transl_sequor env arg1 dbg arg2 dbg' Then_true_else_false
        (Cconst_pointer 3) (Cconst_pointer 1)
  (* Integer operations *)
  | Paddint ->
      decr_int(add_int (transl env arg1) (transl env arg2) dbg) dbg
  | Psubint ->
      incr_int(sub_int (transl env arg1) (transl env arg2) dbg) dbg
  | Pmulint ->
     begin
       (* decrementing the non-constant part helps when the multiplication is
          followed by an addition;
          for example, using this trick compiles (100 * a + 7) into
            (+ ( * a 100) -85)
          rather than
            (+ ( * 200 (>>s a 1)) 15)
        *)
       match transl env arg1, transl env arg2 with
         | Cconst_int _ as c1, c2 ->
             incr_int (mul_int (untag_int c1 dbg) (decr_int c2 dbg) dbg) dbg
         | c1, c2 ->
             incr_int (mul_int (decr_int c1 dbg) (untag_int c2 dbg) dbg) dbg
     end
  | Pdivint is_safe ->
      tag_int(div_int (untag_int(transl env arg1) dbg)
        (untag_int(transl env arg2) dbg) is_safe dbg) dbg
  | Pmodint is_safe ->
      tag_int(mod_int (untag_int(transl env arg1) dbg)
        (untag_int(transl env arg2) dbg) is_safe dbg) dbg
  | Pandint ->
      Cop(Cand, [transl env arg1; transl env arg2], dbg)
  | Porint ->
      Cop(Cor, [transl env arg1; transl env arg2], dbg)
  | Pxorint ->
      Cop(Cor, [Cop(Cxor, [ignore_low_bit_int(transl env arg1);
                           ignore_low_bit_int(transl env arg2)], dbg);
                Cconst_int 1], dbg)
  | Plslint ->
      incr_int(lsl_int (decr_int(transl env arg1) dbg)
        (untag_int(transl env arg2) dbg) dbg) dbg
  | Plsrint ->
      Cop(Cor, [lsr_int (transl env arg1) (untag_int(transl env arg2) dbg) dbg;
                Cconst_int 1], dbg)
  | Pasrint ->
      Cop(Cor, [asr_int (transl env arg1) (untag_int(transl env arg2) dbg) dbg;
                Cconst_int 1], dbg)
  | Pintcomp cmp ->
      tag_int(Cop(Ccmpi(transl_comparison cmp),
                  [transl env arg1; transl env arg2], dbg)) dbg
  | Pisout ->
      transl_isout (transl env arg1) (transl env arg2) dbg
  (* Float operations *)
  | Paddfloat ->
      box_float dbg (Cop(Caddf,
                    [transl_unbox_float dbg env arg1; transl_unbox_float dbg env arg2],
                    dbg))
  | Psubfloat ->
      box_float dbg (Cop(Csubf,
                    [transl_unbox_float dbg env arg1; transl_unbox_float dbg env arg2],
                    dbg))
  | Pmulfloat ->
      box_float dbg (Cop(Cmulf,
                    [transl_unbox_float dbg env arg1; transl_unbox_float dbg env arg2],
                    dbg))
  | Pdivfloat ->
      box_float dbg (Cop(Cdivf,
                    [transl_unbox_float dbg env arg1; transl_unbox_float dbg env arg2],
                    dbg))
  | Pfloatcomp cmp ->
      tag_int(Cop(Ccmpf(transl_comparison cmp),
                  [transl_unbox_float dbg env arg1; transl_unbox_float dbg env arg2],
                  dbg)) dbg

  (* String operations *)
  | Pstringrefu | Pbytesrefu ->
      tag_int(Cop(Cload (Byte_unsigned, Mutable),
                  [add_int (transl env arg1) (untag_int(transl env arg2) dbg)
                    dbg],
                  dbg)) dbg
  | Pstringrefs | Pbytesrefs ->
      tag_int
        (bind "str" (transl env arg1) (fun str ->
          bind "index" (untag_int (transl env arg2) dbg) (fun idx ->
            Csequence(
              make_checkbound dbg [string_length str dbg; idx],
              Cop(Cload (Byte_unsigned, Mutable),
                [add_int str idx dbg], dbg))))) dbg

  | Pstring_load_16(unsafe) ->
     tag_int
       (bind "str" (transl env arg1) (fun str ->
        bind "index" (untag_int (transl env arg2) dbg) (fun idx ->
          check_bound unsafe dbg
             (sub_int (string_length str dbg) (Cconst_int 1) dbg)
             idx (unaligned_load_16 str idx dbg)))) dbg

  | Pbigstring_load_16(unsafe) ->
     tag_int
       (bind "ba" (transl env arg1) (fun ba ->
        bind "index" (untag_int (transl env arg2) dbg) (fun idx ->
        bind "ba_data"
         (Cop(Cload (Word_int, Mutable), [field_address ba 1 dbg], dbg))
         (fun ba_data ->
          check_bound unsafe dbg (sub_int (Cop(Cload (Word_int, Mutable),
                                               [field_address ba 5 dbg], dbg))
                                          (Cconst_int 1) dbg) idx
                      (unaligned_load_16 ba_data idx dbg))))) dbg

  | Pstring_load_32(unsafe) ->
     box_int dbg Pint32
       (bind "str" (transl env arg1) (fun str ->
        bind "index" (untag_int (transl env arg2) dbg) (fun idx ->
          check_bound unsafe dbg
            (sub_int (string_length str dbg) (Cconst_int 3) dbg)
            idx (unaligned_load_32 str idx dbg))))

  | Pbigstring_load_32(unsafe) ->
     box_int dbg Pint32
       (bind "ba" (transl env arg1) (fun ba ->
        bind "index" (untag_int (transl env arg2) dbg) (fun idx ->
        bind "ba_data"
         (Cop(Cload (Word_int, Mutable), [field_address ba 1 dbg], dbg))
         (fun ba_data ->
          check_bound unsafe dbg (sub_int (Cop(Cload (Word_int, Mutable),
                                               [field_address ba 5 dbg], dbg))
                                          (Cconst_int 3) dbg) idx
                      (unaligned_load_32 ba_data idx dbg)))))

  | Pstring_load_64(unsafe) ->
     box_int dbg Pint64
       (bind "str" (transl env arg1) (fun str ->
        bind "index" (untag_int (transl env arg2) dbg) (fun idx ->
          check_bound unsafe dbg
            (sub_int (string_length str dbg) (Cconst_int 7) dbg)
            idx (unaligned_load_64 str idx dbg))))

  | Pbigstring_load_64(unsafe) ->
     box_int dbg Pint64
       (bind "ba" (transl env arg1) (fun ba ->
        bind "index" (untag_int (transl env arg2) dbg) (fun idx ->
        bind "ba_data"
         (Cop(Cload (Word_int, Mutable), [field_address ba 1 dbg], dbg))
         (fun ba_data ->
          check_bound unsafe dbg (sub_int (Cop(Cload (Word_int, Mutable),
                                               [field_address ba 5 dbg], dbg))
                                          (Cconst_int 7) dbg) idx
                      (unaligned_load_64 ba_data idx dbg)))))

  (* Array operations *)
  | Parrayrefu kind ->
      begin match kind with
        Pgenarray ->
          bind "arr" (transl env arg1) (fun arr ->
            bind "index" (transl env arg2) (fun idx ->
              Cifthenelse(is_addr_array_ptr arr dbg,
                          addr_array_ref arr idx dbg,
                          float_array_ref dbg arr idx)))
      | Paddrarray ->
          addr_array_ref (transl env arg1) (transl env arg2) dbg
      | Pintarray ->
          (* CR mshinwell: for int/addr_array_ref move "dbg" to first arg *)
          int_array_ref (transl env arg1) (transl env arg2) dbg
      | Pfloatarray ->
          float_array_ref dbg (transl env arg1) (transl env arg2)
      end
  | Parrayrefs kind ->
      begin match kind with
      | Pgenarray ->
          bind "index" (transl env arg2) (fun idx ->
          bind "arr" (transl env arg1) (fun arr ->
          bind "header" (get_header_without_profinfo arr dbg) (fun hdr ->
            if wordsize_shift = numfloat_shift then
              Csequence(make_checkbound dbg [addr_array_length hdr dbg; idx],
                        Cifthenelse(is_addr_array_hdr hdr dbg,
                                    addr_array_ref arr idx dbg,
                                    float_array_ref dbg arr idx))
            else
              Cifthenelse(is_addr_array_hdr hdr dbg,
                Csequence(make_checkbound dbg [addr_array_length hdr dbg; idx],
                          addr_array_ref arr idx dbg),
                Csequence(make_checkbound dbg [float_array_length hdr dbg; idx],
                          float_array_ref dbg arr idx)))))
      | Paddrarray ->
          bind "index" (transl env arg2) (fun idx ->
          bind "arr" (transl env arg1) (fun arr ->
            Csequence(make_checkbound dbg [
              addr_array_length(get_header_without_profinfo arr dbg) dbg; idx],
                      addr_array_ref arr idx dbg)))
      | Pintarray ->
          bind "index" (transl env arg2) (fun idx ->
          bind "arr" (transl env arg1) (fun arr ->
            Csequence(make_checkbound dbg [
              addr_array_length(get_header_without_profinfo arr dbg) dbg; idx],
                      int_array_ref arr idx dbg)))
      | Pfloatarray ->
          box_float dbg (
            bind "index" (transl env arg2) (fun idx ->
            bind "arr" (transl env arg1) (fun arr ->
              Csequence(make_checkbound dbg
                [float_array_length(get_header_without_profinfo arr dbg) dbg;
                  idx],
                unboxed_float_array_ref arr idx dbg))))
      end

  (* Operations on bitvects *)
  | Pbittest ->
      bind "index" (untag_int(transl env arg2) dbg) (fun idx ->
        tag_int(
          Cop(Cand, [Cop(Clsr, [Cop(Cload (Byte_unsigned, Mutable),
                                    [add_int (transl env arg1)
                                      (Cop(Clsr, [idx; Cconst_int 3], dbg))
                                      dbg],
                                    dbg);
                                Cop(Cand, [idx; Cconst_int 7], dbg)], dbg);
                     Cconst_int 1], dbg)) dbg)

  (* Boxed integers *)
  | Paddbint bi ->
      box_int dbg bi (Cop(Caddi,
                      [transl_unbox_int dbg env bi arg1;
                       transl_unbox_int dbg env bi arg2], dbg))
  | Psubbint bi ->
      box_int dbg bi (Cop(Csubi,
                      [transl_unbox_int dbg env bi arg1;
                       transl_unbox_int dbg env bi arg2], dbg))
  | Pmulbint bi ->
      box_int dbg bi (Cop(Cmuli,
                      [transl_unbox_int dbg env bi arg1;
                       transl_unbox_int dbg env bi arg2], dbg))
  | Pdivbint { size = bi; is_safe } ->
      box_int dbg bi (safe_div_bi is_safe
                      (transl_unbox_int dbg env bi arg1)
                      (transl_unbox_int dbg env bi arg2)
                      bi dbg)
  | Pmodbint { size = bi; is_safe } ->
      box_int dbg bi (safe_mod_bi is_safe
                      (transl_unbox_int dbg env bi arg1)
                      (transl_unbox_int dbg env bi arg2)
                      bi dbg)
  | Pandbint bi ->
      box_int dbg bi (Cop(Cand,
                     [transl_unbox_int dbg env bi arg1;
                      transl_unbox_int dbg env bi arg2], dbg))
  | Porbint bi ->
      box_int dbg bi (Cop(Cor,
                     [transl_unbox_int dbg env bi arg1;
                      transl_unbox_int dbg env bi arg2], dbg))
  | Pxorbint bi ->
      box_int dbg bi (Cop(Cxor,
                     [transl_unbox_int dbg env bi arg1;
                      transl_unbox_int dbg env bi arg2], dbg))
  | Plslbint bi ->
      box_int dbg bi (Cop(Clsl,
                     [transl_unbox_int dbg env bi arg1;
                      untag_int(transl env arg2) dbg], dbg))
  | Plsrbint bi ->
      box_int dbg bi (Cop(Clsr,
                     [make_unsigned_int bi (transl_unbox_int dbg env bi arg1) dbg;
                      untag_int(transl env arg2) dbg], dbg))
  | Pasrbint bi ->
      box_int dbg bi (Cop(Casr,
                     [transl_unbox_int dbg env bi arg1;
                      untag_int(transl env arg2) dbg], dbg))
  | Pbintcomp(bi, cmp) ->
      tag_int (Cop(Ccmpi(transl_comparison cmp),
                     [transl_unbox_int dbg env bi arg1;
                      transl_unbox_int dbg env bi arg2], dbg)) dbg
  | prim ->
      fatal_errorf "Cmmgen.transl_prim_2: %a" Printlambda.primitive prim

and transl_prim_3 env p arg1 arg2 arg3 dbg =
  match p with
  (* Heap operations *)
  | Psetfield_computed(ptr, init) ->
      begin match assignment_kind ptr init with
      | Caml_modify ->
        return_unit (
          addr_array_set (transl env arg1) (transl env arg2) (transl env arg3)
            dbg)
      | Caml_initialize ->
        return_unit (
          addr_array_initialize (transl env arg1) (transl env arg2)
            (transl env arg3) dbg)
      | Simple ->
        return_unit (
          int_array_set (transl env arg1) (transl env arg2) (transl env arg3)
            dbg)
      end
  (* String operations *)
  | Pbytessetu ->
      return_unit(Cop(Cstore (Byte_unsigned, Assignment),
                      [add_int (transl env arg1)
                          (untag_int(transl env arg2) dbg)
                          dbg;
                        untag_int(transl env arg3) dbg], dbg))
  | Pbytessets ->
      return_unit
        (bind "str" (transl env arg1) (fun str ->
          bind "index" (untag_int (transl env arg2) dbg) (fun idx ->
            Csequence(
              make_checkbound dbg [string_length str dbg; idx],
              Cop(Cstore (Byte_unsigned, Assignment),
                  [add_int str idx dbg; untag_int(transl env arg3) dbg],
                  dbg)))))

  (* Array operations *)
  | Parraysetu kind ->
      return_unit(begin match kind with
        Pgenarray ->
          bind "newval" (transl env arg3) (fun newval ->
            bind "index" (transl env arg2) (fun index ->
              bind "arr" (transl env arg1) (fun arr ->
                Cifthenelse(is_addr_array_ptr arr dbg,
                            addr_array_set arr index newval dbg,
                            float_array_set arr index (unbox_float dbg newval)
                              dbg))))
      | Paddrarray ->
          addr_array_set (transl env arg1) (transl env arg2) (transl env arg3)
            dbg
      | Pintarray ->
          int_array_set (transl env arg1) (transl env arg2) (transl env arg3)
            dbg
      | Pfloatarray ->
          float_array_set (transl env arg1) (transl env arg2)
            (transl_unbox_float dbg env arg3)
            dbg
      end)
  | Parraysets kind ->
      return_unit(begin match kind with
      | Pgenarray ->
          bind "newval" (transl env arg3) (fun newval ->
          bind "index" (transl env arg2) (fun idx ->
          bind "arr" (transl env arg1) (fun arr ->
          bind "header" (get_header_without_profinfo arr dbg) (fun hdr ->
            if wordsize_shift = numfloat_shift then
              Csequence(make_checkbound dbg [addr_array_length hdr dbg; idx],
                        Cifthenelse(is_addr_array_hdr hdr dbg,
                                    addr_array_set arr idx newval dbg,
                                    float_array_set arr idx
                                                    (unbox_float dbg newval)
                                                    dbg))
            else
              Cifthenelse(is_addr_array_hdr hdr dbg,
                Csequence(make_checkbound dbg [addr_array_length hdr dbg; idx],
                          addr_array_set arr idx newval dbg),
                Csequence(make_checkbound dbg [float_array_length hdr dbg; idx],
                          float_array_set arr idx
                                          (unbox_float dbg newval) dbg))))))
      | Paddrarray ->
          bind "newval" (transl env arg3) (fun newval ->
          bind "index" (transl env arg2) (fun idx ->
          bind "arr" (transl env arg1) (fun arr ->
            Csequence(make_checkbound dbg [
              addr_array_length(get_header_without_profinfo arr dbg) dbg; idx],
                      addr_array_set arr idx newval dbg))))
      | Pintarray ->
          bind "newval" (transl env arg3) (fun newval ->
          bind "index" (transl env arg2) (fun idx ->
          bind "arr" (transl env arg1) (fun arr ->
            Csequence(make_checkbound dbg [
              addr_array_length(get_header_without_profinfo arr dbg) dbg; idx],
                      int_array_set arr idx newval dbg))))
      | Pfloatarray ->
          bind_load "newval" (transl_unbox_float dbg env arg3) (fun newval ->
          bind "index" (transl env arg2) (fun idx ->
          bind "arr" (transl env arg1) (fun arr ->
            Csequence(make_checkbound dbg [
              float_array_length (get_header_without_profinfo arr dbg) dbg;idx],
                      float_array_set arr idx newval dbg))))
      end)

  | Pstring_set_16(unsafe) ->
     return_unit
       (bind "str" (transl env arg1) (fun str ->
        bind "index" (untag_int (transl env arg2) dbg) (fun idx ->
        bind "newval" (untag_int (transl env arg3) dbg) (fun newval ->
          check_bound unsafe dbg
                      (sub_int (string_length str dbg) (Cconst_int 1) dbg)
                      idx (unaligned_set_16 str idx newval dbg)))))

  | Pbigstring_set_16(unsafe) ->
     return_unit
       (bind "ba" (transl env arg1) (fun ba ->
        bind "index" (untag_int (transl env arg2) dbg) (fun idx ->
        bind "newval" (untag_int (transl env arg3) dbg) (fun newval ->
        bind "ba_data"
             (Cop(Cload (Word_int, Mutable), [field_address ba 1 dbg], dbg))
             (fun ba_data ->
          check_bound unsafe dbg (sub_int (Cop(Cload (Word_int, Mutable),
                                               [field_address ba 5 dbg], dbg))
                                          (Cconst_int 1)
                                          dbg)
                      idx (unaligned_set_16 ba_data idx newval dbg))))))

  | Pstring_set_32(unsafe) ->
     return_unit
       (bind "str" (transl env arg1) (fun str ->
        bind "index" (untag_int (transl env arg2) dbg) (fun idx ->
        bind "newval" (transl_unbox_int dbg env Pint32 arg3) (fun newval ->
          check_bound unsafe dbg
                      (sub_int (string_length str dbg) (Cconst_int 3) dbg)
                      idx (unaligned_set_32 str idx newval dbg)))))

  | Pbigstring_set_32(unsafe) ->
     return_unit
       (bind "ba" (transl env arg1) (fun ba ->
        bind "index" (untag_int (transl env arg2) dbg) (fun idx ->
        bind "newval" (transl_unbox_int dbg env Pint32 arg3) (fun newval ->
        bind "ba_data"
             (Cop(Cload (Word_int, Mutable), [field_address ba 1 dbg], dbg))
             (fun ba_data ->
          check_bound unsafe dbg (sub_int (Cop(Cload (Word_int, Mutable),
                                               [field_address ba 5 dbg], dbg))
                                          (Cconst_int 3)
                                          dbg)
                      idx (unaligned_set_32 ba_data idx newval dbg))))))

  | Pstring_set_64(unsafe) ->
     return_unit
       (bind "str" (transl env arg1) (fun str ->
        bind "index" (untag_int (transl env arg2) dbg) (fun idx ->
        bind "newval" (transl_unbox_int dbg env Pint64 arg3) (fun newval ->
          check_bound unsafe dbg
                      (sub_int (string_length str dbg) (Cconst_int 7) dbg)
                      idx (unaligned_set_64 str idx newval dbg)))))

  | Pbigstring_set_64(unsafe) ->
     return_unit
       (bind "ba" (transl env arg1) (fun ba ->
        bind "index" (untag_int (transl env arg2) dbg) (fun idx ->
        bind "newval" (transl_unbox_int dbg env Pint64 arg3) (fun newval ->
        bind "ba_data"
             (Cop(Cload (Word_int, Mutable), [field_address ba 1 dbg], dbg))
             (fun ba_data ->
          check_bound unsafe dbg (sub_int (Cop(Cload (Word_int, Mutable),
                                               [field_address ba 5 dbg], dbg))
                                          (Cconst_int 7)
                                          dbg) idx
                      (unaligned_set_64 ba_data idx newval dbg))))))

  | prim ->
      fatal_errorf "Cmmgen.transl_prim_3: %a" Printlambda.primitive prim

and transl_unbox_float dbg env = function
    Uconst(Uconst_ref(_, Some (Uconst_float f))) -> Cconst_float f
  | exp -> unbox_float dbg (transl env exp)

and transl_unbox_int dbg env bi = function
    Uconst(Uconst_ref(_, Some (Uconst_int32 n))) ->
      Cconst_natint (Nativeint.of_int32 n)
  | Uconst(Uconst_ref(_, Some (Uconst_nativeint n))) ->
      Cconst_natint n
  | Uconst(Uconst_ref(_, Some (Uconst_int64 n))) ->
      if size_int = 8 then
        Cconst_natint (Int64.to_nativeint n)
      else begin
        let low = Int64.to_nativeint n in
        let high = Int64.to_nativeint (Int64.shift_right_logical n 32) in
        if big_endian then Ctuple [Cconst_natint high; Cconst_natint low]
        else Ctuple [Cconst_natint low; Cconst_natint high]
      end
  | Uprim(Pbintofint bi',[Uconst(Uconst_int i)],_) when bi = bi' ->
      Cconst_int i
  | exp -> unbox_int bi (transl env exp) dbg

and transl_unbox_number dbg env bn arg =
  match bn with
  | Boxed_float _ -> transl_unbox_float dbg env arg
  | Boxed_integer (bi, _) -> transl_unbox_int dbg env bi arg

and transl_let env str kind id exp body =
  let dbg = Debuginfo.none in
  let unboxing =
    (* If [id] is a mutable variable (introduced to eliminate a local
       reference) and it contains a type of unboxable numbers, then
       force unboxing.  Indeed, if not boxed, each assignment to the variable
       might require some boxing, but such local references are often
       used in loops and we really want to avoid repeated boxing. *)
    match str, kind with
    | Mutable, Pfloatval ->
        Boxed (Boxed_float dbg, false)
    | Mutable, Pboxedintval bi ->
        Boxed (Boxed_integer (bi, dbg), false)
    | _, (Pfloatval | Pboxedintval _) ->
        (* It would be safe to always unbox in this case, but
           we do it only if this indeed allows us to get rid of
           some allocations in the bound expression. *)
        is_unboxed_number ~strict:false env exp
    | _, Pgenval ->
        (* Here we don't know statically that the bound expression
           evaluates to an unboxable number type.  We need to be stricter
           and ensure that all possible branches in the expression
           return a boxed value (of the same kind).  Indeed, with GADTs,
           different branches could return different types. *)
        is_unboxed_number ~strict:true env exp
    | _, Pintval ->
        No_unboxing
  in
  match unboxing with
  | No_unboxing | Boxed (_, true) | No_result ->
      (* N.B. [body] must still be traversed even if [exp] will never return:
         there may be constant closures inside that need lifting out. *)
      Clet(id, transl env exp, transl env body)
  | Boxed (boxed_number, _false) ->
      let unboxed_id = Ident.create (Ident.name id) in
      Clet(unboxed_id, transl_unbox_number dbg env boxed_number exp,
           transl (add_unboxed_id id unboxed_id boxed_number env) body)

and make_catch ncatch body handler = match body with
| Cexit (nexit,[]) when nexit=ncatch -> handler
| _ ->  ccatch (ncatch, [], body, handler)

and is_shareable_cont exp =
  match exp with
  | Cexit (_,[]) -> true
  | _ -> false

and make_shareable_cont mk exp =
  if is_shareable_cont exp then mk exp
  else begin
    let nfail = next_raise_count () in
    make_catch
      nfail
      (mk (Cexit (nfail,[])))
      exp
  end

and transl_if env cond dbg approx then_ else_ =
  match cond with
  | Uconst (Uconst_ptr 0) -> else_
  | Uconst (Uconst_ptr 1) -> then_
  | Uifthenelse (arg1, arg2, Uconst (Uconst_ptr 0)) ->
      let dbg' = Debuginfo.none in
      transl_sequand env arg1 dbg' arg2 dbg approx then_ else_
  | Uprim(Psequand, [arg1; arg2], dbg') ->
      transl_sequand env arg1 dbg' arg2 dbg approx then_ else_
  | Uifthenelse (arg1, Uconst (Uconst_ptr 1), arg2) ->
      let dbg' = Debuginfo.none in
      transl_sequor env arg1 dbg' arg2 dbg approx then_ else_
  | Uprim(Psequor, [arg1; arg2], dbg') ->
      transl_sequor env arg1 dbg' arg2 dbg approx then_ else_
  | Uprim(Pnot, [arg], _) ->
      transl_if env arg dbg (invert_then_else approx) else_ then_
  | Uifthenelse (Uconst (Uconst_ptr 1), ifso, _) ->
      transl_if env ifso dbg approx then_ else_
  | Uifthenelse (Uconst (Uconst_ptr 0), _, ifnot) ->
      transl_if env ifnot dbg approx then_ else_
  | Uifthenelse (cond, ifso, ifnot) ->
      make_shareable_cont
        (fun shareable_then ->
           make_shareable_cont
             (fun shareable_else ->
                mk_if_then_else
                  (test_bool dbg (transl env cond))
                  (transl_if env ifso dbg approx
                     shareable_then shareable_else)
                  (transl_if env ifnot dbg approx
                     shareable_then shareable_else))
             else_)
        then_
  | _ -> begin
      match approx with
      | Then_true_else_false ->
          transl env cond
      | Then_false_else_true ->
          mk_not dbg (transl env cond)
      | Unknown ->
          mk_if_then_else (test_bool dbg (transl env cond)) then_ else_
    end

and transl_sequand env arg1 dbg1 arg2 dbg2 approx then_ else_ =
  make_shareable_cont
    (fun shareable_else ->
       transl_if env arg1 dbg1 Unknown
         (transl_if env arg2 dbg2 approx then_ shareable_else)
         shareable_else)
    else_

and transl_sequor env arg1 dbg1 arg2 dbg2 approx then_ else_ =
  make_shareable_cont
    (fun shareable_then ->
       transl_if env arg1 dbg1 Unknown
         shareable_then
         (transl_if env arg2 dbg2 approx shareable_then else_))
    then_

and transl_switch loc env arg index cases = match Array.length cases with
| 0 -> fatal_error "Cmmgen.transl_switch"
| 1 -> transl env cases.(0)
| _ ->
    let cases = Array.map (transl env) cases in
    let store = StoreExp.mk_store () in
    let index =
      Array.map
        (fun j -> store.Switch.act_store cases.(j))
        index in
    let n_index = Array.length index in
    let inters = ref []
    and this_high = ref (n_index-1)
    and this_low = ref (n_index-1)
    and this_act = ref index.(n_index-1) in
    for i = n_index-2 downto 0 do
      let act = index.(i) in
      if act = !this_act then
        decr this_low
      else begin
        inters := (!this_low, !this_high, !this_act) :: !inters ;
        this_high := i ;
        this_low := i ;
        this_act := act
      end
    done ;
    inters := (0, !this_high, !this_act) :: !inters ;
    match !inters with
    | [_] -> cases.(0)
    | inters ->
        bind "switcher" arg
          (fun a ->
            SwitcherBlocks.zyva
              loc
              (0,n_index-1)
              a
              (Array.of_list inters) store)

and transl_letrec env bindings cont =
  let dbg = Debuginfo.none in
  let bsz =
    List.map (fun (id, exp) -> (id, exp, expr_size Ident.empty exp))
      bindings
  in
  let op_alloc prim sz =
    Cop(Cextcall(prim, typ_val, true, None), [int_const sz], dbg) in
  let rec init_blocks = function
    | [] -> fill_nonrec bsz
    | (id, _exp, RHS_block sz) :: rem ->
        Clet(id, op_alloc "caml_alloc_dummy" sz,
          init_blocks rem)
    | (id, _exp, RHS_floatblock sz) :: rem ->
        Clet(id, op_alloc "caml_alloc_dummy_float" sz,
          init_blocks rem)
    | (id, _exp, RHS_nonrec) :: rem ->
        Clet (id, Cconst_int 0, init_blocks rem)
  and fill_nonrec = function
    | [] -> fill_blocks bsz
    | (_id, _exp, (RHS_block _ | RHS_floatblock _)) :: rem ->
        fill_nonrec rem
    | (id, exp, RHS_nonrec) :: rem ->
        Clet(id, transl env exp, fill_nonrec rem)
  and fill_blocks = function
    | [] -> cont
    | (id, exp, (RHS_block _ | RHS_floatblock _)) :: rem ->
        let op =
          Cop(Cextcall("caml_update_dummy", typ_void, false, None),
              [Cvar id; transl env exp], dbg) in
        Csequence(op, fill_blocks rem)
    | (_id, _exp, RHS_nonrec) :: rem ->
        fill_blocks rem
  in init_blocks bsz

(* Translate a function definition *)

let transl_function f =
  let body =
    if Config.flambda then
      Un_anf.apply f.body ~what:f.label
    else
      f.body
  in
  let cmm_body =
    let env = create_env ~environment_param:f.env in
    if !Clflags.afl_instrument then
      Afl_instrument.instrument_function (transl env body)
    else
      transl env body in
  Cfunction {fun_name = f.label;
             fun_args = List.map (fun id -> (id, typ_val)) f.params;
             fun_body = cmm_body;
             fun_fast = !Clflags.optimize_for_speed;
             fun_dbg  = f.dbg}

(* Translate all function definitions *)

module StringSet =
  Set.Make(struct
    type t = string
    let compare (x:t) y = compare x y
  end)

let rec transl_all_functions already_translated cont =
  try
    let f = Queue.take functions in
    if StringSet.mem f.label already_translated then
      transl_all_functions already_translated cont
    else begin
      transl_all_functions
        (StringSet.add f.label already_translated)
        ((f.dbg, transl_function f) :: cont)
    end
  with Queue.Empty ->
    cont, already_translated

let cdefine_symbol (symb, global) =
  match global with
  | Global -> [Cglobal_symbol symb; Cdefine_symbol symb]
  | Not_global -> [Cdefine_symbol symb]

(* Emit structured constants *)

let rec emit_structured_constant symb cst cont =
  let emit_block white_header symb cont =
    (* Headers for structured constants must be marked black in case we
       are in no-naked-pointers mode.  See [caml_darken]. *)
    let black_header = Nativeint.logor white_header caml_black in
    Cint black_header :: cdefine_symbol symb @ cont
  in
  match cst with
  | Uconst_float s->
      emit_block float_header symb (Cdouble s :: cont)
  | Uconst_string s ->
      emit_block (string_header (String.length s)) symb
        (emit_string_constant s cont)
  | Uconst_int32 n ->
      emit_block boxedint32_header symb
        (emit_boxed_int32_constant n cont)
  | Uconst_int64 n ->
      emit_block boxedint64_header symb
        (emit_boxed_int64_constant n cont)
  | Uconst_nativeint n ->
      emit_block boxedintnat_header symb
        (emit_boxed_nativeint_constant n cont)
  | Uconst_block (tag, csts) ->
      let cont = List.fold_right emit_constant csts cont in
      emit_block (block_header tag (List.length csts)) symb cont
  | Uconst_float_array fields ->
      emit_block (floatarray_header (List.length fields)) symb
        (Misc.map_end (fun f -> Cdouble f) fields cont)
  | Uconst_closure(fundecls, lbl, fv) ->
      assert(lbl = fst symb);
      add_cmm_constant (Const_closure (symb, fundecls, fv));
      List.iter (fun f -> Queue.add f functions) fundecls;
      cont

and emit_constant cst cont =
  match cst with
  | Uconst_int n | Uconst_ptr n ->
      cint_const n
      :: cont
  | Uconst_ref (label, _) ->
      Csymbol_address label :: cont

and emit_string_constant s cont =
  let n = size_int - 1 - (String.length s) mod size_int in
  Cstring s :: Cskip n :: Cint8 n :: cont

and emit_boxed_int32_constant n cont =
  let n = Nativeint.of_int32 n in
  if size_int = 8 then
    Csymbol_address("caml_int32_ops") :: Cint32 n :: Cint32 0n :: cont
  else
    Csymbol_address("caml_int32_ops") :: Cint n :: cont

and emit_boxed_nativeint_constant n cont =
  Csymbol_address("caml_nativeint_ops") :: Cint n :: cont

and emit_boxed_int64_constant n cont =
  let lo = Int64.to_nativeint n in
  if size_int = 8 then
    Csymbol_address("caml_int64_ops") :: Cint lo :: cont
  else begin
    let hi = Int64.to_nativeint (Int64.shift_right n 32) in
    if big_endian then
      Csymbol_address("caml_int64_ops") :: Cint hi :: Cint lo :: cont
    else
      Csymbol_address("caml_int64_ops") :: Cint lo :: Cint hi :: cont
  end

(* Emit constant closures *)

let emit_constant_closure ((_, global_symb) as symb) fundecls clos_vars cont =
  let closure_symbol f =
    if Config.flambda then
      cdefine_symbol (f.label ^ "_closure", global_symb)
    else
      []
  in
  match fundecls with
    [] ->
      (* This should probably not happen: dead code has normally been
         eliminated and a closure cannot be accessed without going through
         a [Project_closure], which depends on the function. *)
      assert (clos_vars = []);
      cdefine_symbol symb @
        List.fold_right emit_constant clos_vars cont
  | f1 :: remainder ->
      let rec emit_others pos = function
          [] ->
            List.fold_right emit_constant clos_vars cont
      | f2 :: rem ->
          if f2.arity = 1 || f2.arity = 0 then
            Cint(infix_header pos) ::
            (closure_symbol f2) @
            Csymbol_address f2.label ::
            cint_const f2.arity ::
            emit_others (pos + 3) rem
          else
            Cint(infix_header pos) ::
            (closure_symbol f2) @
            Csymbol_address(curry_function f2.arity) ::
            cint_const f2.arity ::
            Csymbol_address f2.label ::
            emit_others (pos + 4) rem in
      Cint(black_closure_header (fundecls_size fundecls
                                 + List.length clos_vars)) ::
      cdefine_symbol symb @
      (closure_symbol f1) @
      if f1.arity = 1 || f1.arity = 0 then
        Csymbol_address f1.label ::
        cint_const f1.arity ::
        emit_others 3 remainder
      else
        Csymbol_address(curry_function f1.arity) ::
        cint_const f1.arity ::
        Csymbol_address f1.label ::
        emit_others 4 remainder

(* Emit constant blocks *)

let emit_constant_table symb elems =
  cdefine_symbol symb @
  elems

(* Emit all structured constants *)

let emit_constants cont (constants:Clambda.preallocated_constant list) =
  let c = ref cont in
  List.iter
    (fun { symbol = lbl; exported; definition = cst } ->
       let global = if exported then Global else Not_global in
       let cst = emit_structured_constant (lbl, global) cst [] in
         c:= Cdata(cst):: !c)
    constants;
  List.iter
    (function
    | Const_closure (symb, fundecls, clos_vars) ->
        c := Cdata(emit_constant_closure symb fundecls clos_vars []) :: !c
    | Const_table (symb, elems) ->
        c := Cdata(emit_constant_table symb elems) :: !c)
    !cmm_constants;
  cmm_constants := [];
  !c

let emit_all_constants cont =
  let constants = Compilenv.structured_constants () in
  Compilenv.clear_structured_constants ();
  emit_constants cont constants

let transl_all_functions_and_emit_all_constants cont =
  let rec aux already_translated cont translated_functions =
    if Compilenv.structured_constants () = [] &&
       Queue.is_empty functions
    then cont, translated_functions
    else
      let translated_functions, already_translated =
        transl_all_functions already_translated translated_functions
      in
      let cont = emit_all_constants cont in
      aux already_translated cont translated_functions
  in
  let cont, translated_functions =
    aux StringSet.empty cont []
  in
  let translated_functions =
    (* Sort functions according to source position *)
    List.map snd
      (List.sort (fun (dbg1, _) (dbg2, _) ->
           Debuginfo.compare dbg1 dbg2) translated_functions)
  in
  translated_functions @ cont

(* Build the NULL terminated array of gc roots *)

let emit_gc_roots_table ~symbols cont =
  let table_symbol = Compilenv.make_symbol (Some "gc_roots") in
  Cdata(Cglobal_symbol table_symbol ::
        Cdefine_symbol table_symbol ::
        List.map (fun s -> Csymbol_address s) symbols @
        [Cint 0n])
  :: cont

(* Build preallocated blocks (used for Flambda [Initialize_symbol]
   constructs, and Clambda global module) *)

let preallocate_block cont { Clambda.symbol; exported; tag; size } =
  let space =
    (* These words will be registered as roots and as such must contain
       valid values, in case we are in no-naked-pointers mode.  Likewise
       the block header must be black, below (see [caml_darken]), since
       the overall record may be referenced. *)
    Array.to_list
      (Array.init size (fun _index ->
        Cint (Nativeint.of_int 1 (* Val_unit *))))
  in
  let data =
    Cint(black_block_header tag size) ::
    if exported then
      Cglobal_symbol symbol ::
      Cdefine_symbol symbol :: space
    else
      Cdefine_symbol symbol :: space
  in
  Cdata data :: cont

let emit_preallocated_blocks preallocated_blocks cont =
  let symbols =
    List.map (fun ({ Clambda.symbol }:Clambda.preallocated_block) -> symbol)
      preallocated_blocks
  in
  let c1 = emit_gc_roots_table ~symbols cont in
  List.fold_left preallocate_block c1 preallocated_blocks

(* Translate a compilation unit *)

let compunit (ulam, preallocated_blocks, constants) =
  let init_code =
    if !Clflags.afl_instrument then
      Afl_instrument.instrument_initialiser (transl empty_env ulam)
    else
      transl empty_env ulam in
  let c1 = [Cfunction {fun_name = Compilenv.make_symbol (Some "entry");
                       fun_args = [];
                       fun_body = init_code; fun_fast = false;
                       fun_dbg  = Debuginfo.none }] in
  let c2 = emit_constants c1 constants in
  let c3 = transl_all_functions_and_emit_all_constants c2 in
  emit_preallocated_blocks preallocated_blocks c3

(*
CAMLprim value caml_cache_public_method (value meths, value tag, value *cache)
{
  int li = 3, hi = Field(meths,0), mi;
  while (li < hi) { // no need to check the 1st time
    mi = ((li+hi) >> 1) | 1;
    if (tag < Field(meths,mi)) hi = mi-2;
    else li = mi;
  }
  *cache = (li-3)*sizeof(value)+1;
  return Field (meths, li-1);
}
*)

let cache_public_method meths tag cache dbg =
  let raise_num = next_raise_count () in
  let li = Ident.create "li" and hi = Ident.create "hi"
  and mi = Ident.create "mi" and tagged = Ident.create "tagged" in
  Clet (
  li, Cconst_int 3,
  Clet (
  hi, Cop(Cload (Word_int, Mutable), [meths], dbg),
  Csequence(
  ccatch
    (raise_num, [],
     Cloop
       (Clet(
        mi,
        Cop(Cor,
            [Cop(Clsr, [Cop(Caddi, [Cvar li; Cvar hi], dbg); Cconst_int 1],
               dbg);
             Cconst_int 1],
            dbg),
        Csequence(
        Cifthenelse
          (Cop (Ccmpi Clt,
                [tag;
                 Cop(Cload (Word_int, Mutable),
                     [Cop(Cadda,
                          [meths; lsl_const (Cvar mi) log2_size_addr dbg],
                          dbg)],
                     dbg)], dbg),
           Cassign(hi, Cop(Csubi, [Cvar mi; Cconst_int 2], dbg)),
           Cassign(li, Cvar mi)),
        Cifthenelse
          (Cop(Ccmpi Cge, [Cvar li; Cvar hi], dbg), Cexit (raise_num, []),
           Ctuple [])))),
     Ctuple []),
  Clet (
    tagged,
      Cop(Cadda, [lsl_const (Cvar li) log2_size_addr dbg;
        Cconst_int(1 - 3 * size_addr)], dbg),
    Csequence(Cop (Cstore (Word_int, Assignment), [cache; Cvar tagged], dbg),
              Cvar tagged)))))

(* Generate an application function:
     (defun caml_applyN (a1 ... aN clos)
       (if (= clos.arity N)
         (app clos.direct a1 ... aN clos)
         (let (clos1 (app clos.code a1 clos)
               clos2 (app clos1.code a2 clos)
               ...
               closN-1 (app closN-2.code aN-1 closN-2))
           (app closN-1.code aN closN-1))))
*)

let apply_function_body arity =
  let dbg = Debuginfo.none in
  let arg = Array.make arity (Ident.create "arg") in
  for i = 1 to arity - 1 do arg.(i) <- Ident.create "arg" done;
  let clos = Ident.create "clos" in
  let env = empty_env in
  let rec app_fun clos n =
    if n = arity-1 then
      Cop(Capply typ_val,
          [get_field env (Cvar clos) 0 dbg; Cvar arg.(n); Cvar clos], dbg)
    else begin
      let newclos = Ident.create "clos" in
      Clet(newclos,
           Cop(Capply typ_val,
               [get_field env (Cvar clos) 0 dbg; Cvar arg.(n); Cvar clos], dbg),
           app_fun newclos (n+1))
    end in
  let args = Array.to_list arg in
  let all_args = args @ [clos] in
  (args, clos,
   if arity = 1 then app_fun clos 0 else
   Cifthenelse(
   Cop(Ccmpi Ceq, [get_field env (Cvar clos) 1 dbg; int_const arity], dbg),
   Cop(Capply typ_val,
       get_field env (Cvar clos) 2 dbg :: List.map (fun s -> Cvar s) all_args,
       dbg),
   app_fun clos 0))

let send_function arity =
  let dbg = Debuginfo.none in
  let (args, clos', body) = apply_function_body (1+arity) in
  let cache = Ident.create "cache"
  and obj = List.hd args
  and tag = Ident.create "tag" in
  let env = empty_env in
  let clos =
    let cache = Cvar cache and obj = Cvar obj and tag = Cvar tag in
    let meths = Ident.create "meths" and cached = Ident.create "cached" in
    let real = Ident.create "real" in
    let mask = get_field env (Cvar meths) 1 dbg in
    let cached_pos = Cvar cached in
    let tag_pos = Cop(Cadda, [Cop (Cadda, [cached_pos; Cvar meths], dbg);
                              Cconst_int(3*size_addr-1)], dbg) in
    let tag' = Cop(Cload (Word_int, Mutable), [tag_pos], dbg) in
    Clet (
    meths, Cop(Cload (Word_val, Mutable), [obj], dbg),
    Clet (
    cached,
      Cop(Cand, [Cop(Cload (Word_int, Mutable), [cache], dbg); mask], dbg),
    Clet (
    real,
    Cifthenelse(Cop(Ccmpa Cne, [tag'; tag], dbg),
                cache_public_method (Cvar meths) tag cache dbg,
                cached_pos),
    Cop(Cload (Word_val, Mutable),
      [Cop(Cadda, [Cop (Cadda, [Cvar real; Cvar meths], dbg);
       Cconst_int(2*size_addr-1)], dbg)], dbg))))

  in
  let body = Clet(clos', clos, body) in
  let cache = cache in
  let fun_args =
    [obj, typ_val; tag, typ_int; cache, typ_val]
    @ List.map (fun id -> (id, typ_val)) (List.tl args) in
  let fun_name = "caml_send" ^ string_of_int arity in
  Cfunction
   {fun_name;
    fun_args = fun_args;
    fun_body = body;
    fun_fast = true;
    fun_dbg  = Debuginfo.none }

let apply_function arity =
  let (args, clos, body) = apply_function_body arity in
  let all_args = args @ [clos] in
  let fun_name = "caml_apply" ^ string_of_int arity in
  Cfunction
   {fun_name;
    fun_args = List.map (fun id -> (id, typ_val)) all_args;
    fun_body = body;
    fun_fast = true;
    fun_dbg  = Debuginfo.none;
   }

(* Generate tuplifying functions:
      (defun caml_tuplifyN (arg clos)
        (app clos.direct #0(arg) ... #N-1(arg) clos)) *)

let tuplify_function arity =
  let dbg = Debuginfo.none in
  let arg = Ident.create "arg" in
  let clos = Ident.create "clos" in
  let env = empty_env in
  let rec access_components i =
    if i >= arity
    then []
    else get_field env (Cvar arg) i dbg :: access_components(i+1) in
  let fun_name = "caml_tuplify" ^ string_of_int arity in
  Cfunction
   {fun_name;
    fun_args = [arg, typ_val; clos, typ_val];
    fun_body =
      Cop(Capply typ_val,
          get_field env (Cvar clos) 2 dbg :: access_components 0 @ [Cvar clos],
          dbg);
    fun_fast = true;
    fun_dbg  = Debuginfo.none;
   }

(* Generate currying functions:
      (defun caml_curryN (arg clos)
         (alloc HDR caml_curryN_1 <arity (N-1)> caml_curry_N_1_app arg clos))
      (defun caml_curryN_1 (arg clos)
         (alloc HDR caml_curryN_2 <arity (N-2)> caml_curry_N_2_app arg clos))
      ...
      (defun caml_curryN_N-1 (arg clos)
         (let (closN-2 clos.vars[1]
               closN-3 closN-2.vars[1]
               ...
               clos1 clos2.vars[1]
               clos clos1.vars[1])
           (app clos.direct
                clos1.vars[0] ... closN-2.vars[0] clos.vars[0] arg clos)))

    Special "shortcut" functions are also generated to handle the
    case where a partially applied function is applied to all remaining
    arguments in one go.  For instance:
      (defun caml_curry_N_1_app (arg2 ... argN clos)
        (let clos' clos.vars[1]
           (app clos'.direct clos.vars[0] arg2 ... argN clos')))

    Those shortcuts may lead to a quadratic number of application
    primitives being generated in the worst case, which resulted in
    linking time blowup in practice (PR#5933), so we only generate and
    use them when below a fixed arity 'max_arity_optimized'.
*)

let max_arity_optimized = 15
let final_curry_function arity =
  let dbg = Debuginfo.none in
  let last_arg = Ident.create "arg" in
  let last_clos = Ident.create "clos" in
  let env = empty_env in
  let rec curry_fun args clos n =
    if n = 0 then
      Cop(Capply typ_val,
          get_field env (Cvar clos) 2 dbg ::
            args @ [Cvar last_arg; Cvar clos],
          dbg)
    else
      if n = arity - 1 || arity > max_arity_optimized then
        begin
      let newclos = Ident.create "clos" in
      Clet(newclos,
           get_field env (Cvar clos) 3 dbg,
           curry_fun (get_field env (Cvar clos) 2 dbg :: args) newclos (n-1))
        end else
        begin
          let newclos = Ident.create "clos" in
          Clet(newclos,
               get_field env (Cvar clos) 4 dbg,
               curry_fun (get_field env (Cvar clos) 3 dbg :: args) newclos (n-1))
    end in
  Cfunction
   {fun_name = "caml_curry" ^ string_of_int arity ^
               "_" ^ string_of_int (arity-1);
    fun_args = [last_arg, typ_val; last_clos, typ_val];
    fun_body = curry_fun [] last_clos (arity-1);
    fun_fast = true;
    fun_dbg  = Debuginfo.none }

let rec intermediate_curry_functions arity num =
  let dbg = Debuginfo.none in
  let env = empty_env in
  if num = arity - 1 then
    [final_curry_function arity]
  else begin
    let name1 = "caml_curry" ^ string_of_int arity in
    let name2 = if num = 0 then name1 else name1 ^ "_" ^ string_of_int num in
    let arg = Ident.create "arg" and clos = Ident.create "clos" in
    Cfunction
     {fun_name = name2;
      fun_args = [arg, typ_val; clos, typ_val];
      fun_body =
         if arity - num > 2 && arity <= max_arity_optimized then
           Cop(Calloc,
               [alloc_closure_header 5 Debuginfo.none;
                Cconst_symbol(name1 ^ "_" ^ string_of_int (num+1));
                int_const (arity - num - 1);
                Cconst_symbol(name1 ^ "_" ^ string_of_int (num+1) ^ "_app");
                Cvar arg; Cvar clos],
               dbg)
         else
           Cop(Calloc,
                [alloc_closure_header 4 Debuginfo.none;
                 Cconst_symbol(name1 ^ "_" ^ string_of_int (num+1));
                 int_const 1; Cvar arg; Cvar clos],
                dbg);
      fun_fast = true;
      fun_dbg  = Debuginfo.none }
    ::
      (if arity <= max_arity_optimized && arity - num > 2 then
          let rec iter i =
            if i <= arity then
              let arg = Ident.create (Printf.sprintf "arg%d" i) in
              (arg, typ_val) :: iter (i+1)
            else []
          in
          let direct_args = iter (num+2) in
          let rec iter i args clos =
            if i = 0 then
              Cop(Capply typ_val,
                  (get_field env (Cvar clos) 2 dbg) :: args @ [Cvar clos],
                  dbg)
            else
              let newclos = Ident.create "clos" in
              Clet(newclos,
                   get_field env (Cvar clos) 4 dbg,
                   iter (i-1) (get_field env (Cvar clos) 3 dbg :: args) newclos)
          in
          let cf =
            Cfunction
              {fun_name = name1 ^ "_" ^ string_of_int (num+1) ^ "_app";
               fun_args = direct_args @ [clos, typ_val];
               fun_body = iter (num+1)
                  (List.map (fun (arg,_) -> Cvar arg) direct_args) clos;
               fun_fast = true;
               fun_dbg = Debuginfo.none }
          in
          cf :: intermediate_curry_functions arity (num+1)
       else
          intermediate_curry_functions arity (num+1))
  end

let curry_function arity =
  assert(arity <> 0);
  (* Functions with arity = 0 does not have a curry_function *)
  if arity > 0
  then intermediate_curry_functions arity 0
  else [tuplify_function (-arity)]


module IntSet = Set.Make(
  struct
    type t = int
    let compare (x:t) y = compare x y
  end)

let default_apply = IntSet.add 2 (IntSet.add 3 IntSet.empty)
  (* These apply funs are always present in the main program because
     the run-time system needs them (cf. asmrun/<arch>.S) . *)

let generic_functions shared units =
  let (apply,send,curry) =
    List.fold_left
      (fun (apply,send,curry) ui ->
         List.fold_right IntSet.add ui.ui_apply_fun apply,
         List.fold_right IntSet.add ui.ui_send_fun send,
         List.fold_right IntSet.add ui.ui_curry_fun curry)
      (IntSet.empty,IntSet.empty,IntSet.empty)
      units in
  let apply = if shared then apply else IntSet.union apply default_apply in
  let accu = IntSet.fold (fun n accu -> apply_function n :: accu) apply [] in
  let accu = IntSet.fold (fun n accu -> send_function n :: accu) send accu in
  IntSet.fold (fun n accu -> curry_function n @ accu) curry accu

(* Generate the entry point *)

let entry_point namelist =
  (* CR mshinwell: review all of these "None"s.  We should be able to at
     least have filenames for these. *)
  let dbg = Debuginfo.none in
  let incr_global_inited =
    Cop(Cstore (Word_int, Assignment),
        [Cconst_symbol "caml_globals_inited";
         Cop(Caddi, [Cop(Cload (Word_int, Mutable),
                       [Cconst_symbol "caml_globals_inited"], dbg);
                     Cconst_int 1], dbg)], dbg) in
  let body =
    List.fold_right
      (fun name next ->
        let entry_sym = Compilenv.make_symbol ~unitname:name (Some "entry") in
        Csequence(Cop(Capply typ_void,
                         [Cconst_symbol entry_sym], dbg),
                  Csequence(incr_global_inited, next)))
      namelist (Cconst_int 1) in
  Cfunction {fun_name = "caml_program";
             fun_args = [];
             fun_body = body;
             fun_fast = false;
             fun_dbg  = Debuginfo.none }

(* Generate the table of globals *)

let cint_zero = Cint 0n

let global_table namelist =
  let mksym name =
    Csymbol_address (Compilenv.make_symbol ~unitname:name (Some "gc_roots"))
  in
  Cdata(Cglobal_symbol "caml_globals" ::
        Cdefine_symbol "caml_globals" ::
        List.map mksym namelist @
        [cint_zero])

let reference_symbols namelist =
  let mksym name = Csymbol_address name in
  Cdata(List.map mksym namelist)

let global_data name v =
  Cdata(emit_structured_constant (name, Global)
          (Uconst_string (Marshal.to_string v [])) [])

let globals_map v = global_data "caml_globals_map" v

(* Generate the master table of frame descriptors *)

let frame_table namelist =
  let mksym name =
    Csymbol_address (Compilenv.make_symbol ~unitname:name (Some "frametable"))
  in
  Cdata(Cglobal_symbol "caml_frametable" ::
        Cdefine_symbol "caml_frametable" ::
        List.map mksym namelist
        @ [cint_zero])

(* Generate the master table of Spacetime shapes *)

let spacetime_shapes namelist =
  let mksym name =
    Csymbol_address (
      Compilenv.make_symbol ~unitname:name (Some "spacetime_shapes"))
  in
  Cdata(Cglobal_symbol "caml_spacetime_shapes" ::
        Cdefine_symbol "caml_spacetime_shapes" ::
        List.map mksym namelist
        @ [cint_zero])

(* Generate the table of module data and code segments *)

let segment_table namelist symbol begname endname =
  let addsyms name lst =
    Csymbol_address (Compilenv.make_symbol ~unitname:name (Some begname)) ::
    Csymbol_address (Compilenv.make_symbol ~unitname:name (Some endname)) ::
    lst
  in
  Cdata(Cglobal_symbol symbol ::
        Cdefine_symbol symbol ::
        List.fold_right addsyms namelist [cint_zero])

let data_segment_table namelist =
  segment_table namelist "caml_data_segments" "data_begin" "data_end"

let code_segment_table namelist =
  segment_table namelist "caml_code_segments" "code_begin" "code_end"

(* Initialize a predefined exception *)

let predef_exception i name =
  let symname = "caml_exn_" ^ name in
  let cst = Uconst_string name in
  let label = Compilenv.new_const_symbol () in
  let cont = emit_structured_constant (label, Not_global) cst [] in
  Cdata(emit_structured_constant (symname, Global)
          (Uconst_block(Obj.object_tag,
                       [
                         Uconst_ref(label, Some cst);
                         Uconst_int (-i-1);
                       ])) cont)

(* Header for a plugin *)

let plugin_header units =
  let mk (ui,crc) =
    { dynu_name = ui.ui_name;
      dynu_crc = crc;
      dynu_imports_cmi = ui.ui_imports_cmi;
      dynu_imports_cmx = ui.ui_imports_cmx;
      dynu_defines = ui.ui_defines
    } in
  global_data "caml_plugin_header"
    { dynu_magic = Config.cmxs_magic_number; dynu_units = List.map mk units }<|MERGE_RESOLUTION|>--- conflicted
+++ resolved
@@ -769,13 +769,8 @@
     | e1::el -> Csequence(set_fn (Cvar id) (Cconst_int idx) e1 dbg,
                           fill_fields (idx + 2) el) in
     Clet(id,
-<<<<<<< HEAD
-         Cop(Cextcall("caml_alloc", typ_val, true, dbg, None),
-                 [Cconst_int wordsize; Cconst_int tag]),
-=======
          Cop(Cextcall("caml_alloc", typ_val, true, None),
                  [Cconst_int wordsize; Cconst_int tag], dbg),
->>>>>>> 10c8e77b
          fill_fields 1 args)
   end
 
@@ -1933,13 +1928,8 @@
 and transl_make_array dbg env kind args =
   match kind with
   | Pgenarray ->
-<<<<<<< HEAD
-      Cop(Cextcall("caml_make_array", typ_val, true, dbg, None),
-          [make_alloc dbg 0 (List.map (transl env) args)])
-=======
       Cop(Cextcall("caml_make_array", typ_val, true, None),
           [make_alloc dbg 0 (List.map (transl env) args)], dbg)
->>>>>>> 10c8e77b
   | Paddrarray | Pintarray ->
       make_alloc dbg 0 (List.map (transl env) args)
   | Pfloatarray ->
