--- conflicted
+++ resolved
@@ -361,11 +361,7 @@
       super#emit_blockheader env n dbg
     end
 
-<<<<<<< HEAD
   method! select_allocation () =
-=======
-  method! select_allocation bytes =
->>>>>>> 7d3e122b
     if self#can_instrument () then begin
       (* Leave space for a direct call point.  We cannot easily insert any
          instrumentation code, so the fields are filled in instead by
@@ -377,20 +373,12 @@
           ~label
       in
       Mach.Ialloc {
-<<<<<<< HEAD
-        words = 0; blocks = [];
-=======
-        bytes;
->>>>>>> 7d3e122b
+        bytes = 0; allocs = [];
         label_after_call_gc = Some label;
         spacetime_index = index;
       }
     end else begin
-<<<<<<< HEAD
       super#select_allocation ()
-=======
-      super#select_allocation bytes
->>>>>>> 7d3e122b
     end
 
   method! select_allocation_args env =
