(**************************************************************************)
(*                                                                        *)
(*                                 OCaml                                  *)
(*                                                                        *)
(*             Xavier Leroy, projet Cristal, INRIA Rocquencourt           *)
(*                                                                        *)
(*   Copyright 1996 Institut National de Recherche en Informatique et     *)
(*     en Automatique.                                                    *)
(*                                                                        *)
(*   All rights reserved.  This file is distributed under the terms of    *)
(*   the GNU Lesser General Public License version 2.1, with the          *)
(*   special exception on linking described in the file LICENSE.          *)
(*                                                                        *)
(**************************************************************************)

(* Selection of pseudo-instructions, assignment of pseudo-registers,
   sequentialization. *)

open Cmm
open Reg
open Mach

module Int = Numbers.Int
module V = Backend_var
module VP = Backend_var.With_provenance

type environment =
  { vars : (Reg.t array
            * Backend_var.Provenance.t option
            * Asttypes.mutable_flag) V.Map.t;
    static_exceptions : Reg.t array list Int.Map.t;
    (** Which registers must be populated when jumping to the given
        handler. *)
  }

let env_add ?(mut=Asttypes.Immutable) var regs env =
  let provenance = VP.provenance var in
  let var = VP.var var in
  { env with vars = V.Map.add var (regs, provenance, mut) env.vars }

let env_add_static_exception id v env =
  { env with static_exceptions = Int.Map.add id v env.static_exceptions }

let env_find id env =
  let regs, _provenance, _mut = V.Map.find id env.vars in
  regs

let env_find_mut id env =
  let regs, _provenance, mut = V.Map.find id env.vars in
  begin match mut with
  | Asttypes.Mutable -> ()
  | Asttypes.Immutable ->
    Misc.fatal_error "Selectgen.env_find_mut: not mutable"
  end;
  regs

let env_find_static_exception id env =
  Int.Map.find id env.static_exceptions

let env_empty = {
  vars = V.Map.empty;
  static_exceptions = Int.Map.empty;
}

(* Infer the type of the result of an operation *)

let oper_result_type = function
    Capply ty -> ty
  | Cextcall(_s, ty_res, _ty_args, _alloc) -> ty_res
  | Cload {memory_chunk} ->
      begin match memory_chunk with
      | Word_val -> typ_val
      | Single | Double | Double_u -> typ_float
      | _ -> typ_int
      end
  | Calloc -> typ_val
  | Cstore (_c, _) -> typ_void
  | Cdls_get -> typ_val
  | Cnop -> typ_void
  | Caddi | Csubi | Cmuli | Cmulhi | Cdivi | Cmodi |
    Cand | Cor | Cxor | Clsl | Clsr | Casr |
    Ccmpi _ | Ccmpa _ | Ccmpf _ -> typ_int
  | Caddv -> typ_val
  | Cadda -> typ_addr
  | Cnegf | Cabsf | Caddf | Csubf | Cmulf | Cdivf -> typ_float
  | Cfloatofint -> typ_float
  | Cintoffloat -> typ_int
  | Craise _ -> typ_void
  | Ccheckbound -> typ_void
  | Copaque -> typ_val

(* Infer the size in bytes of the result of an expression whose evaluation
   may be deferred (cf. [emit_parts]). *)

let size_component = function
  | Val | Addr -> Arch.size_addr
  | Int -> Arch.size_int
  | Float -> Arch.size_float

let size_machtype mty =
  let size = ref 0 in
  for i = 0 to Array.length mty - 1 do
    size := !size + size_component mty.(i)
  done;
  !size

let size_expr (env:environment) exp =
  let rec size localenv = function
      Cconst_int _ | Cconst_natint _ -> Arch.size_int
    | Cconst_symbol _ ->
        Arch.size_addr
    | Cconst_float _ -> Arch.size_float
    | Cvar id ->
        begin try
          V.Map.find id localenv
        with Not_found ->
        try
          let regs = env_find id env in
          size_machtype (Array.map (fun r -> r.typ) regs)
        with Not_found ->
          Misc.fatal_error("Selection.size_expr: unbound var " ^
                           V.unique_name id)
        end
    | Ctuple el ->
        List.fold_right (fun e sz -> size localenv e + sz) el 0
    | Cop(op, _, _) ->
        size_machtype(oper_result_type op)
    | Clet(id, arg, body) ->
        size (V.Map.add (VP.var id) (size localenv arg) localenv) body
    | Csequence(_e1, e2) ->
        size localenv e2
    | _ ->
        Misc.fatal_error "Selection.size_expr"
  in size V.Map.empty exp

(* Swap the two arguments of an integer comparison *)

let swap_intcomp = function
    Isigned cmp -> Isigned(swap_integer_comparison cmp)
  | Iunsigned cmp -> Iunsigned(swap_integer_comparison cmp)

(* Naming of registers *)

let all_regs_anonymous rv =
  try
    for i = 0 to Array.length rv - 1 do
      if not (Reg.anonymous rv.(i)) then raise Exit
    done;
    true
  with Exit ->
    false

let name_regs id rv =
  let id = VP.var id in
  if Array.length rv = 1 then
    rv.(0).raw_name <- Raw_name.create_from_var id
  else
    for i = 0 to Array.length rv - 1 do
      rv.(i).raw_name <- Raw_name.create_from_var id;
      rv.(i).part <- Some i
    done

(* "Join" two instruction sequences, making sure they return their results
   in the same registers. *)

let join env opt_r1 seq1 opt_r2 seq2 =
  match (opt_r1, opt_r2) with
    (None, _) -> opt_r2
  | (_, None) -> opt_r1
  | (Some r1, Some r2) ->
      let l1 = Array.length r1 in
      assert (l1 = Array.length r2);
      let r = Array.make l1 Reg.dummy in
      for i = 0 to l1-1 do
        if Reg.anonymous r1.(i)
          && Cmm.ge_component r1.(i).typ r2.(i).typ
        then begin
          r.(i) <- r1.(i);
          seq2#insert_move env r2.(i) r1.(i)
        end else if Reg.anonymous r2.(i)
          && Cmm.ge_component r2.(i).typ r1.(i).typ
        then begin
          r.(i) <- r2.(i);
          seq1#insert_move env r1.(i) r2.(i)
        end else begin
          let typ = Cmm.lub_component r1.(i).typ r2.(i).typ in
          r.(i) <- Reg.create typ;
          seq1#insert_move env r1.(i) r.(i);
          seq2#insert_move env r2.(i) r.(i)
        end
      done;
      Some r

(* Same, for N branches *)

let join_array env rs =
  let some_res = ref None in
  for i = 0 to Array.length rs - 1 do
    let (r, _) = rs.(i) in
    match r with
    | None -> ()
    | Some r ->
      match !some_res with
      | None -> some_res := Some (r, Array.map (fun r -> r.typ) r)
      | Some (r', types) ->
        let types =
          Array.map2 (fun r typ -> Cmm.lub_component r.typ typ) r types
        in
        some_res := Some (r', types)
  done;
  match !some_res with
    None -> None
  | Some (template, types) ->
      let size_res = Array.length template in
      let res = Array.make size_res Reg.dummy in
      for i = 0 to size_res - 1 do
        res.(i) <- Reg.create types.(i)
      done;
      for i = 0 to Array.length rs - 1 do
        let (r, s) = rs.(i) in
        match r with
          None -> ()
        | Some r -> s#insert_moves env r res
      done;
      Some res

(* Name of function being compiled *)
let current_function_name = ref ""

module Effect = struct
  type t =
    | None
    | Raise
    | Arbitrary

  let join t1 t2 =
    match t1, t2 with
    | None, t2 -> t2
    | t1, None -> t1
    | Raise, Raise -> Raise
    | Arbitrary, _ | _, Arbitrary -> Arbitrary

  let pure = function
    | None -> true
    | Raise | Arbitrary -> false
end

module Coeffect = struct
  type t =
    | None
    | Read_mutable
    | Arbitrary

  let join t1 t2 =
    match t1, t2 with
    | None, t2 -> t2
    | t1, None -> t1
    | Read_mutable, Read_mutable -> Read_mutable
    | Arbitrary, _ | _, Arbitrary -> Arbitrary

  let copure = function
    | None -> true
    | Read_mutable | Arbitrary -> false
end

module Effect_and_coeffect : sig
  type t

  val none : t
  val arbitrary : t

  val effect_ : t -> Effect.t
  val coeffect : t -> Coeffect.t

  val pure_and_copure : t -> bool

  val effect_only : Effect.t -> t
  val coeffect_only : Coeffect.t -> t

  val join : t -> t -> t
  val join_list_map : 'a list -> ('a -> t) -> t
end = struct
  type t = Effect.t * Coeffect.t

  let none = Effect.None, Coeffect.None
  let arbitrary = Effect.Arbitrary, Coeffect.Arbitrary

  let effect_ (e, _ce) = e
  let coeffect (_e, ce) = ce

  let pure_and_copure (e, ce) = Effect.pure e && Coeffect.copure ce

  let effect_only e = e, Coeffect.None
  let coeffect_only ce = Effect.None, ce

  let join (e1, ce1) (e2, ce2) =
    Effect.join e1 e2, Coeffect.join ce1 ce2

  let join_list_map xs f =
    match xs with
    | [] -> none
    | x::xs -> List.fold_left (fun acc x -> join acc (f x)) (f x) xs
end

(* The default instruction selection class *)

class virtual selector_generic = object (self)

(* A syntactic criterion used in addition to judgements about (co)effects as
   to whether the evaluation of a given expression may be deferred by
   [emit_parts].  This criterion is a property of the instruction selection
   algorithm in this file rather than a property of the Cmm language.
*)
method is_simple_expr = function
    Cconst_int _ -> true
  | Cconst_natint _ -> true
  | Cconst_float _ -> true
  | Cconst_symbol _ -> true
  | Cvar _ -> true
  | Ctuple el -> List.for_all self#is_simple_expr el
  | Clet(_id, arg, body) | Clet_mut(_id, _, arg, body) ->
    self#is_simple_expr arg && self#is_simple_expr body
  | Cphantom_let(_var, _defining_expr, body) -> self#is_simple_expr body
  | Csequence(e1, e2) -> self#is_simple_expr e1 && self#is_simple_expr e2
  | Cop(op, args, _) ->
      begin match op with
        (* The following may have side effects *)
<<<<<<< HEAD
      | Capply _ | Cextcall _ | Calloc | Cstore _ | Craise _
      | Cnop (* conservative *) -> false
=======
      | Capply _ | Cextcall _ | Calloc | Cstore _ | Craise _ | Copaque -> false
>>>>>>> b720b583
        (* The remaining operations are simple if their args are *)
      | Cload _ | Caddi | Csubi | Cmuli | Cmulhi | Cdivi | Cmodi | Cand | Cor
      | Cxor | Clsl | Clsr | Casr | Ccmpi _ | Caddv | Cadda | Ccmpa _ | Cnegf
      | Cabsf | Caddf | Csubf | Cmulf | Cdivf | Cfloatofint | Cintoffloat
      | Ccmpf _ | Ccheckbound | Cdls_get ->
          List.for_all self#is_simple_expr args
      end
  | Cassign _ | Cifthenelse _ | Cswitch _ | Ccatch _ | Cexit _
  | Ctrywith _ -> false

(* Analyses the effects and coeffects of an expression.  This is used across
   a whole list of expressions with a view to determining which expressions
   may have their evaluation deferred.  The result of this function, modulo
   target-specific judgements if the [effects_of] method is overridden, is a
   property of the Cmm language rather than anything particular about the
   instruction selection algorithm in this file.

   In the case of e.g. an OCaml function call, the arguments whose evaluation
   cannot be deferred (cf. [emit_parts], below) are computed in right-to-left
   order first with their results going into temporaries, then the block is
   allocated, then the remaining arguments are evaluated before being
   combined with the temporaries. *)
method effects_of exp =
  let module EC = Effect_and_coeffect in
  match exp with
  | Cconst_int _ | Cconst_natint _ | Cconst_float _ | Cconst_symbol _
  | Cvar _ -> EC.none
  | Ctuple el -> EC.join_list_map el self#effects_of
  | Clet (_id, arg, body) | Clet_mut (_id, _, arg, body) ->
    EC.join (self#effects_of arg) (self#effects_of body)
  | Cphantom_let (_var, _defining_expr, body) -> self#effects_of body
  | Csequence (e1, e2) ->
    EC.join (self#effects_of e1) (self#effects_of e2)
  | Cifthenelse (cond, _ifso_dbg, ifso, _ifnot_dbg, ifnot, _dbg) ->
    EC.join (self#effects_of cond)
      (EC.join (self#effects_of ifso) (self#effects_of ifnot))
  | Cop (op, args, _) ->
    let from_op =
      match op with
<<<<<<< HEAD
      | Capply _ | Cextcall _ | Cnop -> EC.arbitrary
      | Calloc | Cdls_get -> EC.none
=======
      | Capply _ | Cextcall _ | Copaque -> EC.arbitrary
      | Calloc -> EC.none
>>>>>>> b720b583
      | Cstore _ -> EC.effect_only Effect.Arbitrary
      | Craise _ | Ccheckbound -> EC.effect_only Effect.Raise
      | Cload {mutability = Asttypes.Immutable} -> EC.none
      | Cload {mutability = Asttypes.Mutable} ->
          EC.coeffect_only Coeffect.Read_mutable
      | Caddi | Csubi | Cmuli | Cmulhi | Cdivi | Cmodi | Cand | Cor | Cxor
      | Clsl | Clsr | Casr | Ccmpi _ | Caddv | Cadda | Ccmpa _ | Cnegf | Cabsf
      | Caddf | Csubf | Cmulf | Cdivf | Cfloatofint | Cintoffloat | Ccmpf _ ->
        EC.none
    in
    EC.join from_op (EC.join_list_map args self#effects_of)
  | Cassign _ | Cswitch _ | Ccatch _ | Cexit _ | Ctrywith _ ->
    EC.arbitrary

(* Says whether an integer constant is a suitable immediate argument for
   the given integer operation *)

method is_immediate op n =
  match op with
  | Ilsl | Ilsr | Iasr -> n >= 0 && n < Arch.size_int * 8
  | _ -> false

(* Says whether an integer constant is a suitable immediate argument for
   the given integer test *)

method virtual is_immediate_test : integer_comparison -> int -> bool

(* Selection of addressing modes *)

method virtual select_addressing :
  Cmm.memory_chunk -> Cmm.expression -> Arch.addressing_mode * Cmm.expression

(* Default instruction selection for stores (of words) *)

method select_store is_assign addr arg =
  (Istore(Word_val, addr, is_assign), arg)

(* call marking methods, documented in selectgen.mli *)
val contains_calls = ref false

method mark_call =
  contains_calls := true

method mark_tailcall = ()

method mark_c_tailcall = ()

method mark_instr = function
  | Iop (Icall_ind | Icall_imm _ | Iextcall _) ->
      self#mark_call
  | Iop (Itailcall_ind | Itailcall_imm _) ->
      self#mark_tailcall
  | Iop (Ialloc _) | Iop (Ipoll _) ->
      self#mark_call (* caml_alloc*, caml_garbage_collection (incl. polls) *)
  | Iop (Iintop (Icheckbound) | Iintop_imm(Icheckbound, _)) ->
      self#mark_c_tailcall (* caml_ml_array_bound_error *)
  | Iraise raise_kind ->
    begin match raise_kind with
      | Lambda.Raise_notrace -> ()
      | Lambda.Raise_regular
      | Lambda.Raise_reraise ->
          (* PR#6239 *)
        (* caml_stash_backtrace; we #mark_call rather than
           #mark_c_tailcall to get a good stack backtrace *)
          self#mark_call
    end
  | Itrywith _ ->
    self#mark_call
  | _ -> ()

(* Default instruction selection for operators *)

method select_operation op args _dbg =
  match (op, args) with
  | (Capply _, Cconst_symbol (func, _dbg) :: rem) ->
    (Icall_imm { func; }, rem)
  | (Capply _, _) ->
    (Icall_ind, args)
  | (Cextcall(func, ty_res, ty_args, alloc), _) ->
    Iextcall { func; alloc; ty_res; ty_args; stack_ofs = -1}, args
  | (Cload {memory_chunk}, [arg]) ->
      let (addr, eloc) = self#select_addressing memory_chunk arg in
      (Iload(memory_chunk, addr), [eloc])
  | (Cstore (chunk, init), [arg1; arg2]) ->
      let (addr, eloc) = self#select_addressing chunk arg1 in
      let is_assign =
        match init with
        | Lambda.Root_initialization -> false
        | Lambda.Heap_initialization -> false
        | Lambda.Assignment -> true
      in
      if chunk = Word_int || chunk = Word_val then begin
        let (op, newarg2) = self#select_store is_assign addr arg2 in
        (op, [newarg2; eloc])
      end else begin
        (Istore(chunk, addr, is_assign), [arg2; eloc])
        (* Inversion addr/datum in Istore *)
      end
  | (Cnop, _) -> Inop, args
  | (Cdls_get, _) -> Idls_get, args
  | (Calloc, _) -> (Ialloc {bytes = 0; dbginfo = []}), args
  | (Caddi, _) -> self#select_arith_comm Iadd args
  | (Csubi, _) -> self#select_arith Isub args
  | (Cmuli, _) -> self#select_arith_comm Imul args
  | (Cmulhi, _) -> self#select_arith_comm Imulh args
  | (Cdivi, _) -> (Iintop Idiv, args)
  | (Cmodi, _) -> (Iintop Imod, args)
  | (Cand, _) -> self#select_arith_comm Iand args
  | (Cor, _) -> self#select_arith_comm Ior args
  | (Cxor, _) -> self#select_arith_comm Ixor args
  | (Clsl, _) -> self#select_arith Ilsl args
  | (Clsr, _) -> self#select_arith Ilsr args
  | (Casr, _) -> self#select_arith Iasr args
  | (Ccmpi comp, _) -> self#select_arith_comp (Isigned comp) args
  | (Caddv, _) -> self#select_arith_comm Iadd args
  | (Cadda, _) -> self#select_arith_comm Iadd args
  | (Ccmpa comp, _) -> self#select_arith_comp (Iunsigned comp) args
  | (Cnegf, _) -> (Inegf, args)
  | (Cabsf, _) -> (Iabsf, args)
  | (Caddf, _) -> (Iaddf, args)
  | (Csubf, _) -> (Isubf, args)
  | (Cmulf, _) -> (Imulf, args)
  | (Cdivf, _) -> (Idivf, args)
  | (Cfloatofint, _) -> (Ifloatofint, args)
  | (Cintoffloat, _) -> (Iintoffloat, args)
  | (Ccheckbound, _) ->
    self#select_arith Icheckbound args
  | _ -> Misc.fatal_error "Selection.select_oper"

method private select_arith_comm op = function
  | [arg; Cconst_int (n, _)] when self#is_immediate op n ->
      (Iintop_imm(op, n), [arg])
  | [Cconst_int (n, _); arg] when self#is_immediate op n ->
      (Iintop_imm(op, n), [arg])
  | args ->
      (Iintop op, args)

method private select_arith op = function
  | [arg; Cconst_int (n, _)] when self#is_immediate op n ->
      (Iintop_imm(op, n), [arg])
  | args ->
      (Iintop op, args)

method private select_arith_comp cmp = function
  | [arg; Cconst_int (n, _)] when self#is_immediate (Icomp cmp) n ->
      (Iintop_imm(Icomp cmp, n), [arg])
  | [Cconst_int (n, _); arg]
    when self#is_immediate (Icomp(swap_intcomp cmp)) n ->
      (Iintop_imm(Icomp(swap_intcomp cmp), n), [arg])
  | args ->
      (Iintop(Icomp cmp), args)

(* Instruction selection for conditionals *)

method select_condition = function
  | Cop(Ccmpi cmp, [arg1; Cconst_int (n, _)], _)
    when self#is_immediate_test (Isigned cmp) n ->
      (Iinttest_imm(Isigned cmp, n), arg1)
  | Cop(Ccmpi cmp, [Cconst_int (n, _); arg2], _)
    when self#is_immediate_test (Isigned (swap_integer_comparison cmp)) n ->
      (Iinttest_imm(Isigned(swap_integer_comparison cmp), n), arg2)
  | Cop(Ccmpi cmp, args, _) ->
      (Iinttest(Isigned cmp), Ctuple args)
  | Cop(Ccmpa cmp, [arg1; Cconst_int (n, _)], _)
    when self#is_immediate_test (Iunsigned cmp) n ->
      (Iinttest_imm(Iunsigned cmp, n), arg1)
  | Cop(Ccmpa cmp, [Cconst_int (n, _); arg2], _)
    when self#is_immediate_test (Iunsigned (swap_integer_comparison cmp)) n ->
      (Iinttest_imm(Iunsigned(swap_integer_comparison cmp), n), arg2)
  | Cop(Ccmpa cmp, args, _) ->
      (Iinttest(Iunsigned cmp), Ctuple args)
  | Cop(Ccmpf cmp, args, _) ->
      (Ifloattest cmp, Ctuple args)
  | Cop(Cand, [arg; Cconst_int (1, _)], _) ->
      (Ioddtest, arg)
  | arg ->
      (Itruetest, arg)

(* Return an array of fresh registers of the given type.
   Normally implemented as Reg.createv, but some
   ports (e.g. Arm) can override this definition to store float values
   in pairs of integer registers. *)

method regs_for tys = Reg.createv tys

(* Buffering of instruction sequences *)

val mutable instr_seq = dummy_instr

method insert_debug _env desc dbg arg res =
  instr_seq <- instr_cons_debug desc arg res dbg instr_seq

method insert _env desc arg res =
  instr_seq <- instr_cons desc arg res instr_seq

method extract_onto o =
  let rec extract res i =
    if i == dummy_instr
      then res
      else extract {i with next = res} i.next in
    extract o instr_seq

method extract =
  self#extract_onto (end_instr ())

(* Insert a sequence of moves from one pseudoreg set to another. *)

method insert_move env src dst =
  if src.stamp <> dst.stamp then
    self#insert env (Iop Imove) [|src|] [|dst|]

method insert_moves env src dst =
  for i = 0 to min (Array.length src) (Array.length dst) - 1 do
    self#insert_move env src.(i) dst.(i)
  done

(* Insert moves and stack offsets for function arguments and results *)

method insert_move_args env arg loc stacksize =
  if stacksize <> 0 then begin
    self#insert env (Iop(Istackoffset stacksize)) [||] [||]
  end;
  self#insert_moves env arg loc

method insert_move_results env loc res stacksize =
  if stacksize <> 0 then begin
    self#insert env (Iop(Istackoffset(-stacksize))) [||] [||]
  end;
  self#insert_moves env loc res

(* Add an Iop opcode. Can be overridden by processor description
   to insert moves before and after the operation, i.e. for two-address
   instructions, or instructions using dedicated registers. *)

method insert_op_debug env op dbg rs rd =
  self#insert_debug env (Iop op) dbg rs rd;
  rd

method insert_op env op rs rd =
  self#insert_op_debug env op Debuginfo.none rs rd

(* Add the instructions for the given expression
   at the end of the self sequence *)

method emit_expr (env:environment) exp =
  match exp with
    Cconst_int (n, _dbg) ->
      let r = self#regs_for typ_int in
      Some(self#insert_op env (Iconst_int(Nativeint.of_int n)) [||] r)
  | Cconst_natint (n, _dbg) ->
      let r = self#regs_for typ_int in
      Some(self#insert_op env (Iconst_int n) [||] r)
  | Cconst_float (n, _dbg) ->
      let r = self#regs_for typ_float in
      Some(self#insert_op env (Iconst_float (Int64.bits_of_float n)) [||] r)
  | Cconst_symbol (n, _dbg) ->
      (* Cconst_symbol _ evaluates to a statically-allocated address, so its
         value fits in a typ_int register and is never changed by the GC.

         Some Cconst_symbols point to statically-allocated blocks, some of
         which may point to heap values. However, any such blocks will be
         registered in the compilation unit's global roots structure, so
         adding this register to the frame table would be redundant *)
      let r = self#regs_for typ_int in
      Some(self#insert_op env (Iconst_symbol n) [||] r)
  | Cvar v ->
      begin try
        Some(env_find v env)
      with Not_found ->
        Misc.fatal_error("Selection.emit_expr: unbound var " ^ V.unique_name v)
      end
  | Clet(v, e1, e2) ->
      begin match self#emit_expr env e1 with
        None -> None
      | Some r1 -> self#emit_expr (self#bind_let env v r1) e2
      end
  | Clet_mut(v, k, e1, e2) ->
      begin match self#emit_expr env e1 with
        None -> None
      | Some r1 -> self#emit_expr (self#bind_let_mut env v k r1) e2
      end
  | Cphantom_let (_var, _defining_expr, body) ->
      self#emit_expr env body
  | Cassign(v, e1) ->
      let rv =
        try
          env_find_mut v env
        with Not_found ->
          Misc.fatal_error ("Selection.emit_expr: unbound var " ^ V.name v) in
      begin match self#emit_expr env e1 with
        None -> None
      | Some r1 ->
          self#insert_moves env r1 rv; Some [||]
      end
  | Ctuple [] ->
      Some [||]
  | Ctuple exp_list ->
      begin match self#emit_parts_list env exp_list with
        None -> None
      | Some(simple_list, ext_env) ->
          Some(self#emit_tuple ext_env simple_list)
      end
  | Cop(Craise k, [arg], dbg) ->
      begin match self#emit_expr env arg with
        None -> None
      | Some r1 ->
          let rd = [|Proc.loc_exn_bucket|] in
          self#insert env (Iop Imove) r1 rd;
          self#insert_debug env  (Iraise k) dbg rd [||];
          None
      end
  | Cop(Ccmpf _, _, dbg) ->
      self#emit_expr env
        (Cifthenelse (exp,
          dbg, Cconst_int (1, dbg),
          dbg, Cconst_int (0, dbg),
          dbg))
  | Cop(Copaque, args, dbg) ->
      begin match self#emit_parts_list env args with
        None -> None
      | Some (simple_args, env) ->
         let rs = self#emit_tuple env simple_args in
         Some (self#insert_op_debug env Iopaque dbg rs rs)
      end
  | Cop(op, args, dbg) ->
      begin match self#emit_parts_list env args with
        None -> None
      | Some(simple_args, env) ->
          let ty = oper_result_type op in
          let (new_op, new_args) = self#select_operation op simple_args dbg in
          match new_op with
            Icall_ind ->
              let r1 = self#emit_tuple env new_args in
              let rarg = Array.sub r1 1 (Array.length r1 - 1) in
              let rd = self#regs_for ty in
              let (loc_arg, stack_ofs) = Proc.loc_arguments (Reg.typv rarg) in
              let loc_res = Proc.loc_results (Reg.typv rd) in
              self#insert_move_args env rarg loc_arg stack_ofs;
              self#insert_debug env (Iop new_op) dbg
                          (Array.append [|r1.(0)|] loc_arg) loc_res;
              self#insert_move_results env loc_res rd stack_ofs;
              Some rd
          | Icall_imm _ ->
              let r1 = self#emit_tuple env new_args in
              let rd = self#regs_for ty in
              let (loc_arg, stack_ofs) = Proc.loc_arguments (Reg.typv r1) in
              let loc_res = Proc.loc_results (Reg.typv rd) in
              self#insert_move_args env r1 loc_arg stack_ofs;
              self#insert_debug env (Iop new_op) dbg loc_arg loc_res;
              self#insert_move_results env loc_res rd stack_ofs;
              Some rd
          | Iextcall r ->
              let (loc_arg, stack_ofs) =
                self#emit_extcall_args env r.ty_args new_args in
              let rd = self#regs_for ty in
              let loc_res =
                self#insert_op_debug env (Iextcall {r with stack_ofs = stack_ofs}) dbg
                  loc_arg (Proc.loc_external_results (Reg.typv rd)) in
              self#insert_move_results env loc_res rd stack_ofs;
              Some rd
          | Ialloc { bytes = _; } ->
              let rd = self#regs_for typ_val in
              let bytes = size_expr env (Ctuple new_args) in
              assert (bytes mod Arch.size_addr = 0);
              let alloc_words = bytes / Arch.size_addr in
              let op =
                Ialloc { bytes; dbginfo = [{alloc_words; alloc_dbg = dbg}] }
              in
              self#insert_debug env (Iop op) dbg [||] rd;
              self#emit_stores env new_args rd;
              Some rd
          | op ->
              let r1 = self#emit_tuple env new_args in
              let rd = self#regs_for ty in
              Some (self#insert_op_debug env op dbg r1 rd)
      end
  | Csequence(e1, e2) ->
      begin match self#emit_expr env e1 with
        None -> None
      | Some _ -> self#emit_expr env e2
      end
  | Cifthenelse(econd, _ifso_dbg, eif, _ifnot_dbg, eelse, _dbg) ->
      let (cond, earg) = self#select_condition econd in
      begin match self#emit_expr env earg with
        None -> None
      | Some rarg ->
          let (rif, sif) = self#emit_sequence env eif in
          let (relse, selse) = self#emit_sequence env eelse in
          let r = join env rif sif relse selse in
          self#insert env (Iifthenelse(cond, sif#extract, selse#extract))
                      rarg [||];
          r
      end
  | Cswitch(esel, index, ecases, _dbg) ->
      begin match self#emit_expr env esel with
        None -> None
      | Some rsel ->
          let rscases =
            Array.map (fun (case, _dbg) -> self#emit_sequence env case) ecases
          in
          let r = join_array env rscases in
          self#insert env (Iswitch(index,
                                   Array.map (fun (_, s) -> s#extract) rscases))
                      rsel [||];
          r
      end
  | Ccatch(_, [], e1) ->
      self#emit_expr env e1
  | Ccatch(rec_flag, handlers, body) ->
      let handlers =
        List.map (fun (nfail, ids, e2, dbg) ->
            let rs =
              List.map
                (fun (id, typ) ->
                  let r = self#regs_for typ in name_regs id r; r)
                ids in
            (nfail, ids, rs, e2, dbg))
          handlers
      in
      let env =
        (* Since the handlers may be recursive, and called from the body,
           the same environment is used for translating both the handlers and
           the body. *)
        List.fold_left (fun env (nfail, _ids, rs, _e2, _dbg) ->
            env_add_static_exception nfail rs env)
          env handlers
      in
      let (r_body, s_body) = self#emit_sequence env body in
      let translate_one_handler (nfail, ids, rs, e2, _dbg) =
        assert(List.length ids = List.length rs);
        let new_env =
          List.fold_left (fun env ((id, _typ), r) -> env_add id r env)
            env (List.combine ids rs)
        in
        let (r, s) = self#emit_sequence new_env e2 in
        (nfail, (r, s))
      in
      let l = List.map translate_one_handler handlers in
      let a = Array.of_list ((r_body, s_body) :: List.map snd l) in
      let r = join_array env a in
      let aux (nfail, (_r, s)) = (nfail, s#extract) in
      self#insert env (Icatch (rec_flag, List.map aux l, s_body#extract))
        [||] [||];
      r
  | Cexit (nfail,args) ->
      begin match self#emit_parts_list env args with
        None -> None
      | Some (simple_list, ext_env) ->
          let src = self#emit_tuple ext_env simple_list in
          let dest_args =
            try env_find_static_exception nfail env
            with Not_found ->
              Misc.fatal_error ("Selection.emit_expr: unbound label "^
                                Stdlib.Int.to_string nfail)
          in
          (* Intermediate registers to handle cases where some
             registers from src are present in dest *)
          let tmp_regs = Reg.createv_like src in
          (* Ccatch registers must not contain out of heap pointers *)
          Array.iter (fun reg -> assert(reg.typ <> Addr)) src;
          self#insert_moves env src tmp_regs ;
          self#insert_moves env tmp_regs (Array.concat dest_args) ;
          self#insert env (Iexit nfail) [||] [||];
          None
      end
  | Ctrywith(e1, v, e2, _dbg) ->
      let (r1, s1) = self#emit_sequence env e1 in
      let rv = self#regs_for typ_val in
      let (r2, s2) = self#emit_sequence (env_add v rv env) e2 in
      let r = join env r1 s1 r2 s2 in
      self#insert env
        (Itrywith(s1#extract,
                  instr_cons (Iop Imove) [|Proc.loc_exn_bucket|] rv
                             (s2#extract)))
        [||] [||];
      r

method private emit_sequence (env:environment) exp =
  let s = {< instr_seq = dummy_instr >} in
  let r = s#emit_expr env exp in
  (r, s)

method private bind_let (env:environment) v r1 =
  if all_regs_anonymous r1 then begin
    name_regs v r1;
    env_add v r1 env
  end else begin
    let rv = Reg.createv_like r1 in
    name_regs v rv;
    self#insert_moves env r1 rv;
    env_add v rv env
  end

method private bind_let_mut (env:environment) v k r1 =
  let rv = self#regs_for k in
  name_regs v rv;
  self#insert_moves env r1 rv;
  env_add ~mut:Mutable v rv env

(* The following two functions, [emit_parts] and [emit_parts_list], force
   right-to-left evaluation order as required by the Flambda [Un_anf] pass
   (and to be consistent with the bytecode compiler). *)

method private emit_parts (env:environment) ~effects_after exp =
  let module EC = Effect_and_coeffect in
  let may_defer_evaluation =
    let ec = self#effects_of exp in
    match EC.effect_ ec with
    | Effect.Arbitrary | Effect.Raise ->
      (* Preserve the ordering of effectful expressions by evaluating them
         early (in the correct order) and assigning their results to
         temporaries.  We can avoid this in just one case: if we know that
         every [exp'] in the original expression list (cf. [emit_parts_list])
         to be evaluated after [exp] cannot possibly affect the result of
         [exp] or depend on the result of [exp], then [exp] may be deferred.
         (Checking purity here is not enough: we need to check copurity too
         to avoid e.g. moving mutable reads earlier than the raising of
         an exception.) *)
      EC.pure_and_copure effects_after
    | Effect.None ->
      match EC.coeffect ec with
      | Coeffect.None ->
        (* Pure expressions may be moved. *)
        true
      | Coeffect.Read_mutable -> begin
        (* Read-mutable expressions may only be deferred if evaluation of
           every [exp'] (for [exp'] as in the comment above) has no effects
           "worse" (in the sense of the ordering in [Effect.t]) than raising
           an exception. *)
        match EC.effect_ effects_after with
        | Effect.None | Effect.Raise -> true
        | Effect.Arbitrary -> false
      end
      | Coeffect.Arbitrary -> begin
        (* Arbitrary expressions may only be deferred if evaluation of
           every [exp'] (for [exp'] as in the comment above) has no effects. *)
        match EC.effect_ effects_after with
        | Effect.None -> true
        | Effect.Arbitrary | Effect.Raise -> false
      end
  in
  (* Even though some expressions may look like they can be deferred from
     the (co)effect analysis, it may be forbidden to move them. *)
  if may_defer_evaluation && self#is_simple_expr exp then
    Some (exp, env)
  else begin
    match self#emit_expr env exp with
      None -> None
    | Some r ->
        if Array.length r = 0 then
          Some (Ctuple [], env)
        else begin
          (* The normal case *)
          let id = V.create_local "bind" in
          if all_regs_anonymous r then
            (* r is an anonymous, unshared register; use it directly *)
            Some (Cvar id, env_add (VP.create id) r env)
          else begin
            (* Introduce a fresh temp to hold the result *)
            let tmp = Reg.createv_like r in
            self#insert_moves env r tmp;
            Some (Cvar id, env_add (VP.create id) tmp env)
          end
        end
  end

method private emit_parts_list (env:environment) exp_list =
  let module EC = Effect_and_coeffect in
  let exp_list_right_to_left, _effect =
    (* Annotate each expression with the (co)effects that happen after it
       when the original expression list is evaluated from right to left.
       The resulting expression list has the rightmost expression first. *)
    List.fold_left (fun (exp_list, effects_after) exp ->
        let exp_effect = self#effects_of exp in
        (exp, effects_after)::exp_list, EC.join exp_effect effects_after)
      ([], EC.none)
      exp_list
  in
  List.fold_left (fun results_and_env (exp, effects_after) ->
      match results_and_env with
      | None -> None
      | Some (result, env) ->
          match self#emit_parts env exp ~effects_after with
          | None -> None
          | Some (exp_result, env) -> Some (exp_result :: result, env))
    (Some ([], env))
    exp_list_right_to_left

method private emit_tuple_not_flattened env exp_list =
  let rec emit_list = function
    [] -> []
  | exp :: rem ->
      (* Again, force right-to-left evaluation *)
      let loc_rem = emit_list rem in
      match self#emit_expr env exp with
        None -> assert false  (* should have been caught in emit_parts *)
      | Some loc_exp -> loc_exp :: loc_rem
  in
  emit_list exp_list

method private emit_tuple env exp_list =
  Array.concat (self#emit_tuple_not_flattened env exp_list)

method emit_extcall_args env ty_args args =
  let args = self#emit_tuple_not_flattened env args in
  let ty_args =
    if ty_args = [] then List.map (fun _ -> XInt) args else ty_args in
  let locs, stack_ofs = Proc.loc_external_arguments ty_args in
  let ty_args = Array.of_list ty_args in
  if stack_ofs <> 0 then
    self#insert env (Iop(Istackoffset stack_ofs)) [||] [||];
  List.iteri
    (fun i arg ->
      self#insert_move_extcall_arg env ty_args.(i) arg locs.(i))
    args;
  Array.concat (Array.to_list locs), stack_ofs

method insert_move_extcall_arg env _ty_arg src dst =
  (* The default implementation is one or two ordinary moves.
     (Two in the case of an int64 argument on a 32-bit platform.)
     It can be overridden to use special move instructions,
     for example a "32-bit move" instruction for int32 arguments. *)
  self#insert_moves env src dst

method emit_stores env data regs_addr =
  let a =
    ref (Arch.offset_addressing Arch.identity_addressing (-Arch.size_int)) in
  List.iter
    (fun e ->
      let (op, arg) = self#select_store false !a e in
      match self#emit_expr env arg with
        None -> assert false
      | Some regs ->
          match op with
            Istore(_, _, _) ->
              for i = 0 to Array.length regs - 1 do
                let r = regs.(i) in
                let kind = if r.typ = Float then Double_u else Word_val in
                self#insert env
                            (Iop(Istore(kind, !a, false)))
                            (Array.append [|r|] regs_addr) [||];
                a := Arch.offset_addressing !a (size_component r.typ)
              done
          | _ ->
              self#insert env (Iop op) (Array.append regs regs_addr) [||];
              a := Arch.offset_addressing !a (size_expr env e))
    data

(* Same, but in tail position *)

method private emit_return (env:environment) exp =
  match self#emit_expr env exp with
    None -> ()
  | Some r ->
      let loc = Proc.loc_results (Reg.typv r) in
      self#insert_moves env r loc;
      self#insert env Ireturn loc [||]

method emit_tail (env:environment) exp =
  match exp with
    Clet(v, e1, e2) ->
      begin match self#emit_expr env e1 with
        None -> ()
      | Some r1 -> self#emit_tail (self#bind_let env v r1) e2
      end
  | Clet_mut (v, k, e1, e2) ->
     begin match self#emit_expr env e1 with
       None -> ()
     | Some r1 -> self#emit_tail (self#bind_let_mut env v k r1) e2
     end
  | Cphantom_let (_var, _defining_expr, body) ->
      self#emit_tail env body
  | Cop((Capply ty) as op, args, dbg) ->
      begin match self#emit_parts_list env args with
        None -> ()
      | Some(simple_args, env) ->
          let (new_op, new_args) = self#select_operation op simple_args dbg in
          match new_op with
            Icall_ind ->
              let r1 = self#emit_tuple env new_args in
              let rarg = Array.sub r1 1 (Array.length r1 - 1) in
              let (loc_arg, stack_ofs) = Proc.loc_arguments (Reg.typv rarg) in
              if stack_ofs = 0 then begin
                let call = Iop (Itailcall_ind) in
                self#insert_moves env rarg loc_arg;
                self#insert_debug env call dbg
                            (Array.append [|r1.(0)|] loc_arg) [||];
              end else begin
                let rd = self#regs_for ty in
                let loc_res = Proc.loc_results (Reg.typv rd) in
                self#insert_move_args env rarg loc_arg stack_ofs;
                self#insert_debug env (Iop new_op) dbg
                            (Array.append [|r1.(0)|] loc_arg) loc_res;
                self#insert env (Iop(Istackoffset(-stack_ofs))) [||] [||];
                self#insert env Ireturn loc_res [||]
              end
          | Icall_imm { func; } ->
              let r1 = self#emit_tuple env new_args in
              let (loc_arg, stack_ofs) = Proc.loc_arguments (Reg.typv r1) in
              if stack_ofs = 0 then begin
                let call = Iop (Itailcall_imm { func; }) in
                self#insert_moves env r1 loc_arg;
                self#insert_debug env call dbg loc_arg [||];
              end else if func = !current_function_name then begin
                let call = Iop (Itailcall_imm { func; }) in
                let loc_arg' = Proc.loc_parameters (Reg.typv r1) in
                self#insert_moves env r1 loc_arg';
                self#insert_debug env call dbg loc_arg' [||];
              end else begin
                let rd = self#regs_for ty in
                let loc_res = Proc.loc_results (Reg.typv rd) in
                self#insert_move_args env r1 loc_arg stack_ofs;
                self#insert_debug env (Iop new_op) dbg loc_arg loc_res;
                self#insert env (Iop(Istackoffset(-stack_ofs))) [||] [||];
                self#insert env Ireturn loc_res [||]
              end
          | _ -> Misc.fatal_error "Selection.emit_tail"
      end
  | Csequence(e1, e2) ->
      begin match self#emit_expr env e1 with
        None -> ()
      | Some _ -> self#emit_tail env e2
      end
  | Cifthenelse(econd, _ifso_dbg, eif, _ifnot_dbg, eelse, _dbg) ->
      let (cond, earg) = self#select_condition econd in
      begin match self#emit_expr env earg with
        None -> ()
      | Some rarg ->
          self#insert env
                      (Iifthenelse(cond, self#emit_tail_sequence env eif,
                                         self#emit_tail_sequence env eelse))
                      rarg [||]
      end
  | Cswitch(esel, index, ecases, _dbg) ->
      begin match self#emit_expr env esel with
        None -> ()
      | Some rsel ->
          let cases =
            Array.map (fun (case, _dbg) -> self#emit_tail_sequence env case)
              ecases
          in
          self#insert env (Iswitch (index, cases)) rsel [||]
      end
  | Ccatch(_, [], e1) ->
      self#emit_tail env e1
  | Ccatch(rec_flag, handlers, e1) ->
      let handlers =
        List.map (fun (nfail, ids, e2, dbg) ->
            let rs =
              List.map
                (fun (id, typ) ->
                  let r = self#regs_for typ in name_regs id r; r)
                ids in
            (nfail, ids, rs, e2, dbg))
          handlers in
      let env =
        List.fold_left (fun env (nfail, _ids, rs, _e2, _dbg) ->
            env_add_static_exception nfail rs env)
          env handlers in
      let s_body = self#emit_tail_sequence env e1 in
      let aux (nfail, ids, rs, e2, _dbg) =
        assert(List.length ids = List.length rs);
        let new_env =
          List.fold_left
            (fun env ((id, _typ),r) -> env_add id r env)
            env (List.combine ids rs) in
        nfail, self#emit_tail_sequence new_env e2
      in
      self#insert env (Icatch(rec_flag, List.map aux handlers, s_body))
        [||] [||]
  | Ctrywith(e1, v, e2, _dbg) ->
      let (opt_r1, s1) = self#emit_sequence env e1 in
      let rv = self#regs_for typ_val in
      let s2 = self#emit_tail_sequence (env_add v rv env) e2 in
      self#insert env
        (Itrywith(s1#extract,
                  instr_cons (Iop Imove) [|Proc.loc_exn_bucket|] rv s2))
        [||] [||];
      begin match opt_r1 with
        None -> ()
      | Some r1 ->
          let loc = Proc.loc_results (Reg.typv r1) in
          self#insert_moves env r1 loc;
          self#insert env Ireturn loc [||]
      end
  | Cop _
  | Cconst_int _ | Cconst_natint _ | Cconst_float _ | Cconst_symbol _
  | Cvar _
  | Cassign _
  | Ctuple _
  | Cexit _ ->
    self#emit_return env exp

method private emit_tail_sequence env exp =
  let s = {< instr_seq = dummy_instr >} in
  s#emit_tail env exp;
  s#extract

(* Sequentialization of a function definition *)

method emit_fundecl ~future_funcnames f =
  current_function_name := f.Cmm.fun_name;
  let rargs =
    List.map
      (fun (id, ty) -> let r = self#regs_for ty in name_regs id r; r)
      f.Cmm.fun_args in
  let rarg = Array.concat rargs in
  let loc_arg = Proc.loc_parameters (Reg.typv rarg) in
  let env =
    List.fold_right2
      (fun (id, _ty) r env -> env_add id r env)
      f.Cmm.fun_args rargs env_empty in
  self#emit_tail env f.Cmm.fun_body;
  let body = self#extract in
  instr_seq <- dummy_instr;
  self#insert_moves env loc_arg rarg;
  let polled_body =
    if Polling.requires_prologue_poll ~future_funcnames
         ~fun_name:f.Cmm.fun_name body
      then
      instr_cons (Iop(Ipoll { return_label = None })) [||] [||] body
    else
      body
    in
  let body_with_prologue = self#extract_onto polled_body in
  instr_iter (fun instr -> self#mark_instr instr.Mach.desc) body_with_prologue;
  { fun_name = f.Cmm.fun_name;
    fun_args = loc_arg;
    fun_body = body_with_prologue;
    fun_codegen_options = f.Cmm.fun_codegen_options;
    fun_dbg  = f.Cmm.fun_dbg;
    fun_num_stack_slots = Array.make Proc.num_register_classes 0;
    fun_contains_calls = !contains_calls;
  }

end

let reset () =
  current_function_name := ""<|MERGE_RESOLUTION|>--- conflicted
+++ resolved
@@ -325,12 +325,8 @@
   | Cop(op, args, _) ->
       begin match op with
         (* The following may have side effects *)
-<<<<<<< HEAD
-      | Capply _ | Cextcall _ | Calloc | Cstore _ | Craise _
+      | Capply _ | Cextcall _ | Calloc | Cstore _ | Craise _ | Copaque
       | Cnop (* conservative *) -> false
-=======
-      | Capply _ | Cextcall _ | Calloc | Cstore _ | Craise _ | Copaque -> false
->>>>>>> b720b583
         (* The remaining operations are simple if their args are *)
       | Cload _ | Caddi | Csubi | Cmuli | Cmulhi | Cdivi | Cmodi | Cand | Cor
       | Cxor | Clsl | Clsr | Casr | Ccmpi _ | Caddv | Cadda | Ccmpa _ | Cnegf
@@ -370,13 +366,8 @@
   | Cop (op, args, _) ->
     let from_op =
       match op with
-<<<<<<< HEAD
-      | Capply _ | Cextcall _ | Cnop -> EC.arbitrary
+      | Capply _ | Cextcall _ | Copaque | Cnop -> EC.arbitrary
       | Calloc | Cdls_get -> EC.none
-=======
-      | Capply _ | Cextcall _ | Copaque -> EC.arbitrary
-      | Calloc -> EC.none
->>>>>>> b720b583
       | Cstore _ -> EC.effect_only Effect.Arbitrary
       | Craise _ | Ccheckbound -> EC.effect_only Effect.Raise
       | Cload {mutability = Asttypes.Immutable} -> EC.none
