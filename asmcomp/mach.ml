--- conflicted
+++ resolved
@@ -59,13 +59,8 @@
   | Istackoffset of int
   | Iload of Cmm.memory_chunk * Arch.addressing_mode
   | Istore of Cmm.memory_chunk * Arch.addressing_mode * bool
-<<<<<<< HEAD
-  | Ialloc of { words : int; blocks : alloc_info list;
+  | Ialloc of { bytes : int; allocs : alloc_info list;
                 label_after_call_gc : label option; spacetime_index : int; }
-=======
-  | Ialloc of { bytes : int; label_after_call_gc : label option;
-        spacetime_index : int; }
->>>>>>> 7d3e122b
   | Iintop of integer_operation
   | Iintop_imm of integer_operation * int
   | Inegf | Iabsf | Iaddf | Isubf | Imulf | Idivf
