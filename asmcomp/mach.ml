--- conflicted
+++ resolved
@@ -25,12 +25,8 @@
     Iadd | Isub | Imul | Imulh | Idiv | Imod
   | Iand | Ior | Ixor | Ilsl | Ilsr | Iasr
   | Icomp of integer_comparison
-<<<<<<< HEAD
-  | Icheckbound of { label_after_error : Cmm.label option;
+  | Icheckbound of { label_after_error : label option;
         spacetime_index : int; }
-=======
-  | Icheckbound of { label_after_error : label option; }
->>>>>>> ocaml/trunk
 
 type test =
     Itruetest
