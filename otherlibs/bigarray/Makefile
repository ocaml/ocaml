--- conflicted
+++ resolved
@@ -13,18 +13,7 @@
 #*                                                                        *
 #**************************************************************************
 
-<<<<<<< HEAD
-LIBNAME=bigarray
-EXTRACFLAGS=-g -I../$(UNIXLIB) -DIN_OCAML_BIGARRAY -DCAML_NAME_SPACE
-EXTRACAMLFLAGS=-I ../$(UNIXLIB)
-COBJS=bigarray_stubs.$(O) mmap_$(UNIX_OR_WIN32).$(O)
-CAMLOBJS=bigarray.cmo
-HEADERS=bigarray.h
-
-include ../Makefile
-=======
 include Makefile.shared
->>>>>>> 783be077
 
 depend:
 	$(CC) -MM $(CFLAGS) *.c > .depend
