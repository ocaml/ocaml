--- conflicted
+++ resolved
@@ -20,28 +20,22 @@
 #include <stdio.h>
 
 #include "caml/alloc.h"
-#include "caml/domain_state.h"
-#include "caml/platform.h"
+#include "caml/backtrace.h"
+#include "caml/callback.h"
 #include "caml/custom.h"
-<<<<<<< HEAD
-=======
 #include "caml/debugger.h"
 #include "caml/domain.h"
+#include "caml/domain_state.h"
 #include "caml/fail.h"
+#include "caml/fiber.h"
+#include "caml/finalise.h"
 #include "caml/io.h"
->>>>>>> eccaa452
+#include "caml/platform.h"
+#include "caml/printexc.h"
 #include "caml/memory.h"
-#include "caml/io.h"
-#include "caml/fail.h"
+#include "caml/signals.h"
 #include "caml/startup.h"
-#include "caml/fiber.h"
-#include "caml/callback.h"
 #include "caml/weak.h"
-#include "caml/finalise.h"
-#include "caml/domain.h"
-#include "caml/printexc.h"
-#include "caml/backtrace.h"
-#include "caml/signals.h"
 
 #include "caml/sync.h"
 #include "st_posix.h"
@@ -535,14 +529,11 @@
   caml_thread_t th;
   st_retcode err;
 
-<<<<<<< HEAD
-=======
 #ifndef NATIVE_CODE
   if (caml_debugger_in_use)
     caml_fatal_error("ocamldebug does not support multithreaded programs");
 #endif
   /* Create a thread info block */
->>>>>>> eccaa452
   th = caml_thread_new_info();
   th->descr = caml_thread_new_descriptor(clos);
 
