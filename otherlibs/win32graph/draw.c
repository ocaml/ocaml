--- conflicted
+++ resolved
@@ -371,17 +371,9 @@
 
         GetTextExtentPointA(grwindow.gc,String_val(str), len,&extent);
 
-<<<<<<< HEAD
         return caml_alloc_2(0,
                             Val_long(extent.cx),
                             Val_long(extent.cy));
-=======
-        res = caml_alloc_tuple(2);
-        Field(res, 0) = Val_long(extent.cx);
-        Field(res, 1) = Val_long(extent.cy);
-
-        return res;
->>>>>>> 0d68080b
 }
 
 CAMLprim value caml_gr_fill_poly(value vect)
@@ -630,11 +622,7 @@
 
         matrix = alloc_int_vect (height);
         for (i = 0; i < height; i++) {
-<<<<<<< HEAD
-                caml_modify_field(matrix, i, alloc_int_vect (width));
-=======
-                caml_modify (&Field (matrix, i), alloc_int_vect (width));
->>>>>>> 0d68080b
+                Store_field(matrix, i, alloc_int_vect (width));
         }
 
         oldBmp = SelectObject(grwindow.tempDC,Data(img));
