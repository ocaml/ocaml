(**************************************************************************)
(*                                                                        *)
(*                                OCaml                                   *)
(*                                                                        *)
(*    Thomas Gazagnaire (OCamlPro), Fabrice Le Fessant (INRIA Saclay)     *)
(*                                                                        *)
(*   Copyright 2007 Institut National de Recherche en Informatique et     *)
(*   en Automatique.  All rights reserved.  This file is distributed      *)
(*   under the terms of the Q Public License version 1.0.                 *)
(*                                                                        *)
(**************************************************************************)

open Asttypes
open Typedtree
open Parsetree
open Ast_helper

(*
Some notes:

   * For Pexp_function, we cannot go back to the exact original version
   when there is a default argument, because the default argument is
   translated in the typer. The code, if printed, will not be parsable because
   new generated identifiers are not correct.

   * For Pexp_apply, it is unclear whether arguments are reordered, especially
    when there are optional arguments.

  * TODO: check Ttype_variant -> Ptype_variant (stub None)

*)


let option f = function None -> None | Some e -> Some (f e)

let rec lident_of_path path =
  match path with
      Path.Pident id -> Longident.Lident (Ident.name id)
    | Path.Pdot (p, s, _) -> Longident.Ldot (lident_of_path p, s)
    | Path.Papply (p1, p2) ->
        Longident.Lapply (lident_of_path p1, lident_of_path p2)

let rec untype_structure str =
  List.map untype_structure_item str.str_items

and untype_structure_item item =
  let desc =
    match item.str_desc with
      Tstr_eval (exp, attrs) -> Pstr_eval (untype_expression exp, attrs)
    | Tstr_value (rec_flag, list) ->
        Pstr_value (rec_flag, List.map untype_binding list)
    | Tstr_primitive vd ->
        Pstr_primitive (untype_value_description vd)
    | Tstr_type list ->
<<<<<<< HEAD
        Pstr_type (List.map (fun (_id, name, decl) ->
              name, untype_type_declaration decl) list)
    | Tstr_extension tyext ->
        Pstr_extension (untype_type_extension tyext)
    | Tstr_exception (_id, name, decl) ->
        Pstr_exception (name, untype_exception_declaration decl)
    | Tstr_exn_rebind (_id, name, _p, lid) ->
        Pstr_exn_rebind (name, lid)
    | Tstr_module (_id, name, mexpr) ->
        Pstr_module (name, untype_module_expr mexpr)
=======
        Pstr_type (List.map untype_type_declaration list)
    | Tstr_exception decl ->
        Pstr_exception (untype_constructor_declaration decl)
    | Tstr_exn_rebind (_id, name, _p, lid, attrs) ->
        Pstr_exn_rebind (name, lid, attrs)
    | Tstr_module mb ->
        Pstr_module (untype_module_binding mb)
>>>>>>> b0d5fc28
    | Tstr_recmodule list ->
        Pstr_recmodule (List.map untype_module_binding list)
    | Tstr_modtype mtd ->
        Pstr_modtype {pmtd_name=mtd.mtd_name; pmtd_type=option untype_module_type mtd.mtd_type; pmtd_attributes=mtd.mtd_attributes}
    | Tstr_open (ovf, _path, lid, attrs) -> Pstr_open (ovf, lid, attrs)
    | Tstr_class list ->
<<<<<<< HEAD
        Pstr_class
          (List.map
             (fun (ci, _, _) -> untype_class_declaration ci)
             list)
    | Tstr_class_type list ->
        Pstr_class_type
          (List.map
             (fun (_id, _name, ct) -> untype_class_type_declaration ct)
             list)
    | Tstr_include (mexpr, _) ->
        Pstr_include (untype_module_expr mexpr)
=======
        Pstr_class (List.map (fun (ci, _, _) ->
              { pci_virt = ci.ci_virt;
                pci_params = ci.ci_params;
                pci_name = ci.ci_id_name;
                pci_expr = untype_class_expr ci.ci_expr;
                pci_loc = ci.ci_loc;
                pci_attributes = ci.ci_attributes;
              }
          ) list)
    | Tstr_class_type list ->
        Pstr_class_type (List.map (fun (_id, _name, ct) ->
              {
                pci_virt = ct.ci_virt;
                pci_params = ct.ci_params;
                pci_name = ct.ci_id_name;
                pci_expr = untype_class_type ct.ci_expr;
                pci_loc = ct.ci_loc;
                pci_attributes = ct.ci_attributes;
              }
          ) list)
    | Tstr_include (mexpr, _, attrs) ->
        Pstr_include (untype_module_expr mexpr, attrs)
    | Tstr_attribute x ->
        Pstr_attribute x
>>>>>>> b0d5fc28
  in
  { pstr_desc = desc; pstr_loc = item.str_loc; }

and untype_value_description v =
  {
   pval_name = v.val_name;
   pval_prim = v.val_prim;
   pval_type = untype_core_type v.val_desc;
   pval_loc = v.val_loc;
   pval_attributes = v.val_attributes;
  }

and untype_module_binding mb =
  {
   pmb_name = mb.mb_name;
   pmb_expr = untype_module_expr mb.mb_expr;
   pmb_attributes = mb.mb_attributes;
  }

and untype_type_declaration decl =
  {
<<<<<<< HEAD
    ptype_params = List.map untype_core_type decl.typ_params;
=======
    ptype_name = decl.typ_name;
    ptype_params = decl.typ_params;
>>>>>>> b0d5fc28
    ptype_cstrs = List.map (fun (ct1, ct2, loc) ->
        (untype_core_type ct1,
          untype_core_type ct2, loc)
    ) decl.typ_cstrs;
    ptype_kind = (match decl.typ_kind with
        Ttype_abstract -> Ptype_abstract
      | Ttype_variant list ->
          Ptype_variant (List.map untype_constructor_declaration list)
      | Ttype_record list ->
          Ptype_record (List.map (fun ld ->
                {pld_name=ld.ld_name;
                 pld_mutable=ld.ld_mutable;
                 pld_type=untype_core_type ld.ld_type;
                 pld_loc=ld.ld_loc;
                 pld_attributes=ld.ld_attributes}
            ) list)
      | Ttype_open -> Ptype_open
    );
    ptype_private = decl.typ_private;
    ptype_manifest = option untype_core_type decl.typ_manifest;
    ptype_attributes = decl.typ_attributes;
    ptype_loc = decl.typ_loc;
  }

<<<<<<< HEAD
and untype_type_extension tyext =
  {
    ptyext_path = tyext.tyext_path_txt;
    ptyext_params = List.map untype_core_type tyext.tyext_params;
    ptyext_constructors =
      List.map untype_extension_constructor tyext.tyext_constructors;
    ptyext_private = tyext.tyext_private;
    ptyext_variance = tyext.tyext_variance;
  }

and untype_extension_constructor ext =
  {
    pext_name = ext.ext_name_txt;
    pext_kind = (match ext.ext_kind with
        Text_decl (args, ret) ->
          Pext_decl (List.map untype_core_type args,
                     option untype_core_type ret)
      | Text_rebind (p, lid) -> Pext_rebind lid
    );
    pext_loc = ext.ext_loc;
  }

and untype_exception_declaration decl =
  List.map untype_core_type decl.exn_args
=======
and untype_constructor_declaration cd = 
  {
   pcd_name = cd.cd_name;
   pcd_args = List.map untype_core_type cd.cd_args;
   pcd_res = option untype_core_type cd.cd_res;
   pcd_loc = cd.cd_loc;
   pcd_attributes = cd.cd_attributes;
  }
>>>>>>> b0d5fc28

and untype_pattern pat =
  let desc =
  match pat with
      { pat_extra=[Tpat_unpack, _, _attrs]; pat_desc = Tpat_var (_,name); _ } -> Ppat_unpack name
    | { pat_extra=[Tpat_type (_path, lid), _, _attrs]; _ } -> Ppat_type lid
    | { pat_extra= (Tpat_constraint ct, _, _attrs) :: rem; _ } ->
        Ppat_constraint (untype_pattern { pat with pat_extra=rem }, untype_core_type ct)
    | _ ->
    match pat.pat_desc with
      Tpat_any -> Ppat_any
    | Tpat_var (id, name) ->
        begin
          match (Ident.name id).[0] with
            'A'..'Z' ->
              Ppat_unpack name
          | _ ->
              Ppat_var name
        end
    | Tpat_alias (pat, _id, name) ->
        Ppat_alias (untype_pattern pat, name)
    | Tpat_constant cst -> Ppat_constant cst
    | Tpat_tuple list ->
        Ppat_tuple (List.map untype_pattern list)
    | Tpat_construct (lid, _, args) ->
        Ppat_construct (lid,
          (match args with
              [] -> None
            | [arg] -> Some (untype_pattern arg)
            | args ->
                Some
                  (Pat.tuple ~loc:pat.pat_loc
                     (List.map untype_pattern args)
                  )
          ))
    | Tpat_variant (label, pato, _) ->
        Ppat_variant (label, option untype_pattern pato)
    | Tpat_record (list, closed) ->
        Ppat_record (List.map (fun (lid, _, pat) ->
              lid, untype_pattern pat) list, closed)
    | Tpat_array list -> Ppat_array (List.map untype_pattern list)
    | Tpat_or (p1, p2, _) -> Ppat_or (untype_pattern p1, untype_pattern p2)
    | Tpat_lazy p -> Ppat_lazy (untype_pattern p)
  in
  Pat.mk ~loc:pat.pat_loc ~attrs:pat.pat_attributes desc (* todo: fix attributes on extras *)

and untype_extra (extra, loc, attrs) sexp =
  let desc =
    match extra with
      Texp_coerce (cty1, cty2) ->
        Pexp_coerce (sexp,
                     option untype_core_type cty1,
                     untype_core_type cty2)
    | Texp_constraint cty ->
        Pexp_constraint (sexp, untype_core_type cty)
    | Texp_open (ovf, _path, lid, _) -> Pexp_open (ovf, lid, sexp)
    | Texp_poly cto -> Pexp_poly (sexp, option untype_core_type cto)
    | Texp_newtype s -> Pexp_newtype (s, sexp)
  in
  Exp.mk ~loc ~attrs desc

and untype_cases l = List.map untype_case l

and untype_case {c_lhs; c_guard; c_rhs} =
  {
   pc_lhs = untype_pattern c_lhs;
   pc_guard = option untype_expression c_guard;
   pc_rhs = untype_expression c_rhs;
  }

and untype_binding {vb_pat; vb_expr; vb_attributes} =
  {
    pvb_pat = untype_pattern vb_pat;
    pvb_expr = untype_expression vb_expr;
    pvb_attributes = vb_attributes;
  }

and untype_expression exp =
  let desc =
    match exp.exp_desc with
      Texp_ident (_path, lid, _) -> Pexp_ident (lid)
    | Texp_constant cst -> Pexp_constant cst
    | Texp_let (rec_flag, list, exp) ->
        Pexp_let (rec_flag,
          List.map untype_binding list,
          untype_expression exp)
    | Texp_function (label, [{c_lhs=p; c_guard=None; c_rhs=e}], _) ->
        Pexp_fun (label, None, untype_pattern p, untype_expression e)
    | Texp_function ("", cases, _) ->
        Pexp_function (untype_cases cases)
    | Texp_function _ ->
        assert false
    | Texp_apply (exp, list) ->
        Pexp_apply (untype_expression exp,
          List.fold_right (fun (label, expo, _) list ->
              match expo with
                None -> list
              | Some exp -> (label, untype_expression exp) :: list
          ) list [])
    | Texp_match (exp, cases, _) ->
        Pexp_match (untype_expression exp, untype_cases cases)
    | Texp_try (exp, cases) ->
        Pexp_try (untype_expression exp, untype_cases cases)
    | Texp_tuple list ->
        Pexp_tuple (List.map untype_expression list)
    | Texp_construct (lid, _, args) ->
        Pexp_construct (lid,
          (match args with
              [] -> None
          | [ arg ] -> Some (untype_expression arg)
          | args ->
              Some
                (Exp.tuple ~loc:exp.exp_loc (List.map untype_expression args))
          ))
    | Texp_variant (label, expo) ->
        Pexp_variant (label, option untype_expression expo)
    | Texp_record (list, expo) ->
        Pexp_record (List.map (fun (lid, _, exp) ->
              lid, untype_expression exp
          ) list,
          option untype_expression expo)
    | Texp_field (exp, lid, _label) ->
        Pexp_field (untype_expression exp, lid)
    | Texp_setfield (exp1, lid, _label, exp2) ->
        Pexp_setfield (untype_expression exp1, lid,
          untype_expression exp2)
    | Texp_array list ->
        Pexp_array (List.map untype_expression list)
    | Texp_ifthenelse (exp1, exp2, expo) ->
        Pexp_ifthenelse (untype_expression exp1,
          untype_expression exp2,
          option untype_expression expo)
    | Texp_sequence (exp1, exp2) ->
        Pexp_sequence (untype_expression exp1, untype_expression exp2)
    | Texp_while (exp1, exp2) ->
        Pexp_while (untype_expression exp1, untype_expression exp2)
    | Texp_for (_id, name, exp1, exp2, dir, exp3) ->
        Pexp_for (name,
          untype_expression exp1, untype_expression exp2,
          dir, untype_expression exp3)
    | Texp_send (exp, meth, _) ->
        Pexp_send (untype_expression exp, match meth with
            Tmeth_name name -> name
          | Tmeth_val id -> Ident.name id)
    | Texp_new (_path, lid, _) -> Pexp_new (lid)
    | Texp_instvar (_, path, name) ->
      Pexp_ident ({name with txt = lident_of_path path})
    | Texp_setinstvar (_, _path, lid, exp) ->
        Pexp_setinstvar (lid, untype_expression exp)
    | Texp_override (_, list) ->
        Pexp_override (List.map (fun (_path, lid, exp) ->
              lid, untype_expression exp
          ) list)
    | Texp_letmodule (_id, name, mexpr, exp) ->
        Pexp_letmodule (name, untype_module_expr mexpr,
          untype_expression exp)
    | Texp_assert exp -> Pexp_assert (untype_expression exp)
    | Texp_lazy exp -> Pexp_lazy (untype_expression exp)
    | Texp_object (cl, _) ->
        Pexp_object (untype_class_structure cl)
    | Texp_pack (mexpr) ->
        Pexp_pack (untype_module_expr mexpr)
  in
  List.fold_right untype_extra exp.exp_extra
    (Exp.mk ~loc:exp.exp_loc ~attrs:exp.exp_attributes desc)

and untype_package_type pack =
  (pack.pack_txt,
    List.map (fun (s, ct) ->
        (s, untype_core_type ct)) pack.pack_fields)

and untype_signature sg =
  List.map untype_signature_item sg.sig_items

and untype_signature_item item =
  let desc =
    match item.sig_desc with
      Tsig_value v ->
        Psig_value (untype_value_description v)
    | Tsig_type list ->
<<<<<<< HEAD
        Psig_type (List.map (fun (_id, name, decl) ->
              name, untype_type_declaration decl
          ) list)
    | Tsig_extension tyext ->
        Psig_extension (untype_type_extension tyext)
    | Tsig_exception (_id, name, decl) ->
        Psig_exception (name, untype_exception_declaration decl)
    | Tsig_module (_id, name, mtype) ->
        Psig_module (name, untype_module_type mtype)
=======
        Psig_type (List.map untype_type_declaration list)
    | Tsig_exception decl ->
        Psig_exception (untype_constructor_declaration decl)
    | Tsig_module md ->
        Psig_module {pmd_name = md.md_name; pmd_type = untype_module_type md.md_type; pmd_attributes = md.md_attributes}
>>>>>>> b0d5fc28
    | Tsig_recmodule list ->
        Psig_recmodule (List.map (fun md ->
              {pmd_name = md.md_name; pmd_type = untype_module_type md.md_type;
               pmd_attributes = md.md_attributes}) list)
    | Tsig_modtype mtd ->
        Psig_modtype {pmtd_name=mtd.mtd_name; pmtd_type=option untype_module_type mtd.mtd_type; pmtd_attributes=mtd.mtd_attributes}
    | Tsig_open (ovf, _path, lid, attrs) -> Psig_open (ovf, lid, attrs)
    | Tsig_include (mty, _, attrs) -> Psig_include (untype_module_type mty, attrs)
    | Tsig_class list ->
        Psig_class (List.map untype_class_description list)
    | Tsig_class_type list ->
        Psig_class_type (List.map untype_class_type_declaration list)
    | Tsig_attribute x ->
        Psig_attribute x
  in
  { psig_desc = desc;
    psig_loc = item.sig_loc;
  }

<<<<<<< HEAD
and untype_modtype_declaration mdecl =
  match mdecl with
    Tmodtype_abstract -> Pmodtype_abstract
  | Tmodtype_manifest mtype -> Pmodtype_manifest (untype_module_type mtype)

and untype_class_declaration cd =
  {
    pci_virt = cd.ci_virt;
    pci_params = List.map untype_core_type cd.ci_params;
    pci_name = cd.ci_id_name;
    pci_expr = untype_class_expr cd.ci_expr;
    pci_variance = cd.ci_variance;
    pci_loc = cd.ci_loc;
  }

=======
>>>>>>> b0d5fc28
and untype_class_description cd =
  {
    pci_virt = cd.ci_virt;
    pci_params = List.map untype_core_type cd.ci_params;
    pci_name = cd.ci_id_name;
    pci_expr = untype_class_type cd.ci_expr;
    pci_loc = cd.ci_loc;
    pci_attributes = cd.ci_attributes;
  }

and untype_class_type_declaration cd =
  {
    pci_virt = cd.ci_virt;
    pci_params = List.map untype_core_type cd.ci_params;
    pci_name = cd.ci_id_name;
    pci_expr = untype_class_type cd.ci_expr;
    pci_loc = cd.ci_loc;
    pci_attributes = cd.ci_attributes;
  }

and untype_module_type mty =
  let desc = match mty.mty_desc with
      Tmty_ident (_path, lid) -> Pmty_ident (lid)
    | Tmty_signature sg -> Pmty_signature (untype_signature sg)
    | Tmty_functor (_id, name, mtype1, mtype2) ->
        Pmty_functor (name, untype_module_type mtype1,
          untype_module_type mtype2)
    | Tmty_with (mtype, list) ->
        Pmty_with (untype_module_type mtype,
          List.map (fun (_path, lid, withc) ->
              untype_with_constraint lid withc
          ) list)
    | Tmty_typeof mexpr ->
        Pmty_typeof (untype_module_expr mexpr)
  in
  Mty.mk ~loc:mty.mty_loc desc

and untype_with_constraint lid cstr =
  match cstr with
    Twith_type decl -> Pwith_type (lid, untype_type_declaration decl)
  | Twith_module (_path, lid2) -> Pwith_module (lid, lid2)
  | Twith_typesubst decl -> Pwith_typesubst (untype_type_declaration decl)
  | Twith_modsubst (_path, lid2) ->
      Pwith_modsubst ({loc = lid.loc; txt=Longident.last lid.txt}, lid2)

and untype_module_expr mexpr =
  match mexpr.mod_desc with
    Tmod_constraint (m, _, Tmodtype_implicit, _ ) ->
      untype_module_expr m
  | _ ->
      let desc = match mexpr.mod_desc with
          Tmod_ident (_p, lid) -> Pmod_ident (lid)
        | Tmod_structure st -> Pmod_structure (untype_structure st)
        | Tmod_functor (_id, name, mtype, mexpr) ->
            Pmod_functor (name, untype_module_type mtype,
              untype_module_expr mexpr)
        | Tmod_apply (mexp1, mexp2, _) ->
            Pmod_apply (untype_module_expr mexp1, untype_module_expr mexp2)
        | Tmod_constraint (mexpr, _, Tmodtype_explicit mtype, _) ->
            Pmod_constraint (untype_module_expr mexpr,
              untype_module_type mtype)
        | Tmod_constraint (_mexpr, _, Tmodtype_implicit, _) ->
            assert false
        | Tmod_unpack (exp, _pack) ->
        Pmod_unpack (untype_expression exp)
        (* TODO , untype_package_type pack) *)

  in
  Mod.mk ~loc:mexpr.mod_loc desc

and untype_class_expr cexpr =
  let desc = match cexpr.cl_desc with
    | Tcl_constraint ( { cl_desc = Tcl_ident (_path, lid, tyl); _ }, None, _, _, _ ) ->
        Pcl_constr (lid,
          List.map untype_core_type tyl)
    | Tcl_structure clstr -> Pcl_structure (untype_class_structure clstr)

    | Tcl_fun (label, pat, _pv, cl, _partial) ->
        Pcl_fun (label, None, untype_pattern pat, untype_class_expr cl)

    | Tcl_apply (cl, args) ->
        Pcl_apply (untype_class_expr cl,
          List.fold_right (fun (label, expo, _) list ->
              match expo with
                None -> list
              | Some exp -> (label, untype_expression exp) :: list
          ) args [])

    | Tcl_let (rec_flat, bindings, _ivars, cl) ->
        Pcl_let (rec_flat,
          List.map untype_binding bindings,
          untype_class_expr cl)

    | Tcl_constraint (cl, Some clty, _vals, _meths, _concrs) ->
        Pcl_constraint (untype_class_expr cl,  untype_class_type clty)

    | Tcl_ident _ -> assert false
    | Tcl_constraint (_, None, _, _, _) -> assert false
  in
  { pcl_desc = desc;
    pcl_loc = cexpr.cl_loc;
    pcl_attributes = cexpr.cl_attributes;
  }

and untype_class_type ct =
  let desc = match ct.cltyp_desc with
      Tcty_signature csg -> Pcty_signature (untype_class_signature csg)
    | Tcty_constr (_path, lid, list) ->
        Pcty_constr (lid, List.map untype_core_type list)
    | Tcty_arrow (label, ct, cl) ->
        Pcty_arrow (label, untype_core_type ct, untype_class_type cl)
  in
  { pcty_desc = desc;
    pcty_loc = ct.cltyp_loc;
    pcty_attributes = ct.cltyp_attributes;
   }

and untype_class_signature cs =
  {
    pcsig_self = untype_core_type cs.csig_self;
    pcsig_fields = List.map untype_class_type_field cs.csig_fields;
  }

and untype_class_type_field ctf =
  let desc = match ctf.ctf_desc with
      Tctf_inherit ct -> Pctf_inherit (untype_class_type ct)
    | Tctf_val (s, mut, virt, ct) ->
        Pctf_val (s, mut, virt, untype_core_type ct)
    | Tctf_method  (s, priv, virt, ct) ->
        Pctf_method  (s, priv, virt, untype_core_type ct)
    | Tctf_constraint  (ct1, ct2) ->
        Pctf_constraint (untype_core_type ct1, untype_core_type ct2)
  in
  {
    pctf_desc = desc;
    pctf_loc = ctf.ctf_loc;
    pctf_attributes = ctf.ctf_attributes;
  }

and untype_core_type ct =
  let desc = match ct.ctyp_desc with
      Ttyp_any -> Ptyp_any
    | Ttyp_var s -> Ptyp_var s
    | Ttyp_arrow (label, ct1, ct2) ->
        Ptyp_arrow (label, untype_core_type ct1, untype_core_type ct2)
  | Ttyp_tuple list -> Ptyp_tuple (List.map untype_core_type list)
    | Ttyp_constr (_path, lid, list) ->
        Ptyp_constr (lid,
          List.map untype_core_type list)
    | Ttyp_object (list, o) ->
        Ptyp_object (List.map (fun (s, t) -> (s, untype_core_type t)) list, o)
    | Ttyp_class (_path, lid, list) ->
        Ptyp_class (lid, List.map untype_core_type list)
    | Ttyp_alias (ct, s) ->
        Ptyp_alias (untype_core_type ct, s)
    | Ttyp_variant (list, bool, labels) ->
        Ptyp_variant (List.map untype_row_field list, bool, labels)
    | Ttyp_poly (list, ct) -> Ptyp_poly (list, untype_core_type ct)
    | Ttyp_package pack -> Ptyp_package (untype_package_type pack)
  in
  Typ.mk ~loc:ct.ctyp_loc desc

and untype_class_structure cs =
  { pcstr_self = untype_pattern cs.cstr_self;
    pcstr_fields = List.map untype_class_field cs.cstr_fields;
  }

and untype_row_field rf =
  match rf with
    Ttag (label, bool, list) ->
      Rtag (label, bool, List.map untype_core_type list)
  | Tinherit ct -> Rinherit (untype_core_type ct)

and untype_class_field cf =
  let desc = match cf.cf_desc with
      Tcf_inherit (ovf, cl, super, _vals, _meths) ->
        Pcf_inherit (ovf, untype_class_expr cl, super)
    | Tcf_constraint (cty, cty') ->
        Pcf_constraint (untype_core_type cty, untype_core_type cty')
    | Tcf_val (lab, mut, _, Tcfk_virtual cty, _) ->
        Pcf_val (lab, mut, Cfk_virtual (untype_core_type cty))
    | Tcf_val (lab, mut, _, Tcfk_concrete (o, exp), _) ->
        Pcf_val (lab, mut, Cfk_concrete (o, untype_expression exp))
    | Tcf_method (lab, priv, Tcfk_virtual cty) ->
        Pcf_method (lab, priv, Cfk_virtual (untype_core_type cty))
    | Tcf_method (lab, priv, Tcfk_concrete (o, exp)) ->
        Pcf_method (lab, priv, Cfk_concrete (o, untype_expression exp))
    | Tcf_initializer exp -> Pcf_initializer (untype_expression exp)
  in
  { pcf_desc = desc; pcf_loc = cf.cf_loc; pcf_attributes = cf.cf_attributes }<|MERGE_RESOLUTION|>--- conflicted
+++ resolved
@@ -52,33 +52,21 @@
     | Tstr_primitive vd ->
         Pstr_primitive (untype_value_description vd)
     | Tstr_type list ->
-<<<<<<< HEAD
-        Pstr_type (List.map (fun (_id, name, decl) ->
-              name, untype_type_declaration decl) list)
-    | Tstr_extension tyext ->
-        Pstr_extension (untype_type_extension tyext)
-    | Tstr_exception (_id, name, decl) ->
-        Pstr_exception (name, untype_exception_declaration decl)
-    | Tstr_exn_rebind (_id, name, _p, lid) ->
-        Pstr_exn_rebind (name, lid)
-    | Tstr_module (_id, name, mexpr) ->
-        Pstr_module (name, untype_module_expr mexpr)
-=======
         Pstr_type (List.map untype_type_declaration list)
+    | Tstr_typext tyext ->
+        Pstr_typext (untype_type_extension tyext)
     | Tstr_exception decl ->
         Pstr_exception (untype_constructor_declaration decl)
     | Tstr_exn_rebind (_id, name, _p, lid, attrs) ->
         Pstr_exn_rebind (name, lid, attrs)
     | Tstr_module mb ->
         Pstr_module (untype_module_binding mb)
->>>>>>> b0d5fc28
     | Tstr_recmodule list ->
         Pstr_recmodule (List.map untype_module_binding list)
     | Tstr_modtype mtd ->
         Pstr_modtype {pmtd_name=mtd.mtd_name; pmtd_type=option untype_module_type mtd.mtd_type; pmtd_attributes=mtd.mtd_attributes}
     | Tstr_open (ovf, _path, lid, attrs) -> Pstr_open (ovf, lid, attrs)
     | Tstr_class list ->
-<<<<<<< HEAD
         Pstr_class
           (List.map
              (fun (ci, _, _) -> untype_class_declaration ci)
@@ -88,34 +76,10 @@
           (List.map
              (fun (_id, _name, ct) -> untype_class_type_declaration ct)
              list)
-    | Tstr_include (mexpr, _) ->
-        Pstr_include (untype_module_expr mexpr)
-=======
-        Pstr_class (List.map (fun (ci, _, _) ->
-              { pci_virt = ci.ci_virt;
-                pci_params = ci.ci_params;
-                pci_name = ci.ci_id_name;
-                pci_expr = untype_class_expr ci.ci_expr;
-                pci_loc = ci.ci_loc;
-                pci_attributes = ci.ci_attributes;
-              }
-          ) list)
-    | Tstr_class_type list ->
-        Pstr_class_type (List.map (fun (_id, _name, ct) ->
-              {
-                pci_virt = ct.ci_virt;
-                pci_params = ct.ci_params;
-                pci_name = ct.ci_id_name;
-                pci_expr = untype_class_type ct.ci_expr;
-                pci_loc = ct.ci_loc;
-                pci_attributes = ct.ci_attributes;
-              }
-          ) list)
     | Tstr_include (mexpr, _, attrs) ->
         Pstr_include (untype_module_expr mexpr, attrs)
     | Tstr_attribute x ->
         Pstr_attribute x
->>>>>>> b0d5fc28
   in
   { pstr_desc = desc; pstr_loc = item.str_loc; }
 
@@ -137,12 +101,8 @@
 
 and untype_type_declaration decl =
   {
-<<<<<<< HEAD
-    ptype_params = List.map untype_core_type decl.typ_params;
-=======
     ptype_name = decl.typ_name;
-    ptype_params = decl.typ_params;
->>>>>>> b0d5fc28
+    ptype_params = List.map untype_type_parameter decl.typ_params;
     ptype_cstrs = List.map (fun (ct1, ct2, loc) ->
         (untype_core_type ct1,
           untype_core_type ct2, loc)
@@ -152,13 +112,7 @@
       | Ttype_variant list ->
           Ptype_variant (List.map untype_constructor_declaration list)
       | Ttype_record list ->
-          Ptype_record (List.map (fun ld ->
-                {pld_name=ld.ld_name;
-                 pld_mutable=ld.ld_mutable;
-                 pld_type=untype_core_type ld.ld_type;
-                 pld_loc=ld.ld_loc;
-                 pld_attributes=ld.ld_attributes}
-            ) list)
+          Ptype_record (List.map untype_label_declaration list)
       | Ttype_open -> Ptype_open
     );
     ptype_private = decl.typ_private;
@@ -167,20 +121,39 @@
     ptype_loc = decl.typ_loc;
   }
 
-<<<<<<< HEAD
+and untype_type_parameter (ct, v) = (untype_core_type ct, v)
+
+and untype_constructor_declaration cd = 
+  {
+   pcd_name = cd.cd_name;
+   pcd_args = List.map untype_core_type cd.cd_args;
+   pcd_res = option untype_core_type cd.cd_res;
+   pcd_loc = cd.cd_loc;
+   pcd_attributes = cd.cd_attributes;
+  }
+
+and untype_label_declaration ld =
+  {
+    pld_name=ld.ld_name;
+    pld_mutable=ld.ld_mutable;
+    pld_type=untype_core_type ld.ld_type;
+    pld_loc=ld.ld_loc;
+    pld_attributes=ld.ld_attributes
+  }
+
 and untype_type_extension tyext =
   {
-    ptyext_path = tyext.tyext_path_txt;
-    ptyext_params = List.map untype_core_type tyext.tyext_params;
+    ptyext_path = tyext.tyext_txt;
+    ptyext_params = List.map untype_type_parameter tyext.tyext_params;
     ptyext_constructors =
       List.map untype_extension_constructor tyext.tyext_constructors;
     ptyext_private = tyext.tyext_private;
-    ptyext_variance = tyext.tyext_variance;
+    ptyext_attributes = tyext.tyext_attributes;
   }
 
 and untype_extension_constructor ext =
   {
-    pext_name = ext.ext_name_txt;
+    pext_name = ext.ext_name;
     pext_kind = (match ext.ext_kind with
         Text_decl (args, ret) ->
           Pext_decl (List.map untype_core_type args,
@@ -188,20 +161,8 @@
       | Text_rebind (p, lid) -> Pext_rebind lid
     );
     pext_loc = ext.ext_loc;
-  }
-
-and untype_exception_declaration decl =
-  List.map untype_core_type decl.exn_args
-=======
-and untype_constructor_declaration cd = 
-  {
-   pcd_name = cd.cd_name;
-   pcd_args = List.map untype_core_type cd.cd_args;
-   pcd_res = option untype_core_type cd.cd_res;
-   pcd_loc = cd.cd_loc;
-   pcd_attributes = cd.cd_attributes;
-  }
->>>>>>> b0d5fc28
+    pext_attributes = ext.ext_attributes;
+  }
 
 and untype_pattern pat =
   let desc =
@@ -382,23 +343,13 @@
       Tsig_value v ->
         Psig_value (untype_value_description v)
     | Tsig_type list ->
-<<<<<<< HEAD
-        Psig_type (List.map (fun (_id, name, decl) ->
-              name, untype_type_declaration decl
-          ) list)
-    | Tsig_extension tyext ->
-        Psig_extension (untype_type_extension tyext)
-    | Tsig_exception (_id, name, decl) ->
-        Psig_exception (name, untype_exception_declaration decl)
-    | Tsig_module (_id, name, mtype) ->
-        Psig_module (name, untype_module_type mtype)
-=======
         Psig_type (List.map untype_type_declaration list)
+    | Tsig_typext tyext ->
+        Psig_typext (untype_type_extension tyext)
     | Tsig_exception decl ->
         Psig_exception (untype_constructor_declaration decl)
     | Tsig_module md ->
         Psig_module {pmd_name = md.md_name; pmd_type = untype_module_type md.md_type; pmd_attributes = md.md_attributes}
->>>>>>> b0d5fc28
     | Tsig_recmodule list ->
         Psig_recmodule (List.map (fun md ->
               {pmd_name = md.md_name; pmd_type = untype_module_type md.md_type;
@@ -418,24 +369,15 @@
     psig_loc = item.sig_loc;
   }
 
-<<<<<<< HEAD
-and untype_modtype_declaration mdecl =
-  match mdecl with
-    Tmodtype_abstract -> Pmodtype_abstract
-  | Tmodtype_manifest mtype -> Pmodtype_manifest (untype_module_type mtype)
-
 and untype_class_declaration cd =
   {
     pci_virt = cd.ci_virt;
-    pci_params = List.map untype_core_type cd.ci_params;
+    pci_params = List.map untype_type_parameters cd.ci_params;
     pci_name = cd.ci_id_name;
     pci_expr = untype_class_expr cd.ci_expr;
-    pci_variance = cd.ci_variance;
     pci_loc = cd.ci_loc;
   }
 
-=======
->>>>>>> b0d5fc28
 and untype_class_description cd =
   {
     pci_virt = cd.ci_virt;
