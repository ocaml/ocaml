--- conflicted
+++ resolved
@@ -186,20 +186,14 @@
     | { pat_extra= (Tpat_constraint ct, _, _attrs) :: rem; _ } ->
         Ppat_constraint (untype_pattern { pat with pat_extra=rem },
                          untype_core_type ct)
-    | { pat_extra; pat_desc = Tpat_alias ( { pat_desc = Tpat_any; pat_loc }, id, name ) } when pat_loc = Location.none ->
-        (* let (x : t) = ... x is unused ...
-           => let ((_ as x) : t) = ... x is unused ...
+    | { pat_extra; pat_desc= Tpat_alias _; pat_attributes= ({txt="untypeast"}, PPat (p, None))::_ } ->
+        (* let (x : t) = ... where x is unused ...
+           => let ((_ as x) : t) = ... where x is unused ...
 
            Since ocamlc gives different warnings for the former and the latter at stdlib/parsing.ml,
            we need to recover the original.
         *)
-        begin
-          match (Ident.name id).[0] with
-            'A'..'Z' ->
-              Ppat_unpack name
-          | _ ->
-              Ppat_var name
-        end
+        p.ppat_desc
     | _ ->
     match pat.pat_desc with
       Tpat_any -> Ppat_any
@@ -658,7 +652,6 @@
         in
         let exp = remove_fun_self exp in
         Pcf_method (lab, priv, Cfk_concrete (o, untype_expression exp))
-<<<<<<< HEAD
     | Tcf_initializer exp -> 
         let remove_fun_self = function
           | { exp_desc = Texp_function("", [case], _) } when is_self_pat case.c_lhs && case.c_guard = None -> case.c_rhs
@@ -666,9 +659,6 @@
         in
         let exp = remove_fun_self exp in
         Pcf_initializer (untype_expression exp)
-=======
-    | Tcf_initializer exp -> Pcf_initializer (untype_expression exp)
     | Tcf_attribute x -> Pcf_attribute x
->>>>>>> a97652ff
   in
   { pcf_desc = desc; pcf_loc = cf.cf_loc; pcf_attributes = cf.cf_attributes }