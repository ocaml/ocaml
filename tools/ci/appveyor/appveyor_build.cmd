@rem ***********************************************************************
@rem *                                                                     *
@rem *                                 OCaml                               *
@rem *                                                                     *
@rem *                 David Allsopp, OCaml Labs, Cambridge.               *
@rem *                                                                     *
@rem *   Copyright 2017 MetaStack Solutions Ltd.                           *
@rem *                                                                     *
@rem *   All rights reserved.  This file is distributed under the terms of *
@rem *   the GNU Lesser General Public License version 2.1, with the       *
@rem *   special exception on linking described in the file LICENSE.       *
@rem *                                                                     *
@rem ***********************************************************************

@rem BE CAREFUL ALTERING THIS FILE TO ENSURE THAT ERRORS PROPAGATE
@rem IF A COMMAND SHOULD FAIL IT PROBABLY NEEDS TO END WITH
@rem   || exit /b 1
@rem BASICALLY, DO THE TESTING IN BASH...

@rem Do not call setlocal!
@echo off

if "%1" neq "install" goto %1
setlocal enabledelayedexpansion
echo AppVeyor Environment
for %%K in (ACCOUNT_NAME ACS_DEPLOYMENT_UPGRADE_MODE API_URL
            ARTIFACT_UPLOAD_TIMEOUT BUILD_FOLDER BUILD_ID BUILD_NUMBER
            BUILD_VERSION BUILD_WORKER_IMAGE BUILD_WORKER_IMAGE
            CACHE_ENTRY_UPLOAD_DOWNLOAD_TIMEOUT CACHE_SKIP_RESTORE
            CACHE_SKIP_SAVE FILE_DOWNLOAD_TIMEOUT FORCED_BUILD
            IGNORE_COMMIT_FILTERING_ON_TAG JOB_ID JOB_NAME JOB_NUMBER PROJECT_ID
            PROJECT_NAME PROJECT_SLUG PULL_REQUEST_HEAD_COMMIT
            PULL_REQUEST_HEAD_REPO_BRANCH PULL_REQUEST_HEAD_REPO_NAME
            PULL_REQUEST_NUMBER PULL_REQUEST_TITLE RE_BUILD REPO_BRANCH
            REPO_COMMIT_AUTHOR REPO_COMMIT_AUTHOR_EMAIL REPO_COMMIT
            REPO_COMMIT_MESSAGE REPO_COMMIT_MESSAGE_EXTENDED
            REPO_COMMIT_TIMESTAMP REPO_NAME REPO_PROVIDER REPO_SCM
            REPOSITORY_SHALLOW_CLONE_TIMEOUT REPO_TAG_NAME REPO_TAG
            RE_RUN_INCOMPLETE SAVE_CACHE_ON_ERROR SCHEDULED_BUILD
            SKIP_FINALIZE_ON_EXIT APPVEYOR URL WAP_ARTIFACT_NAME
            WAP_SKIP_ACLS) do echo APPVEYOR_%%K=!APPVEYOR_%%K!
echo CI=%CI%
echo CONFIGURATION=%CONFIGURATION%
echo PLATFORM=%PLATFORM%
endlocal

goto install

goto :EOF

:CheckPackage
"%CYG_ROOT%\bin\bash.exe" -lc "cygcheck -dc %1" | findstr %1 > nul
if %ERRORLEVEL% equ 1 (
  echo Cygwin package %1 will be installed
  set CYGWIN_INSTALL_PACKAGES=%CYGWIN_INSTALL_PACKAGES%,%1
)
goto :EOF

:UpgradeCygwin
if "%CYGWIN_INSTALL_PACKAGES%" neq "" "%CYG_ROOT%\setup-x86_64.exe" --quiet-mode --no-shortcuts --no-startmenu --no-desktop --only-site --root "%CYG_ROOT%" --site "%CYG_MIRROR%" --local-package-dir "%CYG_CACHE%" --packages %CYGWIN_INSTALL_PACKAGES:~1% > nul
for %%P in (%CYGWIN_COMMANDS%) do "%CYG_ROOT%\bin\%%P.exe" --version 2> nul > nul || set CYGWIN_UPGRADE_REQUIRED=1
"%CYG_ROOT%\bin\bash.exe" -lc "cygcheck -dc %CYGWIN_PACKAGES%"
if %CYGWIN_UPGRADE_REQUIRED% equ 1 (
  echo Cygwin package upgrade required - please go and drink coffee
  "%CYG_ROOT%\setup-x86_64.exe" --quiet-mode --no-shortcuts --no-startmenu --no-desktop --only-site --root "%CYG_ROOT%" --site "%CYG_MIRROR%" --local-package-dir "%CYG_CACHE%" --upgrade-also > nul
  "%CYG_ROOT%\bin\bash.exe" -lc "cygcheck -dc %CYGWIN_PACKAGES%"
)
goto :EOF

:install
chcp 65001 > nul
rem This must be kept in sync with appveyor_build.sh
set BUILD_PREFIX=🐫реализация
git worktree add "..\%BUILD_PREFIX%-%PORT%" -b appveyor-build-%PORT%

cd "..\%BUILD_PREFIX%-%PORT%"
if "%BOOTSTRAP_FLEXDLL%" equ "true" (
  git submodule update --init flexdll
)

cd "%APPVEYOR_BUILD_FOLDER%"
appveyor DownloadFile "https://github.com/alainfrisch/flexdll/archive/%FLEXDLL_VERSION%.tar.gz" -FileName "flexdll.tar.gz" || exit /b 1
appveyor DownloadFile "https://github.com/alainfrisch/flexdll/releases/download/%FLEXDLL_VERSION%/flexdll-bin-%FLEXDLL_VERSION%.zip" -FileName "flexdll.zip" || exit /b 1
rem flexdll.zip is processed here, rather than in appveyor_build.sh because the
rem unzip command comes from MSYS2 (via Git for Windows) and it has to be
rem invoked via cmd /c in a bash script which is weird(er).
mkdir "%APPVEYOR_BUILD_FOLDER%\..\flexdll"
move flexdll.zip "%APPVEYOR_BUILD_FOLDER%\..\flexdll"
cd "%APPVEYOR_BUILD_FOLDER%\..\flexdll" && unzip -q flexdll.zip

rem CYGWIN_PACKAGES is the list of required Cygwin packages (cygwin is included
rem in the list just so that the Cygwin version is always displayed on the log).
rem CYGWIN_COMMANDS is a corresponding command to run with --version to test
rem whether the package works. This is used to verify whether the installation
rem needs upgrading.
set CYGWIN_PACKAGES=cygwin make diffutils
set CYGWIN_COMMANDS=cygcheck make diff
if "%PORT%" equ "mingw32" (
  rem mingw64-i686-runtime does not need explictly installing, but it's useful
  rem to have the version reported.
  set CYGWIN_PACKAGES=%CYGWIN_PACKAGES% mingw64-i686-gcc-core mingw64-i686-runtime
  set CYGWIN_COMMANDS=%CYGWIN_COMMANDS% i686-w64-mingw32-gcc cygcheck
<<<<<<< HEAD
=======
)
if "%PORT%" equ "mingw64" (
  set CYGWIN_PACKAGES=%CYGWIN_PACKAGES% mingw64-x86_64-gcc-core
  set CYGWIN_COMMANDS=%CYGWIN_COMMANDS% x86_64-w64-mingw32-gcc
)
if "%PORT%" equ "cygwin32" (
  set CYGWIN_PACKAGES=%CYGWIN_PACKAGES% cygwin32-gcc-core flexdll
  set CYGWIN_COMMANDS=%CYGWIN_COMMANDS% i686-pc-cygwin-gcc flexlink
)
if "%PORT%" equ "cygwin64" (
  set CYGWIN_PACKAGES=%CYGWIN_PACKAGES% gcc-core flexdll
  set CYGWIN_COMMANDS=%CYGWIN_COMMANDS% x86_64-pc-cygwin-gcc flexlink
>>>>>>> 9f53c6b7
)

set CYGWIN_INSTALL_PACKAGES=
set CYGWIN_UPGRADE_REQUIRED=%FORCE_CYGWIN_UPGRADE%

for %%P in (%CYGWIN_PACKAGES%) do call :CheckPackage %%P
call :UpgradeCygwin

"%CYG_ROOT%\bin\bash.exe" -lc "$APPVEYOR_BUILD_FOLDER/tools/ci/appveyor/appveyor_build.sh install" || exit /b 1

goto :EOF

:build
rem Testing %SDK% is tricky, since it can contain double-quotes. The "trick",
rem is to make SDK_TEST the second character of %SDK%. If %SDK% is un-set then
rem SDK_TEST will be the literal string %SDK:~1,1%, obviously. However, that
rem means %SDK_TEST:~1,1% only expands to the empty string if SDK was itself
rem un-set. <sigh>
set SDK_TEST=%SDK:~1,1%
if "%SDK_TEST:~1,1%" neq "" (
  if "%PORT%" equ "msvc64" set SDK=call "C:\Program Files (x86)\Microsoft Visual Studio 14.0\VC\bin\amd64\vcvars64.bat"
  if "%PORT%" equ "msvc32" set SDK=call "C:\Program Files (x86)\Microsoft Visual Studio 14.0\VC\bin\vcvars32.bat"
) else (
  set SDK=call %SDK%
)

%SDK%

"%CYG_ROOT%\bin\bash.exe" -lc "$APPVEYOR_BUILD_FOLDER/tools/ci/appveyor/appveyor_build.sh" || exit /b 1
goto :EOF

:test
if "%BUILD_MODE%" neq "C" "%CYG_ROOT%\bin\bash.exe" -lc "$APPVEYOR_BUILD_FOLDER/tools/ci/appveyor/appveyor_build.sh test" || exit /b 1
goto :EOF<|MERGE_RESOLUTION|>--- conflicted
+++ resolved
@@ -100,8 +100,6 @@
   rem to have the version reported.
   set CYGWIN_PACKAGES=%CYGWIN_PACKAGES% mingw64-i686-gcc-core mingw64-i686-runtime
   set CYGWIN_COMMANDS=%CYGWIN_COMMANDS% i686-w64-mingw32-gcc cygcheck
-<<<<<<< HEAD
-=======
 )
 if "%PORT%" equ "mingw64" (
   set CYGWIN_PACKAGES=%CYGWIN_PACKAGES% mingw64-x86_64-gcc-core
@@ -114,7 +112,6 @@
 if "%PORT%" equ "cygwin64" (
   set CYGWIN_PACKAGES=%CYGWIN_PACKAGES% gcc-core flexdll
   set CYGWIN_COMMANDS=%CYGWIN_COMMANDS% x86_64-pc-cygwin-gcc flexlink
->>>>>>> 9f53c6b7
 )
 
 set CYGWIN_INSTALL_PACKAGES=
