(***********************************************************************)
(*                                                                     *)
(*                                OCaml                                *)
(*                                                                     *)
(*            Xavier Leroy, projet Cristal, INRIA Rocquencourt         *)
(*                                                                     *)
(*  Copyright 1999 Institut National de Recherche en Informatique et   *)
(*  en Automatique.  All rights reserved.  This file is distributed    *)
(*  under the terms of the Q Public License version 1.0.               *)
(*                                                                     *)
(***********************************************************************)

open Asttypes
open Location
open Longident
open Parsetree

module StringSet = Set.Make(struct type t = string let compare = compare end)

(* Collect free module identifiers in the a.s.t. *)

let free_structure_names = ref StringSet.empty

let rec addmodule bv lid =
  match lid with
    Lident s ->
      if not (StringSet.mem s bv)
      then free_structure_names := StringSet.add s !free_structure_names
  | Ldot(l, s) -> addmodule bv l
  | Lapply(l1, l2) -> addmodule bv l1; addmodule bv l2

let add bv lid =
  match lid.txt with
    Ldot(l, s) -> addmodule bv l
  | _ -> ()

let addmodule bv lid = addmodule bv lid.txt

let rec add_type bv ty =
  match ty.ptyp_desc with
    Ptyp_any -> ()
  | Ptyp_var v -> ()
  | Ptyp_arrow(_, t1, t2) -> add_type bv t1; add_type bv t2
  | Ptyp_tuple tl -> List.iter (add_type bv) tl
  | Ptyp_constr(c, tl) -> add bv c; List.iter (add_type bv) tl
  | Ptyp_object (fl, _) -> List.iter (fun (_, t) -> add_type bv t) fl
  | Ptyp_class(c, tl) -> add bv c; List.iter (add_type bv) tl
  | Ptyp_alias(t, s) -> add_type bv t
  | Ptyp_variant(fl, _, _) ->
      List.iter
        (function Rtag(_,_,stl) -> List.iter (add_type bv) stl
          | Rinherit sty -> add_type bv sty)
        fl
  | Ptyp_poly(_, t) -> add_type bv t
  | Ptyp_package pt -> add_package_type bv pt
  | Ptyp_extension _ -> ()

and add_package_type bv (lid, l) =
  add bv lid;
  List.iter (add_type bv) (List.map (fun (_, e) -> e) l)

let add_opt add_fn bv = function
    None -> ()
  | Some x -> add_fn bv x

let add_constructor_decl bv pcd =
  List.iter (add_type bv) pcd.pcd_args; Misc.may (add_type bv) pcd.pcd_res

let add_type_declaration bv td =
  List.iter
    (fun (ty1, ty2, _) -> add_type bv ty1; add_type bv ty2)
    td.ptype_cstrs;
  add_opt add_type bv td.ptype_manifest;
  let add_tkind = function
    Ptype_abstract -> ()
  | Ptype_variant cstrs ->
      List.iter (add_constructor_decl bv) cstrs
  | Ptype_record lbls ->
<<<<<<< HEAD
      List.iter (fun (l, mut, ty, _) -> add_type bv ty) lbls
  | Ptype_open -> () in
=======
      List.iter (fun pld -> add_type bv pld.pld_type) lbls in
>>>>>>> b0d5fc28
  add_tkind td.ptype_kind

let add_extension_constructor bv ext =
  match ext.pext_kind with
      Pext_decl(args, rty) ->
        List.iter (add_type bv) args; Misc.may (add_type bv) rty
    | Pext_rebind lid -> add bv lid

let add_type_extension bv te =
  add bv te.ptyext_path;
  List.iter (add_extension_constructor bv) te.ptyext_constructors

let rec add_class_type bv cty =
  match cty.pcty_desc with
    Pcty_constr(l, tyl) ->
      add bv l; List.iter (add_type bv) tyl
  | Pcty_signature { pcsig_self = ty; pcsig_fields = fieldl } ->
      add_type bv ty;
      List.iter (add_class_type_field bv) fieldl
  | Pcty_arrow(_, ty1, cty2) ->
      add_type bv ty1; add_class_type bv cty2
  | Pcty_extension _ -> ()

and add_class_type_field bv pctf =
  match pctf.pctf_desc with
    Pctf_inherit cty -> add_class_type bv cty
  | Pctf_val(_, _, _, ty) -> add_type bv ty
  | Pctf_method(_, _, _, ty) -> add_type bv ty
  | Pctf_constraint(ty1, ty2) -> add_type bv ty1; add_type bv ty2
  | Pctf_extension _ -> ()

let add_class_description bv infos =
  add_class_type bv infos.pci_expr

let add_class_type_declaration = add_class_description

let pattern_bv = ref StringSet.empty

let rec add_pattern bv pat =
  match pat.ppat_desc with
    Ppat_any -> ()
  | Ppat_var _ -> ()
  | Ppat_alias(p, _) -> add_pattern bv p
  | Ppat_interval _
  | Ppat_constant _ -> ()
  | Ppat_tuple pl -> List.iter (add_pattern bv) pl
  | Ppat_construct(c, op) -> add bv c; add_opt add_pattern bv op
  | Ppat_record(pl, _) ->
      List.iter (fun (lbl, p) -> add bv lbl; add_pattern bv p) pl
  | Ppat_array pl -> List.iter (add_pattern bv) pl
  | Ppat_or(p1, p2) -> add_pattern bv p1; add_pattern bv p2
  | Ppat_constraint(p, ty) -> add_pattern bv p; add_type bv ty
  | Ppat_variant(_, op) -> add_opt add_pattern bv op
  | Ppat_type li -> add bv li
  | Ppat_lazy p -> add_pattern bv p
  | Ppat_unpack id -> pattern_bv := StringSet.add id.txt !pattern_bv
  | Ppat_extension _ -> ()

let add_pattern bv pat =
  pattern_bv := bv;
  add_pattern bv pat;
  !pattern_bv

let rec add_expr bv exp =
  match exp.pexp_desc with
    Pexp_ident l -> add bv l
  | Pexp_constant _ -> ()
  | Pexp_let(rf, pel, e) ->
      let bv = add_bindings rf bv pel in add_expr bv e
  | Pexp_fun (_, opte, p, e) ->
      add_opt add_expr bv opte; add_expr (add_pattern bv p) e
  | Pexp_function pel ->
      add_cases bv pel
  | Pexp_apply(e, el) ->
      add_expr bv e; List.iter (fun (_,e) -> add_expr bv e) el
  | Pexp_match(e, pel) -> add_expr bv e; add_cases bv pel
  | Pexp_try(e, pel) -> add_expr bv e; add_cases bv pel
  | Pexp_tuple el -> List.iter (add_expr bv) el
  | Pexp_construct(c, opte) -> add bv c; add_opt add_expr bv opte
  | Pexp_variant(_, opte) -> add_opt add_expr bv opte
  | Pexp_record(lblel, opte) ->
      List.iter (fun (lbl, e) -> add bv lbl; add_expr bv e) lblel;
      add_opt add_expr bv opte
  | Pexp_field(e, fld) -> add_expr bv e; add bv fld
  | Pexp_setfield(e1, fld, e2) -> add_expr bv e1; add bv fld; add_expr bv e2
  | Pexp_array el -> List.iter (add_expr bv) el
  | Pexp_ifthenelse(e1, e2, opte3) ->
      add_expr bv e1; add_expr bv e2; add_opt add_expr bv opte3
  | Pexp_sequence(e1, e2) -> add_expr bv e1; add_expr bv e2
  | Pexp_while(e1, e2) -> add_expr bv e1; add_expr bv e2
  | Pexp_for( _, e1, e2, _, e3) ->
      add_expr bv e1; add_expr bv e2; add_expr bv e3
  | Pexp_coerce(e1, oty2, ty3) ->
      add_expr bv e1;
      add_opt add_type bv oty2;
      add_type bv ty3
  | Pexp_constraint(e1, ty2) ->
      add_expr bv e1;
      add_type bv ty2
  | Pexp_send(e, m) -> add_expr bv e
  | Pexp_new li -> add bv li
  | Pexp_setinstvar(v, e) -> add_expr bv e
  | Pexp_override sel -> List.iter (fun (s, e) -> add_expr bv e) sel
  | Pexp_letmodule(id, m, e) ->
      add_module bv m; add_expr (StringSet.add id.txt bv) e
  | Pexp_assert (e) -> add_expr bv e
  | Pexp_lazy (e) -> add_expr bv e
  | Pexp_poly (e, t) -> add_expr bv e; add_opt add_type bv t
  | Pexp_object { pcstr_self = pat; pcstr_fields = fieldl } ->
      let bv = add_pattern bv pat in List.iter (add_class_field bv) fieldl
  | Pexp_newtype (_, e) -> add_expr bv e
  | Pexp_pack m -> add_module bv m
  | Pexp_open (_ovf, m, e) -> addmodule bv m; add_expr bv e
  | Pexp_extension _ -> ()

and add_cases bv cases =
  List.iter (add_case bv) cases

and add_case bv {pc_lhs; pc_guard; pc_rhs} =
  let bv = add_pattern bv pc_lhs in
  add_opt add_expr bv pc_guard;
  add_expr bv pc_rhs

and add_bindings recf bv pel =
  let bv' = List.fold_left (fun bv x -> add_pattern bv x.pvb_pat) bv pel in
  let bv = if recf = Recursive then bv' else bv in
  List.iter (fun x -> add_expr bv x.pvb_expr) pel;
  bv'

and add_modtype bv mty =
  match mty.pmty_desc with
    Pmty_ident l -> add bv l
  | Pmty_signature s -> add_signature bv s
  | Pmty_functor(id, mty1, mty2) ->
      add_modtype bv mty1; add_modtype (StringSet.add id.txt bv) mty2
  | Pmty_with(mty, cstrl) ->
      add_modtype bv mty;
      List.iter
        (function
          | Pwith_type (_, td) -> add_type_declaration bv td
          | Pwith_module (_, lid) -> addmodule bv lid
          | Pwith_typesubst td -> add_type_declaration bv td
          | Pwith_modsubst (_, lid) -> addmodule bv lid
        )
        cstrl
  | Pmty_typeof m -> add_module bv m
  | Pmty_extension _ -> ()

and add_signature bv = function
    [] -> ()
  | item :: rem -> add_signature (add_sig_item bv item) rem

and add_sig_item bv item =
  match item.psig_desc with
    Psig_value vd ->
      add_type bv vd.pval_type; bv
  | Psig_type dcls ->
<<<<<<< HEAD
      List.iter (fun (id, td) -> add_type_declaration bv td) dcls; bv
  | Psig_extension te ->
      add_type_extension bv te; bv
  | Psig_exception(id, args) ->
      List.iter (add_type bv) args; bv
  | Psig_module(id, mty) ->
      add_modtype bv mty; StringSet.add id.txt bv
=======
      List.iter (add_type_declaration bv) dcls; bv
  | Psig_exception pcd ->
      add_constructor_decl bv pcd; bv
  | Psig_module pmd ->
      add_modtype bv pmd.pmd_type; StringSet.add pmd.pmd_name.txt bv
>>>>>>> b0d5fc28
  | Psig_recmodule decls ->
      let bv' = List.fold_right StringSet.add (List.map (fun pmd -> pmd.pmd_name.txt) decls) bv in
      List.iter (fun pmd -> add_modtype bv' pmd.pmd_type) decls;
      bv'
  | Psig_modtype x ->
      begin match x.pmtd_type with
        None -> ()
      | Some mty -> add_modtype bv mty
      end;
      bv
  | Psig_open (_ovf, lid, _) ->
      addmodule bv lid; bv
  | Psig_include (mty, _) ->
      add_modtype bv mty; bv
  | Psig_class cdl ->
      List.iter (add_class_description bv) cdl; bv
  | Psig_class_type cdtl ->
      List.iter (add_class_type_declaration bv) cdtl; bv
  | Psig_attribute _ | Psig_extension _ ->
      bv

and add_module bv modl =
  match modl.pmod_desc with
    Pmod_ident l -> addmodule bv l
  | Pmod_structure s -> ignore (add_structure bv s)
  | Pmod_functor(id, mty, modl) ->
      add_modtype bv mty;
      add_module (StringSet.add id.txt bv) modl
  | Pmod_apply(mod1, mod2) ->
      add_module bv mod1; add_module bv mod2
  | Pmod_constraint(modl, mty) ->
      add_module bv modl; add_modtype bv mty
  | Pmod_unpack(e) ->
      add_expr bv e
  | Pmod_extension _ ->
      ()

and add_structure bv item_list =
  List.fold_left add_struct_item bv item_list

and add_struct_item bv item =
  match item.pstr_desc with
    Pstr_eval (e, _attrs) ->
      add_expr bv e; bv
  | Pstr_value(rf, pel) ->
      let bv = add_bindings rf bv pel in bv
  | Pstr_primitive vd ->
      add_type bv vd.pval_type; bv
  | Pstr_type dcls ->
<<<<<<< HEAD
      List.iter (fun (id, td) -> add_type_declaration bv td) dcls; bv
  | Pstr_extension te ->
      add_type_extension bv te;
      bv
  | Pstr_exception(id, args) ->
      List.iter (add_type bv) args; bv
  | Pstr_exn_rebind(id, l) ->
=======
      List.iter (add_type_declaration bv) dcls; bv
  | Pstr_exception pcd ->
      add_constructor_decl bv pcd; bv
  | Pstr_exn_rebind(id, l, _attrs) ->
>>>>>>> b0d5fc28
      add bv l; bv
  | Pstr_module x ->
      add_module bv x.pmb_expr; StringSet.add x.pmb_name.txt bv
  | Pstr_recmodule bindings ->
      let bv' =
        List.fold_right StringSet.add
          (List.map (fun x -> x.pmb_name.txt) bindings) bv in
      List.iter
        (fun x -> add_module bv' x.pmb_expr)
        bindings;
      bv'
  | Pstr_modtype x ->
      begin match x.pmtd_type with
        None -> ()
      | Some mty -> add_modtype bv mty
      end;
      bv
  | Pstr_open (_ovf, l, _attrs) ->
      addmodule bv l; bv
  | Pstr_class cdl ->
      List.iter (add_class_declaration bv) cdl; bv
  | Pstr_class_type cdtl ->
      List.iter (add_class_type_declaration bv) cdtl; bv
  | Pstr_include (modl, _attrs) ->
      add_module bv modl; bv
  | Pstr_attribute _ | Pstr_extension _ ->
      bv

and add_use_file bv top_phrs =
  ignore (List.fold_left add_top_phrase bv top_phrs)

and add_implementation bv l =
  ignore (add_structure bv l)

and add_top_phrase bv = function
  | Ptop_def str -> add_structure bv str
  | Ptop_dir (_, _) -> bv

and add_class_expr bv ce =
  match ce.pcl_desc with
    Pcl_constr(l, tyl) ->
      add bv l; List.iter (add_type bv) tyl
  | Pcl_structure { pcstr_self = pat; pcstr_fields = fieldl } ->
      let bv = add_pattern bv pat in List.iter (add_class_field bv) fieldl
  | Pcl_fun(_, opte, pat, ce) ->
      add_opt add_expr bv opte;
      let bv = add_pattern bv pat in add_class_expr bv ce
  | Pcl_apply(ce, exprl) ->
      add_class_expr bv ce; List.iter (fun (_,e) -> add_expr bv e) exprl
  | Pcl_let(rf, pel, ce) ->
      let bv = add_bindings rf bv pel in add_class_expr bv ce
  | Pcl_constraint(ce, ct) ->
      add_class_expr bv ce; add_class_type bv ct
  | Pcl_extension _ -> ()

and add_class_field bv pcf =
  match pcf.pcf_desc with
    Pcf_inherit(_, ce, _) -> add_class_expr bv ce
  | Pcf_val(_, _, Cfk_concrete (_, e))
  | Pcf_method(_, _, Cfk_concrete (_, e)) -> add_expr bv e
  | Pcf_val(_, _, Cfk_virtual ty)
  | Pcf_method(_, _, Cfk_virtual ty) -> add_type bv ty
  | Pcf_constraint(ty1, ty2) -> add_type bv ty1; add_type bv ty2
  | Pcf_initializer e -> add_expr bv e
  | Pcf_extension _ -> ()

and add_class_declaration bv decl =
  add_class_expr bv decl.pci_expr<|MERGE_RESOLUTION|>--- conflicted
+++ resolved
@@ -76,12 +76,8 @@
   | Ptype_variant cstrs ->
       List.iter (add_constructor_decl bv) cstrs
   | Ptype_record lbls ->
-<<<<<<< HEAD
-      List.iter (fun (l, mut, ty, _) -> add_type bv ty) lbls
+      List.iter (fun pld -> add_type bv pld.pld_type) lbls
   | Ptype_open -> () in
-=======
-      List.iter (fun pld -> add_type bv pld.pld_type) lbls in
->>>>>>> b0d5fc28
   add_tkind td.ptype_kind
 
 let add_extension_constructor bv ext =
@@ -239,21 +235,13 @@
     Psig_value vd ->
       add_type bv vd.pval_type; bv
   | Psig_type dcls ->
-<<<<<<< HEAD
-      List.iter (fun (id, td) -> add_type_declaration bv td) dcls; bv
-  | Psig_extension te ->
+      List.iter (add_type_declaration bv) dcls; bv
+  | Psig_typext te ->
       add_type_extension bv te; bv
-  | Psig_exception(id, args) ->
-      List.iter (add_type bv) args; bv
-  | Psig_module(id, mty) ->
-      add_modtype bv mty; StringSet.add id.txt bv
-=======
-      List.iter (add_type_declaration bv) dcls; bv
   | Psig_exception pcd ->
       add_constructor_decl bv pcd; bv
   | Psig_module pmd ->
       add_modtype bv pmd.pmd_type; StringSet.add pmd.pmd_name.txt bv
->>>>>>> b0d5fc28
   | Psig_recmodule decls ->
       let bv' = List.fold_right StringSet.add (List.map (fun pmd -> pmd.pmd_name.txt) decls) bv in
       List.iter (fun pmd -> add_modtype bv' pmd.pmd_type) decls;
@@ -303,20 +291,13 @@
   | Pstr_primitive vd ->
       add_type bv vd.pval_type; bv
   | Pstr_type dcls ->
-<<<<<<< HEAD
-      List.iter (fun (id, td) -> add_type_declaration bv td) dcls; bv
-  | Pstr_extension te ->
+      List.iter (add_type_declaration bv) dcls; bv
+  | Pstr_typext te ->
       add_type_extension bv te;
       bv
-  | Pstr_exception(id, args) ->
-      List.iter (add_type bv) args; bv
-  | Pstr_exn_rebind(id, l) ->
-=======
-      List.iter (add_type_declaration bv) dcls; bv
   | Pstr_exception pcd ->
       add_constructor_decl bv pcd; bv
   | Pstr_exn_rebind(id, l, _attrs) ->
->>>>>>> b0d5fc28
       add bv l; bv
   | Pstr_module x ->
       add_module bv x.pmb_expr; StringSet.add x.pmb_name.txt bv
