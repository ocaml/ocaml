/**************************************************************************/
<<<<<<< HEAD
/*                                                                     */
/*                                OCaml                                */
/*                                                                     */
/*        Mehdi Dogguy, PPS laboratory, University Paris Diderot       */
/*                                                                     */
=======
/*                                                                        */
/*                                 OCaml                                  */
/*                                                                        */
/*         Mehdi Dogguy, PPS laboratory, University Paris Diderot         */
/*                                                                        */
>>>>>>> 0c0884bd
/*   Copyright 2010 Mehdi Dogguy                                          */
/*                                                                        */
/*   All rights reserved.  This file is distributed under the terms of    */
/*   the GNU Lesser General Public License version 2.1, with the          */
/*   special exception on linking described in the file LICENSE.          */
/*                                                                        */
/**************************************************************************/

#include "../config/s.h"
#include "../byterun/caml/mlvalues.h"
#include "../byterun/caml/alloc.h"
#include <stdio.h>

#ifdef HAS_LIBBFD
#include <stdlib.h>
#include <string.h>

// PACKAGE: protect against binutils change
//   https://sourceware.org/bugzilla/show_bug.cgi?id=14243
#define PACKAGE "ocamlobjinfo"
#include <bfd.h>
#undef PACKAGE

#define plugin_header_sym (symbol_prefix "caml_plugin_header")

int main(int argc, char ** argv)
{
  bfd *fd;
  asection *sec;
  file_ptr offset;
  long st_size;
  asymbol ** symbol_table;
  long sym_count, i;

  if (argc != 2) {
    fprintf(stderr, "Usage: objinfo_helper <dynamic library>\n");
    return 2;
  }

  fd = bfd_openr(argv[1], "default");
  if (!fd) {
    fprintf(stderr, "Error opening file %s\n", argv[1]);
    return 2;
  }
  if (! bfd_check_format (fd, bfd_object)) {
    fprintf(stderr, "Error: wrong format\n");
    bfd_close(fd);
    return 2;
  }

  sec = bfd_get_section_by_name(fd, ".data");
  if (! sec) {
    fprintf(stderr, "Error: section .data not found\n");
    bfd_close(fd);
    return 2;
  }

  offset = sec->filepos;
  st_size = bfd_get_dynamic_symtab_upper_bound (fd);
  if (st_size <= 0) {
    fprintf(stderr, "Error: size of section .data unknown\n");
    bfd_close(fd);
    return 2;
  }

  symbol_table = malloc(st_size);
  if (! symbol_table) {
    fprintf(stderr, "Error: out of memory\n");
    bfd_close(fd);
    return 2;
  }

  sym_count = bfd_canonicalize_dynamic_symtab (fd, symbol_table);

  for (i = 0; i < sym_count; i++) {
    if (strcmp(symbol_table[i]->name, plugin_header_sym) == 0) {
      printf("%ld\n", (long) (offset + symbol_table[i]->value));
      bfd_close(fd);
      return 0;
    }
  }

  fprintf(stderr, "Error: missing symbol %s\n", plugin_header_sym);
  bfd_close(fd);
  return 2;
}

#else

int main(int argc, char ** argv)
{
  fprintf(stderr,"BFD library unavailable, cannot print info on .cmxs files\n");
  return 2;
}

#endif<|MERGE_RESOLUTION|>--- conflicted
+++ resolved
@@ -1,17 +1,9 @@
 /**************************************************************************/
-<<<<<<< HEAD
-/*                                                                     */
-/*                                OCaml                                */
-/*                                                                     */
-/*        Mehdi Dogguy, PPS laboratory, University Paris Diderot       */
-/*                                                                     */
-=======
 /*                                                                        */
 /*                                 OCaml                                  */
 /*                                                                        */
 /*         Mehdi Dogguy, PPS laboratory, University Paris Diderot         */
 /*                                                                        */
->>>>>>> 0c0884bd
 /*   Copyright 2010 Mehdi Dogguy                                          */
 /*                                                                        */
 /*   All rights reserved.  This file is distributed under the terms of    */
