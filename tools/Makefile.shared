--- conflicted
+++ resolved
@@ -35,12 +35,9 @@
 # The dependency generator
 
 CAMLDEP_OBJ=depend.cmo ocamldep.cmo
-<<<<<<< HEAD
+
 CAMLDEP_IMPORTS=config.cmo timings.cmo misc.cmo \
   identifiable.cmo numbers.cmo arg_helper.cmo clflags.cmo terminfo.cmo \
-=======
-CAMLDEP_IMPORTS=timings.cmo misc.cmo config.cmo clflags.cmo terminfo.cmo \
->>>>>>> f55d23de
   warnings.cmo location.cmo longident.cmo docstrings.cmo \
   syntaxerr.cmo ast_helper.cmo parser.cmo lexer.cmo parse.cmo \
   ccomp.cmo ast_mapper.cmo pparse.cmo compenv.cmo builtin_attributes.cmo
