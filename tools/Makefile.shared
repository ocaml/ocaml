#########################################################################
#                                                                       #
#                                 OCaml                                 #
#                                                                       #
#            Xavier Leroy, projet Cristal, INRIA Rocquencourt           #
#                                                                       #
#   Copyright 1999 Institut National de Recherche en Informatique et    #
#   en Automatique.  All rights reserved.  This file is distributed     #
#   under the terms of the Q Public License version 1.0.                #
#                                                                       #
#########################################################################

include ../config/Makefile
CAMLRUN ?= ../boot/ocamlrun
CAMLYACC ?= ../boot/ocamlyacc

CAMLC=$(CAMLRUN) ../boot/ocamlc -nostdlib -I ../boot
CAMLOPT=$(CAMLRUN) ../ocamlopt -nostdlib -I ../stdlib
CAMLLEX=$(CAMLRUN) ../boot/ocamllex
INCLUDES=-I ../utils -I ../parsing -I ../typing -I ../bytecomp -I ../asmcomp \
	 -I ../driver -I ../toplevel
COMPFLAGS= -strict-sequence -w +27+32..39 -warn-error A-51 -safe-string $(INCLUDES)
LINKFLAGS=$(INCLUDES)

all: ocamldep ocamlprof ocamlcp ocamloptp ocamlmktop ocamlmklib dumpobj \
     objinfo read_cmt

# scrapelabels addlabels

.PHONY: all

opt.opt: ocamldep.opt read_cmt.opt
.PHONY: opt.opt

# The dependency generator

CAMLDEP_OBJ=depend.cmo ocamldep.cmo
CAMLDEP_IMPORTS=timings.cmo misc.cmo config.cmo clflags.cmo terminfo.cmo \
  warnings.cmo location.cmo longident.cmo docstrings.cmo \
  syntaxerr.cmo ast_helper.cmo parser.cmo lexer.cmo parse.cmo \
  ccomp.cmo ast_mapper.cmo pparse.cmo compenv.cmo

ocamldep: depend.cmi $(CAMLDEP_OBJ)
	$(CAMLC) $(LINKFLAGS) -compat-32 -o ocamldep ${BISECT_CMA} $(CAMLDEP_IMPORTS) $(CAMLDEP_OBJ)

ocamldep.opt: depend.cmi $(CAMLDEP_OBJ:.cmo=.cmx)
	$(CAMLOPT) $(LINKFLAGS) -o ocamldep.opt ${BISECT_CMXA} $(CAMLDEP_IMPORTS:.cmo=.cmx) \
	           $(CAMLDEP_OBJ:.cmo=.cmx)

# ocamldep is precious: sometimes we are stuck in the middle of a
# bootstrap and we need to remake the dependencies
clean::
	if test -f ocamldep; then mv -f ocamldep ocamldep.bak; else :; fi
	rm -f ocamldep.opt


INSTALL_BINDIR=$(DESTDIR)$(BINDIR)
INSTALL_LIBDIR=$(DESTDIR)$(LIBDIR)

install::
	cp ocamldep $(INSTALL_BINDIR)/ocamldep$(EXE)
	if test -f ocamldep.opt; \
	  then cp ocamldep.opt $(INSTALL_BINDIR)/ocamldep.opt$(EXE); else :; fi

# The profiler

CSLPROF=ocamlprof.cmo
CSLPROF_IMPORTS=misc.cmo config.cmo clflags.cmo terminfo.cmo \
  warnings.cmo location.cmo longident.cmo docstrings.cmo \
  syntaxerr.cmo ast_helper.cmo parser.cmo lexer.cmo parse.cmo

ocamlprof: $(CSLPROF) profiling.cmo
	$(CAMLC) $(LINKFLAGS) -o ocamlprof ${BISECT_CMA} $(CSLPROF_IMPORTS) $(CSLPROF)

ocamlcp: ocamlcp.cmo
	$(CAMLC) $(LINKFLAGS) -o ocamlcp ${BISECT_CMA} warnings.cmo main_args.cmo ocamlcp.cmo

ocamloptp: ocamloptp.cmo
	$(CAMLC) $(LINKFLAGS) -o ocamloptp ${BISECT_CMA} warnings.cmo main_args.cmo \
	         ocamloptp.cmo

opt:: profiling.cmx

install::
	cp ocamlprof $(INSTALL_BINDIR)/ocamlprof$(EXE)
	cp ocamlcp $(INSTALL_BINDIR)/ocamlcp$(EXE)
	cp ocamloptp $(INSTALL_BINDIR)/ocamloptp$(EXE)
	cp profiling.cmi profiling.cmo $(INSTALL_LIBDIR)

installopt::
	cp profiling.cmx profiling.$(O) $(INSTALL_LIBDIR)

clean::
	rm -f ocamlprof ocamlcp ocamloptp


# To help building mixed-mode libraries (OCaml + C)

ocamlmklib: ocamlmklibconfig.cmo ocamlmklib.cmo
	$(CAMLC) $(LINKFLAGS) -o ocamlmklib ocamlmklibconfig.cmo ocamlmklib.cmo

install::
	cp ocamlmklib $(INSTALL_BINDIR)/ocamlmklib$(EXE)

clean::
	rm -f ocamlmklib

ocamlmklibconfig.ml: ../config/Makefile
	(echo 'let bindir = "$(BINDIR)"'; \
         echo 'let ext_lib = "$(EXT_LIB)"'; \
         echo 'let ext_dll = "$(EXT_DLL)"'; \
         echo 'let supports_shared_libraries = $(SUPPORTS_SHARED_LIBRARIES)';\
         echo 'let mkdll = "$(MKDLL)"'; \
         echo 'let byteccrpath = "$(BYTECCRPATH)"'; \
         echo 'let nativeccrpath = "$(NATIVECCRPATH)"'; \
         echo 'let mksharedlibrpath = "$(MKSHAREDLIBRPATH)"'; \
         echo 'let toolpref = "$(TOOLPREF)"'; \
         sed -n -e 's/^#ml //p' ../config/Makefile) \
        > ocamlmklibconfig.ml

beforedepend:: ocamlmklibconfig.ml

clean::
	rm -f ocamlmklibconfig.ml

# Converter olabl/ocaml 2.99 to ocaml 3

OCAML299TO3= lexer299.cmo ocaml299to3.cmo
LIBRARY3= misc.cmo warnings.cmo location.cmo

ocaml299to3: $(OCAML299TO3)
	$(CAMLC) $(LINKFLAGS) -o ocaml299to3 $(LIBRARY3) $(OCAML299TO3)

lexer299.ml: lexer299.mll
	$(CAMLLEX) lexer299.mll

#install::
#	cp ocaml299to3 $(INSTALL_BINDIR)/ocaml299to3$(EXE)

clean::
	rm -f ocaml299to3 lexer299.ml

# Label remover for interface files (upgrade 3.02 to 3.03)

SCRAPELABELS= lexer301.cmo scrapelabels.cmo

scrapelabels: $(SCRAPELABELS)
	$(CAMLC) $(LINKFLAGS) -o scrapelabels $(LIBRARY3) $(SCRAPELABELS)

lexer301.ml: lexer301.mll
	$(CAMLLEX) lexer301.mll

#install::
#	cp scrapelabels $(INSTALL_LIBDIR)

clean::
	rm -f scrapelabels lexer301.ml

# Insert labels following an interface file (upgrade 3.02 to 3.03)

ADDLABELS_IMPORTS=misc.cmo config.cmo clflags.cmo terminfo.cmo \
  warnings.cmo location.cmo longident.cmo docstrings.cmo \
  syntaxerr.cmo ast_helper.cmo parser.cmo lexer.cmo parse.cmo

addlabels: addlabels.cmo
	$(CAMLC) $(LINKFLAGS) -w sl -o addlabels \
		$(ADDLABELS_IMPORTS) addlabels.cmo

#install::
#	cp addlabels $(INSTALL_LIBDIR)

clean::
	rm -f addlabels

# The preprocessor for asm generators

CVT_EMIT=cvt_emit.cmo

cvt_emit: $(CVT_EMIT)
	$(CAMLC) $(LINKFLAGS) -o cvt_emit $(CVT_EMIT)

# cvt_emit is precious: sometimes we are stuck in the middle of a
# bootstrap and we need to remake the dependencies
clean::
	if test -f cvt_emit; then mv -f cvt_emit cvt_emit.bak; else :; fi

cvt_emit.ml: cvt_emit.mll
	$(CAMLLEX) cvt_emit.mll

clean::
	rm -f cvt_emit.ml

beforedepend:: cvt_emit.ml


# Reading cmt files

READ_CMT= \
<<<<<<< HEAD
          ../utils/misc.cmo \
          ../utils/warnings.cmo \
          ../utils/tbl.cmo \
          ../utils/consistbl.cmo \
          ../utils/config.cmo \
          ../utils/clflags.cmo \
	  ../utils/ext_types.cmo \
          ../parsing/location.cmo \
          ../parsing/longident.cmo \
          ../parsing/docstrings.cmo \
          ../parsing/lexer.cmo \
          ../parsing/pprintast.cmo \
          ../parsing/ast_helper.cmo \
          ../parsing/ast_mapper.cmo \
          ../typing/ident.cmo \
          ../typing/path.cmo \
          ../typing/types.cmo \
          ../typing/typedtree.cmo \
          ../typing/btype.cmo \
          ../typing/subst.cmo \
          ../typing/predef.cmo \
          ../typing/datarepr.cmo \
          ../typing/cmi_format.cmo \
          ../typing/env.cmo \
          ../typing/ctype.cmo \
          ../typing/oprint.cmo \
          ../typing/primitive.cmo \
          ../typing/printtyp.cmo \
          ../typing/mtype.cmo \
          ../typing/envaux.cmo \
          ../typing/tast_mapper.cmo \
          ../typing/cmt_format.cmo \
          ../typing/stypes.cmo \
          ../typing/untypeast.cmo \
=======
          ../compilerlibs/ocamlcommon.cma \
          ../compilerlibs/ocamlbytecomp.cma \
>>>>>>> c65e735e
          \
          cmt2annot.cmo read_cmt.cmo

READ_CMT_OPT1 = $(READ_CMT:.cmo=.cmx)
READ_CMT_OPT = $(READ_CMT_OPT1:.cma=.cmxa)

read_cmt: $(READ_CMT)
	$(CAMLC) $(LINKFLAGS) -o read_cmt ${BISECT_CMA} $(READ_CMT)

<<<<<<< HEAD
read_cmt.opt: $(READ_CMT:.cmo=.cmx)
	$(CAMLOPT) $(LINKFLAGS) -o read_cmt.opt ${BISECT_CMXA} $(READ_CMT:.cmo=.cmx)
=======
read_cmt.opt: $(READ_CMT_OPT)
	$(CAMLOPT) $(LINKFLAGS) -o read_cmt.opt $(READ_CMT_OPT)
>>>>>>> c65e735e

clean::
	rm -f read_cmt read_cmt.opt

beforedepend::

# The bytecode disassembler

DUMPOBJ=opnames.cmo dumpobj.cmo

dumpobj: $(DUMPOBJ)
	$(CAMLC) $(LINKFLAGS) -o dumpobj \
	         ${BISECT_CMA} \
	         misc.cmo tbl.cmo config.cmo ext_types.cmo ident.cmo \
	         opcodes.cmo bytesections.cmo $(DUMPOBJ)

clean::
	rm -f dumpobj

opnames.ml: ../byterun/caml/instruct.h
	unset LC_ALL || : ; \
	unset LC_CTYPE || : ; \
	unset LC_COLLATE LANG || : ; \
	sed -e '/\/\*/d' \
	    -e '/^#/d' \
	    -e 's/enum \(.*\) {/let names_of_\1 = [|/' \
	    -e 's/.*};$$/ |]/' \
	    -e 's/\([A-Z][A-Z_0-9a-z]*\)/"\1"/g' \
	    -e 's/,/;/g' \
	../byterun/caml/instruct.h > opnames.ml

clean::
	rm -f opnames.ml

beforedepend:: opnames.ml

# Display info on compiled files

ifeq "$(SYSTEM)" "macosx"
DEF_SYMBOL_PREFIX = '-Dsymbol_prefix="_"'
else
DEF_SYMBOL_PREFIX = '-Dsymbol_prefix=""'
endif

ifeq "$(CCOMPTYPE)" "msvc"
CCOUT = -Fe
else
EMPTY =
CCOUT = -o $(EMPTY)
endif

objinfo_helper$(EXE): objinfo_helper.c ../config/s.h
	$(BYTECC) $(CCOUT)objinfo_helper$(EXE) $(BYTECCCOMPOPTS) \
          $(DEF_SYMBOL_PREFIX) $(LIBBFD_INCLUDE) objinfo_helper.c $(LIBBFD_LINK)

OBJINFO=../compilerlibs/ocamlcommon.cma \
        ../compilerlibs/ocamlbytecomp.cma \
        ../asmcomp/printclambda.cmo \
        objinfo.cmo

objinfo: objinfo_helper$(EXE) $(OBJINFO)
	$(CAMLC) -o objinfo ${BISECT_CMA} $(OBJINFO)

install::
	cp objinfo $(INSTALL_BINDIR)/ocamlobjinfo$(EXE)
	cp objinfo_helper$(EXE) $(INSTALL_LIBDIR)/objinfo_helper$(EXE)

clean::
	rm -f objinfo objinfo_helper$(EXE)

# Scan object files for required primitives

PRIMREQ=primreq.cmo

primreq: $(PRIMREQ)
	$(CAMLC) $(LINKFLAGS) -o primreq config.cmo $(PRIMREQ)

clean::
	rm -f primreq

# Common stuff

.SUFFIXES:
.SUFFIXES: .ml .cmo .mli .cmi .cmx

.ml.cmo:
	$(CAMLC) -c $(COMPFLAGS) $<

.mli.cmi:
	$(CAMLC) -c $(COMPFLAGS) $<

.ml.cmx:
	$(CAMLOPT) $(COMPFLAGS) -c $<

clean::
	rm -f *.cmo *.cmi *.cma *.dll *.so *.lib *.a

depend: beforedepend
	$(CAMLRUN) ./ocamldep $(INCLUDES) *.mli *.ml > .depend

.PHONY: clean install beforedepend depend

include .depend<|MERGE_RESOLUTION|>--- conflicted
+++ resolved
@@ -196,45 +196,8 @@
 # Reading cmt files
 
 READ_CMT= \
-<<<<<<< HEAD
-          ../utils/misc.cmo \
-          ../utils/warnings.cmo \
-          ../utils/tbl.cmo \
-          ../utils/consistbl.cmo \
-          ../utils/config.cmo \
-          ../utils/clflags.cmo \
-	  ../utils/ext_types.cmo \
-          ../parsing/location.cmo \
-          ../parsing/longident.cmo \
-          ../parsing/docstrings.cmo \
-          ../parsing/lexer.cmo \
-          ../parsing/pprintast.cmo \
-          ../parsing/ast_helper.cmo \
-          ../parsing/ast_mapper.cmo \
-          ../typing/ident.cmo \
-          ../typing/path.cmo \
-          ../typing/types.cmo \
-          ../typing/typedtree.cmo \
-          ../typing/btype.cmo \
-          ../typing/subst.cmo \
-          ../typing/predef.cmo \
-          ../typing/datarepr.cmo \
-          ../typing/cmi_format.cmo \
-          ../typing/env.cmo \
-          ../typing/ctype.cmo \
-          ../typing/oprint.cmo \
-          ../typing/primitive.cmo \
-          ../typing/printtyp.cmo \
-          ../typing/mtype.cmo \
-          ../typing/envaux.cmo \
-          ../typing/tast_mapper.cmo \
-          ../typing/cmt_format.cmo \
-          ../typing/stypes.cmo \
-          ../typing/untypeast.cmo \
-=======
           ../compilerlibs/ocamlcommon.cma \
           ../compilerlibs/ocamlbytecomp.cma \
->>>>>>> c65e735e
           \
           cmt2annot.cmo read_cmt.cmo
 
@@ -244,13 +207,8 @@
 read_cmt: $(READ_CMT)
 	$(CAMLC) $(LINKFLAGS) -o read_cmt ${BISECT_CMA} $(READ_CMT)
 
-<<<<<<< HEAD
-read_cmt.opt: $(READ_CMT:.cmo=.cmx)
-	$(CAMLOPT) $(LINKFLAGS) -o read_cmt.opt ${BISECT_CMXA} $(READ_CMT:.cmo=.cmx)
-=======
 read_cmt.opt: $(READ_CMT_OPT)
-	$(CAMLOPT) $(LINKFLAGS) -o read_cmt.opt $(READ_CMT_OPT)
->>>>>>> c65e735e
+	$(CAMLOPT) $(LINKFLAGS) -o read_cmt.opt ${BISECT_CMXA} $(READ_CMT_OPT)
 
 clean::
 	rm -f read_cmt read_cmt.opt
