--- conflicted
+++ resolved
@@ -123,13 +123,10 @@
   (* byte swap *)
   | Pbswap16
   | Pbbswap of boxed_integer
-<<<<<<< HEAD
+  (* Integer to external pointer *)
+  | Pint_as_pointer
   (* Intrinsics *)
   | Pintrin of Intrin.intrin
-=======
-  (* Integer to external pointer *)
-  | Pint_as_pointer
->>>>>>> 22a3f9fc
 
 and comparison =
     Ceq | Cneq | Clt | Cgt | Cle | Cge
