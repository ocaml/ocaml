--- conflicted
+++ resolved
@@ -546,12 +546,8 @@
   in subst lam
 
 let rec map f lam =
-<<<<<<< HEAD
-  let lam = match lam with
-=======
   let lam =
     match lam with
->>>>>>> 869b25cd
     | Lvar v -> lam
     | Lconst cst -> lam
     | Lapply { ap_func; ap_args; ap_loc; ap_should_be_tailcall;
@@ -563,58 +559,6 @@
           ap_should_be_tailcall;
           ap_inlined;
         }
-<<<<<<< HEAD
-    | Lfunction{kind; params; body; attr} ->
-        Lfunction{kind; params; body = map f body; attr}
-    | Llet(str, v, e1, e2) ->
-        Llet(str, v, map f e1, map f e2)
-    | Lletrec(idel, e2) ->
-        Lletrec(List.map (fun (v, e) -> (v, map f e)) idel,
-                map f e2)
-    | Lprim(p, el) ->
-        Lprim(p, List.map (map f) el)
-    | Lswitch(e, sw) ->
-        Lswitch(map f e,
-                {sw_numconsts = sw.sw_numconsts;
-                 sw_consts =
-                   List.map (fun (n, e) -> (n, map f e)) sw.sw_consts;
-                 sw_numblocks = sw.sw_numblocks;
-                 sw_blocks =
-                   List.map (fun (n, e) -> (n, map f e)) sw.sw_blocks;
-                 sw_failaction =
-                   Misc.may_map (map f) sw.sw_failaction; })
-    | Lstringswitch(e, sw, default) ->
-        Lstringswitch
-          (map f e,
-           List.map (fun (s, e) -> (s, map f e)) sw,
-           Misc.may_map (map f) default)
-    | Lstaticraise (i,args) ->
-        Lstaticraise (i,List.map (map f) args)
-    | Lstaticcatch (body, id, handler) ->
-        Lstaticcatch(map f body, id, map f handler)
-    | Ltrywith(e1, v, e2) ->
-        Ltrywith(map f e1, v, map f e2)
-    | Lifthenelse(e1, e2, e3) ->
-        Lifthenelse(map f e1,
-                    map f e2,
-                    map f e3)
-    | Lsequence(e1, e2) ->
-        Lsequence(map f e1, map f e2)
-    | Lwhile(e1, e2) ->
-        Lwhile(map f e1, map f e2)
-    | Lfor(v, e1, e2, dir, e3) ->
-        Lfor(v, map f e1, map f e2,
-             dir, map f e3)
-    | Lassign(v, e) ->
-        Lassign(v, map f e)
-    | Lsend(k, m, o, el, loc) ->
-        Lsend(k, map f m, map f o,
-              List.map (map f) el, loc)
-    | Levent(l, ev) ->
-        Levent(map f l, ev)
-    | Lifused(v, e) ->
-        Lifused(v, map f e)
-=======
     | Lfunction { kind; params; body; attr; } ->
         Lfunction { kind; params; body = map f body; attr; }
     | Llet (str, v, e1, e2) ->
@@ -658,7 +602,6 @@
         Levent (map f l, ev)
     | Lifused (v, e) ->
         Lifused (v, map f e)
->>>>>>> 869b25cd
   in
   f lam
 
