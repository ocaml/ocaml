--- conflicted
+++ resolved
@@ -42,15 +42,13 @@
   | Initialization
   | Assignment
 
-<<<<<<< HEAD
 type const_coercion =
   | Coerce_to_int
   | Coerce_to_pointer
-=======
+
 type is_safe =
   | Safe
   | Unsafe
->>>>>>> c2599e36
 
 type primitive =
   | Pidentity
@@ -92,7 +90,7 @@
   | Paddfloat | Psubfloat | Pmulfloat | Pdivfloat
   | Pfloatcomp of comparison
   (* String operations *)
-  | Pstringlength | Pstringrefu  | Pstringrefs 
+  | Pstringlength | Pstringrefu  | Pstringrefs
   | Pbyteslength | Pbytesrefu | Pbytessetu | Pbytesrefs | Pbytessets
   (* Array operations *)
   | Pmakearray of array_kind * mutable_flag
