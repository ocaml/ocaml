--- conflicted
+++ resolved
@@ -537,12 +537,8 @@
   with
   | Exit -> false
 
-<<<<<<< HEAD
-(* Nothing is kown about exeception/extension patterns,
+(* Nothing is kown about exception/extension patterns,
    because of potential rebind *)
-=======
-(* Nothing is kown about exception patterns, because of potential rebind *)
->>>>>>> 979fe8b8
 let rec exc_inside p = match p.pat_desc with
   | Tpat_construct (_,{cstr_tag=Cstr_extension _},_) -> true
   | Tpat_any|Tpat_constant _|Tpat_var _
