(***********************************************************************)
(*                                                                     *)
(*                                OCaml                                *)
(*                                                                     *)
(*            Xavier Leroy, projet Cristal, INRIA Rocquencourt         *)
(*                                                                     *)
(*  Copyright 1996 Institut National de Recherche en Informatique et   *)
(*  en Automatique.  All rights reserved.  This file is distributed    *)
(*  under the terms of the Q Public License version 1.0.               *)
(*                                                                     *)
(***********************************************************************)

open Format
open Asttypes
open Primitive
open Types
open Lambda


let rec struct_const ppf = function
  | Const_base(Const_int n) -> fprintf ppf "%i" n
  | Const_base(Const_char c) -> fprintf ppf "%C" c
  | Const_base(Const_string (s, _)) -> fprintf ppf "%S" s
  | Const_immstring s -> fprintf ppf "#%S" s
  | Const_base(Const_float f) -> fprintf ppf "%s" f
  | Const_base(Const_int32 n) -> fprintf ppf "%lil" n
  | Const_base(Const_int64 n) -> fprintf ppf "%LiL" n
  | Const_base(Const_nativeint n) -> fprintf ppf "%nin" n
  | Const_pointer n -> fprintf ppf "%ia" n
  | Const_block(tag, []) ->
      fprintf ppf "[%i]" tag
  | Const_block(tag, sc1::scl) ->
      let sconsts ppf scl =
        List.iter (fun sc -> fprintf ppf "@ %a" struct_const sc) scl in
      fprintf ppf "@[<1>[%i:@ @[%a%a@]]@]" tag struct_const sc1 sconsts scl
  | Const_float_array [] ->
      fprintf ppf "[| |]"
  | Const_float_array (f1 :: fl) ->
      let floats ppf fl =
        List.iter (fun f -> fprintf ppf "@ %s" f) fl in
      fprintf ppf "@[<1>[|@[%s%a@]|]@]" f1 floats fl

let array_kind = function
  | Pgenarray -> "gen"
  | Paddrarray -> "addr"
  | Pintarray -> "int"
  | Pfloatarray -> "float"

let boxed_integer_name = function
  | Pnativeint -> "nativeint"
  | Pint32 -> "int32"
  | Pint64 -> "int64"

let print_boxed_integer name ppf bi =
  fprintf ppf "%s_%s" (boxed_integer_name bi) name

let print_boxed_integer_conversion ppf bi1 bi2 =
  fprintf ppf "%s_of_%s" (boxed_integer_name bi2) (boxed_integer_name bi1)

let boxed_integer_mark name = function
  | Pnativeint -> Printf.sprintf "Nativeint.%s" name
  | Pint32 -> Printf.sprintf "Int32.%s" name
  | Pint64 -> Printf.sprintf "Int64.%s" name

let print_boxed_integer name ppf bi =
  fprintf ppf "%s" (boxed_integer_mark name bi);;

let print_bigarray name unsafe kind ppf layout =
  fprintf ppf "Bigarray.%s[%s,%s]"
    (if unsafe then "unsafe_"^ name else name)
    (match kind with
     | Pbigarray_unknown -> "generic"
     | Pbigarray_float32 -> "float32"
     | Pbigarray_float64 -> "float64"
     | Pbigarray_sint8 -> "sint8"
     | Pbigarray_uint8 -> "uint8"
     | Pbigarray_sint16 -> "sint16"
     | Pbigarray_uint16 -> "uint16"
     | Pbigarray_int32 -> "int32"
     | Pbigarray_int64 -> "int64"
     | Pbigarray_caml_int -> "camlint"
     | Pbigarray_native_int -> "nativeint"
     | Pbigarray_complex32 -> "complex32"
     | Pbigarray_complex64 -> "complex64")
    (match layout with
    |  Pbigarray_unknown_layout -> "unknown"
     | Pbigarray_c_layout -> "C"
     | Pbigarray_fortran_layout -> "Fortran")

let record_rep ppf r =
  match r with
  | Record_regular -> fprintf ppf "regular"
  | Record_inlined i -> fprintf ppf "inlined(%i)" i
  | Record_float -> fprintf ppf "float"
  | Record_extension -> fprintf ppf "ext"
;;

let string_of_loc_kind = function
  | Loc_FILE -> "loc_FILE"
  | Loc_LINE -> "loc_LINE"
  | Loc_MODULE -> "loc_MODULE"
  | Loc_POS -> "loc_POS"
  | Loc_LOC -> "loc_LOC"

let primitive ppf = function
  | Pidentity -> fprintf ppf "id"
  | Pignore -> fprintf ppf "ignore"
  | Prevapply _ -> fprintf ppf "revapply"
  | Pdirapply _ -> fprintf ppf "dirapply"
  | Ploc kind -> fprintf ppf "%s" (string_of_loc_kind kind)
  | Pgetglobal id -> fprintf ppf "global %a" Ident.print id
  | Psetglobal id -> fprintf ppf "setglobal %a" Ident.print id
  | Pmakeblock(tag, Immutable) -> fprintf ppf "makeblock %i" tag
  | Pmakeblock(tag, Mutable) -> fprintf ppf "makemutable %i" tag
  | Pfield n -> fprintf ppf "field %i" n
  | Psetfield(n, ptr) ->
      let instr = if ptr then "setfield_ptr " else "setfield_imm " in
      fprintf ppf "%s%i" instr n
  | Pfloatfield n -> fprintf ppf "floatfield %i" n
  | Psetfloatfield n -> fprintf ppf "setfloatfield %i" n
  | Pduprecord (rep, size) -> fprintf ppf "duprecord %a %i" record_rep rep size
  | Plazyforce -> fprintf ppf "force"
  | Pccall p -> fprintf ppf "%s" p.prim_name
  | Praise k -> fprintf ppf "%s" (Lambda.raise_kind k)
  | Psequand -> fprintf ppf "&&"
  | Psequor -> fprintf ppf "||"
  | Pnot -> fprintf ppf "not"
  | Pnegint -> fprintf ppf "~"
  | Paddint -> fprintf ppf "+"
  | Psubint -> fprintf ppf "-"
  | Pmulint -> fprintf ppf "*"
  | Pdivint -> fprintf ppf "/"
  | Pmodint -> fprintf ppf "mod"
  | Pandint -> fprintf ppf "and"
  | Porint -> fprintf ppf "or"
  | Pxorint -> fprintf ppf "xor"
  | Plslint -> fprintf ppf "lsl"
  | Plsrint -> fprintf ppf "lsr"
  | Pasrint -> fprintf ppf "asr"
  | Pintcomp(Ceq) -> fprintf ppf "=="
  | Pintcomp(Cneq) -> fprintf ppf "!="
  | Pintcomp(Clt) -> fprintf ppf "<"
  | Pintcomp(Cle) -> fprintf ppf "<="
  | Pintcomp(Cgt) -> fprintf ppf ">"
  | Pintcomp(Cge) -> fprintf ppf ">="
  | Poffsetint n -> fprintf ppf "%i+" n
  | Poffsetref n -> fprintf ppf "+:=%i"n
  | Pintoffloat -> fprintf ppf "int_of_float"
  | Pfloatofint -> fprintf ppf "float_of_int"
  | Pnegfloat -> fprintf ppf "~."
  | Pabsfloat -> fprintf ppf "abs."
  | Paddfloat -> fprintf ppf "+."
  | Psubfloat -> fprintf ppf "-."
  | Pmulfloat -> fprintf ppf "*."
  | Pdivfloat -> fprintf ppf "/."
  | Pfloatcomp(Ceq) -> fprintf ppf "==."
  | Pfloatcomp(Cneq) -> fprintf ppf "!=."
  | Pfloatcomp(Clt) -> fprintf ppf "<."
  | Pfloatcomp(Cle) -> fprintf ppf "<=."
  | Pfloatcomp(Cgt) -> fprintf ppf ">."
  | Pfloatcomp(Cge) -> fprintf ppf ">=."
  | Pstringlength -> fprintf ppf "string.length"
  | Pstringrefu -> fprintf ppf "string.unsafe_get"
  | Pstringsetu -> fprintf ppf "string.unsafe_set"
  | Pstringrefs -> fprintf ppf "string.get"
  | Pstringsets -> fprintf ppf "string.set"
  | Parraylength k -> fprintf ppf "array.length[%s]" (array_kind k)
  | Pmakearray k -> fprintf ppf "makearray[%s]" (array_kind k)
  | Parrayrefu k -> fprintf ppf "array.unsafe_get[%s]" (array_kind k)
  | Parraysetu k -> fprintf ppf "array.unsafe_set[%s]" (array_kind k)
  | Parrayrefs k -> fprintf ppf "array.get[%s]" (array_kind k)
  | Parraysets k -> fprintf ppf "array.set[%s]" (array_kind k)
  | Pctconst c ->
     let const_name = match c with
       | Big_endian -> "big_endian"
       | Word_size -> "word_size"
       | Int_size -> "int_size"
       | Max_wosize -> "max_wosize"
       | Ostype_unix -> "ostype_unix"
       | Ostype_win32 -> "ostype_win32"
       | Ostype_cygwin -> "ostype_cygwin" in
     fprintf ppf "sys.constant_%s" const_name
  | Pisint -> fprintf ppf "isint"
  | Pisout -> fprintf ppf "isout"
  | Pbittest -> fprintf ppf "testbit"
  | Pbintofint bi -> print_boxed_integer "of_int" ppf bi
  | Pintofbint bi -> print_boxed_integer "to_int" ppf bi
  | Pcvtbint (bi1, bi2) -> print_boxed_integer_conversion ppf bi1 bi2
  | Pnegbint bi -> print_boxed_integer "neg" ppf bi
  | Paddbint bi -> print_boxed_integer "add" ppf bi
  | Psubbint bi -> print_boxed_integer "sub" ppf bi
  | Pmulbint bi -> print_boxed_integer "mul" ppf bi
  | Pdivbint bi -> print_boxed_integer "div" ppf bi
  | Pmodbint bi -> print_boxed_integer "mod" ppf bi
  | Pandbint bi -> print_boxed_integer "and" ppf bi
  | Porbint bi -> print_boxed_integer "or" ppf bi
  | Pxorbint bi -> print_boxed_integer "xor" ppf bi
  | Plslbint bi -> print_boxed_integer "lsl" ppf bi
  | Plsrbint bi -> print_boxed_integer "lsr" ppf bi
  | Pasrbint bi -> print_boxed_integer "asr" ppf bi
  | Pbintcomp(bi, Ceq) -> print_boxed_integer "==" ppf bi
  | Pbintcomp(bi, Cneq) -> print_boxed_integer "!=" ppf bi
  | Pbintcomp(bi, Clt) -> print_boxed_integer "<" ppf bi
  | Pbintcomp(bi, Cgt) -> print_boxed_integer ">" ppf bi
  | Pbintcomp(bi, Cle) -> print_boxed_integer "<=" ppf bi
  | Pbintcomp(bi, Cge) -> print_boxed_integer ">=" ppf bi
  | Pbigarrayref(unsafe, n, kind, layout) ->
      print_bigarray "get" unsafe kind ppf layout
  | Pbigarrayset(unsafe, n, kind, layout) ->
      print_bigarray "set" unsafe kind ppf layout
  | Pbigarraydim(n) -> fprintf ppf "Bigarray.dim_%i" n
  | Pstring_load_16(unsafe) ->
     if unsafe then fprintf ppf "string.unsafe_get16"
     else fprintf ppf "string.get16"
  | Pstring_load_32(unsafe) ->
     if unsafe then fprintf ppf "string.unsafe_get32"
     else fprintf ppf "string.get32"
  | Pstring_load_64(unsafe) ->
     if unsafe then fprintf ppf "string.unsafe_get64"
     else fprintf ppf "string.get64"
  | Pstring_set_16(unsafe) ->
     if unsafe then fprintf ppf "string.unsafe_set16"
     else fprintf ppf "string.set16"
  | Pstring_set_32(unsafe) ->
     if unsafe then fprintf ppf "string.unsafe_set32"
     else fprintf ppf "string.set32"
  | Pstring_set_64(unsafe) ->
     if unsafe then fprintf ppf "string.unsafe_set64"
     else fprintf ppf "string.set64"
  | Pbigstring_load_16(unsafe) ->
     if unsafe then fprintf ppf "bigarray.array1.unsafe_get16"
     else fprintf ppf "bigarray.array1.get16"
  | Pbigstring_load_32(unsafe) ->
     if unsafe then fprintf ppf "bigarray.array1.unsafe_get32"
     else fprintf ppf "bigarray.array1.get32"
  | Pbigstring_load_64(unsafe) ->
     if unsafe then fprintf ppf "bigarray.array1.unsafe_get64"
     else fprintf ppf "bigarray.array1.get64"
  | Pbigstring_set_16(unsafe) ->
     if unsafe then fprintf ppf "bigarray.array1.unsafe_set16"
     else fprintf ppf "bigarray.array1.set16"
  | Pbigstring_set_32(unsafe) ->
     if unsafe then fprintf ppf "bigarray.array1.unsafe_set32"
     else fprintf ppf "bigarray.array1.set32"
  | Pbigstring_set_64(unsafe) ->
     if unsafe then fprintf ppf "bigarray.array1.unsafe_set64"
     else fprintf ppf "bigarray.array1.set64"
  | Pbswap16 -> fprintf ppf "bswap16"
  | Pbbswap(bi) -> print_boxed_integer "bswap" ppf bi
<<<<<<< HEAD
  | Pintrin intrin -> fprintf ppf "%s" (Intrin.intrin_name intrin)
=======
  | Pint_as_pointer -> fprintf ppf "int_as_pointer"
>>>>>>> 22a3f9fc

let rec lam ppf = function
  | Lvar id ->
      Ident.print ppf id
  | Lconst cst ->
      struct_const ppf cst
  | Lapply(lfun, largs, _) ->
      let lams ppf largs =
        List.iter (fun l -> fprintf ppf "@ %a" lam l) largs in
      fprintf ppf "@[<2>(apply@ %a%a)@]" lam lfun lams largs
  | Lfunction(kind, params, body) ->
      let pr_params ppf params =
        match kind with
        | Curried ->
            List.iter (fun param -> fprintf ppf "@ %a" Ident.print param) params
        | Tupled ->
            fprintf ppf " (";
            let first = ref true in
            List.iter
              (fun param ->
                if !first then first := false else fprintf ppf ",@ ";
                Ident.print ppf param)
              params;
            fprintf ppf ")" in
      fprintf ppf "@[<2>(function%a@ %a)@]" pr_params params lam body
  | Llet(str, id, arg, body) ->
      let kind = function
        Alias -> "a" | Strict -> "" | StrictOpt -> "o" | Variable -> "v" in
      let rec letbody = function
        | Llet(str, id, arg, body) ->
            fprintf ppf "@ @[<2>%a =%s@ %a@]" Ident.print id (kind str) lam arg;
            letbody body
        | expr -> expr in
      fprintf ppf "@[<2>(let@ @[<hv 1>(@[<2>%a =%s@ %a@]"
        Ident.print id (kind str) lam arg;
      let expr = letbody body in
      fprintf ppf ")@]@ %a)@]" lam expr
  | Lletrec(id_arg_list, body) ->
      let bindings ppf id_arg_list =
        let spc = ref false in
        List.iter
          (fun (id, l) ->
            if !spc then fprintf ppf "@ " else spc := true;
            fprintf ppf "@[<2>%a@ %a@]" Ident.print id lam l)
          id_arg_list in
      fprintf ppf
        "@[<2>(letrec@ (@[<hv 1>%a@])@ %a)@]" bindings id_arg_list lam body
  | Lprim(prim, largs) ->
      let lams ppf largs =
        List.iter (fun l -> fprintf ppf "@ %a" lam l) largs in
      fprintf ppf "@[<2>(%a%a)@]" primitive prim lams largs
  | Lswitch(larg, sw) ->
      let switch ppf sw =
        let spc = ref false in
        List.iter
         (fun (n, l) ->
           if !spc then fprintf ppf "@ " else spc := true;
           fprintf ppf "@[<hv 1>case int %i:@ %a@]" n lam l)
         sw.sw_consts;
        List.iter
          (fun (n, l) ->
            if !spc then fprintf ppf "@ " else spc := true;
            fprintf ppf "@[<hv 1>case tag %i:@ %a@]" n lam l)
          sw.sw_blocks ;
        begin match sw.sw_failaction with
        | None  -> ()
        | Some l ->
            if !spc then fprintf ppf "@ " else spc := true;
            fprintf ppf "@[<hv 1>default:@ %a@]" lam l
        end in
      fprintf ppf
       "@[<1>(%s %a@ @[<v 0>%a@])@]"
       (match sw.sw_failaction with None -> "switch*" | _ -> "switch")
       lam larg switch sw
  | Lstringswitch(arg, cases, default) ->
      let switch ppf cases =
        let spc = ref false in
        List.iter
         (fun (s, l) ->
           if !spc then fprintf ppf "@ " else spc := true;
           fprintf ppf "@[<hv 1>case \"%s\":@ %a@]" (String.escaped s) lam l)
          cases;
        begin match default with
        | Some default ->
            if !spc then fprintf ppf "@ " else spc := true;
            fprintf ppf "@[<hv 1>default:@ %a@]" lam default
        | None -> ()
        end in
      fprintf ppf
       "@[<1>(stringswitch %a@ @[<v 0>%a@])@]" lam arg switch cases
  | Lstaticraise (i, ls)  ->
      let lams ppf largs =
        List.iter (fun l -> fprintf ppf "@ %a" lam l) largs in
      fprintf ppf "@[<2>(exit@ %d%a)@]" i lams ls;
  | Lstaticcatch(lbody, (i, vars), lhandler) ->
      fprintf ppf "@[<2>(catch@ %a@;<1 -1>with (%d%a)@ %a)@]"
        lam lbody i
        (fun ppf vars -> match vars with
          | [] -> ()
          | _ ->
              List.iter
                (fun x -> fprintf ppf " %a" Ident.print x)
                vars)
        vars
        lam lhandler
  | Ltrywith(lbody, param, lhandler) ->
      fprintf ppf "@[<2>(try@ %a@;<1 -1>with %a@ %a)@]"
        lam lbody Ident.print param lam lhandler
  | Lifthenelse(lcond, lif, lelse) ->
      fprintf ppf "@[<2>(if@ %a@ %a@ %a)@]" lam lcond lam lif lam lelse
  | Lsequence(l1, l2) ->
      fprintf ppf "@[<2>(seq@ %a@ %a)@]" lam l1 sequence l2
  | Lwhile(lcond, lbody) ->
      fprintf ppf "@[<2>(while@ %a@ %a)@]" lam lcond lam lbody
  | Lfor(param, lo, hi, dir, body) ->
      fprintf ppf "@[<2>(for %a@ %a@ %s@ %a@ %a)@]"
       Ident.print param lam lo
       (match dir with Upto -> "to" | Downto -> "downto")
       lam hi lam body
  | Lassign(id, expr) ->
      fprintf ppf "@[<2>(assign@ %a@ %a)@]" Ident.print id lam expr
  | Lsend (k, met, obj, largs, _) ->
      let args ppf largs =
        List.iter (fun l -> fprintf ppf "@ %a" lam l) largs in
      let kind =
        if k = Self then "self" else if k = Cached then "cache" else "" in
      fprintf ppf "@[<2>(send%s@ %a@ %a%a)@]" kind lam obj lam met args largs
  | Levent(expr, ev) ->
      let kind =
       match ev.lev_kind with
       | Lev_before -> "before"
       | Lev_after _  -> "after"
       | Lev_function -> "funct-body" in
      fprintf ppf "@[<2>(%s %s(%i)%s:%i-%i@ %a)@]" kind
              ev.lev_loc.Location.loc_start.Lexing.pos_fname
              ev.lev_loc.Location.loc_start.Lexing.pos_lnum
              (if ev.lev_loc.Location.loc_ghost then "<ghost>" else "")
              ev.lev_loc.Location.loc_start.Lexing.pos_cnum
              ev.lev_loc.Location.loc_end.Lexing.pos_cnum
              lam expr
  | Lifused(id, expr) ->
      fprintf ppf "@[<2>(ifused@ %a@ %a)@]" Ident.print id lam expr

and sequence ppf = function
  | Lsequence(l1, l2) ->
      fprintf ppf "%a@ %a" sequence l1 sequence l2
  | l ->
      lam ppf l

let structured_constant = struct_const

let lambda = lam<|MERGE_RESOLUTION|>--- conflicted
+++ resolved
@@ -247,11 +247,8 @@
      else fprintf ppf "bigarray.array1.set64"
   | Pbswap16 -> fprintf ppf "bswap16"
   | Pbbswap(bi) -> print_boxed_integer "bswap" ppf bi
-<<<<<<< HEAD
+  | Pint_as_pointer -> fprintf ppf "int_as_pointer"
   | Pintrin intrin -> fprintf ppf "%s" (Intrin.intrin_name intrin)
-=======
-  | Pint_as_pointer -> fprintf ppf "int_as_pointer"
->>>>>>> 22a3f9fc
 
 let rec lam ppf = function
   | Lvar id ->
