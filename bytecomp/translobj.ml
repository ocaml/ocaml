--- conflicted
+++ resolved
@@ -122,14 +122,9 @@
     if !method_count = 0 then expr
     else
       Llet (Strict, Pgenval, method_cache_id,
-<<<<<<< HEAD
-        Lprim (Pccall prim_makearray, [int !method_count; int 0],
-          Location.none),
-=======
         Lprim (Pccall prim_makearray,
                [int !method_count; int 0],
                Location.none),
->>>>>>> 5f00ce79
         expr)
   in
   transl_label_init_general (fun () -> expr, size)
