--- conflicted
+++ resolved
@@ -407,17 +407,6 @@
   begin try
     (* The bytecode *)
     output_string outchan "\
-<<<<<<< HEAD
-#ifdef __cplusplus\n\
-extern \"C\" {\n\
-#endif\n\
-#include <caml/mlvalues.h>\n\
-CAMLextern void caml_startup_code(\n\
-           code_t code, asize_t code_size,\n\
-           char *data, asize_t data_size,\n\
-           char *section_table, asize_t section_table_size,\n\
-           char **argv);\n";
-=======
 #ifdef __cplusplus\
 \nextern \"C\" {\
 \n#endif\
@@ -427,7 +416,6 @@
 \n           char *data, asize_t data_size,\
 \n           char *section_table, asize_t section_table_size,\
 \n           char **argv);\n";
->>>>>>> 47c6b518
     output_string outchan "static int caml_code[] = {\n";
     Symtable.init();
     Consistbl.clear crc_interfaces;
@@ -456,19 +444,6 @@
     (* The table of primitives *)
     Symtable.output_primitive_table outchan;
     (* The entry point *)
-<<<<<<< HEAD
-    output_string outchan "\n\
-void caml_startup(char ** argv)\n\
-{\n\
-  caml_startup_code(caml_code, sizeof(caml_code),\n\
-                    caml_data, sizeof(caml_data),\n\
-                    caml_sections, sizeof(caml_sections),\n\
-                    argv);\n\
-}\n\
-#ifdef __cplusplus\n\
-}\n\
-#endif\n";
-=======
     output_string outchan "\
 \nvoid caml_startup(char ** argv)\
 \n{\
@@ -480,7 +455,6 @@
 \n#ifdef __cplusplus\
 \n}\
 \n#endif\n";
->>>>>>> 47c6b518
     close_out outchan
   with x ->
     close_out outchan;
