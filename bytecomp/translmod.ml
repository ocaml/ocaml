--- conflicted
+++ resolved
@@ -368,13 +368,8 @@
                             attr = { inline = inline_attribute;
                                      specialise = Default_specialise;
                                      is_a_functor = true };
-<<<<<<< HEAD
-                            body = transl_module Tcoerce_none bodypath
-                              body}
-=======
                             loc = loc;
                             body = transl_module Tcoerce_none bodypath body}
->>>>>>> 5f00ce79
               | Tcoerce_functor(ccarg, ccres) ->
                   let param' = Ident.create "funarg" in
                   Lfunction{kind = Curried; params = [param'];
@@ -415,12 +410,7 @@
         match cc with
           Tcoerce_none ->
             Lprim(Pmakeblock(0, Immutable, None),
-<<<<<<< HEAD
-                  List.map (fun id -> Lvar id) (List.rev fields),
-                  loc),
-=======
                   List.map (fun id -> Lvar id) (List.rev fields), loc),
->>>>>>> 5f00ce79
               List.length fields
         | Tcoerce_structure(pos_cc_list, id_pos_list) ->
                 (* Do not ignore id_pos_list ! *)
@@ -440,11 +430,7 @@
                           transl_primitive p.pc_loc
                             p.pc_desc p.pc_env p.pc_type None
                       | _ -> apply_coercion loc Strict cc (get_field pos))
-<<<<<<< HEAD
-                    pos_cc_list, loc))
-=======
                     pos_cc_list, loc)
->>>>>>> 5f00ce79
             and id_pos_list =
               List.filter (fun (id,_,_) -> not (IdentSet.mem id ids))
                 id_pos_list
@@ -495,12 +481,8 @@
           let id = ext.ext_id in
           let path = field_path rootpath id in
           let body, size =
-<<<<<<< HEAD
-            transl_structure loc (id :: fields) cc rootpath final_env rem in
-=======
             transl_structure loc (id :: fields) cc rootpath final_env rem
           in
->>>>>>> 5f00ce79
           Llet(Strict, Pgenval, id, transl_extension_constructor item.str_env path ext,
                body), size
       | Tstr_module mb ->
@@ -551,13 +533,9 @@
                 let body, size =
                   rebind_idents (pos + 1) (id :: newfields) ids
                 in
-<<<<<<< HEAD
-                Llet(Alias, Pgenval, id, Lprim(Pfield pos, [Lvar mid], incl.incl_loc), body), size
-=======
                 Llet(Alias, Pgenval, id,
                      Lprim(Pfield pos, [Lvar mid], incl.incl_loc), body),
                 size
->>>>>>> 5f00ce79
           in
           let body, size = rebind_idents 0 fields ids in
           Llet(pure_module modl, Pgenval, mid, transl_module Tcoerce_none None modl,
@@ -613,14 +591,9 @@
   IdentSet.fold
     (fun id expr ->
       Lsequence(Lprim(Popaque,
-<<<<<<< HEAD
-        [Lprim(Pgetglobal id, [], Location.none)],
-        Location.none), expr))
-=======
                       [Lprim(Pgetglobal id, [], Location.none)],
                       Location.none),
                 expr))
->>>>>>> 5f00ce79
     required body
   (* Location.prerr_warning loc
         (Warnings.Nonrequired_global (Ident.name (Path.head path),
@@ -766,12 +739,7 @@
         | Tstr_value(rec_flag, pat_expr_list) ->
             let ids = let_bound_idents pat_expr_list in
             let lam =
-<<<<<<< HEAD
-              transl_let rec_flag pat_expr_list
-                (store_idents Location.none ids)
-=======
               transl_let rec_flag pat_expr_list (store_idents Location.none ids)
->>>>>>> 5f00ce79
             in
             Lsequence(subst_lambda subst lam,
                       transl_store rootpath (add_idents false ids subst) rem)
@@ -794,13 +762,8 @@
             let id = ext.ext_id in
             let path = field_path rootpath id in
             let lam = transl_extension_constructor item.str_env path ext in
-<<<<<<< HEAD
-            Lsequence(Llet(Strict, Pgenval, id,
-                           subst_lambda subst lam, store_ident ext.ext_loc id),
-=======
             Lsequence(Llet(Strict, Pgenval, id, subst_lambda subst lam,
                            store_ident ext.ext_loc id),
->>>>>>> 5f00ce79
                       transl_store rootpath (add_ident false id subst) rem)
         | Tstr_module{mb_id=id;mb_loc=loc;
                       mb_expr={mod_desc = Tmod_structure str} as mexp;
@@ -896,13 +859,9 @@
                 [] -> transl_store rootpath (add_idents true ids subst) rem
               | id :: idl ->
                   Llet(Alias, Pgenval, id, Lprim(Pfield pos, [Lvar mid], loc),
-<<<<<<< HEAD
-                       Lsequence(store_ident loc id, store_idents (pos + 1) idl)) in
-=======
                        Lsequence(store_ident loc id,
                                  store_idents (pos + 1) idl))
             in
->>>>>>> 5f00ce79
             Llet(Strict, Pgenval, mid,
                  subst_lambda subst (transl_module Tcoerce_none None modl),
                  store_idents 0 ids)
@@ -1159,27 +1118,17 @@
   in
   size,
   apply_coercion Location.none Strict coercion
-<<<<<<< HEAD
-    (Lprim(Pmakeblock(0, Immutable, None), List.map get_component component_names,
-      Location.none))
-=======
     (Lprim(Pmakeblock(0, Immutable, None),
            List.map get_component component_names,
            Location.none))
->>>>>>> 5f00ce79
 
 let transl_package component_names target_name coercion =
   let components =
     Lprim(Pmakeblock(0, Immutable, None),
           List.map get_component component_names, Location.none) in
   Lprim(Psetglobal target_name,
-<<<<<<< HEAD
-    [apply_coercion Location.none Strict coercion components],
-    Location.none)
-=======
         [apply_coercion Location.none Strict coercion components],
         Location.none)
->>>>>>> 5f00ce79
   (*
   let components =
     match coercion with
