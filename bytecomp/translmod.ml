--- conflicted
+++ resolved
@@ -135,13 +135,9 @@
           | _ -> raise Not_found in
         init_v :: init_shape_struct env rem
     | Sig_type(id, tdecl, _) :: rem ->
-<<<<<<< HEAD
-        init_shape_struct (Env.add_type id tdecl env) rem
+        init_shape_struct (Env.add_type ~check:false id tdecl env) rem
     | Sig_typext(id, ext, _) :: rem ->
         raise Not_found
-=======
-        init_shape_struct (Env.add_type ~check:false id tdecl env) rem
->>>>>>> c8d20ade
     | Sig_exception(id, edecl) :: rem ->
         raise Not_found
     | Sig_module(id, mty, _) :: rem ->
