(***********************************************************************)
(*                                                                     *)
(*                                OCaml                                *)
(*                                                                     *)
(*            Xavier Leroy, projet Cristal, INRIA Rocquencourt         *)
(*                                                                     *)
(*  Copyright 1996 Institut National de Recherche en Informatique et   *)
(*  en Automatique.  All rights reserved.  This file is distributed    *)
(*  under the terms of the Q Public License version 1.0.               *)
(*                                                                     *)
(***********************************************************************)

(* Translation from typed abstract syntax to lambda terms,
   for the module language *)

open Misc
open Asttypes
open Longident
open Path
open Types
open Typedtree
open Lambda
open Translobj
open Translcore
open Translclass

type error =
  Circular_dependency of Ident.t


exception Error of Location.t * error

(* Keep track of the root path (from the root of the namespace to the
   currently compiled module expression).  Useful for naming extensions. *)

let global_path glob = Some(Pident glob)
let functor_path path param =
  match path with
    None -> None
  | Some p -> Some(Papply(p, Pident param))
let field_path path field =
  match path with
    None -> None
  | Some p -> Some(Pdot(p, Ident.name field, Path.nopos))

(* Compile type extensions *)

let prim_set_oo_id =
  Pccall {Primitive.prim_name = "caml_set_oo_id"; prim_arity = 1;
          prim_alloc = false; prim_native_name = "";
          prim_native_float = false}

let transl_extension_constructor env path ext =
  let name =
    match path with
      None -> Ident.name ext.ext_id
    | Some p -> Path.name p
  in
<<<<<<< HEAD
    match ext.ext_kind with
      Text_decl(args, ret) ->
        Lprim(prim_set_oo_id,
              [Lprim(Pmakeblock(Obj.object_tag, Immutable),
                     [Lconst(Const_base(Const_string (name,None)));
                      Lconst(Const_base(Const_int 0))])])
    | Text_rebind(path, lid) ->
        transl_path ~loc:ext.ext_loc env path

let transl_type_extension env rootpath tyext body =
  List.fold_right
    (fun ext body ->
       let lam =
         transl_extension_constructor env (field_path rootpath ext.ext_id) ext
       in
         Llet(Strict, ext.ext_id, lam, body))
    tyext.tyext_constructors
    body
=======
  Lprim(prim_set_oo_id,
        [Lprim(Pmakeblock(Obj.object_tag, Mutable),
              [Lconst(Const_base(Const_string (name,None)));
               Lconst(Const_base(Const_int 0))])])
>>>>>>> 87e2ff9b

(* Compile a coercion *)

let rec apply_coercion strict restr arg =
  match restr with
    Tcoerce_none ->
      arg
  | Tcoerce_structure(pos_cc_list, id_pos_list) ->
      name_lambda strict arg (fun id ->
        let lam =
          Lprim(Pmakeblock(0, Immutable),
                List.map (apply_coercion_field id) pos_cc_list) in
        let fv = free_variables lam in
        let (lam,s) =
          List.fold_left (fun (lam,s) (id',pos,c) ->
            if IdentSet.mem id' fv then
              let id'' = Ident.create (Ident.name id') in
              (Llet(Alias,id'',
                    apply_coercion Alias c (Lprim(Pfield pos,[Lvar id])),lam),
               Ident.add id' (Lvar id'') s)
            else (lam,s))
            (lam, Ident.empty) id_pos_list
        in
        if s == Ident.empty then lam else subst_lambda s lam)
  | Tcoerce_functor(cc_arg, cc_res) ->
      let param = Ident.create "funarg" in
      name_lambda strict arg (fun id ->
        Lfunction(Curried, [param],
          apply_coercion Strict cc_res
            (Lapply(Lvar id, [apply_coercion Alias cc_arg (Lvar param)],
                    Location.none))))
  | Tcoerce_primitive p ->
      transl_primitive Location.none p
  | Tcoerce_alias (path, cc) ->
      name_lambda strict arg
        (fun id -> apply_coercion Alias cc (transl_normal_path path))

and apply_coercion_field id (pos, cc) =
  apply_coercion Alias cc (Lprim(Pfield pos, [Lvar id]))

(* Compose two coercions
   apply_coercion c1 (apply_coercion c2 e) behaves like
   apply_coercion (compose_coercions c1 c2) e. *)

let rec compose_coercions c1 c2 =
  match (c1, c2) with
    (Tcoerce_none, c2) -> c2
  | (c1, Tcoerce_none) -> c1
  | (Tcoerce_structure (pc1, ids1), Tcoerce_structure (pc2, ids2)) ->
      let v2 = Array.of_list pc2 in
      let ids1 =
        List.map (fun (id,pos1,c1) ->
          let (pos2,c2) = v2.(pos1) in (id, pos2, compose_coercions c1 c2))
          ids1
      in
      Tcoerce_structure
        (List.map
          (function (p1, Tcoerce_primitive p) ->
                      (p1, Tcoerce_primitive p)
                  | (p1, c1) ->
                      let (p2, c2) = v2.(p1) in (p2, compose_coercions c1 c2))
             pc1,
         ids1 @ ids2)
  | (Tcoerce_functor(arg1, res1), Tcoerce_functor(arg2, res2)) ->
      Tcoerce_functor(compose_coercions arg2 arg1,
                      compose_coercions res1 res2)
  | (c1, Tcoerce_alias (path, c2)) ->
      Tcoerce_alias (path, compose_coercions c1 c2)
  | (_, _) ->
      fatal_error "Translmod.compose_coercions"

(* Record the primitive declarations occuring in the module compiled *)

let primitive_declarations = ref ([] : Primitive.description list)
let record_primitive = function
  | {val_kind=Val_prim p} ->
      primitive_declarations := p :: !primitive_declarations
  | _ -> ()

(* Utilities for compiling "module rec" definitions *)

let mod_prim name =
  try
    transl_normal_path
      (fst (Env.lookup_value (Ldot (Lident "CamlinternalMod", name))
                             Env.empty))
  with Not_found ->
    fatal_error ("Primitive " ^ name ^ " not found.")

let undefined_location loc =
  let (fname, line, char) = Location.get_pos_info loc.Location.loc_start in
  Lconst(Const_block(0,
                     [Const_base(Const_string (fname, None));
                      Const_base(Const_int line);
                      Const_base(Const_int char)]))

let init_shape modl =
  let rec init_shape_mod env mty =
    match Mtype.scrape env mty with
      Mty_ident _ ->
        raise Not_found
    | Mty_alias _ ->
        Const_block (1, [Const_pointer 0])
    | Mty_signature sg ->
        Const_block(0, [Const_block(0, init_shape_struct env sg)])
    | Mty_functor(id, arg, res) ->
        raise Not_found (* can we do better? *)
  and init_shape_struct env sg =
    match sg with
      [] -> []
    | Sig_value(id, vdesc) :: rem ->
        let init_v =
          match Ctype.expand_head env vdesc.val_type with
            {desc = Tarrow(_,_,_,_)} ->
              Const_pointer 0 (* camlinternalMod.Function *)
          | {desc = Tconstr(p, _, _)} when Path.same p Predef.path_lazy_t ->
              Const_pointer 1 (* camlinternalMod.Lazy *)
          | _ -> raise Not_found in
        init_v :: init_shape_struct env rem
    | Sig_type(id, tdecl, _) :: rem ->
        init_shape_struct (Env.add_type ~check:false id tdecl env) rem
    | Sig_typext(id, ext, _) :: rem ->
        raise Not_found
    | Sig_module(id, md, _) :: rem ->
        init_shape_mod env md.md_type ::
        init_shape_struct (Env.add_module_declaration id md env) rem
    | Sig_modtype(id, minfo) :: rem ->
        init_shape_struct (Env.add_modtype id minfo env) rem
    | Sig_class(id, cdecl, _) :: rem ->
        Const_pointer 2 (* camlinternalMod.Class *)
        :: init_shape_struct env rem
    | Sig_class_type(id, ctyp, _) :: rem ->
        init_shape_struct env rem
  in
  try
    Some(undefined_location modl.mod_loc,
         Lconst(init_shape_mod modl.mod_env modl.mod_type))
  with Not_found ->
    None

(* Reorder bindings to honor dependencies.  *)

type binding_status = Undefined | Inprogress | Defined

let reorder_rec_bindings bindings =
  let id = Array.of_list (List.map (fun (id,_,_,_) -> id) bindings)
  and loc = Array.of_list (List.map (fun (_,loc,_,_) -> loc) bindings)
  and init = Array.of_list (List.map (fun (_,_,init,_) -> init) bindings)
  and rhs = Array.of_list (List.map (fun (_,_,_,rhs) -> rhs) bindings) in
  let fv = Array.map Lambda.free_variables rhs in
  let num_bindings = Array.length id in
  let status = Array.create num_bindings Undefined in
  let res = ref [] in
  let rec emit_binding i =
    match status.(i) with
      Defined -> ()
    | Inprogress -> raise(Error(loc.(i), Circular_dependency id.(i)))
    | Undefined ->
        if init.(i) = None then begin
          status.(i) <- Inprogress;
          for j = 0 to num_bindings - 1 do
            if IdentSet.mem id.(j) fv.(i) then emit_binding j
          done
        end;
        res := (id.(i), init.(i), rhs.(i)) :: !res;
        status.(i) <- Defined in
  for i = 0 to num_bindings - 1 do
    match status.(i) with
      Undefined -> emit_binding i
    | Inprogress -> assert false
    | Defined -> ()
  done;
  List.rev !res

(* Generate lambda-code for a reordered list of bindings *)

let eval_rec_bindings bindings cont =
  let rec bind_inits = function
    [] ->
      bind_strict bindings
  | (id, None, rhs) :: rem ->
      bind_inits rem
  | (id, Some(loc, shape), rhs) :: rem ->
      Llet(Strict, id, Lapply(mod_prim "init_mod", [loc; shape], Location.none),
           bind_inits rem)
  and bind_strict = function
    [] ->
      patch_forwards bindings
  | (id, None, rhs) :: rem ->
      Llet(Strict, id, rhs, bind_strict rem)
  | (id, Some(loc, shape), rhs) :: rem ->
      bind_strict rem
  and patch_forwards = function
    [] ->
      cont
  | (id, None, rhs) :: rem ->
      patch_forwards rem
  | (id, Some(loc, shape), rhs) :: rem ->
      Lsequence(Lapply(mod_prim "update_mod", [shape; Lvar id; rhs],
                       Location.none),
                patch_forwards rem)
  in
    bind_inits bindings

let compile_recmodule compile_rhs bindings cont =
  eval_rec_bindings
    (reorder_rec_bindings
       (List.map
          (fun {mb_id=id; mb_expr=modl; _} ->
            (id, modl.mod_loc, init_shape modl, compile_rhs id modl))
          bindings))
    cont

(* Extract the list of "value" identifiers bound by a signature.
   "Value" identifiers are identifiers for signature components that
   correspond to a run-time value: values, extensions, modules, classes.
   Note: manifest primitives do not correspond to a run-time value! *)

let rec bound_value_identifiers = function
    [] -> []
  | Sig_value(id, {val_kind = Val_reg}) :: rem ->
      id :: bound_value_identifiers rem
  | Sig_typext(id, ext, _) :: rem -> id :: bound_value_identifiers rem
  | Sig_module(id, mty, _) :: rem -> id :: bound_value_identifiers rem
  | Sig_class(id, decl, _) :: rem -> id :: bound_value_identifiers rem
  | _ :: rem -> bound_value_identifiers rem

(* Compile a module expression *)

let rec transl_module cc rootpath mexp =
  match mexp.mod_type with
    Mty_alias _ -> apply_coercion Alias cc lambda_unit
  | _ ->
  match mexp.mod_desc with
    Tmod_ident (path,_) ->
      apply_coercion StrictOpt cc
        (transl_path ~loc:mexp.mod_loc mexp.mod_env path)
  | Tmod_structure str ->
      transl_struct [] cc rootpath str
  | Tmod_functor( param, _, mty, body) ->
      let bodypath = functor_path rootpath param in
      oo_wrap mexp.mod_env true
        (function
        | Tcoerce_none ->
            Lfunction(Curried, [param],
                      transl_module Tcoerce_none bodypath body)
        | Tcoerce_functor(ccarg, ccres) ->
            let param' = Ident.create "funarg" in
            Lfunction(Curried, [param'],
                      Llet(Alias, param,
                           apply_coercion Alias ccarg (Lvar param'),
                           transl_module ccres bodypath body))
        | _ ->
            fatal_error "Translmod.transl_module")
        cc
  | Tmod_apply(funct, arg, ccarg) ->
      oo_wrap mexp.mod_env true
        (apply_coercion Strict cc)
        (Lapply(transl_module Tcoerce_none None funct,
                [transl_module ccarg None arg], mexp.mod_loc))
  | Tmod_constraint(arg, mty, _, ccarg) ->
      transl_module (compose_coercions cc ccarg) rootpath arg
  | Tmod_unpack(arg, _) ->
      apply_coercion Strict cc (Translcore.transl_exp arg)

and transl_struct fields cc rootpath str =
  transl_structure fields cc rootpath str.str_items

and transl_structure fields cc rootpath = function
    [] ->
      begin match cc with
        Tcoerce_none ->
          Lprim(Pmakeblock(0, Immutable),
                List.map (fun id -> Lvar id) (List.rev fields))
      | Tcoerce_structure(pos_cc_list, id_pos_list) ->
              (* ignore id_pos_list as the ids are already bound *)
          let v = Array.of_list (List.rev fields) in
          (*List.fold_left
            (fun lam (id, pos) -> Llet(Alias, id, Lvar v.(pos), lam))*)
            (Lprim(Pmakeblock(0, Immutable),
                List.map
                  (fun (pos, cc) ->
                    match cc with
                      Tcoerce_primitive p -> transl_primitive Location.none p
                    | _ -> apply_coercion Strict cc (Lvar v.(pos)))
                  pos_cc_list))
            (*id_pos_list*)
      | _ ->
          fatal_error "Translmod.transl_structure"
      end
  | item :: rem ->
      match item.str_desc with
      | Tstr_eval (expr, _) ->
      Lsequence(transl_exp expr, transl_structure fields cc rootpath rem)
  | Tstr_value(rec_flag, pat_expr_list) ->
      let ext_fields = rev_let_bound_idents pat_expr_list @ fields in
      transl_let rec_flag pat_expr_list
                 (transl_structure ext_fields cc rootpath rem)
  | Tstr_primitive descr ->
      record_primitive descr.val_val;
      transl_structure fields cc rootpath rem
  | Tstr_type(decls) ->
      transl_structure fields cc rootpath rem
  | Tstr_typext(tyext) ->
      let ids = List.map (fun ext -> ext.ext_id) tyext.tyext_constructors in
        transl_type_extension item.str_env rootpath tyext
          (transl_structure (List.rev_append ids fields) cc rootpath rem)
  | Tstr_exception ext ->
      let id = ext.ext_id in
      let path = field_path rootpath id in
      Llet(Strict, id, transl_extension_constructor item.str_env path ext,
           transl_structure (id :: fields) cc rootpath rem)
  | Tstr_module mb ->
      let id = mb.mb_id in
      Llet(pure_module mb.mb_expr, id,
           transl_module Tcoerce_none (field_path rootpath id) mb.mb_expr,
           transl_structure (id :: fields) cc rootpath rem)
  | Tstr_recmodule bindings ->
      let ext_fields =
        List.rev_append (List.map (fun mb -> mb.mb_id) bindings) fields
      in
      compile_recmodule
        (fun id modl ->
          transl_module Tcoerce_none (field_path rootpath id) modl)
        bindings
        (transl_structure ext_fields cc rootpath rem)
  | Tstr_class cl_list ->
      let ids = List.map (fun (ci,_,_) -> ci.ci_id_class) cl_list in
      Lletrec(List.map
              (fun (ci, meths, vf) ->
                let id = ci.ci_id_class in
                let cl = ci.ci_expr in
                  (id, transl_class ids id meths cl vf ))
                cl_list,
              transl_structure (List.rev_append ids fields) cc rootpath rem)
  | Tstr_include(modl, sg, _) ->
      let ids = bound_value_identifiers sg in
      let mid = Ident.create "include" in
      let rec rebind_idents pos newfields = function
        [] ->
          transl_structure newfields cc rootpath rem
      | id :: ids ->
          Llet(Alias, id, Lprim(Pfield pos, [Lvar mid]),
               rebind_idents (pos + 1) (id :: newfields) ids) in
      Llet(pure_module modl, mid, transl_module Tcoerce_none None modl,
           rebind_idents 0 fields ids)

  | Tstr_modtype _
  | Tstr_open _
  | Tstr_class_type _
  | Tstr_attribute _ ->
      transl_structure fields cc rootpath rem

and pure_module m =
  match m.mod_desc with
    Tmod_ident _ -> Alias
  | Tmod_constraint (m,_,_,_) -> pure_module m
  | _ -> Strict

(* Update forward declaration in Translcore *)
let _ =
  Translcore.transl_module := transl_module

(* Compile an implementation *)

let transl_implementation module_name (str, cc) =
  reset_labels ();
  primitive_declarations := [];
  let module_id = Ident.create_persistent module_name in
  Lprim(Psetglobal module_id,
        [transl_label_init
            (transl_struct [] cc (global_path module_id) str)])


(* Build the list of value identifiers defined by a toplevel structure
   (excluding primitive declarations). *)

let rec defined_idents = function
    [] -> []
  | item :: rem ->
    match item.str_desc with
    | Tstr_eval (expr, _) -> defined_idents rem
    | Tstr_value(rec_flag, pat_expr_list) ->
      let_bound_idents pat_expr_list @ defined_idents rem
    | Tstr_primitive desc -> defined_idents rem
    | Tstr_type decls -> defined_idents rem
    | Tstr_typext tyext ->
      List.map (fun ext -> ext.ext_id) tyext.tyext_constructors
      @ defined_idents rem
    | Tstr_exception ext -> ext.ext_id :: defined_idents rem
    | Tstr_module mb -> mb.mb_id :: defined_idents rem
    | Tstr_recmodule decls ->
      List.map (fun mb -> mb.mb_id) decls @ defined_idents rem
    | Tstr_modtype _ -> defined_idents rem
    | Tstr_open _ -> defined_idents rem
    | Tstr_class cl_list ->
      List.map (fun (ci, _, _) -> ci.ci_id_class) cl_list @ defined_idents rem
    | Tstr_class_type cl_list -> defined_idents rem
    | Tstr_include(modl, sg, _) -> bound_value_identifiers sg @ defined_idents rem
    | Tstr_attribute _ -> defined_idents rem

(* second level idents (module M = struct ... let id = ... end),
   and all sub-levels idents *)
let rec more_idents = function
    [] -> []
  | item :: rem ->
    match item.str_desc with
    | Tstr_eval (expr, _attrs) -> more_idents rem
    | Tstr_value(rec_flag, pat_expr_list) -> more_idents rem
    | Tstr_primitive _ -> more_idents rem
    | Tstr_type decls -> more_idents rem
    | Tstr_typext tyext -> more_idents rem
    | Tstr_exception _ -> more_idents rem
    | Tstr_recmodule decls -> more_idents rem
    | Tstr_modtype _ -> more_idents rem
    | Tstr_open _ -> more_idents rem
    | Tstr_class cl_list -> more_idents rem
    | Tstr_class_type cl_list -> more_idents rem
    | Tstr_include(modl, _, _) -> more_idents rem
    | Tstr_module {mb_expr={mod_desc = Tmod_structure str}} ->
        all_idents str.str_items @ more_idents rem
    | Tstr_module _ -> more_idents rem
    | Tstr_attribute _ -> more_idents rem

and all_idents = function
    [] -> []
  | item :: rem ->
    match item.str_desc with
    | Tstr_eval (expr, _attrs) -> all_idents rem
    | Tstr_value(rec_flag, pat_expr_list) ->
      let_bound_idents pat_expr_list @ all_idents rem
    | Tstr_primitive _ -> all_idents rem
    | Tstr_type decls -> all_idents rem
    | Tstr_typext tyext ->
      List.map (fun ext -> ext.ext_id) tyext.tyext_constructors
      @ all_idents rem
    | Tstr_exception ext -> ext.ext_id :: all_idents rem
    | Tstr_recmodule decls ->
      List.map (fun mb -> mb.mb_id) decls @ all_idents rem
    | Tstr_modtype _ -> all_idents rem
    | Tstr_open _ -> all_idents rem
    | Tstr_class cl_list ->
      List.map (fun (ci, _, _) -> ci.ci_id_class) cl_list @ all_idents rem
    | Tstr_class_type cl_list -> all_idents rem
    | Tstr_include(modl, sg, _) -> bound_value_identifiers sg @ all_idents rem
    | Tstr_module {mb_id;mb_expr={mod_desc = Tmod_structure str}} ->
        mb_id :: all_idents str.str_items @ all_idents rem
    | Tstr_module mb -> mb.mb_id :: all_idents rem
    | Tstr_attribute _ -> all_idents rem


(* A variant of transl_structure used to compile toplevel structure definitions
   for the native-code compiler. Store the defined values in the fields
   of the global as soon as they are defined, in order to reduce register
   pressure.  Also rewrites the defining expressions so that they
   refer to earlier fields of the structure through the fields of
   the global, not by their names.
   "map" is a table from defined idents to (pos in global block, coercion).
   "prim" is a list of (pos in global block, primitive declaration). *)

let transl_store_subst = ref Ident.empty
  (** In the native toplevel, this reference is threaded through successive
      calls of transl_store_structure *)

let nat_toplevel_name id =
  try match Ident.find_same id !transl_store_subst with
    | Lprim(Pfield pos, [Lprim(Pgetglobal glob, [])]) -> (glob,pos)
    | _ -> raise Not_found
  with Not_found ->
    fatal_error("Translmod.nat_toplevel_name: " ^ Ident.unique_name id)

let transl_store_structure glob map prims str =
  let rec transl_store rootpath subst = function
    [] ->
      transl_store_subst := subst;
        lambda_unit
    | item :: rem ->
        match item.str_desc with
  | Tstr_eval (expr, _attrs) ->
      Lsequence(subst_lambda subst (transl_exp expr),
                transl_store rootpath subst rem)
  | Tstr_value(rec_flag, pat_expr_list) ->
      let ids = let_bound_idents pat_expr_list in
      let lam = transl_let rec_flag pat_expr_list (store_idents ids) in
      Lsequence(subst_lambda subst lam,
                transl_store rootpath (add_idents false ids subst) rem)
  | Tstr_primitive descr ->
      record_primitive descr.val_val;
      transl_store rootpath subst rem
  | Tstr_type(decls) ->
      transl_store rootpath subst rem
  | Tstr_typext(tyext) ->
      let ids = List.map (fun ext -> ext.ext_id) tyext.tyext_constructors in
      let lam =
        transl_type_extension item.str_env rootpath tyext (store_idents ids)
      in
        Lsequence(subst_lambda subst lam,
                  transl_store rootpath (add_idents false ids subst) rem)
  | Tstr_exception ext ->
      let id = ext.ext_id in
      let path = field_path rootpath id in
      let lam = transl_extension_constructor item.str_env path ext in
      Lsequence(Llet(Strict, id, subst_lambda subst lam, store_ident id),
                transl_store rootpath (add_ident false id subst) rem)
  | Tstr_module{mb_id=id; mb_expr={mod_desc = Tmod_structure str}} ->
    let lam = transl_store (field_path rootpath id) subst str.str_items in
      (* Careful: see next case *)
    let subst = !transl_store_subst in
    Lsequence(lam,
              Llet(Strict, id,
                   subst_lambda subst
                   (Lprim(Pmakeblock(0, Immutable),
                          List.map (fun id -> Lvar id)
                                   (defined_idents str.str_items))),
                   Lsequence(store_ident id,
                             transl_store rootpath (add_ident true id subst)
                                          rem)))
  | Tstr_module{mb_id=id; mb_expr=modl} ->
      let lam = transl_module Tcoerce_none (field_path rootpath id) modl in
      (* Careful: the module value stored in the global may be different
         from the local module value, in case a coercion is applied.
         If so, keep using the local module value (id) in the remainder of
         the compilation unit (add_ident true returns subst unchanged).
         If not, we can use the value from the global
         (add_ident true adds id -> Pgetglobal... to subst). *)
      Llet(Strict, id, subst_lambda subst lam,
        Lsequence(store_ident id,
                  transl_store rootpath (add_ident true id subst) rem))
  | Tstr_recmodule bindings ->
      let ids = List.map (fun mb -> mb.mb_id) bindings in
      compile_recmodule
        (fun id modl ->
          subst_lambda subst
            (transl_module Tcoerce_none
                           (field_path rootpath id) modl))
        bindings
        (Lsequence(store_idents ids,
                   transl_store rootpath (add_idents true ids subst) rem))
  | Tstr_class cl_list ->
      let ids = List.map (fun (ci, _, _) -> ci.ci_id_class) cl_list in
      let lam =
        Lletrec(List.map
              (fun (ci, meths, vf) ->
                let id = ci.ci_id_class in
                let cl = ci.ci_expr in
                     (id, transl_class ids id meths cl vf))
                  cl_list,
                store_idents ids) in
      Lsequence(subst_lambda subst lam,
                transl_store rootpath (add_idents false ids subst) rem)
  | Tstr_include(modl, sg, _attrs) ->
      let ids = bound_value_identifiers sg in
      let mid = Ident.create "include" in
      let rec store_idents pos = function
        [] -> transl_store rootpath (add_idents true ids subst) rem
      | id :: idl ->
          Llet(Alias, id, Lprim(Pfield pos, [Lvar mid]),
               Lsequence(store_ident id, store_idents (pos + 1) idl)) in
      Llet(Strict, mid,
           subst_lambda subst (transl_module Tcoerce_none None modl),
           store_idents 0 ids)
  | Tstr_modtype _
  | Tstr_open _
  | Tstr_class_type _
  | Tstr_attribute _ ->
      transl_store rootpath subst rem

  and store_ident id =
    try
      let (pos, cc) = Ident.find_same id map in
      let init_val = apply_coercion Alias cc (Lvar id) in
      Lprim(Psetfield(pos, false), [Lprim(Pgetglobal glob, []); init_val])
    with Not_found ->
      fatal_error("Translmod.store_ident: " ^ Ident.unique_name id)

  and store_idents idlist =
    make_sequence store_ident idlist

  and add_ident may_coerce id subst =
    try
      let (pos, cc) = Ident.find_same id map in
      match cc with
        Tcoerce_none ->
          Ident.add id (Lprim(Pfield pos, [Lprim(Pgetglobal glob, [])])) subst
      | _ ->
          if may_coerce then subst else assert false
    with Not_found ->
      assert false

  and add_idents may_coerce idlist subst =
    List.fold_right (add_ident may_coerce) idlist subst

  and store_primitive (pos, prim) cont =
    Lsequence(Lprim(Psetfield(pos, false),
                    [Lprim(Pgetglobal glob, []);
                     transl_primitive Location.none prim]),
              cont)

  in List.fold_right store_primitive prims
                     (transl_store (global_path glob) !transl_store_subst str)

(* Transform a coercion and the list of value identifiers defined by
   a toplevel structure into a table [id -> (pos, coercion)],
   with [pos] being the position in the global block where the value of
   [id] must be stored, and [coercion] the coercion to be applied to it.
   A given identifier may appear several times
   in the coercion (if it occurs several times in the signature); remember
   to assign it the position of its last occurrence.
   Identifiers that are not exported are assigned positions at the
   end of the block (beyond the positions of all exported idents).
   Also compute the total size of the global block,
   and the list of all primitives exported as values. *)

let build_ident_map restr idlist more_ids =
  let rec natural_map pos map prims = function
    [] ->
      (map, prims, pos)
  | id :: rem ->
      natural_map (pos+1) (Ident.add id (pos, Tcoerce_none) map) prims rem in
  let (map, prims, pos) =
    match restr with
        Tcoerce_none ->
          natural_map 0 Ident.empty [] idlist
      | Tcoerce_structure (pos_cc_list, _id_pos_list) ->
              (* ignore _id_pos_list as the ids are already bound *)
        let idarray = Array.of_list idlist in
        let rec export_map pos map prims undef = function
        [] ->
          natural_map pos map prims undef
          | (source_pos, Tcoerce_primitive p) :: rem ->
            export_map (pos + 1) map ((pos, p) :: prims) undef rem
          | (source_pos, cc) :: rem ->
            let id = idarray.(source_pos) in
            export_map (pos + 1) (Ident.add id (pos, cc) map)
              prims (list_remove id undef) rem
        in export_map 0 Ident.empty [] idlist pos_cc_list
      | _ ->
        fatal_error "Translmod.build_ident_map"
  in
  natural_map pos map prims more_ids

(* Compile an implementation using transl_store_structure
   (for the native-code compiler). *)

let transl_store_gen module_name ({ str_items = str }, restr) topl =
  reset_labels ();
  primitive_declarations := [];
  let module_id = Ident.create_persistent module_name in
  let (map, prims, size) =
    build_ident_map restr (defined_idents str) (more_idents str) in
  let f = function
    | [ { str_desc = Tstr_eval (expr, _attrs) } ] when topl ->
        assert (size = 0);
        subst_lambda !transl_store_subst (transl_exp expr)
    | str -> transl_store_structure module_id map prims str in
  transl_store_label_init module_id size f str
  (*size, transl_label_init (transl_store_structure module_id map prims str)*)

let transl_store_phrases module_name str =
  transl_store_gen module_name (str,Tcoerce_none) true

let transl_store_implementation module_name (str, restr) =
  let s = !transl_store_subst in
  transl_store_subst := Ident.empty;
  let r = transl_store_gen module_name (str, restr) false in
  transl_store_subst := s;
  r

(* Compile a toplevel phrase *)

let toploop_ident = Ident.create_persistent "Toploop"
let toploop_getvalue_pos = 0 (* position of getvalue in module Toploop *)
let toploop_setvalue_pos = 1 (* position of setvalue in module Toploop *)

let aliased_idents = ref Ident.empty

let set_toplevel_unique_name id =
  aliased_idents :=
    Ident.add id (Ident.unique_toplevel_name id) !aliased_idents

let toplevel_name id =
  try Ident.find_same id !aliased_idents
  with Not_found -> Ident.name id

let toploop_getvalue id =
  Lapply(Lprim(Pfield toploop_getvalue_pos,
                 [Lprim(Pgetglobal toploop_ident, [])]),
         [Lconst(Const_base(Const_string (toplevel_name id, None)))],
         Location.none)

let toploop_setvalue id lam =
  Lapply(Lprim(Pfield toploop_setvalue_pos,
                 [Lprim(Pgetglobal toploop_ident, [])]),
         [Lconst(Const_base(Const_string (toplevel_name id, None))); lam],
         Location.none)

let toploop_setvalue_id id = toploop_setvalue id (Lvar id)

let close_toplevel_term lam =
  IdentSet.fold (fun id l -> Llet(Strict, id, toploop_getvalue id, l))
                (free_variables lam) lam

let transl_toplevel_item item =
  match item.str_desc with
    Tstr_eval (expr, _attrs) ->
      transl_exp expr
  | Tstr_value(rec_flag, pat_expr_list) ->
      let idents = let_bound_idents pat_expr_list in
      transl_let rec_flag pat_expr_list
                 (make_sequence toploop_setvalue_id idents)
  | Tstr_typext(tyext) ->
      let idents =
        List.map (fun ext -> ext.ext_id) tyext.tyext_constructors
      in
        transl_type_extension item.str_env None tyext
          (make_sequence toploop_setvalue_id idents)
  | Tstr_exception ext ->
      toploop_setvalue ext.ext_id
        (transl_extension_constructor item.str_env None ext)
  | Tstr_module {mb_id=id; mb_expr=modl} ->
      (* we need to use the unique name for the module because of issues
         with "open" (PR#1672) *)
      set_toplevel_unique_name id;
      let lam = transl_module Tcoerce_none (Some(Pident id)) modl in
      toploop_setvalue id lam
  | Tstr_recmodule bindings ->
      let idents = List.map (fun mb -> mb.mb_id) bindings in
      compile_recmodule
        (fun id modl -> transl_module Tcoerce_none (Some(Pident id)) modl)
        bindings
        (make_sequence toploop_setvalue_id idents)
  | Tstr_class cl_list ->
      (* we need to use unique names for the classes because there might
         be a value named identically *)
      let ids = List.map (fun (ci, _, _) -> ci.ci_id_class) cl_list in
      List.iter set_toplevel_unique_name ids;
      Lletrec(List.map
          (fun (ci, meths, vf) ->
            let id = ci.ci_id_class in
            let cl = ci.ci_expr in
                   (id, transl_class ids id meths cl vf))
                cl_list,
              make_sequence
                (fun (ci, _, _) -> toploop_setvalue_id ci.ci_id_class)
                cl_list)
  | Tstr_include(modl, sg, _attrs) ->
      let ids = bound_value_identifiers sg in
      let mid = Ident.create "include" in
      let rec set_idents pos = function
        [] ->
          lambda_unit
      | id :: ids ->
          Lsequence(toploop_setvalue id (Lprim(Pfield pos, [Lvar mid])),
                    set_idents (pos + 1) ids) in
      Llet(Strict, mid, transl_module Tcoerce_none None modl, set_idents 0 ids)
  | Tstr_modtype _
  | Tstr_open _
  | Tstr_primitive _
  | Tstr_type _
  | Tstr_class_type _
  | Tstr_attribute _ ->
      lambda_unit

let transl_toplevel_item_and_close itm =
  close_toplevel_term (transl_label_init (transl_toplevel_item itm))

let transl_toplevel_definition str =
  reset_labels ();
  make_sequence transl_toplevel_item_and_close str.str_items

(* Compile the initialization code for a packed library *)

let get_component = function
    None -> Lconst const_unit
  | Some id -> Lprim(Pgetglobal id, [])

let transl_package component_names target_name coercion =
  let components =
    Lprim(Pmakeblock(0, Immutable), List.map get_component component_names) in
  Lprim(Psetglobal target_name, [apply_coercion Strict coercion components])
  (*
  let components =
    match coercion with
      Tcoerce_none ->
        List.map get_component component_names
    | Tcoerce_structure (pos_cc_list, id_pos_list) ->
              (* ignore id_pos_list as the ids are already bound *)
        let g = Array.of_list component_names in
        List.map
          (fun (pos, cc) -> apply_coercion Strict cc (get_component g.(pos)))
          pos_cc_list
    | _ ->
        assert false in
  Lprim(Psetglobal target_name, [Lprim(Pmakeblock(0, Immutable), components)])
   *)

let transl_store_package component_names target_name coercion =
  let rec make_sequence fn pos arg =
    match arg with
      [] -> lambda_unit
    | hd :: tl -> Lsequence(fn pos hd, make_sequence fn (pos + 1) tl) in
  match coercion with
    Tcoerce_none ->
      (List.length component_names,
       make_sequence
         (fun pos id ->
           Lprim(Psetfield(pos, false),
                 [Lprim(Pgetglobal target_name, []);
                  get_component id]))
         0 component_names)
  | Tcoerce_structure (pos_cc_list, id_pos_list) ->
      let components =
        Lprim(Pmakeblock(0, Immutable), List.map get_component component_names)
      in
      let blk = Ident.create "block" in
      (List.length pos_cc_list,
       Llet (Strict, blk, apply_coercion Strict coercion components,
             make_sequence
               (fun pos id ->
                 Lprim(Psetfield(pos, false),
                       [Lprim(Pgetglobal target_name, []);
                        Lprim(Pfield pos, [Lvar blk])]))
               0 pos_cc_list))
  (*    
              (* ignore id_pos_list as the ids are already bound *)
      let id = Array.of_list component_names in
      (List.length pos_cc_list,
       make_sequence
         (fun dst (src, cc) ->
           Lprim(Psetfield(dst, false),
                 [Lprim(Pgetglobal target_name, []);
                  apply_coercion Strict cc (get_component id.(src))]))
         0 pos_cc_list)
  *)
  | _ -> assert false

(* Error report *)

open Format

let report_error ppf = function
    Circular_dependency id ->
      fprintf ppf
        "@[Cannot safely evaluate the definition@ \
         of the recursively-defined module %a@]"
        Printtyp.ident id

let () =
  Location.register_error_of_exn
    (function
      | Error (loc, err) ->
        Some (Location.error_of_printer loc report_error err)
      | _ ->
        None
    )<|MERGE_RESOLUTION|>--- conflicted
+++ resolved
@@ -56,11 +56,10 @@
       None -> Ident.name ext.ext_id
     | Some p -> Path.name p
   in
-<<<<<<< HEAD
     match ext.ext_kind with
       Text_decl(args, ret) ->
         Lprim(prim_set_oo_id,
-              [Lprim(Pmakeblock(Obj.object_tag, Immutable),
+              [Lprim(Pmakeblock(Obj.object_tag, Mutable),
                      [Lconst(Const_base(Const_string (name,None)));
                       Lconst(Const_base(Const_int 0))])])
     | Text_rebind(path, lid) ->
@@ -75,12 +74,6 @@
          Llet(Strict, ext.ext_id, lam, body))
     tyext.tyext_constructors
     body
-=======
-  Lprim(prim_set_oo_id,
-        [Lprim(Pmakeblock(Obj.object_tag, Mutable),
-              [Lconst(Const_base(Const_string (name,None)));
-               Lconst(Const_base(Const_int 0))])])
->>>>>>> 87e2ff9b
 
 (* Compile a coercion *)
 
