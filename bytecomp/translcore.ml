(**************************************************************************)
(*                                                                        *)
(*                                 OCaml                                  *)
(*                                                                        *)
(*             Xavier Leroy, projet Cristal, INRIA Rocquencourt           *)
(*                                                                        *)
(*   Copyright 1996 Institut National de Recherche en Informatique et     *)
(*     en Automatique.                                                    *)
(*                                                                        *)
(*   All rights reserved.  This file is distributed under the terms of    *)
(*   the GNU Lesser General Public License version 2.1, with the          *)
(*   special exception on linking described in the file LICENSE.          *)
(*                                                                        *)
(**************************************************************************)

(* Translation from typed abstract syntax to lambda terms,
   for the core language *)

open Misc
open Asttypes
open Primitive
open Types
open Typedtree
open Typeopt
open Lambda

type error =
    Free_super_var
  | Unreachable_reached

exception Error of Location.t * error

let use_dup_for_constant_arrays_bigger_than = 4

(* Forward declaration -- to be filled in by Translmod.transl_module *)
let transl_module =
  ref((fun _cc _rootpath _modl -> assert false) :
      module_coercion -> Path.t option -> module_expr -> lambda)

let transl_object =
  ref (fun _id _s _cl -> assert false :
       Ident.t -> string list -> class_expr -> lambda)

(* Compile an exception/extension definition *)

let prim_fresh_oo_id =
  Pccall (Primitive.simple ~name:"caml_fresh_oo_id" ~arity:1 ~alloc:false)

let transl_extension_constructor env path ext =
  let path =
    Printtyp.wrap_printing_env env ~error:true (fun () ->
      Stdlib.Option.map (Printtyp.rewrite_double_underscore_paths env) path)
  in
  let name =
    match path, !Clflags.for_package with
      None, _ -> Ident.name ext.ext_id
    | Some p, None -> Path.name p
    | Some p, Some pack -> Printf.sprintf "%s.%s" pack (Path.name p)
  in
  let loc = ext.ext_loc in
  match ext.ext_kind with
    Text_decl _ ->
      Lprim (Pmakeblock (Obj.object_tag, Immutable, None),
        [Lconst (Const_base (Const_string (name, None)));
         Lprim (prim_fresh_oo_id, [Lconst (Const_base (Const_int 0))], loc)],
        loc)
  | Text_rebind(path, _lid) ->
<<<<<<< HEAD
      transl_extension_path ~loc env path
=======
      transl_path ~loc env path

(* Translation of primitives *)

let comparisons_table = create_hashtable 11 [
  "%equal",
      (Pccall(Primitive.simple ~name:"caml_equal" ~arity:2 ~alloc:true),
       Pintcomp Ceq,
       Pfloatcomp Ceq,
       Pccall(Primitive.simple ~name:"caml_string_equal" ~arity:2
                ~alloc:false),
       Pccall(Primitive.simple ~name:"caml_bytes_equal" ~arity:2
                ~alloc:false),
       Pbintcomp(Pnativeint, Ceq),
       Pbintcomp(Pint32, Ceq),
       Pbintcomp(Pint64, Ceq),
       true);
  "%notequal",
      (Pccall(Primitive.simple ~name:"caml_notequal" ~arity:2 ~alloc:true),
       Pintcomp Cneq,
       Pfloatcomp Cneq,
       Pccall(Primitive.simple ~name:"caml_string_notequal" ~arity:2
                ~alloc:false),
       Pccall(Primitive.simple ~name:"caml_bytes_notequal" ~arity:2
                ~alloc:false),
       Pbintcomp(Pnativeint, Cneq),
       Pbintcomp(Pint32, Cneq),
       Pbintcomp(Pint64, Cneq),
       true);
  "%lessthan",
      (Pccall(Primitive.simple ~name:"caml_lessthan" ~arity:2 ~alloc:true),
       Pintcomp Clt,
       Pfloatcomp Clt,
       Pccall(Primitive.simple ~name:"caml_string_lessthan" ~arity:2
                ~alloc:false),
       Pccall(Primitive.simple ~name:"caml_bytes_lessthan" ~arity:2
                ~alloc:false),
       Pbintcomp(Pnativeint, Clt),
       Pbintcomp(Pint32, Clt),
       Pbintcomp(Pint64, Clt),
       false);
  "%greaterthan",
      (Pccall(Primitive.simple ~name:"caml_greaterthan" ~arity:2 ~alloc:true),
       Pintcomp Cgt,
       Pfloatcomp Cgt,
       Pccall(Primitive.simple ~name:"caml_string_greaterthan" ~arity:2
                ~alloc: false),
       Pccall(Primitive.simple ~name:"caml_bytes_greaterthan" ~arity:2
                ~alloc: false),
       Pbintcomp(Pnativeint, Cgt),
       Pbintcomp(Pint32, Cgt),
       Pbintcomp(Pint64, Cgt),
       false);
  "%lessequal",
      (Pccall(Primitive.simple ~name:"caml_lessequal" ~arity:2 ~alloc:true),
       Pintcomp Cle,
       Pfloatcomp Cle,
       Pccall(Primitive.simple ~name:"caml_string_lessequal" ~arity:2
                ~alloc:false),
       Pccall(Primitive.simple ~name:"caml_bytes_lessequal" ~arity:2
                ~alloc:false),
       Pbintcomp(Pnativeint, Cle),
       Pbintcomp(Pint32, Cle),
       Pbintcomp(Pint64, Cle),
       false);
  "%greaterequal",
      (Pccall(Primitive.simple ~name:"caml_greaterequal" ~arity:2 ~alloc:true),
       Pintcomp Cge,
       Pfloatcomp Cge,
       Pccall(Primitive.simple ~name:"caml_string_greaterequal" ~arity:2
                ~alloc:false),
       Pccall(Primitive.simple ~name:"caml_bytes_greaterequal" ~arity:2
                ~alloc:false),
       Pbintcomp(Pnativeint, Cge),
       Pbintcomp(Pint32, Cge),
       Pbintcomp(Pint64, Cge),
       false);
  "%compare",
      let unboxed_compare name native_repr =
        Pccall( Primitive.make ~name ~alloc:false
                  ~native_name:(name^"_unboxed")
                  ~native_repr_args:[native_repr;native_repr]
                  ~native_repr_res:Untagged_int
              ) in
      (Pccall(Primitive.simple ~name:"caml_compare" ~arity:2 ~alloc:true),
       (* Not unboxed since the comparison is done directly on tagged int *)
       Pccall(Primitive.simple ~name:"caml_int_compare" ~arity:2 ~alloc:false),
       unboxed_compare "caml_float_compare" Unboxed_float,
       Pccall(Primitive.simple ~name:"caml_string_compare" ~arity:2
                ~alloc:false),
       Pccall(Primitive.simple ~name:"caml_bytes_compare" ~arity:2
                ~alloc:false),
       unboxed_compare "caml_nativeint_compare" (Unboxed_integer Pnativeint),
       unboxed_compare "caml_int32_compare" (Unboxed_integer Pint32),
       unboxed_compare "caml_int64_compare" (Unboxed_integer Pint64),
       false)
]

let primitives_table = create_hashtable 57 [
  "%identity", Pidentity;
  "%bytes_to_string", Pbytes_to_string;
  "%bytes_of_string", Pbytes_of_string;
  "%ignore", Pignore;
  "%revapply", Prevapply;
  "%apply", Pdirapply;
  "%loc_LOC", Ploc Loc_LOC;
  "%loc_FILE", Ploc Loc_FILE;
  "%loc_LINE", Ploc Loc_LINE;
  "%loc_POS", Ploc Loc_POS;
  "%loc_MODULE", Ploc Loc_MODULE;
  "%field0", Pfield 0;
  "%field1", Pfield 1;
  "%setfield0", Psetfield(0, Pointer, Assignment);
  "%makeblock", Pmakeblock(0, Immutable, None);
  "%makemutable", Pmakeblock(0, Mutable, None);
  "%raise", Praise Raise_regular;
  "%reraise", Praise Raise_reraise;
  "%raise_notrace", Praise Raise_notrace;
  "%sequand", Psequand;
  "%sequor", Psequor;
  "%boolnot", Pnot;
  "%big_endian", Pctconst Big_endian;
  "%backend_type", Pctconst Backend_type;
  "%word_size", Pctconst Word_size;
  "%int_size", Pctconst Int_size;
  "%max_wosize", Pctconst Max_wosize;
  "%ostype_unix", Pctconst Ostype_unix;
  "%ostype_win32", Pctconst Ostype_win32;
  "%ostype_cygwin", Pctconst Ostype_cygwin;
  "%negint", Pnegint;
  "%succint", Poffsetint 1;
  "%predint", Poffsetint(-1);
  "%addint", Paddint;
  "%subint", Psubint;
  "%mulint", Pmulint;
  "%divint", Pdivint Safe;
  "%modint", Pmodint Safe;
  "%andint", Pandint;
  "%orint", Porint;
  "%xorint", Pxorint;
  "%lslint", Plslint;
  "%lsrint", Plsrint;
  "%asrint", Pasrint;
  "%eq", Pintcomp Ceq;
  "%noteq", Pintcomp Cneq;
  "%ltint", Pintcomp Clt;
  "%leint", Pintcomp Cle;
  "%gtint", Pintcomp Cgt;
  "%geint", Pintcomp Cge;
  "%incr", Poffsetref(1);
  "%decr", Poffsetref(-1);
  "%intoffloat", Pintoffloat;
  "%floatofint", Pfloatofint;
  "%negfloat", Pnegfloat;
  "%absfloat", Pabsfloat;
  "%addfloat", Paddfloat;
  "%subfloat", Psubfloat;
  "%mulfloat", Pmulfloat;
  "%divfloat", Pdivfloat;
  "%eqfloat", Pfloatcomp Ceq;
  "%noteqfloat", Pfloatcomp Cneq;
  "%ltfloat", Pfloatcomp Clt;
  "%lefloat", Pfloatcomp Cle;
  "%gtfloat", Pfloatcomp Cgt;
  "%gefloat", Pfloatcomp Cge;
  "%string_length", Pstringlength;
  "%string_safe_get", Pstringrefs;
  "%string_unsafe_get", Pstringrefu;
  "%bytes_length", Pbyteslength;
  "%bytes_safe_get", Pbytesrefs;
  "%bytes_safe_set", Pbytessets;
  "%bytes_unsafe_get", Pbytesrefu;
  "%bytes_unsafe_set", Pbytessetu;
  "%array_length", Parraylength Pgenarray;
  "%array_safe_get", Parrayrefs Pgenarray;
  "%array_safe_set", Parraysets Pgenarray;
  "%array_unsafe_get", Parrayrefu Pgenarray;
  "%array_unsafe_set", Parraysetu Pgenarray;
  "%obj_size", Parraylength Pgenarray;
  "%obj_field", Parrayrefu Pgenarray;
  "%obj_set_field", Parraysetu Pgenarray;
  "%obj_is_int", Pisint;
  "%lazy_force", Plazyforce;
  "%nativeint_of_int", Pbintofint Pnativeint;
  "%nativeint_to_int", Pintofbint Pnativeint;
  "%nativeint_neg", Pnegbint Pnativeint;
  "%nativeint_add", Paddbint Pnativeint;
  "%nativeint_sub", Psubbint Pnativeint;
  "%nativeint_mul", Pmulbint Pnativeint;
  "%nativeint_div", Pdivbint { size = Pnativeint; is_safe = Safe };
  "%nativeint_mod", Pmodbint { size = Pnativeint; is_safe = Safe };
  "%nativeint_and", Pandbint Pnativeint;
  "%nativeint_or",  Porbint Pnativeint;
  "%nativeint_xor", Pxorbint Pnativeint;
  "%nativeint_lsl", Plslbint Pnativeint;
  "%nativeint_lsr", Plsrbint Pnativeint;
  "%nativeint_asr", Pasrbint Pnativeint;
  "%int32_of_int", Pbintofint Pint32;
  "%int32_to_int", Pintofbint Pint32;
  "%int32_neg", Pnegbint Pint32;
  "%int32_add", Paddbint Pint32;
  "%int32_sub", Psubbint Pint32;
  "%int32_mul", Pmulbint Pint32;
  "%int32_div", Pdivbint { size = Pint32; is_safe = Safe };
  "%int32_mod", Pmodbint { size = Pint32; is_safe = Safe };
  "%int32_and", Pandbint Pint32;
  "%int32_or",  Porbint Pint32;
  "%int32_xor", Pxorbint Pint32;
  "%int32_lsl", Plslbint Pint32;
  "%int32_lsr", Plsrbint Pint32;
  "%int32_asr", Pasrbint Pint32;
  "%int64_of_int", Pbintofint Pint64;
  "%int64_to_int", Pintofbint Pint64;
  "%int64_neg", Pnegbint Pint64;
  "%int64_add", Paddbint Pint64;
  "%int64_sub", Psubbint Pint64;
  "%int64_mul", Pmulbint Pint64;
  "%int64_div", Pdivbint { size = Pint64; is_safe = Safe };
  "%int64_mod", Pmodbint { size = Pint64; is_safe = Safe };
  "%int64_and", Pandbint Pint64;
  "%int64_or",  Porbint Pint64;
  "%int64_xor", Pxorbint Pint64;
  "%int64_lsl", Plslbint Pint64;
  "%int64_lsr", Plsrbint Pint64;
  "%int64_asr", Pasrbint Pint64;
  "%nativeint_of_int32", Pcvtbint(Pint32, Pnativeint);
  "%nativeint_to_int32", Pcvtbint(Pnativeint, Pint32);
  "%int64_of_int32", Pcvtbint(Pint32, Pint64);
  "%int64_to_int32", Pcvtbint(Pint64, Pint32);
  "%int64_of_nativeint", Pcvtbint(Pnativeint, Pint64);
  "%int64_to_nativeint", Pcvtbint(Pint64, Pnativeint);
  "%caml_ba_ref_1",
    Pbigarrayref(false, 1, Pbigarray_unknown, Pbigarray_unknown_layout);
  "%caml_ba_ref_2",
    Pbigarrayref(false, 2, Pbigarray_unknown, Pbigarray_unknown_layout);
  "%caml_ba_ref_3",
    Pbigarrayref(false, 3, Pbigarray_unknown, Pbigarray_unknown_layout);
  "%caml_ba_set_1",
    Pbigarrayset(false, 1, Pbigarray_unknown, Pbigarray_unknown_layout);
  "%caml_ba_set_2",
    Pbigarrayset(false, 2, Pbigarray_unknown, Pbigarray_unknown_layout);
  "%caml_ba_set_3",
    Pbigarrayset(false, 3, Pbigarray_unknown, Pbigarray_unknown_layout);
  "%caml_ba_unsafe_ref_1",
    Pbigarrayref(true, 1, Pbigarray_unknown, Pbigarray_unknown_layout);
  "%caml_ba_unsafe_ref_2",
    Pbigarrayref(true, 2, Pbigarray_unknown, Pbigarray_unknown_layout);
  "%caml_ba_unsafe_ref_3",
    Pbigarrayref(true, 3, Pbigarray_unknown, Pbigarray_unknown_layout);
  "%caml_ba_unsafe_set_1",
    Pbigarrayset(true, 1, Pbigarray_unknown, Pbigarray_unknown_layout);
  "%caml_ba_unsafe_set_2",
    Pbigarrayset(true, 2, Pbigarray_unknown, Pbigarray_unknown_layout);
  "%caml_ba_unsafe_set_3",
    Pbigarrayset(true, 3, Pbigarray_unknown, Pbigarray_unknown_layout);
  "%caml_ba_dim_1", Pbigarraydim(1);
  "%caml_ba_dim_2", Pbigarraydim(2);
  "%caml_ba_dim_3", Pbigarraydim(3);
  "%caml_string_get16", Pstring_load_16(false);
  "%caml_string_get16u", Pstring_load_16(true);
  "%caml_string_get32", Pstring_load_32(false);
  "%caml_string_get32u", Pstring_load_32(true);
  "%caml_string_get64", Pstring_load_64(false);
  "%caml_string_get64u", Pstring_load_64(true);
  "%caml_string_set16", Pstring_set_16(false);
  "%caml_string_set16u", Pstring_set_16(true);
  "%caml_string_set32", Pstring_set_32(false);
  "%caml_string_set32u", Pstring_set_32(true);
  "%caml_string_set64", Pstring_set_64(false);
  "%caml_string_set64u", Pstring_set_64(true);
  "%caml_bigstring_get16", Pbigstring_load_16(false);
  "%caml_bigstring_get16u", Pbigstring_load_16(true);
  "%caml_bigstring_get32", Pbigstring_load_32(false);
  "%caml_bigstring_get32u", Pbigstring_load_32(true);
  "%caml_bigstring_get64", Pbigstring_load_64(false);
  "%caml_bigstring_get64u", Pbigstring_load_64(true);
  "%caml_bigstring_set16", Pbigstring_set_16(false);
  "%caml_bigstring_set16u", Pbigstring_set_16(true);
  "%caml_bigstring_set32", Pbigstring_set_32(false);
  "%caml_bigstring_set32u", Pbigstring_set_32(true);
  "%caml_bigstring_set64", Pbigstring_set_64(false);
  "%caml_bigstring_set64u", Pbigstring_set_64(true);
  "%bswap16", Pbswap16;
  "%bswap_int32", Pbbswap(Pint32);
  "%bswap_int64", Pbbswap(Pint64);
  "%bswap_native", Pbbswap(Pnativeint);
  "%int_as_pointer", Pint_as_pointer;
  "%opaque", Popaque;
]

let find_primitive prim_name =
  Hashtbl.find primitives_table prim_name

let specialize_comparison table env ty =
  let (gencomp, intcomp, floatcomp, stringcomp, bytescomp,
           nativeintcomp, int32comp, int64comp, _) = table in
  match () with
  | () when is_base_type env ty Predef.path_int
         || is_base_type env ty Predef.path_char
         || (maybe_pointer_type env ty = Immediate)   -> intcomp
  | () when is_base_type env ty Predef.path_float     -> floatcomp
  | () when is_base_type env ty Predef.path_string    -> stringcomp
  | () when is_base_type env ty Predef.path_bytes     -> bytescomp
  | () when is_base_type env ty Predef.path_nativeint -> nativeintcomp
  | () when is_base_type env ty Predef.path_int32     -> int32comp
  | () when is_base_type env ty Predef.path_int64     -> int64comp
  | () -> gencomp

(* Specialize a primitive from available type information,
   raise Not_found if primitive is unknown  *)

let specialize_primitive p env ty ~has_constant_constructor =
  try
    let table = Hashtbl.find comparisons_table p.prim_name in
    let (gencomp, intcomp, _, _, _, _, _, _, simplify_constant_constructor) =
      table in
    if has_constant_constructor && simplify_constant_constructor then
      intcomp
    else
      match is_function_type env ty with
      | Some (lhs,_rhs) -> specialize_comparison table env lhs
      | None -> gencomp
  with Not_found ->
    let p = find_primitive p.prim_name in
    (* Try strength reduction based on the type of the argument *)
    let params = match is_function_type env ty with
      | None -> []
      | Some (p1, rhs) -> match is_function_type env rhs with
        | None -> [p1]
        | Some (p2, _) -> [p1;p2]
    in
    match (p, params) with
      (Psetfield(n, _, init), [_p1; p2]) ->
        Psetfield(n, maybe_pointer_type env p2, init)
    | (Parraylength Pgenarray, [p])   -> Parraylength(array_type_kind env p)
    | (Parrayrefu Pgenarray, p1 :: _) -> Parrayrefu(array_type_kind env p1)
    | (Parraysetu Pgenarray, p1 :: _) -> Parraysetu(array_type_kind env p1)
    | (Parrayrefs Pgenarray, p1 :: _) -> Parrayrefs(array_type_kind env p1)
    | (Parraysets Pgenarray, p1 :: _) -> Parraysets(array_type_kind env p1)
    | (Pbigarrayref(unsafe, n, Pbigarray_unknown, Pbigarray_unknown_layout),
       p1 :: _) ->
        let (k, l) = bigarray_type_kind_and_layout env p1 in
        Pbigarrayref(unsafe, n, k, l)
    | (Pbigarrayset(unsafe, n, Pbigarray_unknown, Pbigarray_unknown_layout),
       p1 :: _) ->
        let (k, l) = bigarray_type_kind_and_layout env p1 in
        Pbigarrayset(unsafe, n, k, l)
    | (Pmakeblock(tag, mut, None), fields) ->
        let shape = List.map (Typeopt.value_kind env) fields in
        Pmakeblock(tag, mut, Some shape)
    | _ -> p

(* Eta-expand a primitive *)

let used_primitives = Hashtbl.create 7
let add_used_primitive loc env path =
  match path with
    Some (Path.Pdot _ as path) ->
      let path = Env.normalize_path (Some loc) env path in
      let unit = Path.head path in
      if Ident.global unit && not (Hashtbl.mem used_primitives path)
      then Hashtbl.add used_primitives path loc
  | _ -> ()

let transl_primitive loc p env ty path =
  let prim =
    try specialize_primitive p env ty ~has_constant_constructor:false
    with Not_found ->
      add_used_primitive loc env path;
      Pccall p
  in
  match prim with
  | Plazyforce ->
      let parm = Ident.create "prim" in
      Lfunction{kind = Curried; params = [parm, Pgenval]; return = Pgenval;
                body = Matching.inline_lazy_force (Lvar parm) Location.none;
                loc = loc;
                attr = default_stub_attribute }
  | Ploc kind ->
    let lam = lam_of_loc kind loc in
    begin match p.prim_arity with
      | 0 -> lam
      | 1 -> (* TODO: we should issue a warning ? *)
        let param = Ident.create "prim" in
        Lfunction{kind = Curried; params = [param, Pgenval]; return = Pgenval;
                  attr = default_stub_attribute;
                  loc = loc;
                  body = Lprim(Pmakeblock(0, Immutable, None),
                               [lam; Lvar param], loc)}
      | _ -> assert false
    end
  | _ ->
      let rec make_params n =
        if n <= 0 then [] else
          (Ident.create "prim", Pgenval) :: make_params (n-1) in
      let params = make_params p.prim_arity in
      let body = Lprim(prim, List.map (fun (id, _) -> Lvar id) params, loc) in
      Lfunction{ kind = Curried; params; return = Pgenval;
                 attr = default_stub_attribute;
                 loc = loc;
                 body }

let transl_primitive_application loc prim env ty path args =
  let prim_name = prim.prim_name in
  try
    let has_constant_constructor = match args with
        [_; {exp_desc = Texp_construct(_, {cstr_tag = Cstr_constant _}, _)}]
      | [{exp_desc = Texp_construct(_, {cstr_tag = Cstr_constant _}, _)}; _]
      | [_; {exp_desc = Texp_variant(_, None)}]
      | [{exp_desc = Texp_variant(_, None)}; _] -> true
      | _ -> false
    in
    specialize_primitive prim env ty ~has_constant_constructor
  with Not_found ->
    if String.length prim_name > 0 && prim_name.[0] = '%' then
      raise(Error(loc, Unknown_builtin_primitive prim_name));
    add_used_primitive loc env path;
    Pccall prim


(* To check the well-formedness of r.h.s. of "let rec" definitions *)

let check_recursive_lambda idlist lam =
  let rec check_top idlist = function
    | Lvar v -> not (List.mem v idlist)
    | Llet _ as lam when check_recursive_recordwith idlist lam ->
        true
    | Llet(_str, _k, id, arg, body) ->
        check idlist arg && check_top (add_let id arg idlist) body
    | Lletrec(bindings, body) ->
        let idlist' = add_letrec bindings idlist in
        List.for_all (fun (_id, arg) -> check idlist' arg) bindings &&
        check_top idlist' body
    | Lprim (Pmakearray (Pgenarray, _), _, _) -> false
    | Lprim (Pmakearray (Pfloatarray, _), args, _) ->
        List.for_all (check idlist) args
    | Lsequence (lam1, lam2) -> check idlist lam1 && check_top idlist lam2
    | Levent (lam, _) -> check_top idlist lam
    | lam -> check idlist lam

  and check idlist = function
    | Lvar _ -> true
    | Lfunction _ -> true
    | Llet _ as lam when check_recursive_recordwith idlist lam ->
        true
    | Llet(_str, _k, id, arg, body) ->
        check idlist arg && check (add_let id arg idlist) body
    | Lletrec(bindings, body) ->
        let idlist' = add_letrec bindings idlist in
        List.for_all (fun (_id, arg) -> check idlist' arg) bindings &&
        check idlist' body
    | Lprim(Pmakeblock _, args, _) ->
        List.for_all (check idlist) args
    | Lprim (Pmakearray (Pfloatarray, _), _, _) -> false
    | Lprim (Pmakearray _, args, _) ->
        List.for_all (check idlist) args
    | Lsequence (lam1, lam2) -> check idlist lam1 && check idlist lam2
    | Levent (lam, _) -> check idlist lam
    | lam ->
        let fv = free_variables lam in
        not (List.exists (fun id -> IdentSet.mem id fv) idlist)

  and add_let id arg idlist =
    let fv = free_variables arg in
    if List.exists (fun id -> IdentSet.mem id fv) idlist
    then id :: idlist
    else idlist

  and add_letrec bindings idlist =
    List.fold_right (fun (id, arg) idl -> add_let id arg idl)
                    bindings idlist

  (* reverse-engineering the code generated by transl_record case 2 *)
  (* If you change this, you probably need to change Bytegen.size_of_lambda. *)
  and check_recursive_recordwith idlist = function
    | Llet (Strict, _k, id1, Lprim (Pduprecord _, [e1], _), body) ->
       check_top idlist e1
       && check_recordwith_updates idlist id1 body
    | _ -> false

  and check_recordwith_updates idlist id1 = function
    | Lsequence (Lprim ((Psetfield _ | Psetfloatfield _), [Lvar id2; e1], _),
                 cont)
        -> id2 = id1 && check idlist e1
           && check_recordwith_updates idlist id1 cont
    | Lvar id2 -> id2 = id1
    | _ -> false

  in check_top idlist lam
>>>>>>> 5bdb8969

(* To propagate structured constants *)

exception Not_constant

let extract_constant = function
    Lconst sc -> sc
  | _ -> raise Not_constant

let extract_float = function
    Const_base(Const_float f) -> f
  | _ -> fatal_error "Translcore.extract_float"

(* Push the default values under the functional abstractions *)
(* Also push bindings of module patterns, since this sound *)

type binding =
  | Bind_value of value_binding list
  | Bind_module of Ident.t * string loc * module_expr

let rec push_defaults loc bindings cases partial =
  match cases with
    [{c_lhs=pat; c_guard=None;
      c_rhs={exp_desc = Texp_function { arg_label; param; cases; partial; } }
        as exp}] ->
      let cases = push_defaults exp.exp_loc bindings cases partial in
      [{c_lhs=pat; c_guard=None;
        c_rhs={exp with exp_desc = Texp_function { arg_label; param; cases;
          partial; }}}]
  | [{c_lhs=pat; c_guard=None;
      c_rhs={exp_attributes=[{Parsetree.attr_name = {txt="#default"};_}];
             exp_desc = Texp_let
               (Nonrecursive, binds, ({exp_desc = Texp_function _} as e2))}}] ->
      push_defaults loc (Bind_value binds :: bindings)
                   [{c_lhs=pat;c_guard=None;c_rhs=e2}]
                   partial
  | [{c_lhs=pat; c_guard=None;
      c_rhs={exp_attributes=[{Parsetree.attr_name = {txt="#modulepat"};_}];
             exp_desc = Texp_letmodule
               (id, name, mexpr, ({exp_desc = Texp_function _} as e2))}}] ->
      push_defaults loc (Bind_module (id, name, mexpr) :: bindings)
                   [{c_lhs=pat;c_guard=None;c_rhs=e2}]
                   partial
  | [case] ->
      let exp =
        List.fold_left
          (fun exp binds ->
            {exp with exp_desc =
             match binds with
             | Bind_value binds -> Texp_let(Nonrecursive, binds, exp)
             | Bind_module (id, name, mexpr) ->
                 Texp_letmodule (id, name, mexpr, exp)})
          case.c_rhs bindings
      in
      [{case with c_rhs=exp}]
  | {c_lhs=pat; c_rhs=exp; c_guard=_} :: _ when bindings <> [] ->
      let param = Typecore.name_cases "param" cases in
      let name = Ident.name param in
      let exp =
        { exp with exp_loc = loc; exp_desc =
          Texp_match
            ({exp with exp_type = pat.pat_type; exp_desc =
              Texp_ident (Path.Pident param, mknoloc (Longident.Lident name),
                          {val_type = pat.pat_type; val_kind = Val_reg;
                           val_attributes = [];
                           Types.val_loc = Location.none;
                          })},
             cases, partial) }
      in
      push_defaults loc bindings
        [{c_lhs={pat with pat_desc = Tpat_var (param, mknoloc name)};
          c_guard=None; c_rhs=exp}]
        Total
  | _ ->
      cases

(* Insertion of debugging events *)

let event_before = Translprim.event_before

let event_after = Translprim.event_after

let event_function exp lam =
  if !Clflags.debug && not !Clflags.native_code then
    let repr = Some (ref 0) in
    let (info, body) = lam repr in
    (info,
     Levent(body, {lev_loc = exp.exp_loc;
                   lev_kind = Lev_function;
                   lev_repr = repr;
                   lev_env = exp.exp_env}))
  else
    lam None

(* Assertions *)

let assert_failed exp =
  let (fname, line, char) =
    Location.get_pos_info exp.exp_loc.Location.loc_start in
  Lprim(Praise Raise_regular, [event_after exp
    (Lprim(Pmakeblock(0, Immutable, None),
          [transl_normal_path Predef.path_assert_failure;
           Lconst(Const_block(0,
              [Const_base(Const_string (fname, None));
               Const_base(Const_int line);
               Const_base(Const_int char)]))], exp.exp_loc))], exp.exp_loc)
;;

let rec cut n l =
  if n = 0 then ([],l) else
  match l with [] -> failwith "Translcore.cut"
  | a::l -> let (l1,l2) = cut (n-1) l in (a::l1,l2)

(* Translation of expressions *)

let rec iter_exn_names f pat =
  match pat.pat_desc with
  | Tpat_var (id, _) -> f id
  | Tpat_alias (p, id, _) ->
      f id;
      iter_exn_names f p
  | _ -> ()

let rec transl_exp e =
  List.iter (Translattribute.check_attribute e) e.exp_attributes;
  let eval_once =
    (* Whether classes for immediate objects must be cached *)
    match e.exp_desc with
      Texp_function _ | Texp_for _ | Texp_while _ -> false
    | _ -> true
  in
  if eval_once then transl_exp0 e else
  Translobj.oo_wrap e.exp_env true transl_exp0 e

and transl_exp0 e =
  match e.exp_desc with
<<<<<<< HEAD
  | Texp_ident(path, _, {val_kind = Val_prim p}) ->
      Translprim.transl_primitive e.exp_loc p e.exp_env e.exp_type (Some path)
=======
    Texp_ident(path, _, {val_kind = Val_prim p}) ->
      let public_send = p.prim_name = "%send" in
      if public_send || p.prim_name = "%sendself" then
        let kind = if public_send then Public else Self in
        let obj = Ident.create "obj" and meth = Ident.create "meth" in
        Lfunction{kind = Curried; params = [obj, Pgenval; meth, Pgenval];
                  return = Pgenval; attr = default_stub_attribute;
                  loc = e.exp_loc;
                  body = Lsend(kind, Lvar meth, Lvar obj, [], e.exp_loc)}
      else if p.prim_name = "%sendcache" then
        let obj = Ident.create "obj" and meth = Ident.create "meth" in
        let cache = Ident.create "cache" and pos = Ident.create "pos" in
        Lfunction{kind = Curried;
                  params = [obj, Pgenval; meth, Pgenval;
                            cache, Pgenval; pos, Pgenval];
                  return = Pgenval;
                  attr = default_stub_attribute;
                  loc = e.exp_loc;
                  body = Lsend(Cached, Lvar meth, Lvar obj,
                               [Lvar cache; Lvar pos], e.exp_loc)}
      else
        transl_primitive e.exp_loc p e.exp_env e.exp_type (Some path)
>>>>>>> 5bdb8969
  | Texp_ident(_, _, {val_kind = Val_anc _}) ->
      raise(Error(e.exp_loc, Free_super_var))
  | Texp_ident(path, _, {val_kind = Val_reg | Val_self _}) ->
      transl_value_path ~loc:e.exp_loc e.exp_env path
  | Texp_ident _ -> fatal_error "Translcore.transl_exp: bad Texp_ident"
  | Texp_constant cst ->
      Lconst(Const_base cst)
  | Texp_let(rec_flag, pat_expr_list, body) ->
      transl_let rec_flag pat_expr_list (event_before body (transl_exp body))
  | Texp_function { arg_label = _; param; cases; partial; } ->
      let ((kind, params, return), body) =
        event_function e
          (function repr ->
            let pl = push_defaults e.exp_loc [] cases partial in
            let return_kind = function_return_value_kind e.exp_env e.exp_type in
            transl_function e.exp_loc return_kind !Clflags.native_code repr
              partial param pl)
      in
      let attr = {
        default_function_attribute with
        inline = Translattribute.get_inline_attribute e.exp_attributes;
        specialise = Translattribute.get_specialise_attribute e.exp_attributes;
      }
      in
      let loc = e.exp_loc in
      Lfunction{kind; params; return; body; attr; loc}
  | Texp_apply({ exp_desc = Texp_ident(path, _, {val_kind = Val_prim p});
                exp_type = prim_type } as funct, oargs)
    when List.length oargs >= p.prim_arity
    && List.for_all (fun (_, arg) -> arg <> None) oargs ->
      let argl, extra_args = cut p.prim_arity oargs in
      let arg_exps =
         List.map (function _, Some x -> x | _ -> assert false) argl
      in
      let args = transl_list arg_exps in
      let prim_exp = if extra_args = [] then Some e else None in
      let lam =
        Translprim.transl_primitive_application
          e.exp_loc p e.exp_env prim_type path
          prim_exp args arg_exps
      in
      if extra_args = [] then lam
      else begin
        let should_be_tailcall, funct =
          Translattribute.get_tailcall_attribute funct
        in
        let inlined, funct =
          Translattribute.get_and_remove_inlined_attribute funct
        in
        let specialised, funct =
          Translattribute.get_and_remove_specialised_attribute funct
        in
        let e = { e with exp_desc = Texp_apply(funct, oargs) } in
        event_after e
          (transl_apply ~should_be_tailcall ~inlined ~specialised
             lam extra_args e.exp_loc)
      end
  | Texp_apply(funct, oargs) ->
      let should_be_tailcall, funct =
        Translattribute.get_tailcall_attribute funct
      in
      let inlined, funct =
        Translattribute.get_and_remove_inlined_attribute funct
      in
      let specialised, funct =
        Translattribute.get_and_remove_specialised_attribute funct
      in
      let e = { e with exp_desc = Texp_apply(funct, oargs) } in
      event_after e
        (transl_apply ~should_be_tailcall ~inlined ~specialised
           (transl_exp funct) oargs e.exp_loc)
  | Texp_match(arg, pat_expr_list, partial) ->
      transl_match e arg pat_expr_list partial
  | Texp_try(body, pat_expr_list) ->
      let id = Typecore.name_cases "exn" pat_expr_list in
      Ltrywith(transl_exp body, id,
               Matching.for_trywith (Lvar id) (transl_cases_try pat_expr_list))
  | Texp_tuple el ->
      let ll, shape = transl_list_with_shape el in
      begin try
        Lconst(Const_block(0, List.map extract_constant ll))
      with Not_constant ->
        Lprim(Pmakeblock(0, Immutable, Some shape), ll, e.exp_loc)
      end
  | Texp_construct(_, cstr, args) ->
      let ll, shape = transl_list_with_shape args in
      if cstr.cstr_inlined <> None then begin match ll with
        | [x] -> x
        | _ -> assert false
      end else begin match cstr.cstr_tag with
        Cstr_constant n ->
          Lconst(Const_pointer n)
      | Cstr_unboxed ->
          (match ll with [v] -> v | _ -> assert false)
      | Cstr_block n ->
          begin try
            Lconst(Const_block(n, List.map extract_constant ll))
          with Not_constant ->
            Lprim(Pmakeblock(n, Immutable, Some shape), ll, e.exp_loc)
          end
      | Cstr_extension(path, is_const) ->
          if is_const then
            transl_extension_path e.exp_env path
          else
            Lprim(Pmakeblock(0, Immutable, Some (Pgenval :: shape)),
                  transl_extension_path e.exp_env path :: ll, e.exp_loc)
      end
  | Texp_extension_constructor (_, path) ->
      transl_extension_path e.exp_env path
  | Texp_variant(l, arg) ->
      let tag = Btype.hash_variant l in
      begin match arg with
        None -> Lconst(Const_pointer tag)
      | Some arg ->
          let lam = transl_exp arg in
          try
            Lconst(Const_block(0, [Const_base(Const_int tag);
                                   extract_constant lam]))
          with Not_constant ->
            Lprim(Pmakeblock(0, Immutable, None),
                  [Lconst(Const_base(Const_int tag)); lam], e.exp_loc)
      end
  | Texp_record {fields; representation; extended_expression} ->
      transl_record e.exp_loc e.exp_env fields representation
        extended_expression
  | Texp_field(arg, _, lbl) ->
      let targ = transl_exp arg in
      begin match lbl.lbl_repres with
          Record_regular | Record_inlined _ ->
          Lprim (Pfield lbl.lbl_pos, [targ], e.exp_loc)
        | Record_unboxed _ -> targ
        | Record_float -> Lprim (Pfloatfield lbl.lbl_pos, [targ], e.exp_loc)
        | Record_extension ->
          Lprim (Pfield (lbl.lbl_pos + 1), [targ], e.exp_loc)
      end
  | Texp_setfield(arg, _, lbl, newval) ->
      let access =
        match lbl.lbl_repres with
          Record_regular
        | Record_inlined _ ->
          Psetfield(lbl.lbl_pos, maybe_pointer newval, Assignment)
        | Record_unboxed _ -> assert false
        | Record_float -> Psetfloatfield (lbl.lbl_pos, Assignment)
        | Record_extension ->
          Psetfield (lbl.lbl_pos + 1, maybe_pointer newval, Assignment)
      in
      Lprim(access, [transl_exp arg; transl_exp newval], e.exp_loc)
  | Texp_array expr_list ->
      let kind = array_kind e in
      let ll = transl_list expr_list in
      begin try
        (* For native code the decision as to which compilation strategy to
           use is made later.  This enables the Flambda passes to lift certain
           kinds of array definitions to symbols. *)
        (* Deactivate constant optimization if array is small enough *)
        if List.length ll <= use_dup_for_constant_arrays_bigger_than
        then begin
          raise Not_constant
        end;
        begin match List.map extract_constant ll with
        | exception Not_constant when kind = Pfloatarray ->
            (* We cannot currently lift [Pintarray] arrays safely in Flambda
               because [caml_modify] might be called upon them (e.g. from
               code operating on polymorphic arrays, or functions such as
               [caml_array_blit].
               To avoid having different Lambda code for
               bytecode/Closure vs.  Flambda, we always generate
               [Pduparray] here, and deal with it in [Bytegen] (or in
               the case of Closure, in [Cmmgen], which already has to
               handle [Pduparray Pmakearray Pfloatarray] in the case
               where the array turned out to be inconstant).
               When not [Pfloatarray], the exception propagates to the handler
               below. *)
            let imm_array =
              Lprim (Pmakearray (kind, Immutable), ll, e.exp_loc)
            in
            Lprim (Pduparray (kind, Mutable), [imm_array], e.exp_loc)
        | cl ->
            let imm_array =
              match kind with
              | Paddrarray | Pintarray ->
                  Lconst(Const_block(0, cl))
              | Pfloatarray ->
                  Lconst(Const_float_array(List.map extract_float cl))
              | Pgenarray ->
                  raise Not_constant    (* can this really happen? *)
            in
            Lprim (Pduparray (kind, Mutable), [imm_array], e.exp_loc)
        end
      with Not_constant ->
        Lprim(Pmakearray (kind, Mutable), ll, e.exp_loc)
      end
  | Texp_ifthenelse(cond, ifso, Some ifnot) ->
      Lifthenelse(transl_exp cond,
                  event_before ifso (transl_exp ifso),
                  event_before ifnot (transl_exp ifnot))
  | Texp_ifthenelse(cond, ifso, None) ->
      Lifthenelse(transl_exp cond,
                  event_before ifso (transl_exp ifso),
                  lambda_unit)
  | Texp_sequence(expr1, expr2) ->
      Lsequence(transl_exp expr1, event_before expr2 (transl_exp expr2))
  | Texp_while(cond, body) ->
      Lwhile(transl_exp cond, event_before body (transl_exp body))
  | Texp_for(param, _, low, high, dir, body) ->
      Lfor(param, transl_exp low, transl_exp high, dir,
           event_before body (transl_exp body))
  | Texp_send(_, _, Some exp) -> transl_exp exp
  | Texp_send(expr, met, None) ->
      let obj = transl_exp expr in
      let lam =
        match met with
          Tmeth_val id -> Lsend (Self, Lvar id, obj, [], e.exp_loc)
        | Tmeth_name nm ->
            let (tag, cache) = Translobj.meth obj nm in
            let kind = if cache = [] then Public else Cached in
            Lsend (kind, tag, obj, cache, e.exp_loc)
      in
      event_after e lam
  | Texp_new (cl, {Location.loc=loc}, _) ->
      Lapply{ap_should_be_tailcall=false;
             ap_loc=loc;
             ap_func=
               Lprim(Pfield 0, [transl_class_path ~loc e.exp_env cl], loc);
             ap_args=[lambda_unit];
             ap_inlined=Default_inline;
             ap_specialised=Default_specialise}
  | Texp_instvar(path_self, path, _) ->
      Lprim(Pfield_computed,
            [transl_normal_path path_self; transl_normal_path path], e.exp_loc)
  | Texp_setinstvar(path_self, path, _, expr) ->
      transl_setinstvar e.exp_loc (transl_normal_path path_self) path expr
  | Texp_override(path_self, modifs) ->
      let cpy = Ident.create_local "copy" in
      Llet(Strict, Pgenval, cpy,
           Lapply{ap_should_be_tailcall=false;
                  ap_loc=Location.none;
                  ap_func=Translobj.oo_prim "copy";
                  ap_args=[transl_normal_path path_self];
                  ap_inlined=Default_inline;
                  ap_specialised=Default_specialise},
           List.fold_right
             (fun (path, _, expr) rem ->
                Lsequence(transl_setinstvar Location.none
                            (Lvar cpy) path expr, rem))
             modifs
             (Lvar cpy))
  | Texp_letmodule(id, loc, modl, body) ->
      let defining_expr =
        Levent (!transl_module Tcoerce_none None modl, {
          lev_loc = loc.loc;
          lev_kind = Lev_module_definition id;
          lev_repr = None;
          lev_env = Env.empty;
        })
      in
      Llet(Strict, Pgenval, id, defining_expr, transl_exp body)
  | Texp_letexception(cd, body) ->
      Llet(Strict, Pgenval,
           cd.ext_id, transl_extension_constructor e.exp_env None cd,
           transl_exp body)
  | Texp_pack modl ->
      !transl_module Tcoerce_none None modl
  | Texp_assert {exp_desc=Texp_construct(_, {cstr_name="false"}, _)} ->
      assert_failed e
  | Texp_assert (cond) ->
      if !Clflags.noassert
      then lambda_unit
      else Lifthenelse (transl_exp cond, lambda_unit, assert_failed e)
  | Texp_lazy e ->
      (* when e needs no computation (constants, identifiers, ...), we
         optimize the translation just as Lazy.lazy_from_val would
         do *)
      begin match Typeopt.classify_lazy_argument e with
      | `Constant_or_function ->
        (* A constant expr (of type <> float if [Config.flat_float_array] is
           true) gets compiled as itself. *)
         transl_exp e
      | `Float_that_cannot_be_shortcut ->
          (* We don't need to wrap with Popaque: this forward
             block will never be shortcutted since it points to a float
             and Config.flat_float_array is true. *)
          Lprim(Pmakeblock(Obj.forward_tag, Immutable, None),
                [transl_exp e], e.exp_loc)
<<<<<<< HEAD
      | `Identifier `Forward_value ->
         (* CR-someday mshinwell: Consider adding a new primitive
            that expresses the construction of forward_tag blocks.
            We need to use [Popaque] here to prevent unsound
            optimisation in Flambda, but the concept of a mutable
            block doesn't really match what is going on here.  This
            value may subsequently turn into an immediate... *)
         Lprim (Popaque,
                [Lprim(Pmakeblock(Obj.forward_tag, Immutable, None),
                       [transl_exp e], e.exp_loc)],
                e.exp_loc)
      | `Identifier `Other ->
         transl_exp e
      | `Other ->
         (* other cases compile to a lazy block holding a function *)
         let fn = Lfunction {kind = Curried;
                             params= [Ident.create_local "param"];
=======
      | Texp_ident _ ->
          (* CR-someday mshinwell: Consider adding a new primitive
             that expresses the construction of forward_tag blocks.
             We need to use [Popaque] here to prevent unsound
             optimisation in Flambda, but the concept of a mutable
             block doesn't really match what is going on here.  This
             value may subsequently turn into an immediate... *)
          if Typeopt.lazy_val_requires_forward e.exp_env e.exp_type
          then
            Lprim (Popaque,
                   [Lprim(Pmakeblock(Obj.forward_tag, Immutable, None),
                          [transl_exp e], e.exp_loc)],
                   e.exp_loc)
          else transl_exp e
      (* other cases compile to a lazy block holding a function *)
      | _ ->
         let fn = Lfunction {kind = Curried; params = [Ident.create "param", Pgenval];
                             return = Pgenval;
>>>>>>> 5bdb8969
                             attr = default_function_attribute;
                             loc = e.exp_loc;
                             body = transl_exp e} in
          Lprim(Pmakeblock(Config.lazy_tag, Mutable, None), [fn], e.exp_loc)
      end
  | Texp_object (cs, meths) ->
      let cty = cs.cstr_type in
      let cl = Ident.create_local "class" in
      !transl_object cl meths
        { cl_desc = Tcl_structure cs;
          cl_loc = e.exp_loc;
          cl_type = Cty_signature cty;
          cl_env = e.exp_env;
          cl_attributes = [];
         }
  | Texp_unreachable ->
      raise (Error (e.exp_loc, Unreachable_reached))

and transl_list expr_list =
  List.map transl_exp expr_list

and transl_list_with_shape expr_list =
  let transl_with_shape e =
    let shape = Typeopt.value_kind e.exp_env e.exp_type in
    transl_exp e, shape
  in
  List.split (List.map transl_with_shape expr_list)

and transl_guard guard rhs =
  let expr = event_before rhs (transl_exp rhs) in
  match guard with
  | None -> expr
  | Some cond ->
      event_before cond (Lifthenelse(transl_exp cond, expr, staticfail))

and transl_case {c_lhs; c_guard; c_rhs} =
  c_lhs, transl_guard c_guard c_rhs

and transl_cases cases =
  let cases =
    List.filter (fun c -> c.c_rhs.exp_desc <> Texp_unreachable) cases in
  List.map transl_case cases

and transl_case_try {c_lhs; c_guard; c_rhs} =
  iter_exn_names Translprim.add_exception_ident c_lhs;
  Misc.try_finally
    (fun () -> c_lhs, transl_guard c_guard c_rhs)
    ~always:(fun () ->
        iter_exn_names Translprim.remove_exception_ident c_lhs)

and transl_cases_try cases =
  let cases =
    List.filter (fun c -> c.c_rhs.exp_desc <> Texp_unreachable) cases in
  List.map transl_case_try cases

and transl_tupled_cases patl_expr_list =
  let patl_expr_list =
    List.filter (fun (_,_,e) -> e.exp_desc <> Texp_unreachable)
      patl_expr_list in
  List.map (fun (patl, guard, expr) -> (patl, transl_guard guard expr))
    patl_expr_list

and transl_apply ?(should_be_tailcall=false) ?(inlined = Default_inline)
      ?(specialised = Default_specialise) lam sargs loc =
  let lapply funct args =
    match funct with
      Lsend(k, lmet, lobj, largs, loc) ->
        Lsend(k, lmet, lobj, largs @ args, loc)
    | Levent(Lsend(k, lmet, lobj, largs, loc), _) ->
        Lsend(k, lmet, lobj, largs @ args, loc)
    | Lapply ap ->
        Lapply {ap with ap_args = ap.ap_args @ args; ap_loc = loc}
    | lexp ->
        Lapply {ap_should_be_tailcall=should_be_tailcall;
                ap_loc=loc;
                ap_func=lexp;
                ap_args=args;
                ap_inlined=inlined;
                ap_specialised=specialised;}
  in
  let rec build_apply lam args = function
      (None, optional) :: l ->
        let defs = ref [] in
        let protect name lam =
          match lam with
            Lvar _ | Lconst _ -> lam
          | _ ->
              let id = Ident.create_local name in
              defs := (id, lam) :: !defs;
              Lvar id
        in
        let args, args' =
          if List.for_all (fun (_,opt) -> opt) args then [], args
          else args, [] in
        let lam =
          if args = [] then lam else lapply lam (List.rev_map fst args) in
        let handle = protect "func" lam
        and l = List.map (fun (arg, opt) -> may_map (protect "arg") arg, opt) l
        and id_arg = Ident.create_local "param" in
        let body =
          match build_apply handle ((Lvar id_arg, optional)::args') l with
            Lfunction{kind = Curried; params = ids; return;
                      body = lam; attr; loc} ->
              Lfunction{kind = Curried;
                        params = (id_arg, Pgenval)::ids;
                        return;
                        body = lam; attr;
                        loc}
          | Levent(Lfunction{kind = Curried; params = ids; return;
                             body = lam; attr; loc}, _) ->
              Lfunction{kind = Curried; params = (id_arg, Pgenval)::ids;
                        return;
                        body = lam; attr;
                        loc}
          | lam ->
              Lfunction{kind = Curried; params = [id_arg, Pgenval];
                        return = Pgenval; body = lam;
                        attr = default_stub_attribute; loc = loc}
        in
        List.fold_left
          (fun body (id, lam) -> Llet(Strict, Pgenval, id, lam, body))
          body !defs
    | (Some arg, optional) :: l ->
        build_apply lam ((arg, optional) :: args) l
    | [] ->
        lapply lam (List.rev_map fst args)
  in
  (build_apply lam [] (List.map (fun (l, x) ->
                                   may_map transl_exp x, Btype.is_optional l)
                                sargs)
     : Lambda.lambda)

and transl_function loc return untuplify_fn repr partial (param:Ident.t) cases =
  match cases with
    [{c_lhs=pat; c_guard=None;
      c_rhs={exp_desc = Texp_function { arg_label = _; param = param'; cases;
<<<<<<< HEAD
        partial = partial'; }} as exp}]
    when Parmatch.inactive ~partial pat ->
      let ((_, params), body) =
        transl_function exp.exp_loc false repr partial' param' cases in
      ((Curried, param :: params),
=======
        partial = partial'; }; exp_env; exp_type} as exp}]
    when Parmatch.fluid pat ->
      let kind = value_kind pat.pat_env pat.pat_type in
      let return_kind = function_return_value_kind exp_env exp_type in
      let ((_, params, return), body) =
        transl_function exp.exp_loc return_kind false repr partial' param' cases
      in
      ((Curried, (param, kind) :: params, return),
>>>>>>> 5bdb8969
       Matching.for_function loc None (Lvar param) [pat, body] partial)
  | {c_lhs={pat_desc = Tpat_tuple pl}} :: _ when untuplify_fn ->
      begin try
        let size = List.length pl in
        let pats_expr_list =
          List.map
            (fun {c_lhs; c_guard; c_rhs} ->
              (Matching.flatten_pattern size c_lhs, c_guard, c_rhs))
            cases in
<<<<<<< HEAD
        let params = List.map (fun _ -> Ident.create_local "param") pl in
        ((Tupled, params),
=======
        let kinds =
          (* All the patterns might not share the same types. We must take the
             union of the patterns types *)
          match pats_expr_list with
          | [] -> assert false
          | (pats, _, _) :: cases ->
              let first_case_kinds =
                List.map (fun pat -> value_kind pat.pat_env pat.pat_type) pats
              in
              List.fold_left
                (fun kinds (pats, _, _) ->
                   List.map2 (fun kind pat ->
                       value_kind_union kind
                         (value_kind pat.pat_env pat.pat_type))
                     kinds pats)
                first_case_kinds cases
        in
        let tparams =
          List.map (fun kind -> Ident.create "param", kind) kinds
        in
        let params = List.map fst tparams in
        ((Tupled, tparams, return),
>>>>>>> 5bdb8969
         Matching.for_tupled_function loc params
           (transl_tupled_cases pats_expr_list) partial)
      with Matching.Cannot_flatten ->
        ((Curried, [param, Pgenval], return),
         Matching.for_function loc repr (Lvar param)
           (transl_cases cases) partial)
      end
  | {c_lhs=pat} :: other_cases ->
      let kind =
        (* All the patterns might not share the same types. We must take the
           union of the patterns types *)
        List.fold_left (fun k {c_lhs=pat} ->
            Typeopt.value_kind_union k
              (value_kind pat.pat_env pat.pat_type))
          (value_kind pat.pat_env pat.pat_type) other_cases
      in
      ((Curried, [param, kind], return),
       Matching.for_function loc repr (Lvar param)
         (transl_cases cases) partial)
  | [] ->
      (* A pattern matching must contain at least one case *)
      assert false

(*
  Notice: transl_let consumes (ie compiles) its pat_expr_list argument,
  and returns a function that will take the body of the lambda-let construct.
  This complication allows choosing any compilation order for the
  bindings and body of let constructs.
*)
and transl_let rec_flag pat_expr_list =
  match rec_flag with
    Nonrecursive ->
      let rec transl = function
        [] ->
          fun body -> body
      | {vb_pat=pat; vb_expr=expr; vb_attributes=attr; vb_loc} :: rem ->
          let lam = transl_exp expr in
          let lam =
            Translattribute.add_inline_attribute lam vb_loc attr
          in
          let lam =
            Translattribute.add_specialise_attribute lam vb_loc attr
          in
          let mk_body = transl rem in
          fun body -> Matching.for_let pat.pat_loc lam pat (mk_body body)
      in transl pat_expr_list
  | Recursive ->
      let idlist =
        List.map
          (fun {vb_pat=pat} -> match pat.pat_desc with
              Tpat_var (id,_) -> id
            | Tpat_alias ({pat_desc=Tpat_any}, id,_) -> id
            | _ -> assert false)
        pat_expr_list in
      let transl_case {vb_expr=expr; vb_attributes; vb_loc} id =
        let lam = transl_exp expr in
        let lam =
          Translattribute.add_inline_attribute lam vb_loc
            vb_attributes
        in
        let lam =
          Translattribute.add_specialise_attribute lam vb_loc
            vb_attributes
        in
        (id, lam) in
      let lam_bds = List.map2 transl_case pat_expr_list idlist in
      fun body -> Lletrec(lam_bds, body)

and transl_setinstvar loc self var expr =
  Lprim(Psetfield_computed (maybe_pointer expr, Assignment),
    [self; transl_normal_path var; transl_exp expr], loc)

and transl_record loc env fields repres opt_init_expr =
  let size = Array.length fields in
  (* Determine if there are "enough" fields (only relevant if this is a
     functional-style record update *)
  let no_init = match opt_init_expr with None -> true | _ -> false in
  if no_init || size < Config.max_young_wosize
  then begin
    (* Allocate new record with given fields (and remaining fields
       taken from init_expr if any *)
    let init_id = Ident.create_local "init" in
    let lv =
      Array.mapi
        (fun i (_, definition) ->
           match definition with
           | Kept typ ->
               let field_kind = value_kind env typ in
               let access =
                 match repres with
                   Record_regular | Record_inlined _ -> Pfield i
                 | Record_unboxed _ -> assert false
                 | Record_extension -> Pfield (i + 1)
                 | Record_float -> Pfloatfield i in
               Lprim(access, [Lvar init_id], loc), field_kind
           | Overridden (_lid, expr) ->
               let field_kind = value_kind expr.exp_env expr.exp_type in
               transl_exp expr, field_kind)
        fields
    in
    let ll, shape = List.split (Array.to_list lv) in
    let mut =
      if Array.exists (fun (lbl, _) -> lbl.lbl_mut = Mutable) fields
      then Mutable
      else Immutable in
    let lam =
      try
        if mut = Mutable then raise Not_constant;
        let cl = List.map extract_constant ll in
        match repres with
        | Record_regular -> Lconst(Const_block(0, cl))
        | Record_inlined tag -> Lconst(Const_block(tag, cl))
        | Record_unboxed _ -> Lconst(match cl with [v] -> v | _ -> assert false)
        | Record_float ->
            Lconst(Const_float_array(List.map extract_float cl))
        | Record_extension ->
            raise Not_constant
      with Not_constant ->
        match repres with
          Record_regular ->
            Lprim(Pmakeblock(0, mut, Some shape), ll, loc)
        | Record_inlined tag ->
            Lprim(Pmakeblock(tag, mut, Some shape), ll, loc)
        | Record_unboxed _ -> (match ll with [v] -> v | _ -> assert false)
        | Record_float ->
            Lprim(Pmakearray (Pfloatarray, mut), ll, loc)
        | Record_extension ->
            let path =
              let (label, _) = fields.(0) in
              match label.lbl_res.desc with
              | Tconstr(p, _, _) -> p
              | _ -> assert false
            in
            let slot = transl_extension_path env path in
            Lprim(Pmakeblock(0, mut, Some (Pgenval :: shape)), slot :: ll, loc)
    in
    begin match opt_init_expr with
      None -> lam
    | Some init_expr -> Llet(Strict, Pgenval, init_id,
                             transl_exp init_expr, lam)
    end
  end else begin
    (* Take a shallow copy of the init record, then mutate the fields
       of the copy *)
    let copy_id = Ident.create_local "newrecord" in
    let update_field cont (lbl, definition) =
      match definition with
      | Kept _type -> cont
      | Overridden (_lid, expr) ->
          let upd =
            match repres with
              Record_regular
            | Record_inlined _ ->
                Psetfield(lbl.lbl_pos, maybe_pointer expr, Assignment)
            | Record_unboxed _ -> assert false
            | Record_float -> Psetfloatfield (lbl.lbl_pos, Assignment)
            | Record_extension ->
                Psetfield(lbl.lbl_pos + 1, maybe_pointer expr, Assignment)
          in
          Lsequence(Lprim(upd, [Lvar copy_id; transl_exp expr], loc), cont)
    in
    begin match opt_init_expr with
      None -> assert false
    | Some init_expr ->
        Llet(Strict, Pgenval, copy_id,
             Lprim(Pduprecord (repres, size), [transl_exp init_expr], loc),
             Array.fold_left update_field (Lvar copy_id) fields)
    end
  end

and transl_match e arg pat_expr_list partial =
  let rewrite_case (val_cases, exn_cases, static_handlers as acc)
        ({ c_lhs; c_guard; c_rhs } as case) =
    if c_rhs.exp_desc = Texp_unreachable then acc else
    let val_pat, exn_pat = split_pattern c_lhs in
    match val_pat, exn_pat with
    | None, None -> assert false
    | Some pv, None ->
        let val_case =
          transl_case { case with c_lhs = pv }
        in
        val_case :: val_cases, exn_cases, static_handlers
    | None, Some pe ->
        let exn_case = transl_case_try { case with c_lhs = pe } in
        val_cases, exn_case :: exn_cases, static_handlers
    | Some pv, Some pe ->
        assert (c_guard = None);
        let lbl  = next_raise_count () in
        let static_raise ids =
          Lstaticraise (lbl, List.map (fun id -> Lvar id) ids)
        in
        (* Simplif doesn't like it if binders are not uniq, so we make sure to
           use different names in the value and the exception branches. *)
        let ids  = Typedtree.pat_bound_idents pv in
        let vids = List.map Ident.rename ids in
        let pv = alpha_pat (List.combine ids vids) pv in
        (* Also register the names of the exception so Re-raise happens. *)
        iter_exn_names Translprim.add_exception_ident pe;
        let rhs =
          Misc.try_finally
            (fun () -> event_before c_rhs (transl_exp c_rhs))
            ~always:(fun () ->
                iter_exn_names Translprim.remove_exception_ident pe)
        in
        (pv, static_raise vids) :: val_cases,
        (pe, static_raise ids) :: exn_cases,
        (lbl, ids, rhs) :: static_handlers
  in
  let val_cases, exn_cases, static_handlers =
    let x, y, z = List.fold_left rewrite_case ([], [], []) pat_expr_list in
    List.rev x, List.rev y, List.rev z
  in
  let static_catch body val_ids handler =
    let id = Typecore.name_pattern "exn" (List.map fst exn_cases) in
    let static_exception_id = next_raise_count () in
    Lstaticcatch
      (Ltrywith (Lstaticraise (static_exception_id, body), id,
                 Matching.for_trywith (Lvar id) exn_cases),
       (static_exception_id, val_ids),
       handler)
  in
  let classic =
    match arg, exn_cases with
    | {exp_desc = Texp_tuple argl}, [] ->
      assert (static_handlers = []);
      Matching.for_multiple_match e.exp_loc (transl_list argl) val_cases partial
    | {exp_desc = Texp_tuple argl}, _ :: _ ->
      let val_ids = List.map (fun _ -> Typecore.name_pattern "val" []) argl in
      let lvars = List.map (fun id -> Lvar id) val_ids in
      static_catch (transl_list argl) val_ids
        (Matching.for_multiple_match e.exp_loc lvars val_cases partial)
    | arg, [] ->
      assert (static_handlers = []);
      Matching.for_function e.exp_loc None (transl_exp arg) val_cases partial
    | arg, _ :: _ ->
      let val_id = Typecore.name_cases "val" pat_expr_list in
      static_catch [transl_exp arg] [val_id]
        (Matching.for_function e.exp_loc None (Lvar val_id) val_cases partial)
  in
  List.fold_left (fun body (static_exception_id, val_ids, handler) ->
    Lstaticcatch (body, (static_exception_id, val_ids), handler)
  ) classic static_handlers


(* Wrapper for class compilation *)

(*
let transl_exp = transl_exp_wrap

let transl_let rec_flag pat_expr_list body =
  match pat_expr_list with
    [] -> body
  | (_, expr) :: _ ->
      Translobj.oo_wrap expr.exp_env false
        (transl_let rec_flag pat_expr_list) body
*)

(* Error report *)

open Format

let report_error ppf = function
  | Free_super_var ->
      fprintf ppf
        "Ancestor names can only be used to select inherited methods"
  | Unreachable_reached ->
      fprintf ppf "Unreachable expression was reached"

let () =
  Location.register_error_of_exn
    (function
      | Error (loc, err) ->
          Some (Location.error_of_printer ~loc report_error err)
      | _ ->
        None
    )<|MERGE_RESOLUTION|>--- conflicted
+++ resolved
@@ -65,499 +65,7 @@
          Lprim (prim_fresh_oo_id, [Lconst (Const_base (Const_int 0))], loc)],
         loc)
   | Text_rebind(path, _lid) ->
-<<<<<<< HEAD
       transl_extension_path ~loc env path
-=======
-      transl_path ~loc env path
-
-(* Translation of primitives *)
-
-let comparisons_table = create_hashtable 11 [
-  "%equal",
-      (Pccall(Primitive.simple ~name:"caml_equal" ~arity:2 ~alloc:true),
-       Pintcomp Ceq,
-       Pfloatcomp Ceq,
-       Pccall(Primitive.simple ~name:"caml_string_equal" ~arity:2
-                ~alloc:false),
-       Pccall(Primitive.simple ~name:"caml_bytes_equal" ~arity:2
-                ~alloc:false),
-       Pbintcomp(Pnativeint, Ceq),
-       Pbintcomp(Pint32, Ceq),
-       Pbintcomp(Pint64, Ceq),
-       true);
-  "%notequal",
-      (Pccall(Primitive.simple ~name:"caml_notequal" ~arity:2 ~alloc:true),
-       Pintcomp Cneq,
-       Pfloatcomp Cneq,
-       Pccall(Primitive.simple ~name:"caml_string_notequal" ~arity:2
-                ~alloc:false),
-       Pccall(Primitive.simple ~name:"caml_bytes_notequal" ~arity:2
-                ~alloc:false),
-       Pbintcomp(Pnativeint, Cneq),
-       Pbintcomp(Pint32, Cneq),
-       Pbintcomp(Pint64, Cneq),
-       true);
-  "%lessthan",
-      (Pccall(Primitive.simple ~name:"caml_lessthan" ~arity:2 ~alloc:true),
-       Pintcomp Clt,
-       Pfloatcomp Clt,
-       Pccall(Primitive.simple ~name:"caml_string_lessthan" ~arity:2
-                ~alloc:false),
-       Pccall(Primitive.simple ~name:"caml_bytes_lessthan" ~arity:2
-                ~alloc:false),
-       Pbintcomp(Pnativeint, Clt),
-       Pbintcomp(Pint32, Clt),
-       Pbintcomp(Pint64, Clt),
-       false);
-  "%greaterthan",
-      (Pccall(Primitive.simple ~name:"caml_greaterthan" ~arity:2 ~alloc:true),
-       Pintcomp Cgt,
-       Pfloatcomp Cgt,
-       Pccall(Primitive.simple ~name:"caml_string_greaterthan" ~arity:2
-                ~alloc: false),
-       Pccall(Primitive.simple ~name:"caml_bytes_greaterthan" ~arity:2
-                ~alloc: false),
-       Pbintcomp(Pnativeint, Cgt),
-       Pbintcomp(Pint32, Cgt),
-       Pbintcomp(Pint64, Cgt),
-       false);
-  "%lessequal",
-      (Pccall(Primitive.simple ~name:"caml_lessequal" ~arity:2 ~alloc:true),
-       Pintcomp Cle,
-       Pfloatcomp Cle,
-       Pccall(Primitive.simple ~name:"caml_string_lessequal" ~arity:2
-                ~alloc:false),
-       Pccall(Primitive.simple ~name:"caml_bytes_lessequal" ~arity:2
-                ~alloc:false),
-       Pbintcomp(Pnativeint, Cle),
-       Pbintcomp(Pint32, Cle),
-       Pbintcomp(Pint64, Cle),
-       false);
-  "%greaterequal",
-      (Pccall(Primitive.simple ~name:"caml_greaterequal" ~arity:2 ~alloc:true),
-       Pintcomp Cge,
-       Pfloatcomp Cge,
-       Pccall(Primitive.simple ~name:"caml_string_greaterequal" ~arity:2
-                ~alloc:false),
-       Pccall(Primitive.simple ~name:"caml_bytes_greaterequal" ~arity:2
-                ~alloc:false),
-       Pbintcomp(Pnativeint, Cge),
-       Pbintcomp(Pint32, Cge),
-       Pbintcomp(Pint64, Cge),
-       false);
-  "%compare",
-      let unboxed_compare name native_repr =
-        Pccall( Primitive.make ~name ~alloc:false
-                  ~native_name:(name^"_unboxed")
-                  ~native_repr_args:[native_repr;native_repr]
-                  ~native_repr_res:Untagged_int
-              ) in
-      (Pccall(Primitive.simple ~name:"caml_compare" ~arity:2 ~alloc:true),
-       (* Not unboxed since the comparison is done directly on tagged int *)
-       Pccall(Primitive.simple ~name:"caml_int_compare" ~arity:2 ~alloc:false),
-       unboxed_compare "caml_float_compare" Unboxed_float,
-       Pccall(Primitive.simple ~name:"caml_string_compare" ~arity:2
-                ~alloc:false),
-       Pccall(Primitive.simple ~name:"caml_bytes_compare" ~arity:2
-                ~alloc:false),
-       unboxed_compare "caml_nativeint_compare" (Unboxed_integer Pnativeint),
-       unboxed_compare "caml_int32_compare" (Unboxed_integer Pint32),
-       unboxed_compare "caml_int64_compare" (Unboxed_integer Pint64),
-       false)
-]
-
-let primitives_table = create_hashtable 57 [
-  "%identity", Pidentity;
-  "%bytes_to_string", Pbytes_to_string;
-  "%bytes_of_string", Pbytes_of_string;
-  "%ignore", Pignore;
-  "%revapply", Prevapply;
-  "%apply", Pdirapply;
-  "%loc_LOC", Ploc Loc_LOC;
-  "%loc_FILE", Ploc Loc_FILE;
-  "%loc_LINE", Ploc Loc_LINE;
-  "%loc_POS", Ploc Loc_POS;
-  "%loc_MODULE", Ploc Loc_MODULE;
-  "%field0", Pfield 0;
-  "%field1", Pfield 1;
-  "%setfield0", Psetfield(0, Pointer, Assignment);
-  "%makeblock", Pmakeblock(0, Immutable, None);
-  "%makemutable", Pmakeblock(0, Mutable, None);
-  "%raise", Praise Raise_regular;
-  "%reraise", Praise Raise_reraise;
-  "%raise_notrace", Praise Raise_notrace;
-  "%sequand", Psequand;
-  "%sequor", Psequor;
-  "%boolnot", Pnot;
-  "%big_endian", Pctconst Big_endian;
-  "%backend_type", Pctconst Backend_type;
-  "%word_size", Pctconst Word_size;
-  "%int_size", Pctconst Int_size;
-  "%max_wosize", Pctconst Max_wosize;
-  "%ostype_unix", Pctconst Ostype_unix;
-  "%ostype_win32", Pctconst Ostype_win32;
-  "%ostype_cygwin", Pctconst Ostype_cygwin;
-  "%negint", Pnegint;
-  "%succint", Poffsetint 1;
-  "%predint", Poffsetint(-1);
-  "%addint", Paddint;
-  "%subint", Psubint;
-  "%mulint", Pmulint;
-  "%divint", Pdivint Safe;
-  "%modint", Pmodint Safe;
-  "%andint", Pandint;
-  "%orint", Porint;
-  "%xorint", Pxorint;
-  "%lslint", Plslint;
-  "%lsrint", Plsrint;
-  "%asrint", Pasrint;
-  "%eq", Pintcomp Ceq;
-  "%noteq", Pintcomp Cneq;
-  "%ltint", Pintcomp Clt;
-  "%leint", Pintcomp Cle;
-  "%gtint", Pintcomp Cgt;
-  "%geint", Pintcomp Cge;
-  "%incr", Poffsetref(1);
-  "%decr", Poffsetref(-1);
-  "%intoffloat", Pintoffloat;
-  "%floatofint", Pfloatofint;
-  "%negfloat", Pnegfloat;
-  "%absfloat", Pabsfloat;
-  "%addfloat", Paddfloat;
-  "%subfloat", Psubfloat;
-  "%mulfloat", Pmulfloat;
-  "%divfloat", Pdivfloat;
-  "%eqfloat", Pfloatcomp Ceq;
-  "%noteqfloat", Pfloatcomp Cneq;
-  "%ltfloat", Pfloatcomp Clt;
-  "%lefloat", Pfloatcomp Cle;
-  "%gtfloat", Pfloatcomp Cgt;
-  "%gefloat", Pfloatcomp Cge;
-  "%string_length", Pstringlength;
-  "%string_safe_get", Pstringrefs;
-  "%string_unsafe_get", Pstringrefu;
-  "%bytes_length", Pbyteslength;
-  "%bytes_safe_get", Pbytesrefs;
-  "%bytes_safe_set", Pbytessets;
-  "%bytes_unsafe_get", Pbytesrefu;
-  "%bytes_unsafe_set", Pbytessetu;
-  "%array_length", Parraylength Pgenarray;
-  "%array_safe_get", Parrayrefs Pgenarray;
-  "%array_safe_set", Parraysets Pgenarray;
-  "%array_unsafe_get", Parrayrefu Pgenarray;
-  "%array_unsafe_set", Parraysetu Pgenarray;
-  "%obj_size", Parraylength Pgenarray;
-  "%obj_field", Parrayrefu Pgenarray;
-  "%obj_set_field", Parraysetu Pgenarray;
-  "%obj_is_int", Pisint;
-  "%lazy_force", Plazyforce;
-  "%nativeint_of_int", Pbintofint Pnativeint;
-  "%nativeint_to_int", Pintofbint Pnativeint;
-  "%nativeint_neg", Pnegbint Pnativeint;
-  "%nativeint_add", Paddbint Pnativeint;
-  "%nativeint_sub", Psubbint Pnativeint;
-  "%nativeint_mul", Pmulbint Pnativeint;
-  "%nativeint_div", Pdivbint { size = Pnativeint; is_safe = Safe };
-  "%nativeint_mod", Pmodbint { size = Pnativeint; is_safe = Safe };
-  "%nativeint_and", Pandbint Pnativeint;
-  "%nativeint_or",  Porbint Pnativeint;
-  "%nativeint_xor", Pxorbint Pnativeint;
-  "%nativeint_lsl", Plslbint Pnativeint;
-  "%nativeint_lsr", Plsrbint Pnativeint;
-  "%nativeint_asr", Pasrbint Pnativeint;
-  "%int32_of_int", Pbintofint Pint32;
-  "%int32_to_int", Pintofbint Pint32;
-  "%int32_neg", Pnegbint Pint32;
-  "%int32_add", Paddbint Pint32;
-  "%int32_sub", Psubbint Pint32;
-  "%int32_mul", Pmulbint Pint32;
-  "%int32_div", Pdivbint { size = Pint32; is_safe = Safe };
-  "%int32_mod", Pmodbint { size = Pint32; is_safe = Safe };
-  "%int32_and", Pandbint Pint32;
-  "%int32_or",  Porbint Pint32;
-  "%int32_xor", Pxorbint Pint32;
-  "%int32_lsl", Plslbint Pint32;
-  "%int32_lsr", Plsrbint Pint32;
-  "%int32_asr", Pasrbint Pint32;
-  "%int64_of_int", Pbintofint Pint64;
-  "%int64_to_int", Pintofbint Pint64;
-  "%int64_neg", Pnegbint Pint64;
-  "%int64_add", Paddbint Pint64;
-  "%int64_sub", Psubbint Pint64;
-  "%int64_mul", Pmulbint Pint64;
-  "%int64_div", Pdivbint { size = Pint64; is_safe = Safe };
-  "%int64_mod", Pmodbint { size = Pint64; is_safe = Safe };
-  "%int64_and", Pandbint Pint64;
-  "%int64_or",  Porbint Pint64;
-  "%int64_xor", Pxorbint Pint64;
-  "%int64_lsl", Plslbint Pint64;
-  "%int64_lsr", Plsrbint Pint64;
-  "%int64_asr", Pasrbint Pint64;
-  "%nativeint_of_int32", Pcvtbint(Pint32, Pnativeint);
-  "%nativeint_to_int32", Pcvtbint(Pnativeint, Pint32);
-  "%int64_of_int32", Pcvtbint(Pint32, Pint64);
-  "%int64_to_int32", Pcvtbint(Pint64, Pint32);
-  "%int64_of_nativeint", Pcvtbint(Pnativeint, Pint64);
-  "%int64_to_nativeint", Pcvtbint(Pint64, Pnativeint);
-  "%caml_ba_ref_1",
-    Pbigarrayref(false, 1, Pbigarray_unknown, Pbigarray_unknown_layout);
-  "%caml_ba_ref_2",
-    Pbigarrayref(false, 2, Pbigarray_unknown, Pbigarray_unknown_layout);
-  "%caml_ba_ref_3",
-    Pbigarrayref(false, 3, Pbigarray_unknown, Pbigarray_unknown_layout);
-  "%caml_ba_set_1",
-    Pbigarrayset(false, 1, Pbigarray_unknown, Pbigarray_unknown_layout);
-  "%caml_ba_set_2",
-    Pbigarrayset(false, 2, Pbigarray_unknown, Pbigarray_unknown_layout);
-  "%caml_ba_set_3",
-    Pbigarrayset(false, 3, Pbigarray_unknown, Pbigarray_unknown_layout);
-  "%caml_ba_unsafe_ref_1",
-    Pbigarrayref(true, 1, Pbigarray_unknown, Pbigarray_unknown_layout);
-  "%caml_ba_unsafe_ref_2",
-    Pbigarrayref(true, 2, Pbigarray_unknown, Pbigarray_unknown_layout);
-  "%caml_ba_unsafe_ref_3",
-    Pbigarrayref(true, 3, Pbigarray_unknown, Pbigarray_unknown_layout);
-  "%caml_ba_unsafe_set_1",
-    Pbigarrayset(true, 1, Pbigarray_unknown, Pbigarray_unknown_layout);
-  "%caml_ba_unsafe_set_2",
-    Pbigarrayset(true, 2, Pbigarray_unknown, Pbigarray_unknown_layout);
-  "%caml_ba_unsafe_set_3",
-    Pbigarrayset(true, 3, Pbigarray_unknown, Pbigarray_unknown_layout);
-  "%caml_ba_dim_1", Pbigarraydim(1);
-  "%caml_ba_dim_2", Pbigarraydim(2);
-  "%caml_ba_dim_3", Pbigarraydim(3);
-  "%caml_string_get16", Pstring_load_16(false);
-  "%caml_string_get16u", Pstring_load_16(true);
-  "%caml_string_get32", Pstring_load_32(false);
-  "%caml_string_get32u", Pstring_load_32(true);
-  "%caml_string_get64", Pstring_load_64(false);
-  "%caml_string_get64u", Pstring_load_64(true);
-  "%caml_string_set16", Pstring_set_16(false);
-  "%caml_string_set16u", Pstring_set_16(true);
-  "%caml_string_set32", Pstring_set_32(false);
-  "%caml_string_set32u", Pstring_set_32(true);
-  "%caml_string_set64", Pstring_set_64(false);
-  "%caml_string_set64u", Pstring_set_64(true);
-  "%caml_bigstring_get16", Pbigstring_load_16(false);
-  "%caml_bigstring_get16u", Pbigstring_load_16(true);
-  "%caml_bigstring_get32", Pbigstring_load_32(false);
-  "%caml_bigstring_get32u", Pbigstring_load_32(true);
-  "%caml_bigstring_get64", Pbigstring_load_64(false);
-  "%caml_bigstring_get64u", Pbigstring_load_64(true);
-  "%caml_bigstring_set16", Pbigstring_set_16(false);
-  "%caml_bigstring_set16u", Pbigstring_set_16(true);
-  "%caml_bigstring_set32", Pbigstring_set_32(false);
-  "%caml_bigstring_set32u", Pbigstring_set_32(true);
-  "%caml_bigstring_set64", Pbigstring_set_64(false);
-  "%caml_bigstring_set64u", Pbigstring_set_64(true);
-  "%bswap16", Pbswap16;
-  "%bswap_int32", Pbbswap(Pint32);
-  "%bswap_int64", Pbbswap(Pint64);
-  "%bswap_native", Pbbswap(Pnativeint);
-  "%int_as_pointer", Pint_as_pointer;
-  "%opaque", Popaque;
-]
-
-let find_primitive prim_name =
-  Hashtbl.find primitives_table prim_name
-
-let specialize_comparison table env ty =
-  let (gencomp, intcomp, floatcomp, stringcomp, bytescomp,
-           nativeintcomp, int32comp, int64comp, _) = table in
-  match () with
-  | () when is_base_type env ty Predef.path_int
-         || is_base_type env ty Predef.path_char
-         || (maybe_pointer_type env ty = Immediate)   -> intcomp
-  | () when is_base_type env ty Predef.path_float     -> floatcomp
-  | () when is_base_type env ty Predef.path_string    -> stringcomp
-  | () when is_base_type env ty Predef.path_bytes     -> bytescomp
-  | () when is_base_type env ty Predef.path_nativeint -> nativeintcomp
-  | () when is_base_type env ty Predef.path_int32     -> int32comp
-  | () when is_base_type env ty Predef.path_int64     -> int64comp
-  | () -> gencomp
-
-(* Specialize a primitive from available type information,
-   raise Not_found if primitive is unknown  *)
-
-let specialize_primitive p env ty ~has_constant_constructor =
-  try
-    let table = Hashtbl.find comparisons_table p.prim_name in
-    let (gencomp, intcomp, _, _, _, _, _, _, simplify_constant_constructor) =
-      table in
-    if has_constant_constructor && simplify_constant_constructor then
-      intcomp
-    else
-      match is_function_type env ty with
-      | Some (lhs,_rhs) -> specialize_comparison table env lhs
-      | None -> gencomp
-  with Not_found ->
-    let p = find_primitive p.prim_name in
-    (* Try strength reduction based on the type of the argument *)
-    let params = match is_function_type env ty with
-      | None -> []
-      | Some (p1, rhs) -> match is_function_type env rhs with
-        | None -> [p1]
-        | Some (p2, _) -> [p1;p2]
-    in
-    match (p, params) with
-      (Psetfield(n, _, init), [_p1; p2]) ->
-        Psetfield(n, maybe_pointer_type env p2, init)
-    | (Parraylength Pgenarray, [p])   -> Parraylength(array_type_kind env p)
-    | (Parrayrefu Pgenarray, p1 :: _) -> Parrayrefu(array_type_kind env p1)
-    | (Parraysetu Pgenarray, p1 :: _) -> Parraysetu(array_type_kind env p1)
-    | (Parrayrefs Pgenarray, p1 :: _) -> Parrayrefs(array_type_kind env p1)
-    | (Parraysets Pgenarray, p1 :: _) -> Parraysets(array_type_kind env p1)
-    | (Pbigarrayref(unsafe, n, Pbigarray_unknown, Pbigarray_unknown_layout),
-       p1 :: _) ->
-        let (k, l) = bigarray_type_kind_and_layout env p1 in
-        Pbigarrayref(unsafe, n, k, l)
-    | (Pbigarrayset(unsafe, n, Pbigarray_unknown, Pbigarray_unknown_layout),
-       p1 :: _) ->
-        let (k, l) = bigarray_type_kind_and_layout env p1 in
-        Pbigarrayset(unsafe, n, k, l)
-    | (Pmakeblock(tag, mut, None), fields) ->
-        let shape = List.map (Typeopt.value_kind env) fields in
-        Pmakeblock(tag, mut, Some shape)
-    | _ -> p
-
-(* Eta-expand a primitive *)
-
-let used_primitives = Hashtbl.create 7
-let add_used_primitive loc env path =
-  match path with
-    Some (Path.Pdot _ as path) ->
-      let path = Env.normalize_path (Some loc) env path in
-      let unit = Path.head path in
-      if Ident.global unit && not (Hashtbl.mem used_primitives path)
-      then Hashtbl.add used_primitives path loc
-  | _ -> ()
-
-let transl_primitive loc p env ty path =
-  let prim =
-    try specialize_primitive p env ty ~has_constant_constructor:false
-    with Not_found ->
-      add_used_primitive loc env path;
-      Pccall p
-  in
-  match prim with
-  | Plazyforce ->
-      let parm = Ident.create "prim" in
-      Lfunction{kind = Curried; params = [parm, Pgenval]; return = Pgenval;
-                body = Matching.inline_lazy_force (Lvar parm) Location.none;
-                loc = loc;
-                attr = default_stub_attribute }
-  | Ploc kind ->
-    let lam = lam_of_loc kind loc in
-    begin match p.prim_arity with
-      | 0 -> lam
-      | 1 -> (* TODO: we should issue a warning ? *)
-        let param = Ident.create "prim" in
-        Lfunction{kind = Curried; params = [param, Pgenval]; return = Pgenval;
-                  attr = default_stub_attribute;
-                  loc = loc;
-                  body = Lprim(Pmakeblock(0, Immutable, None),
-                               [lam; Lvar param], loc)}
-      | _ -> assert false
-    end
-  | _ ->
-      let rec make_params n =
-        if n <= 0 then [] else
-          (Ident.create "prim", Pgenval) :: make_params (n-1) in
-      let params = make_params p.prim_arity in
-      let body = Lprim(prim, List.map (fun (id, _) -> Lvar id) params, loc) in
-      Lfunction{ kind = Curried; params; return = Pgenval;
-                 attr = default_stub_attribute;
-                 loc = loc;
-                 body }
-
-let transl_primitive_application loc prim env ty path args =
-  let prim_name = prim.prim_name in
-  try
-    let has_constant_constructor = match args with
-        [_; {exp_desc = Texp_construct(_, {cstr_tag = Cstr_constant _}, _)}]
-      | [{exp_desc = Texp_construct(_, {cstr_tag = Cstr_constant _}, _)}; _]
-      | [_; {exp_desc = Texp_variant(_, None)}]
-      | [{exp_desc = Texp_variant(_, None)}; _] -> true
-      | _ -> false
-    in
-    specialize_primitive prim env ty ~has_constant_constructor
-  with Not_found ->
-    if String.length prim_name > 0 && prim_name.[0] = '%' then
-      raise(Error(loc, Unknown_builtin_primitive prim_name));
-    add_used_primitive loc env path;
-    Pccall prim
-
-
-(* To check the well-formedness of r.h.s. of "let rec" definitions *)
-
-let check_recursive_lambda idlist lam =
-  let rec check_top idlist = function
-    | Lvar v -> not (List.mem v idlist)
-    | Llet _ as lam when check_recursive_recordwith idlist lam ->
-        true
-    | Llet(_str, _k, id, arg, body) ->
-        check idlist arg && check_top (add_let id arg idlist) body
-    | Lletrec(bindings, body) ->
-        let idlist' = add_letrec bindings idlist in
-        List.for_all (fun (_id, arg) -> check idlist' arg) bindings &&
-        check_top idlist' body
-    | Lprim (Pmakearray (Pgenarray, _), _, _) -> false
-    | Lprim (Pmakearray (Pfloatarray, _), args, _) ->
-        List.for_all (check idlist) args
-    | Lsequence (lam1, lam2) -> check idlist lam1 && check_top idlist lam2
-    | Levent (lam, _) -> check_top idlist lam
-    | lam -> check idlist lam
-
-  and check idlist = function
-    | Lvar _ -> true
-    | Lfunction _ -> true
-    | Llet _ as lam when check_recursive_recordwith idlist lam ->
-        true
-    | Llet(_str, _k, id, arg, body) ->
-        check idlist arg && check (add_let id arg idlist) body
-    | Lletrec(bindings, body) ->
-        let idlist' = add_letrec bindings idlist in
-        List.for_all (fun (_id, arg) -> check idlist' arg) bindings &&
-        check idlist' body
-    | Lprim(Pmakeblock _, args, _) ->
-        List.for_all (check idlist) args
-    | Lprim (Pmakearray (Pfloatarray, _), _, _) -> false
-    | Lprim (Pmakearray _, args, _) ->
-        List.for_all (check idlist) args
-    | Lsequence (lam1, lam2) -> check idlist lam1 && check idlist lam2
-    | Levent (lam, _) -> check idlist lam
-    | lam ->
-        let fv = free_variables lam in
-        not (List.exists (fun id -> IdentSet.mem id fv) idlist)
-
-  and add_let id arg idlist =
-    let fv = free_variables arg in
-    if List.exists (fun id -> IdentSet.mem id fv) idlist
-    then id :: idlist
-    else idlist
-
-  and add_letrec bindings idlist =
-    List.fold_right (fun (id, arg) idl -> add_let id arg idl)
-                    bindings idlist
-
-  (* reverse-engineering the code generated by transl_record case 2 *)
-  (* If you change this, you probably need to change Bytegen.size_of_lambda. *)
-  and check_recursive_recordwith idlist = function
-    | Llet (Strict, _k, id1, Lprim (Pduprecord _, [e1], _), body) ->
-       check_top idlist e1
-       && check_recordwith_updates idlist id1 body
-    | _ -> false
-
-  and check_recordwith_updates idlist id1 = function
-    | Lsequence (Lprim ((Psetfield _ | Psetfloatfield _), [Lvar id2; e1], _),
-                 cont)
-        -> id2 = id1 && check idlist e1
-           && check_recordwith_updates idlist id1 cont
-    | Lvar id2 -> id2 = id1
-    | _ -> false
-
-  in check_top idlist lam
->>>>>>> 5bdb8969
 
 (* To propagate structured constants *)
 
@@ -694,33 +202,8 @@
 
 and transl_exp0 e =
   match e.exp_desc with
-<<<<<<< HEAD
   | Texp_ident(path, _, {val_kind = Val_prim p}) ->
       Translprim.transl_primitive e.exp_loc p e.exp_env e.exp_type (Some path)
-=======
-    Texp_ident(path, _, {val_kind = Val_prim p}) ->
-      let public_send = p.prim_name = "%send" in
-      if public_send || p.prim_name = "%sendself" then
-        let kind = if public_send then Public else Self in
-        let obj = Ident.create "obj" and meth = Ident.create "meth" in
-        Lfunction{kind = Curried; params = [obj, Pgenval; meth, Pgenval];
-                  return = Pgenval; attr = default_stub_attribute;
-                  loc = e.exp_loc;
-                  body = Lsend(kind, Lvar meth, Lvar obj, [], e.exp_loc)}
-      else if p.prim_name = "%sendcache" then
-        let obj = Ident.create "obj" and meth = Ident.create "meth" in
-        let cache = Ident.create "cache" and pos = Ident.create "pos" in
-        Lfunction{kind = Curried;
-                  params = [obj, Pgenval; meth, Pgenval;
-                            cache, Pgenval; pos, Pgenval];
-                  return = Pgenval;
-                  attr = default_stub_attribute;
-                  loc = e.exp_loc;
-                  body = Lsend(Cached, Lvar meth, Lvar obj,
-                               [Lvar cache; Lvar pos], e.exp_loc)}
-      else
-        transl_primitive e.exp_loc p e.exp_env e.exp_type (Some path)
->>>>>>> 5bdb8969
   | Texp_ident(_, _, {val_kind = Val_anc _}) ->
       raise(Error(e.exp_loc, Free_super_var))
   | Texp_ident(path, _, {val_kind = Val_reg | Val_self _}) ->
@@ -1005,7 +488,6 @@
              and Config.flat_float_array is true. *)
           Lprim(Pmakeblock(Obj.forward_tag, Immutable, None),
                 [transl_exp e], e.exp_loc)
-<<<<<<< HEAD
       | `Identifier `Forward_value ->
          (* CR-someday mshinwell: Consider adding a new primitive
             that expresses the construction of forward_tag blocks.
@@ -1022,27 +504,8 @@
       | `Other ->
          (* other cases compile to a lazy block holding a function *)
          let fn = Lfunction {kind = Curried;
-                             params= [Ident.create_local "param"];
-=======
-      | Texp_ident _ ->
-          (* CR-someday mshinwell: Consider adding a new primitive
-             that expresses the construction of forward_tag blocks.
-             We need to use [Popaque] here to prevent unsound
-             optimisation in Flambda, but the concept of a mutable
-             block doesn't really match what is going on here.  This
-             value may subsequently turn into an immediate... *)
-          if Typeopt.lazy_val_requires_forward e.exp_env e.exp_type
-          then
-            Lprim (Popaque,
-                   [Lprim(Pmakeblock(Obj.forward_tag, Immutable, None),
-                          [transl_exp e], e.exp_loc)],
-                   e.exp_loc)
-          else transl_exp e
-      (* other cases compile to a lazy block holding a function *)
-      | _ ->
-         let fn = Lfunction {kind = Curried; params = [Ident.create "param", Pgenval];
+                             params= [Ident.create_local "param", Pgenval];
                              return = Pgenval;
->>>>>>> 5bdb8969
                              attr = default_function_attribute;
                              loc = e.exp_loc;
                              body = transl_exp e} in
@@ -1179,22 +642,14 @@
   match cases with
     [{c_lhs=pat; c_guard=None;
       c_rhs={exp_desc = Texp_function { arg_label = _; param = param'; cases;
-<<<<<<< HEAD
-        partial = partial'; }} as exp}]
+        partial = partial'; }; exp_env; exp_type} as exp}]
     when Parmatch.inactive ~partial pat ->
-      let ((_, params), body) =
-        transl_function exp.exp_loc false repr partial' param' cases in
-      ((Curried, param :: params),
-=======
-        partial = partial'; }; exp_env; exp_type} as exp}]
-    when Parmatch.fluid pat ->
       let kind = value_kind pat.pat_env pat.pat_type in
       let return_kind = function_return_value_kind exp_env exp_type in
       let ((_, params, return), body) =
         transl_function exp.exp_loc return_kind false repr partial' param' cases
       in
       ((Curried, (param, kind) :: params, return),
->>>>>>> 5bdb8969
        Matching.for_function loc None (Lvar param) [pat, body] partial)
   | {c_lhs={pat_desc = Tpat_tuple pl}} :: _ when untuplify_fn ->
       begin try
@@ -1204,10 +659,6 @@
             (fun {c_lhs; c_guard; c_rhs} ->
               (Matching.flatten_pattern size c_lhs, c_guard, c_rhs))
             cases in
-<<<<<<< HEAD
-        let params = List.map (fun _ -> Ident.create_local "param") pl in
-        ((Tupled, params),
-=======
         let kinds =
           (* All the patterns might not share the same types. We must take the
              union of the patterns types *)
@@ -1226,11 +677,10 @@
                 first_case_kinds cases
         in
         let tparams =
-          List.map (fun kind -> Ident.create "param", kind) kinds
+          List.map (fun kind -> Ident.create_local "param", kind) kinds
         in
         let params = List.map fst tparams in
         ((Tupled, tparams, return),
->>>>>>> 5bdb8969
          Matching.for_tupled_function loc params
            (transl_tupled_cases pats_expr_list) partial)
       with Matching.Cannot_flatten ->
