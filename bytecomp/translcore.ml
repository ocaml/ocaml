(***********************************************************************)
(*                                                                     *)
(*                                OCaml                                *)
(*                                                                     *)
(*            Xavier Leroy, projet Cristal, INRIA Rocquencourt         *)
(*                                                                     *)
(*  Copyright 1996 Institut National de Recherche en Informatique et   *)
(*  en Automatique.  All rights reserved.  This file is distributed    *)
(*  under the terms of the Q Public License version 1.0.               *)
(*                                                                     *)
(***********************************************************************)

(* Translation from typed abstract syntax to lambda terms,
   for the core language *)

open Misc
open Asttypes
open Primitive
open Types
open Typedtree
open Typeopt
open Lambda

type error =
    Illegal_letrec_pat
  | Illegal_letrec_expr
  | Free_super_var
  | Unknown_builtin_primitive of string

exception Error of Location.t * error

(* Forward declaration -- to be filled in by Translmod.transl_module *)
let transl_module =
  ref((fun cc rootpath modl -> assert false) :
      module_coercion -> Path.t option -> module_expr -> lambda)

let transl_object =
  ref (fun id s cl -> assert false :
       Ident.t -> string list -> class_expr -> lambda)

(* Translation of primitives *)

let comparisons_table = create_hashtable 11 [
  "%equal",
      (Pccall{prim_name = "caml_equal"; prim_arity = 2; prim_alloc = true;
              prim_native_name = ""; prim_native_float = false; prim_intrin = None},
       Pintcomp Ceq,
       Pfloatcomp Ceq,
       Pccall{prim_name = "caml_string_equal"; prim_arity = 2;
              prim_alloc = false;
              prim_native_name = ""; prim_native_float = false; prim_intrin = None},
       Pbintcomp(Pnativeint, Ceq),
       Pbintcomp(Pint32, Ceq),
       Pbintcomp(Pint64, Ceq),
       true);
  "%notequal",
      (Pccall{prim_name = "caml_notequal"; prim_arity = 2; prim_alloc = true;
              prim_native_name = ""; prim_native_float = false; prim_intrin = None},
       Pintcomp Cneq,
       Pfloatcomp Cneq,
       Pccall{prim_name = "caml_string_notequal"; prim_arity = 2;
              prim_alloc = false; prim_native_name = "";
              prim_native_float = false; prim_intrin = None},
       Pbintcomp(Pnativeint, Cneq),
       Pbintcomp(Pint32, Cneq),
       Pbintcomp(Pint64, Cneq),
       true);
  "%lessthan",
      (Pccall{prim_name = "caml_lessthan"; prim_arity = 2; prim_alloc = true;
              prim_native_name = ""; prim_native_float = false; prim_intrin = None},
       Pintcomp Clt,
       Pfloatcomp Clt,
       Pccall{prim_name = "caml_string_lessthan"; prim_arity = 2;
              prim_alloc = false; prim_native_name = "";
              prim_native_float = false; prim_intrin = None},
       Pbintcomp(Pnativeint, Clt),
       Pbintcomp(Pint32, Clt),
       Pbintcomp(Pint64, Clt),
       false);
  "%greaterthan",
      (Pccall{prim_name = "caml_greaterthan"; prim_arity = 2; prim_alloc = true;
              prim_native_name = ""; prim_native_float = false; prim_intrin = None},
       Pintcomp Cgt,
       Pfloatcomp Cgt,
       Pccall{prim_name = "caml_string_greaterthan"; prim_arity = 2;
              prim_alloc = false; prim_native_name = "";
              prim_native_float = false; prim_intrin = None},
       Pbintcomp(Pnativeint, Cgt),
       Pbintcomp(Pint32, Cgt),
       Pbintcomp(Pint64, Cgt),
       false);
  "%lessequal",
      (Pccall{prim_name = "caml_lessequal"; prim_arity = 2; prim_alloc = true;
              prim_native_name = ""; prim_native_float = false; prim_intrin = None},
       Pintcomp Cle,
       Pfloatcomp Cle,
       Pccall{prim_name = "caml_string_lessequal"; prim_arity = 2;
              prim_alloc = false; prim_native_name = "";
              prim_native_float = false; prim_intrin = None},
       Pbintcomp(Pnativeint, Cle),
       Pbintcomp(Pint32, Cle),
       Pbintcomp(Pint64, Cle),
       false);
  "%greaterequal",
      (Pccall{prim_name = "caml_greaterequal"; prim_arity = 2;
              prim_alloc = true;
              prim_native_name = ""; prim_native_float = false; prim_intrin = None},
       Pintcomp Cge,
       Pfloatcomp Cge,
       Pccall{prim_name = "caml_string_greaterequal"; prim_arity = 2;
              prim_alloc = false; prim_native_name = "";
              prim_native_float = false; prim_intrin = None},
       Pbintcomp(Pnativeint, Cge),
       Pbintcomp(Pint32, Cge),
       Pbintcomp(Pint64, Cge),
       false);
  "%compare",
      (Pccall{prim_name = "caml_compare"; prim_arity = 2; prim_alloc = true;
              prim_native_name = ""; prim_native_float = false; prim_intrin = None},
       Pccall{prim_name = "caml_int_compare"; prim_arity = 2;
              prim_alloc = false; prim_native_name = "";
              prim_native_float = false; prim_intrin = None},
       Pccall{prim_name = "caml_float_compare"; prim_arity = 2;
              prim_alloc = false; prim_native_name = "";
              prim_native_float = false; prim_intrin = None},
       Pccall{prim_name = "caml_string_compare"; prim_arity = 2;
              prim_alloc = false; prim_native_name = "";
              prim_native_float = false; prim_intrin = None},
       Pccall{prim_name = "caml_nativeint_compare"; prim_arity = 2;
              prim_alloc = false; prim_native_name = "";
              prim_native_float = false; prim_intrin = None},
       Pccall{prim_name = "caml_int32_compare"; prim_arity = 2;
              prim_alloc = false; prim_native_name = "";
              prim_native_float = false; prim_intrin = None},
       Pccall{prim_name = "caml_int64_compare"; prim_arity = 2;
              prim_alloc = false; prim_native_name = "";
              prim_native_float = false; prim_intrin = None},
       false)
]

let primitives_table = create_hashtable 57 [
  "%identity", Pidentity;
  "%ignore", Pignore;
  "%field0", Pfield 0;
  "%field1", Pfield 1;
  "%setfield0", Psetfield(0, true);
  "%makeblock", Pmakeblock(0, Immutable);
  "%makemutable", Pmakeblock(0, Mutable);
  "%raise", Praise Raise_regular;
  "%reraise", Praise Raise_reraise;
  "%raise_notrace", Praise Raise_notrace;
  "%sequand", Psequand;
  "%sequor", Psequor;
  "%boolnot", Pnot;
  "%big_endian", Pctconst Big_endian;
  "%word_size", Pctconst Word_size;
  "%int_size", Pctconst Int_size;
  "%max_wosize", Pctconst Max_wosize;
  "%ostype_unix", Pctconst Ostype_unix;
  "%ostype_win32", Pctconst Ostype_win32;
  "%ostype_cygwin", Pctconst Ostype_cygwin;
  "%negint", Pnegint;
  "%succint", Poffsetint 1;
  "%predint", Poffsetint(-1);
  "%addint", Paddint;
  "%subint", Psubint;
  "%mulint", Pmulint;
  "%divint", Pdivint;
  "%modint", Pmodint;
  "%andint", Pandint;
  "%orint", Porint;
  "%xorint", Pxorint;
  "%lslint", Plslint;
  "%lsrint", Plsrint;
  "%asrint", Pasrint;
  "%eq", Pintcomp Ceq;
  "%noteq", Pintcomp Cneq;
  "%ltint", Pintcomp Clt;
  "%leint", Pintcomp Cle;
  "%gtint", Pintcomp Cgt;
  "%geint", Pintcomp Cge;
  "%incr", Poffsetref(1);
  "%decr", Poffsetref(-1);
  "%intoffloat", Pintoffloat;
  "%floatofint", Pfloatofint;
  "%negfloat", Pnegfloat;
  "%absfloat", Pabsfloat;
  "%addfloat", Paddfloat;
  "%subfloat", Psubfloat;
  "%mulfloat", Pmulfloat;
  "%divfloat", Pdivfloat;
  "%eqfloat", Pfloatcomp Ceq;
  "%noteqfloat", Pfloatcomp Cneq;
  "%ltfloat", Pfloatcomp Clt;
  "%lefloat", Pfloatcomp Cle;
  "%gtfloat", Pfloatcomp Cgt;
  "%gefloat", Pfloatcomp Cge;
  "%string_length", Pstringlength;
  "%string_safe_get", Pstringrefs;
  "%string_safe_set", Pstringsets;
  "%string_unsafe_get", Pstringrefu;
  "%string_unsafe_set", Pstringsetu;
  "%array_length", Parraylength Pgenarray;
  "%array_safe_get", Parrayrefs Pgenarray;
  "%array_safe_set", Parraysets Pgenarray;
  "%array_unsafe_get", Parrayrefu Pgenarray;
  "%array_unsafe_set", Parraysetu Pgenarray;
  "%obj_size", Parraylength Pgenarray;
  "%obj_field", Parrayrefu Pgenarray;
  "%obj_set_field", Parraysetu Pgenarray;
  "%obj_is_int", Pisint;
  "%lazy_force", Plazyforce;
  "%nativeint_of_int", Pbintofint Pnativeint;
  "%nativeint_to_int", Pintofbint Pnativeint;
  "%nativeint_neg", Pnegbint Pnativeint;
  "%nativeint_add", Paddbint Pnativeint;
  "%nativeint_sub", Psubbint Pnativeint;
  "%nativeint_mul", Pmulbint Pnativeint;
  "%nativeint_div", Pdivbint Pnativeint;
  "%nativeint_mod", Pmodbint Pnativeint;
  "%nativeint_and", Pandbint Pnativeint;
  "%nativeint_or",  Porbint Pnativeint;
  "%nativeint_xor", Pxorbint Pnativeint;
  "%nativeint_lsl", Plslbint Pnativeint;
  "%nativeint_lsr", Plsrbint Pnativeint;
  "%nativeint_asr", Pasrbint Pnativeint;
  "%int32_of_int", Pbintofint Pint32;
  "%int32_to_int", Pintofbint Pint32;
  "%int32_neg", Pnegbint Pint32;
  "%int32_add", Paddbint Pint32;
  "%int32_sub", Psubbint Pint32;
  "%int32_mul", Pmulbint Pint32;
  "%int32_div", Pdivbint Pint32;
  "%int32_mod", Pmodbint Pint32;
  "%int32_and", Pandbint Pint32;
  "%int32_or",  Porbint Pint32;
  "%int32_xor", Pxorbint Pint32;
  "%int32_lsl", Plslbint Pint32;
  "%int32_lsr", Plsrbint Pint32;
  "%int32_asr", Pasrbint Pint32;
  "%int64_of_int", Pbintofint Pint64;
  "%int64_to_int", Pintofbint Pint64;
  "%int64_neg", Pnegbint Pint64;
  "%int64_add", Paddbint Pint64;
  "%int64_sub", Psubbint Pint64;
  "%int64_mul", Pmulbint Pint64;
  "%int64_div", Pdivbint Pint64;
  "%int64_mod", Pmodbint Pint64;
  "%int64_and", Pandbint Pint64;
  "%int64_or",  Porbint Pint64;
  "%int64_xor", Pxorbint Pint64;
  "%int64_lsl", Plslbint Pint64;
  "%int64_lsr", Plsrbint Pint64;
  "%int64_asr", Pasrbint Pint64;
  "%nativeint_of_int32", Pcvtbint(Pint32, Pnativeint);
  "%nativeint_to_int32", Pcvtbint(Pnativeint, Pint32);
  "%int64_of_int32", Pcvtbint(Pint32, Pint64);
  "%int64_to_int32", Pcvtbint(Pint64, Pint32);
  "%int64_of_nativeint", Pcvtbint(Pnativeint, Pint64);
  "%int64_to_nativeint", Pcvtbint(Pint64, Pnativeint);
  "%caml_ba_ref_1",
    Pbigarrayref(false, 1, Pbigarray_unknown, Pbigarray_unknown_layout);
  "%caml_ba_ref_2",
    Pbigarrayref(false, 2, Pbigarray_unknown, Pbigarray_unknown_layout);
  "%caml_ba_ref_3",
    Pbigarrayref(false, 3, Pbigarray_unknown, Pbigarray_unknown_layout);
  "%caml_ba_set_1",
    Pbigarrayset(false, 1, Pbigarray_unknown, Pbigarray_unknown_layout);
  "%caml_ba_set_2",
    Pbigarrayset(false, 2, Pbigarray_unknown, Pbigarray_unknown_layout);
  "%caml_ba_set_3",
    Pbigarrayset(false, 3, Pbigarray_unknown, Pbigarray_unknown_layout);
  "%caml_ba_unsafe_ref_1",
    Pbigarrayref(true, 1, Pbigarray_unknown, Pbigarray_unknown_layout);
  "%caml_ba_unsafe_ref_2",
    Pbigarrayref(true, 2, Pbigarray_unknown, Pbigarray_unknown_layout);
  "%caml_ba_unsafe_ref_3",
    Pbigarrayref(true, 3, Pbigarray_unknown, Pbigarray_unknown_layout);
  "%caml_ba_unsafe_set_1",
    Pbigarrayset(true, 1, Pbigarray_unknown, Pbigarray_unknown_layout);
  "%caml_ba_unsafe_set_2",
    Pbigarrayset(true, 2, Pbigarray_unknown, Pbigarray_unknown_layout);
  "%caml_ba_unsafe_set_3",
    Pbigarrayset(true, 3, Pbigarray_unknown, Pbigarray_unknown_layout);
  "%caml_ba_dim_1", Pbigarraydim(1);
  "%caml_ba_dim_2", Pbigarraydim(2);
  "%caml_ba_dim_3", Pbigarraydim(3);
  "%caml_string_get16", Pstring_load_16(false);
  "%caml_string_get16u", Pstring_load_16(true);
  "%caml_string_get32", Pstring_load_32(false);
  "%caml_string_get32u", Pstring_load_32(true);
  "%caml_string_get64", Pstring_load_64(false);
  "%caml_string_get64u", Pstring_load_64(true);
  "%caml_string_set16", Pstring_set_16(false);
  "%caml_string_set16u", Pstring_set_16(true);
  "%caml_string_set32", Pstring_set_32(false);
  "%caml_string_set32u", Pstring_set_32(true);
  "%caml_string_set64", Pstring_set_64(false);
  "%caml_string_set64u", Pstring_set_64(true);
  "%caml_bigstring_get16", Pbigstring_load_16(false);
  "%caml_bigstring_get16u", Pbigstring_load_16(true);
  "%caml_bigstring_get32", Pbigstring_load_32(false);
  "%caml_bigstring_get32u", Pbigstring_load_32(true);
  "%caml_bigstring_get64", Pbigstring_load_64(false);
  "%caml_bigstring_get64u", Pbigstring_load_64(true);
  "%caml_bigstring_set16", Pbigstring_set_16(false);
  "%caml_bigstring_set16u", Pbigstring_set_16(true);
  "%caml_bigstring_set32", Pbigstring_set_32(false);
  "%caml_bigstring_set32u", Pbigstring_set_32(true);
  "%caml_bigstring_set64", Pbigstring_set_64(false);
  "%caml_bigstring_set64u", Pbigstring_set_64(true);
  "%bswap16", Pbswap16;
  "%bswap_int32", Pbbswap(Pint32);
  "%bswap_int64", Pbbswap(Pint64);
  "%bswap_native", Pbbswap(Pnativeint);
  "%int_as_pointer", Pint_as_pointer;
]

let index_primitives_table =
  let make_ba_ref n="%caml_ba_opt_ref_"^(string_of_int n),
    fun () -> Pbigarrayref(!Clflags.fast, n, Pbigarray_unknown, Pbigarray_unknown_layout)
  and make_ba_set n="%caml_ba_opt_set_"^(string_of_int n),
    fun () -> Pbigarrayset(!Clflags.fast, n, Pbigarray_unknown, Pbigarray_unknown_layout) in
  create_hashtable 10 [
    "%array_opt_get", ( fun () -> if !Clflags.fast then Parrayrefu Pgenarray else Parrayrefs Pgenarray );
    "%array_opt_set", ( fun () -> if !Clflags.fast then Parraysetu Pgenarray else Parraysets Pgenarray );
    "%string_opt_get", ( fun () -> if !Clflags.fast then Pstringrefu else Pstringrefs );
    "%string_opt_set", ( fun () -> if !Clflags.fast then Pstringsetu else Pstringsets );
    make_ba_ref 1; make_ba_set 1;
    make_ba_ref 2; make_ba_set 2;
    make_ba_ref 3; make_ba_set 3;
]

let prim_makearray =
  { prim_name = "caml_make_vect"; prim_arity = 2; prim_alloc = true;
    prim_native_name = ""; prim_native_float = false; prim_intrin = None }

let prim_obj_dup =
  { prim_name = "caml_obj_dup"; prim_arity = 1; prim_alloc = true;
    prim_native_name = ""; prim_native_float = false; prim_intrin = None }

let find_primitive loc prim_name =
  match prim_name with
      "%revapply" -> Prevapply loc
    | "%apply" -> Pdirapply loc
    | "%loc_LOC" -> Ploc Loc_LOC
    | "%loc_FILE" -> Ploc Loc_FILE
    | "%loc_LINE" -> Ploc Loc_LINE
    | "%loc_POS" -> Ploc Loc_POS
    | "%loc_MODULE" -> Ploc Loc_MODULE
    | name ->
      try Hashtbl.find index_primitives_table name @@ () with
        | Not_found -> Hashtbl.find primitives_table name

<<<<<<< HEAD
let transl_prim loc env prim args =
  let prim_name = prim.prim_name in
=======
let specialize_comparison table env ty =
  let (gencomp, intcomp, floatcomp, stringcomp,
           nativeintcomp, int32comp, int64comp, _) = table in
  match () with
  | () when is_base_type env ty Predef.path_int
         || is_base_type env ty Predef.path_char
         || not (maybe_pointer_type env ty)           -> intcomp
  | () when is_base_type env ty Predef.path_float     -> floatcomp
  | () when is_base_type env ty Predef.path_string    -> stringcomp
  | () when is_base_type env ty Predef.path_nativeint -> nativeintcomp
  | () when is_base_type env ty Predef.path_int32     -> int32comp
  | () when is_base_type env ty Predef.path_int64     -> int64comp
  | () -> gencomp

(* Specialize a primitive from available type information,
   raise Not_found if primitive is unknown  *)

let specialize_primitive loc p env ty ~has_constant_constructor =
>>>>>>> 22a3f9fc
  try
    let table = Hashtbl.find comparisons_table p.prim_name in
    let (gencomp, intcomp, _, _, _, _, _, simplify_constant_constructor) =
      table in
    if has_constant_constructor && simplify_constant_constructor then
      intcomp
    else
      match is_function_type env ty with
      | Some (lhs,rhs) -> specialize_comparison table env lhs
      | None -> gencomp
  with Not_found ->
    let p = find_primitive loc p.prim_name in
    (* Try strength reduction based on the type of the argument *)
<<<<<<< HEAD
    begin match (p, args) with
        (Psetfield(n, _), [arg1; arg2]) -> Psetfield(n, maybe_pointer arg2)
      | (Parraylength Pgenarray, [arg])   -> Parraylength(array_kind arg)
      | (Parrayrefu Pgenarray, arg1 :: _) -> Parrayrefu(array_kind arg1)
      | (Parraysetu Pgenarray, arg1 :: _) -> Parraysetu(array_kind arg1)
      | (Parrayrefs Pgenarray, arg1 :: _) -> Parrayrefs(array_kind arg1)
      | (Parraysets Pgenarray, arg1 :: _) -> Parraysets(array_kind arg1)
      | (Pbigarrayref(unsafe, n, Pbigarray_unknown, Pbigarray_unknown_layout),
                      arg1 :: _) ->
            let (k, l) = bigarray_kind_and_layout arg1 in
            Pbigarrayref(unsafe, n, k, l)
      | (Pbigarrayset(unsafe, n, Pbigarray_unknown, Pbigarray_unknown_layout),
                      arg1 :: _) ->
            let (k, l) = bigarray_kind_and_layout arg1 in
            Pbigarrayset(unsafe, n, k, l)
      | _ -> p
    end
  with Not_found ->
    match prim.prim_intrin with
    | Some intrin -> Pintrin intrin
    | None ->
      if String.length prim_name > 0 && prim_name.[0] = '%' then
        raise(Error(loc, Unknown_builtin_primitive prim_name));
      Pccall prim
=======
    let params = match is_function_type env ty with
      | None -> []
      | Some (p1, rhs) -> match is_function_type env rhs with
        | None -> [p1]
        | Some (p2, _) -> [p1;p2]
    in
    match (p, params) with
      (Psetfield(n, _), [p1; p2]) -> Psetfield(n, maybe_pointer_type env p2)
    | (Parraylength Pgenarray, [p])   -> Parraylength(array_type_kind env p)
    | (Parrayrefu Pgenarray, p1 :: _) -> Parrayrefu(array_type_kind env p1)
    | (Parraysetu Pgenarray, p1 :: _) -> Parraysetu(array_type_kind env p1)
    | (Parrayrefs Pgenarray, p1 :: _) -> Parrayrefs(array_type_kind env p1)
    | (Parraysets Pgenarray, p1 :: _) -> Parraysets(array_type_kind env p1)
    | (Pbigarrayref(unsafe, n, Pbigarray_unknown, Pbigarray_unknown_layout),
       p1 :: _) ->
        let (k, l) = bigarray_type_kind_and_layout env p1 in
        Pbigarrayref(unsafe, n, k, l)
    | (Pbigarrayset(unsafe, n, Pbigarray_unknown, Pbigarray_unknown_layout),
       p1 :: _) ->
        let (k, l) = bigarray_type_kind_and_layout env p1 in
        Pbigarrayset(unsafe, n, k, l)
    | _ -> p
>>>>>>> 22a3f9fc

(* Eta-expand a primitive *)

let transl_primitive loc p env ty =
  let prim =
    try specialize_primitive loc p env ty ~has_constant_constructor:false
    with Not_found -> Pccall p
  in
  match prim with
  | Plazyforce ->
      let parm = Ident.create "prim" in
      Lfunction(Curried, [parm],
                Matching.inline_lazy_force (Lvar parm) Location.none)
  | Ploc kind ->
    let lam = lam_of_loc kind loc in
    begin match p.prim_arity with
      | 0 -> lam
      | 1 -> (* TODO: we should issue a warning ? *)
        let param = Ident.create "prim" in
        Lfunction(Curried, [param],
          Lprim(Pmakeblock(0, Immutable), [lam; Lvar param]))
      | _ -> assert false
    end
  | _ ->
      let rec make_params n =
        if n <= 0 then [] else Ident.create "prim" :: make_params (n-1) in
      let params = make_params p.prim_arity in
      Lfunction(Curried, params,
                Lprim(prim, List.map (fun id -> Lvar id) params))

let transl_primitive_application loc prim env ty args =
  let prim_name = prim.prim_name in
  try
    let has_constant_constructor = match args with
        [_; {exp_desc = Texp_construct(_, {cstr_tag = Cstr_constant _}, _)}]
      | [{exp_desc = Texp_construct(_, {cstr_tag = Cstr_constant _}, _)}; _]
      | [_; {exp_desc = Texp_variant(_, None)}]
      | [{exp_desc = Texp_variant(_, None)}; _] -> true
      | _ -> false
    in
    specialize_primitive loc prim env ty ~has_constant_constructor
  with Not_found ->
    if String.length prim_name > 0 && prim_name.[0] = '%' then
      raise(Error(loc, Unknown_builtin_primitive prim_name));
    Pccall prim


(* To check the well-formedness of r.h.s. of "let rec" definitions *)

let check_recursive_lambda idlist lam =
  let rec check_top idlist = function
    | Lvar v -> not (List.mem v idlist)
    | Llet (_, _, _, _) as lam when check_recursive_recordwith idlist lam ->
        true
    | Llet(str, id, arg, body) ->
        check idlist arg && check_top (add_let id arg idlist) body
    | Lletrec(bindings, body) ->
        let idlist' = add_letrec bindings idlist in
        List.for_all (fun (id, arg) -> check idlist' arg) bindings &&
        check_top idlist' body
    | Lprim (Pmakearray (Pgenarray), args) -> false
    | Lsequence (lam1, lam2) -> check idlist lam1 && check_top idlist lam2
    | Levent (lam, _) -> check_top idlist lam
    | lam -> check idlist lam

  and check idlist = function
    | Lvar _ -> true
    | Lfunction(kind, params, body) -> true
    | Llet (_, _, _, _) as lam when check_recursive_recordwith idlist lam ->
        true
    | Llet(str, id, arg, body) ->
        check idlist arg && check (add_let id arg idlist) body
    | Lletrec(bindings, body) ->
        let idlist' = add_letrec bindings idlist in
        List.for_all (fun (id, arg) -> check idlist' arg) bindings &&
        check idlist' body
    | Lprim(Pmakeblock(tag, mut), args) ->
        List.for_all (check idlist) args
    | Lprim(Pmakearray(_), args) ->
        List.for_all (check idlist) args
    | Lsequence (lam1, lam2) -> check idlist lam1 && check idlist lam2
    | Levent (lam, _) -> check idlist lam
    | lam ->
        let fv = free_variables lam in
        not (List.exists (fun id -> IdentSet.mem id fv) idlist)

  and add_let id arg idlist =
    let fv = free_variables arg in
    if List.exists (fun id -> IdentSet.mem id fv) idlist
    then id :: idlist
    else idlist

  and add_letrec bindings idlist =
    List.fold_right (fun (id, arg) idl -> add_let id arg idl)
                    bindings idlist

  (* reverse-engineering the code generated by transl_record case 2 *)
  (* If you change this, you probably need to change Bytegen.size_of_lambda. *)
  and check_recursive_recordwith idlist = function
    | Llet (Strict, id1, Lprim (Pduprecord _, [e1]), body) ->
       check_top idlist e1
       && check_recordwith_updates idlist id1 body
    | _ -> false

  and check_recordwith_updates idlist id1 = function
    | Lsequence (Lprim ((Psetfield _ | Psetfloatfield _), [Lvar id2; e1]), cont)
        -> id2 = id1 && check idlist e1
           && check_recordwith_updates idlist id1 cont
    | Lvar id2 -> id2 = id1
    | _ -> false

  in check_top idlist lam

(* To propagate structured constants *)

exception Not_constant

let extract_constant = function
    Lconst sc -> sc
  | _ -> raise Not_constant

let extract_float = function
    Const_base(Const_float f) -> f
  | _ -> fatal_error "Translcore.extract_float"

(* To find reasonable names for let-bound and lambda-bound idents *)

let rec name_pattern default = function
    [] -> Ident.create default
  | {c_lhs=p; _} :: rem ->
      match p.pat_desc with
        Tpat_var (id, _) -> id
      | Tpat_alias(p, id, _) -> id
      | _ -> name_pattern default rem

(* Push the default values under the functional abstractions *)

let rec push_defaults loc bindings cases partial =
  match cases with
    [{c_lhs=pat; c_guard=None;
      c_rhs={exp_desc = Texp_function(l, pl,partial)} as exp}] ->
      let pl = push_defaults exp.exp_loc bindings pl partial in
      [{c_lhs=pat; c_guard=None;
        c_rhs={exp with exp_desc = Texp_function(l, pl, partial)}}]
  | [{c_lhs=pat; c_guard=None;
      c_rhs={exp_attributes=[{txt="#default"},_];
             exp_desc = Texp_let
               (Nonrecursive, binds, ({exp_desc = Texp_function _} as e2))}}] ->
      push_defaults loc (binds :: bindings) [{c_lhs=pat;c_guard=None;c_rhs=e2}]
                    partial
  | [case] ->
      let exp =
        List.fold_left
          (fun exp binds ->
            {exp with exp_desc = Texp_let(Nonrecursive, binds, exp)})
          case.c_rhs bindings
      in
      [{case with c_rhs=exp}]
  | {c_lhs=pat; c_rhs=exp; c_guard=_} :: _ when bindings <> [] ->
      let param = name_pattern "param" cases in
      let name = Ident.name param in
      let exp =
        { exp with exp_loc = loc; exp_desc =
          Texp_match
            ({exp with exp_type = pat.pat_type; exp_desc =
              Texp_ident (Path.Pident param, mknoloc (Longident.Lident name),
                          {val_type = pat.pat_type; val_kind = Val_reg;
                           val_attributes = [];
                           Types.val_loc = Location.none;
                          })},
             cases, [], partial) }
      in
      push_defaults loc bindings
        [{c_lhs={pat with pat_desc = Tpat_var (param, mknoloc name)};
          c_guard=None; c_rhs=exp}]
        Total
  | _ ->
      cases

(* Insertion of debugging events *)

let event_before exp lam = match lam with
| Lstaticraise (_,_) -> lam
| _ ->
  if !Clflags.debug
  then Levent(lam, {lev_loc = exp.exp_loc;
                    lev_kind = Lev_before;
                    lev_repr = None;
                    lev_env = Env.summary exp.exp_env})
  else lam

let event_after exp lam =
  if !Clflags.debug
  then Levent(lam, {lev_loc = exp.exp_loc;
                    lev_kind = Lev_after exp.exp_type;
                    lev_repr = None;
                    lev_env = Env.summary exp.exp_env})
  else lam

let event_function exp lam =
  if !Clflags.debug then
    let repr = Some (ref 0) in
    let (info, body) = lam repr in
    (info,
     Levent(body, {lev_loc = exp.exp_loc;
                   lev_kind = Lev_function;
                   lev_repr = repr;
                   lev_env = Env.summary exp.exp_env}))
  else
    lam None

let primitive_is_ccall = function
  (* Determine if a primitive is a Pccall or will be turned later into
     a C function call that may raise an exception *)
  | Pccall _ | Pstringrefs | Pstringsets | Parrayrefs _ | Parraysets _ |
    Pbigarrayref _ | Pbigarrayset _ | Pduprecord _ -> true
  | _ -> false

(* Assertions *)

let assert_failed exp =
  let (fname, line, char) =
    Location.get_pos_info exp.exp_loc.Location.loc_start in
  Lprim(Praise Raise_regular, [event_after exp
    (Lprim(Pmakeblock(0, Immutable),
          [transl_normal_path Predef.path_assert_failure;
           Lconst(Const_block(0,
              [Const_base(Const_string (fname, None));
               Const_base(Const_int line);
               Const_base(Const_int char)]))]))])
;;

let rec cut n l =
  if n = 0 then ([],l) else
  match l with [] -> failwith "Translcore.cut"
  | a::l -> let (l1,l2) = cut (n-1) l in (a::l1,l2)

(* Translation of expressions *)

let try_ids = Hashtbl.create 8

let rec transl_exp e =
  let eval_once =
    (* Whether classes for immediate objects must be cached *)
    match e.exp_desc with
      Texp_function _ | Texp_for _ | Texp_while _ -> false
    | _ -> true
  in
  if eval_once then transl_exp0 e else
  Translobj.oo_wrap e.exp_env true transl_exp0 e

and transl_exp0 e =
  match e.exp_desc with
    Texp_ident(path, _, {val_kind = Val_prim p}) ->
      let public_send = p.prim_name = "%send" in
      if public_send || p.prim_name = "%sendself" then
        let kind = if public_send then Public else Self in
        let obj = Ident.create "obj" and meth = Ident.create "meth" in
        Lfunction(Curried, [obj; meth], Lsend(kind, Lvar meth, Lvar obj, [],
                                              e.exp_loc))
      else if p.prim_name = "%sendcache" then
        let obj = Ident.create "obj" and meth = Ident.create "meth" in
        let cache = Ident.create "cache" and pos = Ident.create "pos" in
        Lfunction(Curried, [obj; meth; cache; pos],
                  Lsend(Cached, Lvar meth, Lvar obj, [Lvar cache; Lvar pos],
                        e.exp_loc))
      else
        transl_primitive e.exp_loc p e.exp_env e.exp_type
  | Texp_ident(path, _, {val_kind = Val_anc _}) ->
      raise(Error(e.exp_loc, Free_super_var))
  | Texp_ident(path, _, {val_kind = Val_reg | Val_self _}) ->
      transl_path ~loc:e.exp_loc e.exp_env path
  | Texp_ident _ -> fatal_error "Translcore.transl_exp: bad Texp_ident"
  | Texp_constant cst ->
      Lconst(Const_base cst)
  | Texp_let(rec_flag, pat_expr_list, body) ->
      transl_let rec_flag pat_expr_list (event_before body (transl_exp body))
  | Texp_function (_, pat_expr_list, partial) ->
      let ((kind, params), body) =
        event_function e
          (function repr ->
            let pl = push_defaults e.exp_loc [] pat_expr_list partial in
            transl_function e.exp_loc !Clflags.native_code repr partial pl)
      in
      Lfunction(kind, params, body)
  | Texp_apply({ exp_desc = Texp_ident(path, _, {val_kind = Val_prim p});
                exp_type = prim_type }, oargs)
    when List.length oargs >= p.prim_arity
    && List.for_all (fun (_, arg,_) -> arg <> None) oargs ->
      let args, args' = cut p.prim_arity oargs in
      let wrap f =
        if args' = []
        then event_after e f
        else event_after e (transl_apply f args' e.exp_loc)
      in
      let wrap0 f =
        if args' = [] then f else wrap f in
      let args =
         List.map (function _, Some x, _ -> x | _ -> assert false) args in
      let argl = transl_list args in
      let public_send = p.prim_name = "%send"
        || not !Clflags.native_code && p.prim_name = "%sendcache"in
      if public_send || p.prim_name = "%sendself" then
        let kind = if public_send then Public else Self in
        let obj = List.hd argl in
        wrap (Lsend (kind, List.nth argl 1, obj, [], e.exp_loc))
      else if p.prim_name = "%sendcache" then
        match argl with [obj; meth; cache; pos] ->
          wrap (Lsend(Cached, meth, obj, [cache; pos], e.exp_loc))
        | _ -> assert false
      else begin
<<<<<<< HEAD
        if p.prim_name = "%sequand" && Path.last path = "&" then
          Location.prerr_warning fn.exp_loc
            (Warnings.Deprecated "operator (&); you should use (&&) instead");
        if p.prim_name = "%sequor" && Path.last path = "or" then
          Location.prerr_warning fn.exp_loc
            (Warnings.Deprecated "operator (or); you should use (||) instead");
        let prim = transl_prim e.exp_loc e.exp_env p args in
=======
        let prim = transl_primitive_application
            e.exp_loc p e.exp_env prim_type args in
>>>>>>> 22a3f9fc
        match (prim, args) with
          (Praise k, [arg1]) ->
            let targ = List.hd argl in
            let k =
              match k, targ with
              | Raise_regular, Lvar id
                when Hashtbl.mem try_ids id ->
                  Raise_reraise
              | _ ->
                  k
            in
            wrap0 (Lprim(Praise k, [event_after arg1 targ]))
        | (Ploc kind, []) ->
          lam_of_loc kind e.exp_loc
        | (Ploc kind, [arg1]) ->
          let lam = lam_of_loc kind arg1.exp_loc in
          Lprim(Pmakeblock(0, Immutable), lam :: argl)
        | (Ploc _, _) -> assert false
        | (_, _) ->
            begin match (prim, argl) with
            | (Plazyforce, [a]) ->
                wrap (Matching.inline_lazy_force a e.exp_loc)
            | (Plazyforce, _) -> assert false
            |_ -> let p = Lprim(prim, argl) in
               if primitive_is_ccall prim then wrap p else wrap0 p
            end
      end
  | Texp_apply(funct, oargs) ->
      event_after e (transl_apply (transl_exp funct) oargs e.exp_loc)
  | Texp_match(arg, pat_expr_list, exn_pat_expr_list, partial) ->
    transl_match e arg pat_expr_list exn_pat_expr_list partial
  | Texp_try(body, pat_expr_list) ->
      let id = name_pattern "exn" pat_expr_list in
      Ltrywith(transl_exp body, id,
               Matching.for_trywith (Lvar id) (transl_cases_try pat_expr_list))
  | Texp_tuple el ->
      let ll = transl_list el in
      begin try
        Lconst(Const_block(0, List.map extract_constant ll))
      with Not_constant ->
        Lprim(Pmakeblock(0, Immutable), ll)
      end
  | Texp_construct(_, cstr, args) ->
      let ll = transl_list args in
      if cstr.cstr_inlined <> None then begin match ll with
        | [x] -> x
        | _ -> assert false
      end else begin match cstr.cstr_tag with
        Cstr_constant n ->
          Lconst(Const_pointer n)
      | Cstr_block n ->
          begin try
            Lconst(Const_block(n, List.map extract_constant ll))
          with Not_constant ->
            Lprim(Pmakeblock(n, Immutable), ll)
          end
      | Cstr_extension(path, is_const) ->
          if is_const then
            transl_path e.exp_env path
          else
            Lprim(Pmakeblock(0, Immutable),
                  transl_path e.exp_env path :: ll)
      end
  | Texp_variant(l, arg) ->
      let tag = Btype.hash_variant l in
      begin match arg with
        None -> Lconst(Const_pointer tag)
      | Some arg ->
          let lam = transl_exp arg in
          try
            Lconst(Const_block(0, [Const_base(Const_int tag);
                                   extract_constant lam]))
          with Not_constant ->
            Lprim(Pmakeblock(0, Immutable),
                  [Lconst(Const_base(Const_int tag)); lam])
      end
  | Texp_record ((_, lbl1, _) :: _ as lbl_expr_list, opt_init_expr) ->
      transl_record e.exp_env lbl1.lbl_all lbl1.lbl_repres lbl_expr_list
        opt_init_expr
  | Texp_record ([], _) ->
      fatal_error "Translcore.transl_exp: bad Texp_record"
  | Texp_field(arg, _, lbl) ->
      let access =
        match lbl.lbl_repres with
          Record_regular | Record_inlined _ -> Pfield lbl.lbl_pos
        | Record_float -> Pfloatfield lbl.lbl_pos
        | Record_extension -> Pfield (lbl.lbl_pos + 1)
      in
      Lprim(access, [transl_exp arg])
  | Texp_setfield(arg, _, lbl, newval) ->
      let access =
        match lbl.lbl_repres with
          Record_regular
        | Record_inlined _ -> Psetfield(lbl.lbl_pos, maybe_pointer newval)
        | Record_float -> Psetfloatfield lbl.lbl_pos
        | Record_extension -> Psetfield (lbl.lbl_pos + 1, maybe_pointer newval)
      in
      Lprim(access, [transl_exp arg; transl_exp newval])
  | Texp_array expr_list ->
      let kind = array_kind e in
      let ll = transl_list expr_list in
      begin try
        (* Deactivate constant optimization if array is small enough *)
        if List.length ll <= 4 then raise Not_constant;
        let cl = List.map extract_constant ll in
        let master =
          match kind with
          | Paddrarray | Pintarray ->
              Lconst(Const_block(0, cl))
          | Pfloatarray ->
              Lconst(Const_float_array(List.map extract_float cl))
          | Pgenarray ->
              raise Not_constant in             (* can this really happen? *)
        Lprim(Pccall prim_obj_dup, [master])
      with Not_constant ->
        Lprim(Pmakearray kind, ll)
      end
  | Texp_ifthenelse(cond, ifso, Some ifnot) ->
      Lifthenelse(transl_exp cond,
                  event_before ifso (transl_exp ifso),
                  event_before ifnot (transl_exp ifnot))
  | Texp_ifthenelse(cond, ifso, None) ->
      Lifthenelse(transl_exp cond,
                  event_before ifso (transl_exp ifso),
                  lambda_unit)
  | Texp_sequence(expr1, expr2) ->
      Lsequence(transl_exp expr1, event_before expr2 (transl_exp expr2))
  | Texp_while(cond, body) ->
      Lwhile(transl_exp cond, event_before body (transl_exp body))
  | Texp_for(param, _, low, high, dir, body) ->
      Lfor(param, transl_exp low, transl_exp high, dir,
           event_before body (transl_exp body))
  | Texp_send(_, _, Some exp) -> transl_exp exp
  | Texp_send(expr, met, None) ->
      let obj = transl_exp expr in
      let lam =
        match met with
          Tmeth_val id -> Lsend (Self, Lvar id, obj, [], e.exp_loc)
        | Tmeth_name nm ->
            let (tag, cache) = Translobj.meth obj nm in
            let kind = if cache = [] then Public else Cached in
            Lsend (kind, tag, obj, cache, e.exp_loc)
      in
      event_after e lam
  | Texp_new (cl, {Location.loc=loc}, _) ->
      Lapply(Lprim(Pfield 0, [transl_path ~loc e.exp_env cl]),
             [lambda_unit], Location.none)
  | Texp_instvar(path_self, path, _) ->
      Lprim(Parrayrefu Paddrarray,
            [transl_normal_path path_self; transl_normal_path path])
  | Texp_setinstvar(path_self, path, _, expr) ->
      transl_setinstvar (transl_normal_path path_self) path expr
  | Texp_override(path_self, modifs) ->
      let cpy = Ident.create "copy" in
      Llet(Strict, cpy,
           Lapply(Translobj.oo_prim "copy", [transl_normal_path path_self],
                  Location.none),
           List.fold_right
             (fun (path, _, expr) rem ->
                Lsequence(transl_setinstvar (Lvar cpy) path expr, rem))
             modifs
             (Lvar cpy))
  | Texp_letmodule(id, _, modl, body) ->
      Llet(Strict, id, !transl_module Tcoerce_none None modl, transl_exp body)
  | Texp_pack modl ->
      !transl_module Tcoerce_none None modl
  | Texp_assert {exp_desc=Texp_construct(_, {cstr_name="false"}, _)} ->
      assert_failed e
  | Texp_assert (cond) ->
      if !Clflags.noassert
      then lambda_unit
      else Lifthenelse (transl_exp cond, lambda_unit, assert_failed e)
  | Texp_lazy e ->
      (* when e needs no computation (constants, identifiers, ...), we
         optimize the translation just as Lazy.lazy_from_val would
         do *)
      begin match e.exp_desc with
        (* a constant expr of type <> float gets compiled as itself *)
      | Texp_constant
          ( Const_int _ | Const_char _ | Const_string _
          | Const_int32 _ | Const_int64 _ | Const_nativeint _ )
      | Texp_function(_, _, _)
      | Texp_construct (_, {cstr_arity = 0}, _)
        -> transl_exp e
      | Texp_constant(Const_float _) ->
          Lprim(Pmakeblock(Obj.forward_tag, Immutable), [transl_exp e])
      | Texp_ident(_, _, _) -> (* according to the type *)
          begin match e.exp_type.desc with
          (* the following may represent a float/forward/lazy: need a
             forward_tag *)
          | Tvar _ | Tlink _ | Tsubst _ | Tunivar _
          | Tpoly(_,_) | Tfield(_,_,_,_) ->
              Lprim(Pmakeblock(Obj.forward_tag, Immutable), [transl_exp e])
          (* the following cannot be represented as float/forward/lazy:
             optimize *)
          | Tarrow(_,_,_,_) | Ttuple _ | Tpackage _ | Tobject(_,_) | Tnil
          | Tvariant _
              -> transl_exp e
          (* optimize predefined types (excepted float) *)
          | Tconstr(_,_,_) ->
              if has_base_type e Predef.path_int
                || has_base_type e Predef.path_char
                || has_base_type e Predef.path_string
                || has_base_type e Predef.path_bool
                || has_base_type e Predef.path_unit
                || has_base_type e Predef.path_exn
                || has_base_type e Predef.path_array
                || has_base_type e Predef.path_list
                || has_base_type e Predef.path_option
                || has_base_type e Predef.path_nativeint
                || has_base_type e Predef.path_int32
                || has_base_type e Predef.path_int64
              then transl_exp e
              else
                Lprim(Pmakeblock(Obj.forward_tag, Immutable), [transl_exp e])
          end
      (* other cases compile to a lazy block holding a function *)
      | _ ->
          let fn = Lfunction (Curried, [Ident.create "param"], transl_exp e) in
          Lprim(Pmakeblock(Config.lazy_tag, Mutable), [fn])
      end
  | Texp_object (cs, meths) ->
      let cty = cs.cstr_type in
      let cl = Ident.create "class" in
      !transl_object cl meths
        { cl_desc = Tcl_structure cs;
          cl_loc = e.exp_loc;
          cl_type = Cty_signature cty;
          cl_env = e.exp_env;
          cl_attributes = [];
         }

and transl_list expr_list =
  List.map transl_exp expr_list

and transl_guard guard rhs =
  let expr = event_before rhs (transl_exp rhs) in
  match guard with
  | None -> expr
  | Some cond ->
      event_before cond (Lifthenelse(transl_exp cond, expr, staticfail))

and transl_case {c_lhs; c_guard; c_rhs} =
  c_lhs, transl_guard c_guard c_rhs

and transl_cases cases =
  List.map transl_case cases

and transl_case_try {c_lhs; c_guard; c_rhs} =
  match c_lhs.pat_desc with
  | Tpat_var (id, _)
  | Tpat_alias (_, id, _) ->
      Hashtbl.replace try_ids id ();
      Misc.try_finally
        (fun () -> c_lhs, transl_guard c_guard c_rhs)
        (fun () -> Hashtbl.remove try_ids id)
  | _ ->
      c_lhs, transl_guard c_guard c_rhs

and transl_cases_try cases =
  List.map transl_case_try cases

and transl_tupled_cases patl_expr_list =
  List.map (fun (patl, guard, expr) -> (patl, transl_guard guard expr))
    patl_expr_list

and transl_apply lam sargs loc =
  let lapply funct args =
    match funct with
      Lsend(k, lmet, lobj, largs, loc) ->
        Lsend(k, lmet, lobj, largs @ args, loc)
    | Levent(Lsend(k, lmet, lobj, largs, loc), _) ->
        Lsend(k, lmet, lobj, largs @ args, loc)
    | Lapply(lexp, largs, _) ->
        Lapply(lexp, largs @ args, loc)
    | lexp ->
        Lapply(lexp, args, loc)
  in
  let rec build_apply lam args = function
      (None, optional) :: l ->
        let defs = ref [] in
        let protect name lam =
          match lam with
            Lvar _ | Lconst _ -> lam
          | _ ->
              let id = Ident.create name in
              defs := (id, lam) :: !defs;
              Lvar id
        in
        let args, args' =
          if List.for_all (fun (_,opt) -> opt = Optional) args then [], args
          else args, [] in
        let lam =
          if args = [] then lam else lapply lam (List.rev_map fst args) in
        let handle = protect "func" lam
        and l = List.map (fun (arg, opt) -> may_map (protect "arg") arg, opt) l
        and id_arg = Ident.create "param" in
        let body =
          match build_apply handle ((Lvar id_arg, optional)::args') l with
            Lfunction(Curried, ids, lam) ->
              Lfunction(Curried, id_arg::ids, lam)
          | Levent(Lfunction(Curried, ids, lam), _) ->
              Lfunction(Curried, id_arg::ids, lam)
          | lam ->
              Lfunction(Curried, [id_arg], lam)
        in
        List.fold_left
          (fun body (id, lam) -> Llet(Strict, id, lam, body))
          body !defs
    | (Some arg, optional) :: l ->
        build_apply lam ((arg, optional) :: args) l
    | [] ->
        lapply lam (List.rev_map fst args)
  in
  build_apply lam [] (List.map (fun (l, x,o) -> may_map transl_exp x, o) sargs)

and transl_function loc untuplify_fn repr partial cases =
  match cases with
    [{c_lhs=pat; c_guard=None;
      c_rhs={exp_desc = Texp_function(_, pl,partial')} as exp}]
    when Parmatch.fluid pat ->
      let param = name_pattern "param" cases in
      let ((_, params), body) =
        transl_function exp.exp_loc false repr partial' pl in
      ((Curried, param :: params),
       Matching.for_function loc None (Lvar param) [pat, body] partial)
  | {c_lhs={pat_desc = Tpat_tuple pl}} :: _ when untuplify_fn ->
      begin try
        let size = List.length pl in
        let pats_expr_list =
          List.map
            (fun {c_lhs; c_guard; c_rhs} ->
              (Matching.flatten_pattern size c_lhs, c_guard, c_rhs))
            cases in
        let params = List.map (fun p -> Ident.create "param") pl in
        ((Tupled, params),
         Matching.for_tupled_function loc params
           (transl_tupled_cases pats_expr_list) partial)
      with Matching.Cannot_flatten ->
        let param = name_pattern "param" cases in
        ((Curried, [param]),
         Matching.for_function loc repr (Lvar param)
           (transl_cases cases) partial)
      end
  | _ ->
      let param = name_pattern "param" cases in
      ((Curried, [param]),
       Matching.for_function loc repr (Lvar param)
         (transl_cases cases) partial)

and transl_let rec_flag pat_expr_list body =
  match rec_flag with
    Nonrecursive ->
      let rec transl = function
        [] ->
          body
      | {vb_pat=pat; vb_expr=expr} :: rem ->
          Matching.for_let pat.pat_loc (transl_exp expr) pat (transl rem)
      in transl pat_expr_list
  | Recursive ->
      let idlist =
        List.map
          (fun {vb_pat=pat} -> match pat.pat_desc with
              Tpat_var (id,_) -> id
            | Tpat_alias ({pat_desc=Tpat_any}, id,_) -> id
            | _ -> raise(Error(pat.pat_loc, Illegal_letrec_pat)))
        pat_expr_list in
      let transl_case {vb_pat=pat; vb_expr=expr} id =
        let lam = transl_exp expr in
        if not (check_recursive_lambda idlist lam) then
          raise(Error(expr.exp_loc, Illegal_letrec_expr));
        (id, lam) in
      Lletrec(List.map2 transl_case pat_expr_list idlist, body)

and transl_setinstvar self var expr =
  Lprim(Parraysetu (if maybe_pointer expr then Paddrarray else Pintarray),
                    [self; transl_normal_path var; transl_exp expr])

and transl_record env all_labels repres lbl_expr_list opt_init_expr =
  let size = Array.length all_labels in
  (* Determine if there are "enough" new fields *)
  if 3 + 2 * List.length lbl_expr_list >= size
  then begin
    (* Allocate new record with given fields (and remaining fields
       taken from init_expr if any *)
    let lv = Array.make (Array.length all_labels) staticfail in
    let init_id = Ident.create "init" in
    begin match opt_init_expr with
      None -> ()
    | Some init_expr ->
        for i = 0 to Array.length all_labels - 1 do
          let access =
            match all_labels.(i).lbl_repres with
              Record_regular | Record_inlined _ -> Pfield i
            | Record_extension -> Pfield (i + 1)
            | Record_float -> Pfloatfield i in
          lv.(i) <- Lprim(access, [Lvar init_id])
        done
    end;
    List.iter
      (fun (_, lbl, expr) -> lv.(lbl.lbl_pos) <- transl_exp expr)
      lbl_expr_list;
    let ll = Array.to_list lv in
    let mut =
      if List.exists (fun (_, lbl, expr) -> lbl.lbl_mut = Mutable) lbl_expr_list
      then Mutable
      else Immutable in
    let lam =
      try
        if mut = Mutable then raise Not_constant;
        let cl = List.map extract_constant ll in
        match repres with
        | Record_regular -> Lconst(Const_block(0, cl))
        | Record_inlined tag -> Lconst(Const_block(tag, cl))
        | Record_float ->
            Lconst(Const_float_array(List.map extract_float cl))
        | Record_extension ->
            raise Not_constant
      with Not_constant ->
        match repres with
          Record_regular -> Lprim(Pmakeblock(0, mut), ll)
        | Record_inlined tag -> Lprim(Pmakeblock(tag, mut), ll)
        | Record_float -> Lprim(Pmakearray Pfloatarray, ll)
        | Record_extension ->
            let path =
              match all_labels.(0).lbl_res.desc with
              | Tconstr(p, _, _) -> p
              | _ -> assert false
            in
            let slot = transl_path env path in
            Lprim(Pmakeblock(0, mut), slot :: ll)
    in
    begin match opt_init_expr with
      None -> lam
    | Some init_expr -> Llet(Strict, init_id, transl_exp init_expr, lam)
    end
  end else begin
    (* Take a shallow copy of the init record, then mutate the fields
       of the copy *)
    (* If you change anything here, you will likely have to change
       [check_recursive_recordwith] in this file. *)
    let copy_id = Ident.create "newrecord" in
    let update_field (_, lbl, expr) cont =
      let upd =
        match lbl.lbl_repres with
          Record_regular
        | Record_inlined _ -> Psetfield(lbl.lbl_pos, maybe_pointer expr)
        | Record_float -> Psetfloatfield lbl.lbl_pos
        | Record_extension -> Psetfield(lbl.lbl_pos + 1, maybe_pointer expr)
      in
      Lsequence(Lprim(upd, [Lvar copy_id; transl_exp expr]), cont) in
    begin match opt_init_expr with
      None -> assert false
    | Some init_expr ->
        Llet(Strict, copy_id,
             Lprim(Pduprecord (repres, size), [transl_exp init_expr]),
             List.fold_right update_field lbl_expr_list (Lvar copy_id))
    end
  end

and transl_match e arg pat_expr_list exn_pat_expr_list partial =
  let id = name_pattern "exn" exn_pat_expr_list
  and cases = transl_cases pat_expr_list
  and exn_cases = transl_cases exn_pat_expr_list in
  let static_catch body val_ids handler =
    let static_exception_id = next_negative_raise_count () in
    Lstaticcatch
      (Ltrywith (Lstaticraise (static_exception_id, body), id,
                 Matching.for_trywith (Lvar id) exn_cases),
       (static_exception_id, val_ids),
       handler)
  in
  match arg, exn_cases with
  | {exp_desc = Texp_tuple argl}, [] ->
    Matching.for_multiple_match e.exp_loc (transl_list argl) cases partial
  | {exp_desc = Texp_tuple argl}, _ :: _ ->
    let val_ids = List.map (fun _ -> name_pattern "val" []) argl in
    let lvars = List.map (fun id -> Lvar id) val_ids in
    static_catch (transl_list argl) val_ids
      (Matching.for_multiple_match e.exp_loc lvars cases partial)
  | arg, [] ->
    Matching.for_function e.exp_loc None (transl_exp arg) cases partial
  | arg, _ :: _ ->
    let val_id = name_pattern "val" pat_expr_list in
    static_catch [transl_exp arg] [val_id]
      (Matching.for_function e.exp_loc None (Lvar val_id) cases partial)


(* Wrapper for class compilation *)

(*
let transl_exp = transl_exp_wrap

let transl_let rec_flag pat_expr_list body =
  match pat_expr_list with
    [] -> body
  | (_, expr) :: _ ->
      Translobj.oo_wrap expr.exp_env false
        (transl_let rec_flag pat_expr_list) body
*)

(* Error report *)

open Format

let report_error ppf = function
  | Illegal_letrec_pat ->
      fprintf ppf
        "Only variables are allowed as left-hand side of `let rec'"
  | Illegal_letrec_expr ->
      fprintf ppf
        "This kind of expression is not allowed as right-hand side of `let rec'"
  | Free_super_var ->
      fprintf ppf
        "Ancestor names can only be used to select inherited methods"
  | Unknown_builtin_primitive prim_name ->
    fprintf ppf  "Unknown builtin primitive \"%s\"" prim_name

let () =
  Location.register_error_of_exn
    (function
      | Error (loc, err) ->
          Some (Location.error_of_printer loc report_error err)
      | _ ->
        None
    )<|MERGE_RESOLUTION|>--- conflicted
+++ resolved
@@ -352,10 +352,6 @@
       try Hashtbl.find index_primitives_table name @@ () with
         | Not_found -> Hashtbl.find primitives_table name
 
-<<<<<<< HEAD
-let transl_prim loc env prim args =
-  let prim_name = prim.prim_name in
-=======
 let specialize_comparison table env ty =
   let (gencomp, intcomp, floatcomp, stringcomp,
            nativeintcomp, int32comp, int64comp, _) = table in
@@ -374,69 +370,44 @@
    raise Not_found if primitive is unknown  *)
 
 let specialize_primitive loc p env ty ~has_constant_constructor =
->>>>>>> 22a3f9fc
-  try
-    let table = Hashtbl.find comparisons_table p.prim_name in
-    let (gencomp, intcomp, _, _, _, _, _, simplify_constant_constructor) =
-      table in
-    if has_constant_constructor && simplify_constant_constructor then
-      intcomp
-    else
-      match is_function_type env ty with
-      | Some (lhs,rhs) -> specialize_comparison table env lhs
-      | None -> gencomp
-  with Not_found ->
-    let p = find_primitive loc p.prim_name in
-    (* Try strength reduction based on the type of the argument *)
-<<<<<<< HEAD
-    begin match (p, args) with
-        (Psetfield(n, _), [arg1; arg2]) -> Psetfield(n, maybe_pointer arg2)
-      | (Parraylength Pgenarray, [arg])   -> Parraylength(array_kind arg)
-      | (Parrayrefu Pgenarray, arg1 :: _) -> Parrayrefu(array_kind arg1)
-      | (Parraysetu Pgenarray, arg1 :: _) -> Parraysetu(array_kind arg1)
-      | (Parrayrefs Pgenarray, arg1 :: _) -> Parrayrefs(array_kind arg1)
-      | (Parraysets Pgenarray, arg1 :: _) -> Parraysets(array_kind arg1)
+  match p.prim_intrin with
+  | Some intrin -> Pintrin intrin
+  | None ->
+    try
+      let table = Hashtbl.find comparisons_table p.prim_name in
+      let (gencomp, intcomp, _, _, _, _, _, simplify_constant_constructor) =
+        table in
+      if has_constant_constructor && simplify_constant_constructor then
+        intcomp
+      else
+        match is_function_type env ty with
+        | Some (lhs,rhs) -> specialize_comparison table env lhs
+        | None -> gencomp
+    with Not_found ->
+      let p = find_primitive loc p.prim_name in
+      (* Try strength reduction based on the type of the argument *)
+      let params = match is_function_type env ty with
+        | None -> []
+        | Some (p1, rhs) -> match is_function_type env rhs with
+          | None -> [p1]
+          | Some (p2, _) -> [p1;p2]
+      in
+      match (p, params) with
+        (Psetfield(n, _), [p1; p2]) -> Psetfield(n, maybe_pointer_type env p2)
+      | (Parraylength Pgenarray, [p])   -> Parraylength(array_type_kind env p)
+      | (Parrayrefu Pgenarray, p1 :: _) -> Parrayrefu(array_type_kind env p1)
+      | (Parraysetu Pgenarray, p1 :: _) -> Parraysetu(array_type_kind env p1)
+      | (Parrayrefs Pgenarray, p1 :: _) -> Parrayrefs(array_type_kind env p1)
+      | (Parraysets Pgenarray, p1 :: _) -> Parraysets(array_type_kind env p1)
       | (Pbigarrayref(unsafe, n, Pbigarray_unknown, Pbigarray_unknown_layout),
-                      arg1 :: _) ->
-            let (k, l) = bigarray_kind_and_layout arg1 in
-            Pbigarrayref(unsafe, n, k, l)
+         p1 :: _) ->
+          let (k, l) = bigarray_type_kind_and_layout env p1 in
+          Pbigarrayref(unsafe, n, k, l)
       | (Pbigarrayset(unsafe, n, Pbigarray_unknown, Pbigarray_unknown_layout),
-                      arg1 :: _) ->
-            let (k, l) = bigarray_kind_and_layout arg1 in
-            Pbigarrayset(unsafe, n, k, l)
+         p1 :: _) ->
+          let (k, l) = bigarray_type_kind_and_layout env p1 in
+          Pbigarrayset(unsafe, n, k, l)
       | _ -> p
-    end
-  with Not_found ->
-    match prim.prim_intrin with
-    | Some intrin -> Pintrin intrin
-    | None ->
-      if String.length prim_name > 0 && prim_name.[0] = '%' then
-        raise(Error(loc, Unknown_builtin_primitive prim_name));
-      Pccall prim
-=======
-    let params = match is_function_type env ty with
-      | None -> []
-      | Some (p1, rhs) -> match is_function_type env rhs with
-        | None -> [p1]
-        | Some (p2, _) -> [p1;p2]
-    in
-    match (p, params) with
-      (Psetfield(n, _), [p1; p2]) -> Psetfield(n, maybe_pointer_type env p2)
-    | (Parraylength Pgenarray, [p])   -> Parraylength(array_type_kind env p)
-    | (Parrayrefu Pgenarray, p1 :: _) -> Parrayrefu(array_type_kind env p1)
-    | (Parraysetu Pgenarray, p1 :: _) -> Parraysetu(array_type_kind env p1)
-    | (Parrayrefs Pgenarray, p1 :: _) -> Parrayrefs(array_type_kind env p1)
-    | (Parraysets Pgenarray, p1 :: _) -> Parraysets(array_type_kind env p1)
-    | (Pbigarrayref(unsafe, n, Pbigarray_unknown, Pbigarray_unknown_layout),
-       p1 :: _) ->
-        let (k, l) = bigarray_type_kind_and_layout env p1 in
-        Pbigarrayref(unsafe, n, k, l)
-    | (Pbigarrayset(unsafe, n, Pbigarray_unknown, Pbigarray_unknown_layout),
-       p1 :: _) ->
-        let (k, l) = bigarray_type_kind_and_layout env p1 in
-        Pbigarrayset(unsafe, n, k, l)
-    | _ -> p
->>>>>>> 22a3f9fc
 
 (* Eta-expand a primitive *)
 
@@ -748,18 +719,8 @@
           wrap (Lsend(Cached, meth, obj, [cache; pos], e.exp_loc))
         | _ -> assert false
       else begin
-<<<<<<< HEAD
-        if p.prim_name = "%sequand" && Path.last path = "&" then
-          Location.prerr_warning fn.exp_loc
-            (Warnings.Deprecated "operator (&); you should use (&&) instead");
-        if p.prim_name = "%sequor" && Path.last path = "or" then
-          Location.prerr_warning fn.exp_loc
-            (Warnings.Deprecated "operator (or); you should use (||) instead");
-        let prim = transl_prim e.exp_loc e.exp_env p args in
-=======
         let prim = transl_primitive_application
             e.exp_loc p e.exp_env prim_type args in
->>>>>>> 22a3f9fc
         match (prim, args) with
           (Praise k, [arg1]) ->
             let targ = List.hd argl in
