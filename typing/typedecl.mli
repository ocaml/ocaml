--- conflicted
+++ resolved
@@ -82,12 +82,8 @@
   | Bad_fixed_type of string
   | Unbound_type_var_ext of type_expr * extension_constructor
   | Varying_anonymous
-<<<<<<< HEAD
-  | Exception_constructor_with_result
+  | Val_in_structure
   | Intrin_error of string
-=======
-  | Val_in_structure
->>>>>>> 22a3f9fc
 
 exception Error of Location.t * error
 
