--- conflicted
+++ resolved
@@ -1095,17 +1095,13 @@
                 c.comp_labels <-
                   add_to_tbl descr.lbl_name (descr, nopos) c.comp_labels)
               labels;
-<<<<<<< HEAD
-            env := store_type_infos id path decl !env
+            env := store_type_infos None id path decl !env
         | Sig_extension(id, ext, _) ->
             let ext' = Subst.extension_constructor sub ext in
             let descr = Datarepr.extension_descr path ext' in
             c.comp_constrs <-
               Tbl.add (Ident.name id) (descr, !pos) c.comp_constrs;
             incr pos
-=======
-            env := store_type_infos None id path decl !env
->>>>>>> e4098f9f
         | Sig_exception(id, decl) ->
             let decl' = Subst.exception_declaration sub decl in
             let cstr = Datarepr.exception_descr path decl' in
@@ -1232,8 +1228,7 @@
     types = EnvTbl.add "type" slot id (path, (info,([],[]))) env.types;
     summary = Env_type(env.summary, id, info) }
 
-<<<<<<< HEAD
-and store_extension id path ext env =
+and store_extension slot id path ext env =
   let loc = ext.ext_loc in
   if not loc.Location.loc_ghost && 
     Warnings.is_active (Warnings.Unused_extension ("", false, false)) 
@@ -1255,14 +1250,11 @@
     end;
   end;
   { env with
-    constrs = EnvTbl.add id (path_subst_last path id,
+    constrs = EnvTbl.add "constructor" slot id (path_subst_last path id,
                              Datarepr.extension_descr path ext) env.constrs;
     summary = Env_extension(env.summary, id, ext) }
 
-and store_exception id path decl env =
-=======
 and store_exception slot id path decl env =
->>>>>>> e4098f9f
   let loc = decl.exn_loc in
   if not loc.Location.loc_ghost &&
     Warnings.is_active (Warnings.Unused_exception ("", false))
@@ -1340,7 +1332,7 @@
   store_type None id (Pident id) info env
 
 and add_extension id ext env =
-  store_extension id (Pident id) ext env
+  store_extension None id (Pident id) ext env
 
 and add_exception id decl env =
   store_exception None id (Pident id) decl env
@@ -1414,13 +1406,9 @@
           Sig_value(id, decl) ->
             store_value slot (Ident.hide id) p decl env
         | Sig_type(id, decl, _) ->
-<<<<<<< HEAD
-            store_type (Ident.hide id) p decl env
+            store_type slot (Ident.hide id) p decl env
         | Sig_extension(id, ext, _) ->
-            store_extension (Ident.hide id) p ext env
-=======
-            store_type slot (Ident.hide id) p decl env
->>>>>>> e4098f9f
+            store_extension slot (Ident.hide id) p ext env
         | Sig_exception(id, decl) ->
             store_exception slot (Ident.hide id) p decl env
         | Sig_module(id, mty, _) ->
