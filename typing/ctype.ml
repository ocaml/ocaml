--- conflicted
+++ resolved
@@ -2050,13 +2050,6 @@
     let decl = Env.find_type p1 env in
     let decl' = Env.find_type p2 env in
     if Path.same p1 p2 then begin
-<<<<<<< HEAD
-=======
-      (* Format.eprintf "@[%a@ %a@]@."
-        !print_raw (newconstr p1 tl2) !print_raw (newconstr p2 tl2);
-      if non_aliasable p1 decl then Format.eprintf "non_aliasable@."
-      else Format.eprintf "aliasable@."; *)
->>>>>>> 78444956
       let inj =
         try List.map Variance.(mem Inj) (Env.find_type p1 env).type_variance
         with Not_found -> List.map (fun _ -> false) tl1
