--- conflicted
+++ resolved
@@ -848,15 +848,7 @@
           normalize_package_path env (Path.Pdot (p1', s))
       | _ -> p
 
-<<<<<<< HEAD
 let rec check_scope_escape env id_pairs level ty =
-  let mark ty =
-    (* Mark visited types with [ty.level < lowest_level]. *)
-    set_level ty (lowest_level - 1)
-  in
-=======
-let rec check_scope_escape env level ty =
->>>>>>> 57917e81
   let ty = repr ty in
   let orig_level = ty.level in
   if try_logged_mark_node ty then begin
@@ -866,12 +858,7 @@
     | Tconstr (p, _, _) when level < Path.scope_subst id_pairs p ->
         begin match !forward_try_expand_once env id_pairs ty with
         | ty' ->
-<<<<<<< HEAD
-            mark ty;
             check_scope_escape env id_pairs level ty'
-=======
-            check_scope_escape env level ty'
->>>>>>> 57917e81
         | exception Cannot_expand ->
             raise Trace.(Unify [escape (Constructor p)])
         end
@@ -882,13 +869,7 @@
             |> Path.unsubst id_pairs
         in
         if Path.same p p' then raise Trace.(Unify [escape (Module_type p)]);
-<<<<<<< HEAD
-        let orig_level = ty.level in
-        mark ty;
         check_scope_escape env id_pairs level
-=======
-        check_scope_escape env level
->>>>>>> 57917e81
           (Btype.newty2 orig_level (Tpackage (p', nl, tl)))
     | Tfunctor (id, (p, nl, tl), t) when level < Path.scope_subst id_pairs p ->
         let p' =
@@ -898,7 +879,6 @@
         in
         if Path.same p p' then raise Trace.(Unify [escape (Module_type p)]);
         let orig_level = ty.level in
-        mark ty;
         check_scope_escape env id_pairs level
           (Btype.newty2 orig_level (Tfunctor (id, (p', nl, tl), t)))
     | Tfunctor (id, (p, _nl, tl), t) ->
@@ -915,12 +895,7 @@
         let id_pairs' = (id, scoped_id) :: id_pairs in
         check_scope_escape env id_pairs' level t
     | _ ->
-<<<<<<< HEAD
-        mark ty;
         iter_type_expr (check_scope_escape env id_pairs level) ty
-=======
-      iter_type_expr (check_scope_escape env level) ty
->>>>>>> 57917e81
     end;
   end
 
