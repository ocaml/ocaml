(**************************************************************************)
(*                                                                        *)
(*                                OCaml                                   *)
(*                                                                        *)
(*    Thomas Gazagnaire (OCamlPro), Fabrice Le Fessant (INRIA Saclay)     *)
(*                                                                        *)
(*   Copyright 2007 Institut National de Recherche en Informatique et     *)
(*   en Automatique.  All rights reserved.  This file is distributed      *)
(*   under the terms of the Q Public License version 1.0.                 *)
(*                                                                        *)
(**************************************************************************)

(*
TODO:
 - 2012/05/10: Follow camlp4 way of building map and iter using classes
     and inheritance ?
*)

open Asttypes
open Typedtree

module type IteratorArgument = sig

    val enter_structure : structure -> unit
    val enter_value_description : value_description -> unit
    val enter_type_declaration : type_declaration -> unit
    val enter_type_extension : type_extension -> unit
    val enter_extension_constructor : extension_constructor -> unit
    val enter_pattern : pattern -> unit
    val enter_expression : expression -> unit
    val enter_package_type : package_type -> unit
    val enter_signature : signature -> unit
    val enter_signature_item : signature_item -> unit
    val enter_module_type_declaration : module_type_declaration -> unit
    val enter_module_type : module_type -> unit
    val enter_module_expr : module_expr -> unit
    val enter_with_constraint : with_constraint -> unit
    val enter_class_expr : class_expr -> unit
    val enter_class_signature : class_signature -> unit
    val enter_class_declaration : class_declaration -> unit
    val enter_class_description : class_description -> unit
    val enter_class_type_declaration : class_type_declaration -> unit
    val enter_class_type : class_type -> unit
    val enter_class_type_field : class_type_field -> unit
    val enter_core_type : core_type -> unit
    val enter_class_structure : class_structure -> unit
    val enter_class_field : class_field -> unit
    val enter_structure_item : structure_item -> unit


    val leave_structure : structure -> unit
    val leave_value_description : value_description -> unit
    val leave_type_declaration : type_declaration -> unit
    val leave_type_extension : type_extension -> unit
    val leave_extension_constructor : extension_constructor -> unit
    val leave_pattern : pattern -> unit
    val leave_expression : expression -> unit
    val leave_package_type : package_type -> unit
    val leave_signature : signature -> unit
    val leave_signature_item : signature_item -> unit
    val leave_module_type_declaration : module_type_declaration -> unit
    val leave_module_type : module_type -> unit
    val leave_module_expr : module_expr -> unit
    val leave_with_constraint : with_constraint -> unit
    val leave_class_expr : class_expr -> unit
    val leave_class_signature : class_signature -> unit
    val leave_class_declaration : class_declaration -> unit
    val leave_class_description : class_description -> unit
    val leave_class_type_declaration : class_type_declaration -> unit
    val leave_class_type : class_type -> unit
    val leave_class_type_field : class_type_field -> unit
    val leave_core_type : core_type -> unit
    val leave_class_structure : class_structure -> unit
    val leave_class_field : class_field -> unit
    val leave_structure_item : structure_item -> unit

    val enter_bindings : rec_flag -> unit
    val enter_binding : value_binding -> unit
    val leave_binding : value_binding -> unit
    val leave_bindings : rec_flag -> unit

      end

module MakeIterator(Iter : IteratorArgument) : sig

    val iter_structure : structure -> unit
    val iter_signature : signature -> unit
    val iter_structure_item : structure_item -> unit
    val iter_signature_item : signature_item -> unit
    val iter_expression : expression -> unit
    val iter_module_type : module_type -> unit
    val iter_pattern : pattern -> unit
    val iter_class_expr : class_expr -> unit

  end = struct

    let may_iter f v =
      match v with
        None -> ()
      | Some x -> f x


    let rec iter_structure str =
      Iter.enter_structure str;
      List.iter iter_structure_item str.str_items;
      Iter.leave_structure str


    and iter_binding vb =
      Iter.enter_binding vb;
      iter_pattern vb.vb_pat;
      iter_expression vb.vb_expr;
      Iter.leave_binding vb

    and iter_bindings rec_flag list =
      Iter.enter_bindings rec_flag;
      List.iter iter_binding list;
      Iter.leave_bindings rec_flag

    and iter_case {c_lhs; c_guard; c_rhs} =
      iter_pattern c_lhs;
      may_iter iter_expression c_guard;
      iter_expression c_rhs

    and iter_cases cases =
      List.iter iter_case cases

    and iter_structure_item item =
      Iter.enter_structure_item item;
      begin
        match item.str_desc with
          Tstr_eval (exp, _attrs) -> iter_expression exp
        | Tstr_value (rec_flag, list) ->
            iter_bindings rec_flag list
        | Tstr_primitive vd -> iter_value_description vd
        | Tstr_type list -> List.iter iter_type_declaration list
        | Tstr_typext tyext -> iter_type_extension tyext
        | Tstr_exception ext -> iter_extension_constructor ext
        | Tstr_module x -> iter_module_binding x
        | Tstr_recmodule list -> List.iter iter_module_binding list
        | Tstr_modtype mtd -> iter_module_type_declaration mtd
        | Tstr_open _ -> ()
        | Tstr_class list ->
            List.iter (fun (ci, _, _) -> iter_class_declaration ci) list
        | Tstr_class_type list ->
<<<<<<< HEAD
            List.iter
              (fun (id, _, ct) -> iter_class_type_declaration ct)
              list
        | Tstr_include (mexpr, _, _attrs) ->
            iter_module_expr mexpr
=======
            List.iter (fun (id, _, ct) ->
                Iter.enter_class_type_declaration ct;
                iter_class_type ct.ci_expr;
                Iter.leave_class_type_declaration ct;
            ) list
        | Tstr_include incl -> iter_module_expr incl.incl_mod
>>>>>>> 979fe8b8
        | Tstr_attribute _ ->
            ()
      end;
      Iter.leave_structure_item item

    and iter_module_binding x =
      iter_module_expr x.mb_expr

    and iter_value_description v =
      Iter.enter_value_description v;
      iter_core_type v.val_desc;
      Iter.leave_value_description v

    and iter_constructor_declaration cd =
      List.iter iter_core_type cd.cd_args;
      option iter_core_type cd.cd_res;

    and iter_type_parameter (ct, v) =
      iter_core_type ct

    and iter_type_declaration decl =
      Iter.enter_type_declaration decl;
      List.iter iter_type_parameter decl.typ_params;
      List.iter (fun (ct1, ct2, loc) ->
          iter_core_type ct1;
          iter_core_type ct2
      ) decl.typ_cstrs;
      begin match decl.typ_kind with
          Ttype_abstract -> ()
        | Ttype_variant list ->
            List.iter iter_constructor_declaration list
        | Ttype_record list ->
            List.iter
              (fun ld ->
                iter_core_type ld.ld_type
            ) list
        | Ttype_open -> ()
      end;
      option iter_core_type decl.typ_manifest;
      Iter.leave_type_declaration decl

    and iter_extension_constructor ext =
      Iter.enter_extension_constructor ext;
      begin match ext.ext_kind with
          Text_decl(args, ret) ->
            List.iter iter_core_type args;
            option iter_core_type ret
        | Text_rebind _ -> ()
      end;
      Iter.leave_extension_constructor ext;

    and iter_type_extension tyext =
      Iter.enter_type_extension tyext;
      List.iter iter_type_parameter tyext.tyext_params;
      List.iter iter_extension_constructor tyext.tyext_constructors;
      Iter.leave_type_extension tyext

    and iter_pattern pat =
      Iter.enter_pattern pat;
      List.iter (fun (cstr, _, _attrs) -> match cstr with
              | Tpat_type _ -> ()
              | Tpat_unpack -> ()
              | Tpat_constraint ct -> iter_core_type ct) pat.pat_extra;
      begin
        match pat.pat_desc with
          Tpat_any -> ()
        | Tpat_var (id, _) -> ()
        | Tpat_alias (pat1, _, _) -> iter_pattern pat1
        | Tpat_constant cst -> ()
        | Tpat_tuple list ->
            List.iter iter_pattern list
        | Tpat_construct (_, _, args) ->
            List.iter iter_pattern args
        | Tpat_variant (label, pato, _) ->
            begin match pato with
                None -> ()
              | Some pat -> iter_pattern pat
            end
        | Tpat_record (list, closed) ->
            List.iter (fun (_, _, pat) -> iter_pattern pat) list
        | Tpat_array list -> List.iter iter_pattern list
        | Tpat_or (p1, p2, _) -> iter_pattern p1; iter_pattern p2
        | Tpat_lazy p -> iter_pattern p
      end;
      Iter.leave_pattern pat

    and option f x = match x with None -> () | Some e -> f e

    and iter_expression exp =
      Iter.enter_expression exp;
      List.iter (function (cstr, _, _attrs) ->
        match cstr with
          Texp_constraint ct ->
            iter_core_type ct
        | Texp_coerce (cty1, cty2) ->
            option iter_core_type cty1; iter_core_type cty2
        | Texp_open (_, path, _, _) -> ()
        | Texp_poly cto -> option iter_core_type cto
        | Texp_newtype s -> ())
        exp.exp_extra;
      begin
        match exp.exp_desc with
          Texp_ident (path, _, _) -> ()
        | Texp_constant cst -> ()
        | Texp_let (rec_flag, list, exp) ->
            iter_bindings rec_flag list;
            iter_expression exp
        | Texp_function (label, cases, _) ->
            iter_cases cases
        | Texp_apply (exp, list) ->
            iter_expression exp;
            List.iter (fun (label, expo, _) ->
                match expo with
                  None -> ()
                | Some exp -> iter_expression exp
            ) list
        | Texp_match (exp, list, _) ->
            iter_expression exp;
            iter_cases list
        | Texp_try (exp, list) ->
            iter_expression exp;
            iter_cases list
        | Texp_tuple list ->
            List.iter iter_expression list
        | Texp_construct (_, _, args) ->
            List.iter iter_expression args
        | Texp_variant (label, expo) ->
            begin match expo with
                None -> ()
              | Some exp -> iter_expression exp
            end
        | Texp_record (list, expo) ->
            List.iter (fun (_, _, exp) -> iter_expression exp) list;
            begin match expo with
                None -> ()
              | Some exp -> iter_expression exp
            end
        | Texp_field (exp, _, label) ->
            iter_expression exp
        | Texp_setfield (exp1, _, label, exp2) ->
            iter_expression exp1;
            iter_expression exp2
        | Texp_array list ->
            List.iter iter_expression list
        | Texp_ifthenelse (exp1, exp2, expo) ->
            iter_expression exp1;
            iter_expression exp2;
            begin match expo with
                None -> ()
              | Some exp -> iter_expression exp
            end
        | Texp_sequence (exp1, exp2) ->
            iter_expression exp1;
            iter_expression exp2
        | Texp_while (exp1, exp2) ->
            iter_expression exp1;
            iter_expression exp2
        | Texp_for (id, _, exp1, exp2, dir, exp3) ->
            iter_expression exp1;
            iter_expression exp2;
            iter_expression exp3
        | Texp_send (exp, meth, expo) ->
            iter_expression exp;
          begin
            match expo with
                None -> ()
              | Some exp -> iter_expression exp
          end
        | Texp_new (path, _, _) -> ()
        | Texp_instvar (_, path, _) -> ()
        | Texp_setinstvar (_, _, _, exp) ->
            iter_expression exp
        | Texp_override (_, list) ->
            List.iter (fun (path, _, exp) ->
                iter_expression exp
            ) list
        | Texp_letmodule (id, _, mexpr, exp) ->
            iter_module_expr mexpr;
            iter_expression exp
        | Texp_assert exp -> iter_expression exp
        | Texp_lazy exp -> iter_expression exp
        | Texp_object (cl, _) ->
            iter_class_structure cl
        | Texp_pack (mexpr) ->
            iter_module_expr mexpr
      end;
      Iter.leave_expression exp;

    and iter_package_type pack =
      Iter.enter_package_type pack;
      List.iter (fun (s, ct) -> iter_core_type ct) pack.pack_fields;
      Iter.leave_package_type pack;

    and iter_signature sg =
      Iter.enter_signature sg;
      List.iter iter_signature_item sg.sig_items;
      Iter.leave_signature sg;

    and iter_signature_item item =
      Iter.enter_signature_item item;
      begin
        match item.sig_desc with
          Tsig_value vd ->
            iter_value_description vd
        | Tsig_type list ->
            List.iter iter_type_declaration list
        | Tsig_exception ext ->
            iter_extension_constructor ext
        | Tsig_typext tyext ->
            iter_type_extension tyext
        | Tsig_module md ->
            iter_module_type md.md_type
        | Tsig_recmodule list ->
            List.iter (fun md -> iter_module_type md.md_type) list
        | Tsig_modtype mtd ->
            iter_module_type_declaration mtd
        | Tsig_open _ -> ()
        | Tsig_include incl -> iter_module_type incl.incl_mod
        | Tsig_class list ->
            List.iter iter_class_description list
        | Tsig_class_type list ->
            List.iter iter_class_type_declaration list
        | Tsig_attribute _ -> ()
      end;
      Iter.leave_signature_item item;

    and iter_module_type_declaration mtd =
      Iter.enter_module_type_declaration mtd;
      begin
        match mtd.mtd_type with
        | None -> ()
        | Some mtype -> iter_module_type mtype
      end;
      Iter.leave_module_type_declaration mtd

    and iter_class_declaration cd =
      Iter.enter_class_declaration cd;
      List.iter iter_type_parameter cd.ci_params;
      iter_class_expr cd.ci_expr;
      Iter.leave_class_declaration cd;

    and iter_class_description cd =
      Iter.enter_class_description cd;
      List.iter iter_type_parameter cd.ci_params;
      iter_class_type cd.ci_expr;
      Iter.leave_class_description cd;

    and iter_class_type_declaration cd =
      Iter.enter_class_type_declaration cd;
      List.iter iter_type_parameter cd.ci_params;
      iter_class_type cd.ci_expr;
      Iter.leave_class_type_declaration cd;

    and iter_module_type mty =
      Iter.enter_module_type mty;
      begin
        match mty.mty_desc with
          Tmty_ident (path, _) -> ()
        | Tmty_alias (path, _) -> ()
        | Tmty_signature sg -> iter_signature sg
        | Tmty_functor (id, _, mtype1, mtype2) ->
            Misc.may iter_module_type mtype1; iter_module_type mtype2
        | Tmty_with (mtype, list) ->
            iter_module_type mtype;
            List.iter (fun (path, _, withc) ->
                iter_with_constraint withc
            ) list
        | Tmty_typeof mexpr ->
            iter_module_expr mexpr
      end;
      Iter.leave_module_type mty;

    and iter_with_constraint cstr =
      Iter.enter_with_constraint cstr;
      begin
        match cstr with
          Twith_type decl -> iter_type_declaration decl
        | Twith_module _ -> ()
        | Twith_typesubst decl -> iter_type_declaration decl
        | Twith_modsubst _ -> ()
      end;
      Iter.leave_with_constraint cstr;

    and iter_module_expr mexpr =
      Iter.enter_module_expr mexpr;
      begin
        match mexpr.mod_desc with
          Tmod_ident (p, _) -> ()
        | Tmod_structure st -> iter_structure st
        | Tmod_functor (id, _, mtype, mexpr) ->
            Misc.may iter_module_type mtype;
            iter_module_expr mexpr
        | Tmod_apply (mexp1, mexp2, _) ->
            iter_module_expr mexp1;
            iter_module_expr mexp2
        | Tmod_constraint (mexpr, _, Tmodtype_implicit, _ ) ->
            iter_module_expr mexpr
        | Tmod_constraint (mexpr, _, Tmodtype_explicit mtype, _) ->
            iter_module_expr mexpr;
            iter_module_type mtype
        | Tmod_unpack (exp, mty) ->
            iter_expression exp
(*          iter_module_type mty *)
      end;
      Iter.leave_module_expr mexpr;

    and iter_class_expr cexpr =
      Iter.enter_class_expr cexpr;
      begin
        match cexpr.cl_desc with
        | Tcl_constraint (cl, None, _, _, _ ) ->
            iter_class_expr cl;
        | Tcl_structure clstr -> iter_class_structure clstr
        | Tcl_fun (label, pat, priv, cl, partial) ->
          iter_pattern pat;
          List.iter (fun (id, _, exp) -> iter_expression exp) priv;
          iter_class_expr cl

        | Tcl_apply (cl, args) ->
            iter_class_expr cl;
            List.iter (fun (label, expo, _) ->
                match expo with
                  None -> ()
                | Some exp -> iter_expression exp
            ) args

        | Tcl_let (rec_flat, bindings, ivars, cl) ->
          iter_bindings rec_flat bindings;
          List.iter (fun (id, _, exp) -> iter_expression exp) ivars;
            iter_class_expr cl

        | Tcl_constraint (cl, Some clty, vals, meths, concrs) ->
            iter_class_expr cl;
            iter_class_type clty

        | Tcl_ident (_, _, tyl) ->
            List.iter iter_core_type tyl
      end;
      Iter.leave_class_expr cexpr;

    and iter_class_type ct =
      Iter.enter_class_type ct;
      begin
        match ct.cltyp_desc with
          Tcty_signature csg -> iter_class_signature csg
        | Tcty_constr (path, _, list) ->
            List.iter iter_core_type list
        | Tcty_arrow (label, ct, cl) ->
            iter_core_type ct;
            iter_class_type cl
      end;
      Iter.leave_class_type ct;

    and iter_class_signature cs =
      Iter.enter_class_signature cs;
      iter_core_type cs.csig_self;
      List.iter iter_class_type_field cs.csig_fields;
      Iter.leave_class_signature cs


    and iter_class_type_field ctf =
      Iter.enter_class_type_field ctf;
      begin
        match ctf.ctf_desc with
          Tctf_inherit ct -> iter_class_type ct
        | Tctf_val (s, _mut, _virt, ct) ->
            iter_core_type ct
        | Tctf_method (s, _priv, _virt, ct) ->
            iter_core_type ct
        | Tctf_constraint  (ct1, ct2) ->
            iter_core_type ct1;
            iter_core_type ct2
      end;
      Iter.leave_class_type_field ctf

    and iter_core_type ct =
      Iter.enter_core_type ct;
      begin
        match ct.ctyp_desc with
          Ttyp_any -> ()
        | Ttyp_var s -> ()
        | Ttyp_arrow (label, ct1, ct2) ->
            iter_core_type ct1;
            iter_core_type ct2
        | Ttyp_tuple list -> List.iter iter_core_type list
        | Ttyp_constr (path, _, list) ->
            List.iter iter_core_type list
        | Ttyp_object (list, o) ->
            List.iter (fun (_, t) -> iter_core_type t) list
        | Ttyp_class (path, _, list) ->
            List.iter iter_core_type list
        | Ttyp_alias (ct, s) ->
            iter_core_type ct
        | Ttyp_variant (list, bool, labels) ->
            List.iter iter_row_field list
        | Ttyp_poly (list, ct) -> iter_core_type ct
        | Ttyp_package pack -> iter_package_type pack
      end;
      Iter.leave_core_type ct

    and iter_class_structure cs =
      Iter.enter_class_structure cs;
      iter_pattern cs.cstr_self;
      List.iter iter_class_field cs.cstr_fields;
      Iter.leave_class_structure cs;


    and iter_row_field rf =
      match rf with
        Ttag (label, bool, list) ->
          List.iter iter_core_type list
      | Tinherit ct -> iter_core_type ct

    and iter_class_field cf =
      Iter.enter_class_field cf;
      begin
        match cf.cf_desc with
          Tcf_inherit (ovf, cl, super, _vals, _meths) ->
          iter_class_expr cl
      | Tcf_constraint (cty, cty') ->
          iter_core_type cty;
          iter_core_type cty'
      | Tcf_val (lab, _, _, Tcfk_virtual cty, _) ->
          iter_core_type cty
      | Tcf_val (lab, _, _, Tcfk_concrete (_, exp), _) ->
          iter_expression exp
      | Tcf_method (lab, _, Tcfk_virtual cty) ->
          iter_core_type cty
      | Tcf_method (lab, _, Tcfk_concrete (_, exp)) ->
          iter_expression exp
      | Tcf_initializer exp ->
          iter_expression exp
      end;
      Iter.leave_class_field cf;
  end

module DefaultIteratorArgument = struct

      let enter_structure _ = ()
      let enter_value_description _ = ()
      let enter_type_declaration _ = ()
      let enter_type_extension _ = ()
      let enter_extension_constructor _ = ()
      let enter_pattern _ = ()
      let enter_expression _ = ()
      let enter_package_type _ = ()
      let enter_signature _ = ()
      let enter_signature_item _ = ()
      let enter_module_type_declaration _ = ()
      let enter_module_type _ = ()
      let enter_module_expr _ = ()
      let enter_with_constraint _ = ()
      let enter_class_expr _ = ()
      let enter_class_signature _ = ()
      let enter_class_declaration _ = ()
      let enter_class_description _ = ()
      let enter_class_type_declaration _ = ()
      let enter_class_type _ = ()
      let enter_class_type_field _ = ()
      let enter_core_type _ = ()
      let enter_core_field_type _ = ()
      let enter_class_structure _ = ()
    let enter_class_field _ = ()
    let enter_structure_item _ = ()


      let leave_structure _ = ()
      let leave_value_description _ = ()
      let leave_type_declaration _ = ()
      let leave_type_extension _ = ()
      let leave_extension_constructor _ = ()
      let leave_pattern _ = ()
      let leave_expression _ = ()
      let leave_package_type _ = ()
      let leave_signature _ = ()
      let leave_signature_item _ = ()
      let leave_module_type_declaration _ = ()
      let leave_module_type _ = ()
      let leave_module_expr _ = ()
      let leave_with_constraint _ = ()
      let leave_class_expr _ = ()
      let leave_class_signature _ = ()
      let leave_class_declaration _ = ()
      let leave_class_description _ = ()
      let leave_class_type_declaration _ = ()
      let leave_class_type _ = ()
      let leave_class_type_field _ = ()
      let leave_core_type _ = ()
      let leave_core_field_type _ = ()
      let leave_class_structure _ = ()
    let leave_class_field _ = ()
    let leave_structure_item _ = ()

    let enter_binding _ = ()
    let leave_binding _ = ()

    let enter_bindings _ = ()
    let leave_bindings _ = ()

  end<|MERGE_RESOLUTION|>--- conflicted
+++ resolved
@@ -143,20 +143,10 @@
         | Tstr_class list ->
             List.iter (fun (ci, _, _) -> iter_class_declaration ci) list
         | Tstr_class_type list ->
-<<<<<<< HEAD
             List.iter
               (fun (id, _, ct) -> iter_class_type_declaration ct)
               list
-        | Tstr_include (mexpr, _, _attrs) ->
-            iter_module_expr mexpr
-=======
-            List.iter (fun (id, _, ct) ->
-                Iter.enter_class_type_declaration ct;
-                iter_class_type ct.ci_expr;
-                Iter.leave_class_type_declaration ct;
-            ) list
         | Tstr_include incl -> iter_module_expr incl.incl_mod
->>>>>>> 979fe8b8
         | Tstr_attribute _ ->
             ()
       end;
