(**************************************************************************)
(*                                                                        *)
(*                                 OCaml                                  *)
(*                                                                        *)
(*             Xavier Leroy, projet Cristal, INRIA Rocquencourt           *)
(*                                                                        *)
(*   Copyright 1996 Institut National de Recherche en Informatique et     *)
(*     en Automatique.                                                    *)
(*                                                                        *)
(*   All rights reserved.  This file is distributed under the terms of    *)
(*   the GNU Lesser General Public License version 2.1, with the          *)
(*   special exception on linking described in the file LICENSE.          *)
(*                                                                        *)
(**************************************************************************)

(** Abstract syntax tree after typing *)


(** By comparison with {!Parsetree}:
    - Every {!Longindent.t} is accompanied by a resolved {!Path.t}.

*)

open Asttypes
open Types

(* Value expressions for the core language *)

type partial = Partial | Total

(** {1 Extension points} *)

type attribute = Parsetree.attribute
type attributes = attribute list

(** {1 Core language} *)

type pattern =
  { pat_desc: pattern_desc;
    pat_loc: Location.t;
    pat_extra : (pat_extra * Location.t * attributes) list;
    pat_type: type_expr;
    mutable pat_env: Env.t;
    pat_attributes: attributes;
   }

and pat_extra =
  | Tpat_constraint of core_type
        (** P : T          { pat_desc = P
                           ; pat_extra = (Tpat_constraint T, _, _) :: ... }
         *)
  | Tpat_type of Path.t * Longident.t loc
        (** #tconst        { pat_desc = disjunction
                           ; pat_extra = (Tpat_type (P, "tconst"), _, _) :: ...}

                           where [disjunction] is a [Tpat_or _] representing the
                           branches of [tconst].
         *)
  | Tpat_open of Path.t * Longident.t loc * Env.t
  | Tpat_unpack
        (** (module P)     { pat_desc  = Tpat_var "P"
                           ; pat_extra = (Tpat_unpack, _, _) :: ... }
         *)

and pattern_desc =
    Tpat_any
        (** _ *)
  | Tpat_var of Ident.t * string loc
        (** x *)
  | Tpat_alias of pattern * Ident.t * string loc
        (** P as a *)
  | Tpat_constant of constant
        (** 1, 'a', "true", 1.0, 1l, 1L, 1n *)
  | Tpat_tuple of pattern list
        (** (P1, ..., Pn)

            Invariant: n >= 2
         *)
  | Tpat_construct of
      Longident.t loc * constructor_description * pattern list
        (** C                []
            C P              [P]
            C (P1, ..., Pn)  [P1; ...; Pn]
          *)
  | Tpat_variant of label * pattern option * row_desc ref
        (** `A             (None)
            `A P           (Some P)

            See {!Types.row_desc} for an explanation of the last parameter.
         *)
  | Tpat_record of
      (Longident.t loc * label_description * pattern) list *
        closed_flag
        (** { l1=P1; ...; ln=Pn }     (flag = Closed)
            { l1=P1; ...; ln=Pn; _}   (flag = Open)

            Invariant: n > 0
         *)
  | Tpat_array of pattern list
        (** [| P1; ...; Pn |] *)
  | Tpat_or of pattern * pattern * row_desc option
        (** P1 | P2

            [row_desc] = [Some _] when translating [Ppat_type _],
                         [None] otherwise.
         *)
  | Tpat_lazy of pattern
        (** lazy P *)
  | Tpat_exception of pattern
        (** exception P *)

and expression =
  { exp_desc: expression_desc;
    exp_loc: Location.t;
    exp_extra: (exp_extra * Location.t * attributes) list;
    exp_type: type_expr;
    exp_env: Env.t;
    exp_attributes: attributes;
   }

and exp_extra =
  | Texp_constraint of core_type
        (** E : T *)
  | Texp_coerce of core_type option * core_type
        (** E :> T           [Texp_coerce (None, T)]
            E : T0 :> T      [Texp_coerce (Some T0, T)]
         *)
  | Texp_open of override_flag * Path.t * Longident.t loc * Env.t
        (** let open[!] M in    [Texp_open (!, P, M, env)]
                                where [env] is the environment after opening [P]
         *)
  | Texp_poly of core_type option
        (** Used for method bodies. *)
  | Texp_newtype of string
        (** fun (type t) ->  *)

and expression_desc =
    Texp_ident of Path.t * Longident.t loc * Types.value_description
        (** x
            M.x
         *)
  | Texp_constant of constant
        (** 1, 'a', "true", 1.0, 1l, 1L, 1n *)
  | Texp_let of rec_flag * value_binding list * expression
        (** let P1 = E1 and ... and Pn = EN in E       (flag = Nonrecursive)
            let rec P1 = E1 and ... and Pn = EN in E   (flag = Recursive)
         *)
  | Texp_function of { arg_label : arg_label; param : Ident.t;
      cases : case list; partial : partial; }
        (** [Pexp_fun] and [Pexp_function] both translate to [Texp_function].
            See {!Parsetree} for more details.

            [param] is the identifier that is to be used to name the
            parameter of the function.

            partial =
              [Partial] if the pattern match is partial
              [Total] otherwise.
         *)
  | Texp_apply of expression * (arg_label * expression option) list
        (** E0 ~l1:E1 ... ~ln:En

            The expression can be None if the expression is abstracted over
            this argument. It currently appears when a label is applied.

            For example:
            let f x ~y = x + y in
            f ~y:3

            The resulting typedtree for the application is:
            Texp_apply (Texp_ident "f/1037",
                        [(Nolabel, None);
                         (Labelled "y", Some (Texp_constant Const_int 3))
                        ])
         *)
<<<<<<< HEAD
  | Texp_match of expression * case list * case list * case list * partial
        (** match E0 with
            | P1 -> E1
            | P2 -> E2
            | exception P3 -> E3
            | effect P4 k -> E4

            [Texp_match (E0, [(P1, E1); (P2, E2)], [(P3, E3)], [(P4, E4)], _)]
=======
  | Texp_match of expression * case list * partial
        (** match E0 with
            | P1 -> E1
            | P2 | exception P3 -> E2
            | exception P4 -> E3

            [Texp_match (E0, [(P1, E1); (P2 | exception P3, E2);
                              (exception P4, E3)], _)]
>>>>>>> 1435a6a6
         *)
  | Texp_try of expression * case list * case list
        (** try E with
            | P1 -> E1
            | effect P2 k -> E2

            [Texp_try (E, [(P1, E1)], [(P2, E2)])]
          *)
  | Texp_tuple of expression list
        (** (E1, ..., EN) *)
  | Texp_construct of
      Longident.t loc * constructor_description * expression list
        (** C                []
            C E              [E]
            C (E1, ..., En)  [E1;...;En]
         *)
  | Texp_variant of label * expression option
  | Texp_record of {
      fields : ( Types.label_description * record_label_definition ) array;
      representation : Types.record_representation;
      extended_expression : expression option;
    }
        (** { l1=P1; ...; ln=Pn }           (extended_expression = None)
            { E0 with l1=P1; ...; ln=Pn }   (extended_expression = Some E0)

            Invariant: n > 0

            If the type is { l1: t1; l2: t2 }, the expression
            { E0 with t2=P2 } is represented as
            Texp_record
              { fields = [| l1, Kept t1; l2 Override P2 |]; representation;
                extended_expression = Some E0 }
        *)
  | Texp_field of expression * Longident.t loc * label_description
  | Texp_setfield of
      expression * Longident.t loc * label_description * expression
  | Texp_array of expression list
  | Texp_ifthenelse of expression * expression * expression option
  | Texp_sequence of expression * expression
  | Texp_while of expression * expression
  | Texp_for of
      Ident.t * Parsetree.pattern * expression * expression * direction_flag *
        expression
  | Texp_send of expression * meth * expression option
  | Texp_new of Path.t * Longident.t loc * Types.class_declaration
  | Texp_instvar of Path.t * Path.t * string loc
  | Texp_setinstvar of Path.t * Path.t * string loc * expression
  | Texp_override of Path.t * (Path.t * string loc * expression) list
  | Texp_letmodule of Ident.t * string loc * module_expr * expression
  | Texp_letexception of extension_constructor * expression
  | Texp_assert of expression
  | Texp_lazy of expression
  | Texp_object of class_structure * string list
  | Texp_pack of module_expr
  | Texp_unreachable
  | Texp_extension_constructor of Longident.t loc * Path.t

and meth =
    Tmeth_name of string
  | Tmeth_val of Ident.t

and case =
    {
     c_lhs: pattern;
     c_cont: Ident.t option;
     c_guard: expression option;
     c_rhs: expression;
    }

and record_label_definition =
  | Kept of Types.type_expr * mutable_flag
  | Overridden of Longident.t loc * expression

(* Value expressions for the class language *)

and class_expr =
    {
     cl_desc: class_expr_desc;
     cl_loc: Location.t;
     cl_type: Types.class_type;
     cl_env: Env.t;
     cl_attributes: attributes;
    }

and class_expr_desc =
    Tcl_ident of Path.t * Longident.t loc * core_type list
  | Tcl_structure of class_structure
  | Tcl_fun of
      arg_label * pattern * (Ident.t * expression) list
      * class_expr * partial
  | Tcl_apply of class_expr * (arg_label * expression option) list
  | Tcl_let of rec_flag * value_binding list *
                  (Ident.t * expression) list * class_expr
  | Tcl_constraint of
      class_expr * class_type option * string list * string list * Concr.t
  (* Visible instance variables, methods and concrete methods *)
  | Tcl_open of override_flag * Path.t * Longident.t loc * Env.t * class_expr

and class_structure =
  {
   cstr_self: pattern;
   cstr_fields: class_field list;
   cstr_type: Types.class_signature;
   cstr_meths: Ident.t Meths.t;
  }

and class_field =
   {
    cf_desc: class_field_desc;
    cf_loc: Location.t;
    cf_attributes: attributes;
  }

and class_field_kind =
  | Tcfk_virtual of core_type
  | Tcfk_concrete of override_flag * expression

and class_field_desc =
    Tcf_inherit of
      override_flag * class_expr * string option * (string * Ident.t) list *
        (string * Ident.t) list
    (* Inherited instance variables and concrete methods *)
  | Tcf_val of string loc * mutable_flag * Ident.t * class_field_kind * bool
  | Tcf_method of string loc * private_flag * class_field_kind
  | Tcf_constraint of core_type * core_type
  | Tcf_initializer of expression
  | Tcf_attribute of attribute

(* Value expressions for the module language *)

and module_expr =
  { mod_desc: module_expr_desc;
    mod_loc: Location.t;
    mod_type: Types.module_type;
    mod_env: Env.t;
    mod_attributes: attributes;
   }

(** Annotations for [Tmod_constraint]. *)
and module_type_constraint =
  | Tmodtype_implicit
  (** The module type constraint has been synthesized during typechecking. *)
  | Tmodtype_explicit of module_type
  (** The module type was in the source file. *)

and module_expr_desc =
    Tmod_ident of Path.t * Longident.t loc
  | Tmod_structure of structure
  | Tmod_functor of Ident.t * string loc * module_type option * module_expr
  | Tmod_apply of module_expr * module_expr * module_coercion
  | Tmod_constraint of
      module_expr * Types.module_type * module_type_constraint * module_coercion
    (** ME          (constraint = Tmodtype_implicit)
        (ME : MT)   (constraint = Tmodtype_explicit MT)
     *)
  | Tmod_unpack of expression * Types.module_type

and structure = {
  str_items : structure_item list;
  str_type : Types.signature;
  str_final_env : Env.t;
}

and structure_item =
  { str_desc : structure_item_desc;
    str_loc : Location.t;
    str_env : Env.t
  }

and structure_item_desc =
    Tstr_eval of expression * attributes
  | Tstr_value of rec_flag * value_binding list
  | Tstr_primitive of value_description
  | Tstr_type of rec_flag * type_declaration list
  | Tstr_typext of type_extension
  | Tstr_effect of extension_constructor
  | Tstr_exception of type_exception
  | Tstr_module of module_binding
  | Tstr_recmodule of module_binding list
  | Tstr_modtype of module_type_declaration
  | Tstr_open of open_description
  | Tstr_class of (class_declaration * string list) list
  | Tstr_class_type of (Ident.t * string loc * class_type_declaration) list
  | Tstr_include of include_declaration
  | Tstr_attribute of attribute

and module_binding =
    {
     mb_id: Ident.t;
     mb_name: string loc;
     mb_expr: module_expr;
     mb_attributes: attributes;
     mb_loc: Location.t;
    }

and value_binding =
  {
    vb_pat: pattern;
    vb_expr: expression;
    vb_attributes: attributes;
    vb_loc: Location.t;
  }

and module_coercion =
    Tcoerce_none
  | Tcoerce_structure of (int * module_coercion) list *
                         (Ident.t * int * module_coercion) list
  | Tcoerce_functor of module_coercion * module_coercion
  | Tcoerce_primitive of primitive_coercion
  | Tcoerce_alias of Path.t * module_coercion

and module_type =
  { mty_desc: module_type_desc;
    mty_type : Types.module_type;
    mty_env : Env.t;
    mty_loc: Location.t;
    mty_attributes: attributes;
   }

and module_type_desc =
    Tmty_ident of Path.t * Longident.t loc
  | Tmty_signature of signature
  | Tmty_functor of Ident.t * string loc * module_type option * module_type
  | Tmty_with of module_type * (Path.t * Longident.t loc * with_constraint) list
  | Tmty_typeof of module_expr
  | Tmty_alias of Path.t * Longident.t loc

and primitive_coercion =
  {
    pc_desc: Primitive.description;
    pc_type: type_expr;
    pc_env: Env.t;
    pc_loc : Location.t;
  }

and signature = {
  sig_items : signature_item list;
  sig_type : Types.signature;
  sig_final_env : Env.t;
}

and signature_item =
  { sig_desc: signature_item_desc;
    sig_env : Env.t; (* BINANNOT ADDED *)
    sig_loc: Location.t }

and signature_item_desc =
    Tsig_value of value_description
  | Tsig_type of rec_flag * type_declaration list
  | Tsig_typext of type_extension
  | Tsig_effect of extension_constructor
  | Tsig_exception of type_exception
  | Tsig_module of module_declaration
  | Tsig_recmodule of module_declaration list
  | Tsig_modtype of module_type_declaration
  | Tsig_open of open_description
  | Tsig_include of include_description
  | Tsig_class of class_description list
  | Tsig_class_type of class_type_declaration list
  | Tsig_attribute of attribute

and module_declaration =
    {
     md_id: Ident.t;
     md_name: string loc;
     md_type: module_type;
     md_attributes: attributes;
     md_loc: Location.t;
    }

and module_type_declaration =
    {
     mtd_id: Ident.t;
     mtd_name: string loc;
     mtd_type: module_type option;
     mtd_attributes: attributes;
     mtd_loc: Location.t;
    }

and open_description =
    {
     open_path: Path.t;
     open_txt: Longident.t loc;
     open_override: override_flag;
     open_loc: Location.t;
     open_attributes: attribute list;
    }

and 'a include_infos =
    {
     incl_mod: 'a;
     incl_type: Types.signature;
     incl_loc: Location.t;
     incl_attributes: attribute list;
    }

and include_description = module_type include_infos

and include_declaration = module_expr include_infos

and with_constraint =
    Twith_type of type_declaration
  | Twith_module of Path.t * Longident.t loc
  | Twith_typesubst of type_declaration
  | Twith_modsubst of Path.t * Longident.t loc

and core_type =
  { mutable ctyp_desc : core_type_desc;
      (** mutable because of [Typeclass.declare_method] *)
    mutable ctyp_type : type_expr;
      (** mutable because of [Typeclass.declare_method] *)
    ctyp_env : Env.t; (* BINANNOT ADDED *)
    ctyp_loc : Location.t;
    ctyp_attributes: attributes;
   }

and core_type_desc =
    Ttyp_any
  | Ttyp_var of string
  | Ttyp_arrow of arg_label * core_type * core_type
  | Ttyp_tuple of core_type list
  | Ttyp_constr of Path.t * Longident.t loc * core_type list
  | Ttyp_object of object_field list * closed_flag
  | Ttyp_class of Path.t * Longident.t loc * core_type list
  | Ttyp_alias of core_type * string
  | Ttyp_variant of row_field list * closed_flag * label list option
  | Ttyp_poly of string list * core_type
  | Ttyp_package of package_type

and package_type = {
  pack_path : Path.t;
  pack_fields : (Longident.t loc * core_type) list;
  pack_type : Types.module_type;
  pack_txt : Longident.t loc;
}

and row_field =
    Ttag of string loc * attributes * bool * core_type list
  | Tinherit of core_type

and object_field =
  | OTtag of string loc * attributes * core_type
  | OTinherit of core_type

and value_description =
  { val_id: Ident.t;
    val_name: string loc;
    val_desc: core_type;
    val_val: Types.value_description;
    val_prim: string list;
    val_loc: Location.t;
    val_attributes: attributes;
    }

and type_declaration =
  {
    typ_id: Ident.t;
    typ_name: string loc;
    typ_params: (core_type * variance) list;
    typ_type: Types.type_declaration;
    typ_cstrs: (core_type * core_type * Location.t) list;
    typ_kind: type_kind;
    typ_private: private_flag;
    typ_manifest: core_type option;
    typ_loc: Location.t;
    typ_attributes: attributes;
   }

and type_kind =
    Ttype_abstract
  | Ttype_variant of constructor_declaration list
  | Ttype_record of label_declaration list
  | Ttype_open

and label_declaration =
    {
     ld_id: Ident.t;
     ld_name: string loc;
     ld_mutable: mutable_flag;
     ld_type: core_type;
     ld_loc: Location.t;
     ld_attributes: attributes;
    }

and constructor_declaration =
    {
     cd_id: Ident.t;
     cd_name: string loc;
     cd_args: constructor_arguments;
     cd_res: core_type option;
     cd_loc: Location.t;
     cd_attributes: attributes;
    }

and constructor_arguments =
  | Cstr_tuple of core_type list
  | Cstr_record of label_declaration list

and type_extension =
  {
    tyext_path: Path.t;
    tyext_txt: Longident.t loc;
    tyext_params: (core_type * variance) list;
    tyext_constructors: extension_constructor list;
    tyext_private: private_flag;
    tyext_attributes: attributes;
  }

and type_exception =
  {
    tyexn_constructor: extension_constructor;
    tyexn_attributes: attribute list;
  }

and extension_constructor =
  {
    ext_id: Ident.t;
    ext_name: string loc;
    ext_type : Types.extension_constructor;
    ext_kind : extension_constructor_kind;
    ext_loc : Location.t;
    ext_attributes: attributes;
  }

and extension_constructor_kind =
    Text_decl of constructor_arguments * core_type option
  | Text_rebind of Path.t * Longident.t loc

and class_type =
    {
     cltyp_desc: class_type_desc;
     cltyp_type: Types.class_type;
     cltyp_env: Env.t;
     cltyp_loc: Location.t;
     cltyp_attributes: attributes;
    }

and class_type_desc =
    Tcty_constr of Path.t * Longident.t loc * core_type list
  | Tcty_signature of class_signature
  | Tcty_arrow of arg_label * core_type * class_type
  | Tcty_open of override_flag * Path.t * Longident.t loc * Env.t * class_type

and class_signature = {
    csig_self : core_type;
    csig_fields : class_type_field list;
    csig_type : Types.class_signature;
  }

and class_type_field = {
    ctf_desc: class_type_field_desc;
    ctf_loc: Location.t;
    ctf_attributes: attributes;
  }

and class_type_field_desc =
  | Tctf_inherit of class_type
  | Tctf_val of (string * mutable_flag * virtual_flag * core_type)
  | Tctf_method of (string * private_flag * virtual_flag * core_type)
  | Tctf_constraint of (core_type * core_type)
  | Tctf_attribute of attribute

and class_declaration =
  class_expr class_infos

and class_description =
  class_type class_infos

and class_type_declaration =
  class_type class_infos

and 'a class_infos =
  { ci_virt: virtual_flag;
    ci_params: (core_type * variance) list;
    ci_id_name : string loc;
    ci_id_class: Ident.t;
    ci_id_class_type : Ident.t;
    ci_id_object : Ident.t;
    ci_id_typehash : Ident.t;
    ci_expr: 'a;
    ci_decl: Types.class_declaration;
    ci_type_decl : Types.class_type_declaration;
    ci_loc: Location.t;
    ci_attributes: attributes;
   }

(* Auxiliary functions over the a.s.t. *)

val iter_pattern_desc: (pattern -> unit) -> pattern_desc -> unit
val map_pattern_desc: (pattern -> pattern) -> pattern_desc -> pattern_desc

val let_bound_idents: value_binding list -> Ident.t list
val rev_let_bound_idents: value_binding list -> Ident.t list

val let_bound_idents_with_loc:
    value_binding list -> (Ident.t * string loc) list

(** Alpha conversion of patterns *)
val alpha_pat: (Ident.t * Ident.t) list -> pattern -> pattern

val mknoloc: 'a -> 'a Asttypes.loc
val mkloc: 'a -> Location.t -> 'a Asttypes.loc

val pat_bound_idents: pattern -> Ident.t list
val pat_bound_idents_with_loc: pattern -> (Ident.t * string loc) list

(** Splits an or pattern into its value (left) and exception (right) parts. *)
val split_pattern : pattern -> pattern option * pattern option<|MERGE_RESOLUTION|>--- conflicted
+++ resolved
@@ -173,25 +173,15 @@
                          (Labelled "y", Some (Texp_constant Const_int 3))
                         ])
          *)
-<<<<<<< HEAD
-  | Texp_match of expression * case list * case list * case list * partial
-        (** match E0 with
-            | P1 -> E1
-            | P2 -> E2
-            | exception P3 -> E3
-            | effect P4 k -> E4
-
-            [Texp_match (E0, [(P1, E1); (P2, E2)], [(P3, E3)], [(P4, E4)], _)]
-=======
-  | Texp_match of expression * case list * partial
+  | Texp_match of expression * case list * case list * partial
         (** match E0 with
             | P1 -> E1
             | P2 | exception P3 -> E2
             | exception P4 -> E3
+            | effect P4 k -> E4
 
             [Texp_match (E0, [(P1, E1); (P2 | exception P3, E2);
-                              (exception P4, E3)], _)]
->>>>>>> 1435a6a6
+                              (exception P4, E3)], [(P4, E4)],  _)]
          *)
   | Texp_try of expression * case list * case list
         (** try E with
