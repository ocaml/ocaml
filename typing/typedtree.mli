(**************************************************************************)
(*                                                                        *)
(*                                 OCaml                                  *)
(*                                                                        *)
(*             Xavier Leroy, projet Cristal, INRIA Rocquencourt           *)
(*                                                                        *)
(*   Copyright 1996 Institut National de Recherche en Informatique et     *)
(*     en Automatique.                                                    *)
(*                                                                        *)
(*   All rights reserved.  This file is distributed under the terms of    *)
(*   the GNU Lesser General Public License version 2.1, with the          *)
(*   special exception on linking described in the file LICENSE.          *)
(*                                                                        *)
(**************************************************************************)

(** Abstract syntax tree after typing *)


(** By comparison with {!Parsetree}:
    - Every {!Longindent.t} is accompanied by a resolved {!Path.t}.

*)

open Asttypes
open Types

(* Value expressions for the core language *)

type partial = Partial | Total

(** {1 Extension points} *)

type attribute = Parsetree.attribute
type attributes = attribute list

(** {1 Core language} *)

type value = Value_pattern
type computation = Computation_pattern

type _ pattern_category =
| Value : value pattern_category
| Computation : computation pattern_category

type pattern = value general_pattern
and 'k general_pattern = 'k pattern_desc pattern_data

and 'a pattern_data =
  { pat_desc: 'a;
    pat_loc: Location.t;
    pat_extra : (pat_extra * Location.t * attributes) list;
    pat_type: type_expr;
    mutable pat_env: Env.t;
    pat_attributes: attributes;
   }

and pat_extra =
  | Tpat_constraint of core_type
        (** P : T          { pat_desc = P
                           ; pat_extra = (Tpat_constraint T, _, _) :: ... }
         *)
  | Tpat_type of Path.t * Longident.t loc
        (** #tconst        { pat_desc = disjunction
                           ; pat_extra = (Tpat_type (P, "tconst"), _, _) :: ...}

                           where [disjunction] is a [Tpat_or _] representing the
                           branches of [tconst].
         *)
  | Tpat_open of Path.t * Longident.t loc * Env.t
  | Tpat_unpack
        (** (module P)     { pat_desc  = Tpat_var "P"
                           ; pat_extra = (Tpat_unpack, _, _) :: ... }
         *)

and 'k pattern_desc =
  (* value patterns *)
  | Tpat_any : value pattern_desc
        (** _ *)
  | Tpat_var : Ident.t * string loc -> value pattern_desc
        (** x *)
  | Tpat_alias :
      value general_pattern * Ident.t * string loc -> value pattern_desc
        (** P as a *)
  | Tpat_constant : constant -> value pattern_desc
        (** 1, 'a', "true", 1.0, 1l, 1L, 1n *)
  | Tpat_tuple : value general_pattern list -> value pattern_desc
        (** (P1, ..., Pn)

            Invariant: n >= 2
         *)
  | Tpat_construct :
      Longident.t loc * constructor_description * value general_pattern list ->
      value pattern_desc
        (** C                []
            C P              [P]
            C (P1, ..., Pn)  [P1; ...; Pn]
          *)
  | Tpat_variant :
      label * value general_pattern option * row_desc ref ->
      value pattern_desc
        (** `A             (None)
            `A P           (Some P)

            See {!Types.row_desc} for an explanation of the last parameter.
         *)
  | Tpat_record :
      (Longident.t loc * label_description * value general_pattern) list *
        closed_flag ->
      value pattern_desc
        (** { l1=P1; ...; ln=Pn }     (flag = Closed)
            { l1=P1; ...; ln=Pn; _}   (flag = Open)

            Invariant: n > 0
         *)
  | Tpat_array : value general_pattern list -> value pattern_desc
        (** [| P1; ...; Pn |] *)
  | Tpat_lazy : value general_pattern -> value pattern_desc
        (** lazy P *)
  (* computation patterns *)
  | Tpat_value : tpat_value_argument -> computation pattern_desc
        (** P

            Invariant: Tpat_value pattern should not carry
            pat_attributes or pat_extra metadata coming from user
            syntax, which must be on the inner pattern node -- to
            facilitate searching for a certain value pattern
            constructor with a specific attributed.

            To enforce this restriction, we made the argument of
            the Tpat_value constructor a private synonym of [pattern],
            requiring you to use the [as_computation_pattern] function
            below instead of using the [Tpat_value] constructor directly.
         *)
  | Tpat_exception : value general_pattern -> computation pattern_desc
        (** exception P *)
  (* generic constructions *)
  | Tpat_or :
      'k general_pattern * 'k general_pattern * row_desc option ->
      'k pattern_desc
        (** P1 | P2

            [row_desc] = [Some _] when translating [Ppat_type _],
                         [None] otherwise.
         *)

and tpat_value_argument = private value general_pattern

and expression =
  { exp_desc: expression_desc;
    exp_loc: Location.t;
    exp_extra: (exp_extra * Location.t * attributes) list;
    exp_type: type_expr;
    exp_env: Env.t;
    exp_attributes: attributes;
   }

and exp_extra =
  | Texp_constraint of core_type
        (** E : T *)
  | Texp_coerce of core_type option * core_type
        (** E :> T           [Texp_coerce (None, T)]
            E : T0 :> T      [Texp_coerce (Some T0, T)]
         *)
  | Texp_poly of core_type option
        (** Used for method bodies. *)
  | Texp_newtype of string
        (** fun (type t) ->  *)

and expression_desc =
    Texp_ident of Path.t * Longident.t loc * Types.value_description
        (** x
            M.x
         *)
  | Texp_constant of constant
        (** 1, 'a', "true", 1.0, 1l, 1L, 1n *)
  | Texp_let of rec_flag * value_binding list * expression
        (** let P1 = E1 and ... and Pn = EN in E       (flag = Nonrecursive)
            let rec P1 = E1 and ... and Pn = EN in E   (flag = Recursive)
         *)
  | Texp_function of { arg_label : arg_label; param : Ident.t;
      cases : value case list; partial : partial; }
        (** [Pexp_fun] and [Pexp_function] both translate to [Texp_function].
            See {!Parsetree} for more details.

            [param] is the identifier that is to be used to name the
            parameter of the function.

            partial =
              [Partial] if the pattern match is partial
              [Total] otherwise.
         *)
  | Texp_apply of expression * (arg_label * expression option) list
        (** E0 ~l1:E1 ... ~ln:En

            The expression can be None if the expression is abstracted over
            this argument. It currently appears when a label is applied.

            For example:
            let f x ~y = x + y in
            f ~y:3

            The resulting typedtree for the application is:
            Texp_apply (Texp_ident "f/1037",
                        [(Nolabel, None);
                         (Labelled "y", Some (Texp_constant Const_int 3))
                        ])
         *)
<<<<<<< HEAD
  | Texp_match of expression * case list * case list * partial
=======
  | Texp_match of expression * computation case list * partial
>>>>>>> a71d42b6
        (** match E0 with
            | P1 -> E1
            | P2 | exception P3 -> E2
            | exception P4 -> E3
            | effect P4 k -> E4

            [Texp_match (E0, [(P1, E1); (P2 | exception P3, E2);
                              (exception P4, E3)], [(P4, E4)],  _)]
         *)
<<<<<<< HEAD
  | Texp_try of expression * case list * case list
        (** try E with
            | P1 -> E1
            | effect P2 k -> E2

            [Texp_try (E, [(P1, E1)], [(P2, E2)])]
          *)
=======
  | Texp_try of expression * value case list
        (** try E with P1 -> E1 | ... | PN -> EN *)
>>>>>>> a71d42b6
  | Texp_tuple of expression list
        (** (E1, ..., EN) *)
  | Texp_construct of
      Longident.t loc * constructor_description * expression list
        (** C                []
            C E              [E]
            C (E1, ..., En)  [E1;...;En]
         *)
  | Texp_variant of label * expression option
  | Texp_record of {
      fields : ( Types.label_description * record_label_definition ) array;
      representation : Types.record_representation;
      extended_expression : expression option;
    }
        (** { l1=P1; ...; ln=Pn }           (extended_expression = None)
            { E0 with l1=P1; ...; ln=Pn }   (extended_expression = Some E0)

            Invariant: n > 0

            If the type is { l1: t1; l2: t2 }, the expression
            { E0 with t2=P2 } is represented as
            Texp_record
              { fields = [| l1, Kept t1; l2 Override P2 |]; representation;
                extended_expression = Some E0 }
        *)
  | Texp_field of expression * Longident.t loc * label_description
  | Texp_setfield of
      expression * Longident.t loc * label_description * expression
  | Texp_array of expression list
  | Texp_ifthenelse of expression * expression * expression option
  | Texp_sequence of expression * expression
  | Texp_while of expression * expression
  | Texp_for of
      Ident.t * Parsetree.pattern * expression * expression * direction_flag *
        expression
  | Texp_send of expression * meth * expression option
  | Texp_new of Path.t * Longident.t loc * Types.class_declaration
  | Texp_instvar of Path.t * Path.t * string loc
  | Texp_setinstvar of Path.t * Path.t * string loc * expression
  | Texp_override of Path.t * (Path.t * string loc * expression) list
  | Texp_letmodule of
      Ident.t option * string option loc * Types.module_presence * module_expr *
        expression
  | Texp_letexception of extension_constructor * expression
  | Texp_assert of expression
  | Texp_lazy of expression
  | Texp_object of class_structure * string list
  | Texp_pack of module_expr
  | Texp_letop of {
      let_ : binding_op;
      ands : binding_op list;
      param : Ident.t;
      body : value case;
      partial : partial;
    }
  | Texp_unreachable
  | Texp_extension_constructor of Longident.t loc * Path.t
  | Texp_open of open_declaration * expression
        (** let open[!] M in e *)

and meth =
    Tmeth_name of string
  | Tmeth_val of Ident.t

and 'k case =
    {
<<<<<<< HEAD
     c_lhs: pattern;
     c_cont: Ident.t option;
=======
     c_lhs: 'k general_pattern;
>>>>>>> a71d42b6
     c_guard: expression option;
     c_rhs: expression;
    }

and record_label_definition =
  | Kept of Types.type_expr * mutable_flag
  | Overridden of Longident.t loc * expression

and binding_op =
  {
    bop_op_path : Path.t;
    bop_op_name : string loc;
    bop_op_val : Types.value_description;
    bop_op_type : Types.type_expr;
    (* This is the type at which the operator was used.
       It is always an instance of [bop_op_val.val_type] *)
    bop_exp : expression;
    bop_loc : Location.t;
  }

(* Value expressions for the class language *)

and class_expr =
    {
     cl_desc: class_expr_desc;
     cl_loc: Location.t;
     cl_type: Types.class_type;
     cl_env: Env.t;
     cl_attributes: attributes;
    }

and class_expr_desc =
    Tcl_ident of Path.t * Longident.t loc * core_type list
  | Tcl_structure of class_structure
  | Tcl_fun of
      arg_label * pattern * (Ident.t * expression) list
      * class_expr * partial
  | Tcl_apply of class_expr * (arg_label * expression option) list
  | Tcl_let of rec_flag * value_binding list *
                  (Ident.t * expression) list * class_expr
  | Tcl_constraint of
      class_expr * class_type option * string list * string list * Concr.t
  (* Visible instance variables, methods and concrete methods *)
  | Tcl_open of open_description * class_expr

and class_structure =
  {
   cstr_self: pattern;
   cstr_fields: class_field list;
   cstr_type: Types.class_signature;
   cstr_meths: Ident.t Meths.t;
  }

and class_field =
   {
    cf_desc: class_field_desc;
    cf_loc: Location.t;
    cf_attributes: attributes;
  }

and class_field_kind =
  | Tcfk_virtual of core_type
  | Tcfk_concrete of override_flag * expression

and class_field_desc =
    Tcf_inherit of
      override_flag * class_expr * string option * (string * Ident.t) list *
        (string * Ident.t) list
    (* Inherited instance variables and concrete methods *)
  | Tcf_val of string loc * mutable_flag * Ident.t * class_field_kind * bool
  | Tcf_method of string loc * private_flag * class_field_kind
  | Tcf_constraint of core_type * core_type
  | Tcf_initializer of expression
  | Tcf_attribute of attribute

(* Value expressions for the module language *)

and module_expr =
  { mod_desc: module_expr_desc;
    mod_loc: Location.t;
    mod_type: Types.module_type;
    mod_env: Env.t;
    mod_attributes: attributes;
   }

(** Annotations for [Tmod_constraint]. *)
and module_type_constraint =
  | Tmodtype_implicit
  (** The module type constraint has been synthesized during typechecking. *)
  | Tmodtype_explicit of module_type
  (** The module type was in the source file. *)

and functor_parameter =
  | Unit
  | Named of Ident.t option * string option loc * module_type

and module_expr_desc =
    Tmod_ident of Path.t * Longident.t loc
  | Tmod_structure of structure
  | Tmod_functor of functor_parameter * module_expr
  | Tmod_apply of module_expr * module_expr * module_coercion
  | Tmod_constraint of
      module_expr * Types.module_type * module_type_constraint * module_coercion
    (** ME          (constraint = Tmodtype_implicit)
        (ME : MT)   (constraint = Tmodtype_explicit MT)
     *)
  | Tmod_unpack of expression * Types.module_type

and structure = {
  str_items : structure_item list;
  str_type : Types.signature;
  str_final_env : Env.t;
}

and structure_item =
  { str_desc : structure_item_desc;
    str_loc : Location.t;
    str_env : Env.t
  }

and structure_item_desc =
    Tstr_eval of expression * attributes
  | Tstr_value of rec_flag * value_binding list
  | Tstr_primitive of value_description
  | Tstr_type of rec_flag * type_declaration list
  | Tstr_typext of type_extension
  | Tstr_effect of extension_constructor
  | Tstr_exception of type_exception
  | Tstr_module of module_binding
  | Tstr_recmodule of module_binding list
  | Tstr_modtype of module_type_declaration
  | Tstr_open of open_declaration
  | Tstr_class of (class_declaration * string list) list
  | Tstr_class_type of (Ident.t * string loc * class_type_declaration) list
  | Tstr_include of include_declaration
  | Tstr_attribute of attribute

and module_binding =
    {
     mb_id: Ident.t option;
     mb_name: string option loc;
     mb_presence: module_presence;
     mb_expr: module_expr;
     mb_attributes: attributes;
     mb_loc: Location.t;
    }

and value_binding =
  {
    vb_pat: pattern;
    vb_expr: expression;
    vb_attributes: attributes;
    vb_loc: Location.t;
  }

and module_coercion =
    Tcoerce_none
  | Tcoerce_structure of (int * module_coercion) list *
                         (Ident.t * int * module_coercion) list
  | Tcoerce_functor of module_coercion * module_coercion
  | Tcoerce_primitive of primitive_coercion
  | Tcoerce_alias of Env.t * Path.t * module_coercion

and module_type =
  { mty_desc: module_type_desc;
    mty_type : Types.module_type;
    mty_env : Env.t;
    mty_loc: Location.t;
    mty_attributes: attributes;
   }

and module_type_desc =
    Tmty_ident of Path.t * Longident.t loc
  | Tmty_signature of signature
  | Tmty_functor of functor_parameter * module_type
  | Tmty_with of module_type * (Path.t * Longident.t loc * with_constraint) list
  | Tmty_typeof of module_expr
  | Tmty_alias of Path.t * Longident.t loc

and primitive_coercion =
  {
    pc_desc: Primitive.description;
    pc_type: type_expr;
    pc_env: Env.t;
    pc_loc : Location.t;
  }

and signature = {
  sig_items : signature_item list;
  sig_type : Types.signature;
  sig_final_env : Env.t;
}

and signature_item =
  { sig_desc: signature_item_desc;
    sig_env : Env.t; (* BINANNOT ADDED *)
    sig_loc: Location.t }

and signature_item_desc =
    Tsig_value of value_description
  | Tsig_type of rec_flag * type_declaration list
  | Tsig_typesubst of type_declaration list
  | Tsig_typext of type_extension
  | Tsig_effect of extension_constructor
  | Tsig_exception of type_exception
  | Tsig_module of module_declaration
  | Tsig_modsubst of module_substitution
  | Tsig_recmodule of module_declaration list
  | Tsig_modtype of module_type_declaration
  | Tsig_open of open_description
  | Tsig_include of include_description
  | Tsig_class of class_description list
  | Tsig_class_type of class_type_declaration list
  | Tsig_attribute of attribute

and module_declaration =
    {
     md_id: Ident.t option;
     md_name: string option loc;
     md_presence: module_presence;
     md_type: module_type;
     md_attributes: attributes;
     md_loc: Location.t;
    }

and module_substitution =
    {
     ms_id: Ident.t;
     ms_name: string loc;
     ms_manifest: Path.t;
     ms_txt: Longident.t loc;
     ms_attributes: attributes;
     ms_loc: Location.t;
    }

and module_type_declaration =
    {
     mtd_id: Ident.t;
     mtd_name: string loc;
     mtd_type: module_type option;
     mtd_attributes: attributes;
     mtd_loc: Location.t;
    }

and 'a open_infos =
    {
     open_expr: 'a;
     open_bound_items: Types.signature;
     open_override: override_flag;
     open_env: Env.t;
     open_loc: Location.t;
     open_attributes: attribute list;
    }

and open_description = (Path.t * Longident.t loc) open_infos

and open_declaration = module_expr open_infos


and 'a include_infos =
    {
     incl_mod: 'a;
     incl_type: Types.signature;
     incl_loc: Location.t;
     incl_attributes: attribute list;
    }

and include_description = module_type include_infos

and include_declaration = module_expr include_infos

and with_constraint =
    Twith_type of type_declaration
  | Twith_module of Path.t * Longident.t loc
  | Twith_typesubst of type_declaration
  | Twith_modsubst of Path.t * Longident.t loc

and core_type =
  { mutable ctyp_desc : core_type_desc;
      (** mutable because of [Typeclass.declare_method] *)
    mutable ctyp_type : type_expr;
      (** mutable because of [Typeclass.declare_method] *)
    ctyp_env : Env.t; (* BINANNOT ADDED *)
    ctyp_loc : Location.t;
    ctyp_attributes: attributes;
   }

and core_type_desc =
    Ttyp_any
  | Ttyp_var of string
  | Ttyp_arrow of arg_label * core_type * core_type
  | Ttyp_tuple of core_type list
  | Ttyp_constr of Path.t * Longident.t loc * core_type list
  | Ttyp_object of object_field list * closed_flag
  | Ttyp_class of Path.t * Longident.t loc * core_type list
  | Ttyp_alias of core_type * string
  | Ttyp_variant of row_field list * closed_flag * label list option
  | Ttyp_poly of string list * core_type
  | Ttyp_package of package_type

and package_type = {
  pack_path : Path.t;
  pack_fields : (Longident.t loc * core_type) list;
  pack_type : Types.module_type;
  pack_txt : Longident.t loc;
}

and row_field = {
  rf_desc : row_field_desc;
  rf_loc : Location.t;
  rf_attributes : attributes;
}

and row_field_desc =
    Ttag of string loc * bool * core_type list
  | Tinherit of core_type

and object_field = {
  of_desc : object_field_desc;
  of_loc : Location.t;
  of_attributes : attributes;
}

and object_field_desc =
  | OTtag of string loc * core_type
  | OTinherit of core_type

and value_description =
  { val_id: Ident.t;
    val_name: string loc;
    val_desc: core_type;
    val_val: Types.value_description;
    val_prim: string list;
    val_loc: Location.t;
    val_attributes: attributes;
    }

and type_declaration =
  {
    typ_id: Ident.t;
    typ_name: string loc;
    typ_params: (core_type * variance) list;
    typ_type: Types.type_declaration;
    typ_cstrs: (core_type * core_type * Location.t) list;
    typ_kind: type_kind;
    typ_private: private_flag;
    typ_manifest: core_type option;
    typ_loc: Location.t;
    typ_attributes: attributes;
   }

and type_kind =
    Ttype_abstract
  | Ttype_variant of constructor_declaration list
  | Ttype_record of label_declaration list
  | Ttype_open

and label_declaration =
    {
     ld_id: Ident.t;
     ld_name: string loc;
     ld_mutable: mutable_flag;
     ld_type: core_type;
     ld_loc: Location.t;
     ld_attributes: attributes;
    }

and constructor_declaration =
    {
     cd_id: Ident.t;
     cd_name: string loc;
     cd_args: constructor_arguments;
     cd_res: core_type option;
     cd_loc: Location.t;
     cd_attributes: attributes;
    }

and constructor_arguments =
  | Cstr_tuple of core_type list
  | Cstr_record of label_declaration list

and type_extension =
  {
    tyext_path: Path.t;
    tyext_txt: Longident.t loc;
    tyext_params: (core_type * variance) list;
    tyext_constructors: extension_constructor list;
    tyext_private: private_flag;
    tyext_loc: Location.t;
    tyext_attributes: attributes;
  }

and type_exception =
  {
    tyexn_constructor: extension_constructor;
    tyexn_loc: Location.t;
    tyexn_attributes: attribute list;
  }

and extension_constructor =
  {
    ext_id: Ident.t;
    ext_name: string loc;
    ext_type : Types.extension_constructor;
    ext_kind : extension_constructor_kind;
    ext_loc : Location.t;
    ext_attributes: attributes;
  }

and extension_constructor_kind =
    Text_decl of constructor_arguments * core_type option
  | Text_rebind of Path.t * Longident.t loc

and class_type =
    {
     cltyp_desc: class_type_desc;
     cltyp_type: Types.class_type;
     cltyp_env: Env.t;
     cltyp_loc: Location.t;
     cltyp_attributes: attributes;
    }

and class_type_desc =
    Tcty_constr of Path.t * Longident.t loc * core_type list
  | Tcty_signature of class_signature
  | Tcty_arrow of arg_label * core_type * class_type
  | Tcty_open of open_description * class_type

and class_signature = {
    csig_self : core_type;
    csig_fields : class_type_field list;
    csig_type : Types.class_signature;
  }

and class_type_field = {
    ctf_desc: class_type_field_desc;
    ctf_loc: Location.t;
    ctf_attributes: attributes;
  }

and class_type_field_desc =
  | Tctf_inherit of class_type
  | Tctf_val of (string * mutable_flag * virtual_flag * core_type)
  | Tctf_method of (string * private_flag * virtual_flag * core_type)
  | Tctf_constraint of (core_type * core_type)
  | Tctf_attribute of attribute

and class_declaration =
  class_expr class_infos

and class_description =
  class_type class_infos

and class_type_declaration =
  class_type class_infos

and 'a class_infos =
  { ci_virt: virtual_flag;
    ci_params: (core_type * variance) list;
    ci_id_name : string loc;
    ci_id_class: Ident.t;
    ci_id_class_type : Ident.t;
    ci_id_object : Ident.t;
    ci_id_typehash : Ident.t;
    ci_expr: 'a;
    ci_decl: Types.class_declaration;
    ci_type_decl : Types.class_type_declaration;
    ci_loc: Location.t;
    ci_attributes: attributes;
   }

(* Auxiliary functions over the a.s.t. *)

(** [as_computation_pattern p] is a computation pattern with description
    [Tpat_value p], which enforces a correct placement of pat_attributes
    and pat_extra metadata (on the inner value pattern, rather than on
    the computation pattern). *)
val as_computation_pattern: pattern -> computation general_pattern

val classify_pattern_desc: 'k pattern_desc -> 'k pattern_category
val classify_pattern: 'k general_pattern -> 'k pattern_category

type pattern_action =
  { f : 'k . 'k general_pattern -> unit }
val shallow_iter_pattern_desc:
    pattern_action -> 'k pattern_desc -> unit

type pattern_transformation =
  { f : 'k . 'k general_pattern -> 'k general_pattern }
val shallow_map_pattern_desc:
    pattern_transformation -> 'k pattern_desc -> 'k pattern_desc

val iter_general_pattern: pattern_action -> 'k general_pattern -> unit
val iter_pattern: (pattern -> unit) -> pattern -> unit

type pattern_predicate = { f : 'k . 'k general_pattern -> bool }
val exists_general_pattern: pattern_predicate -> 'k general_pattern -> bool
val exists_pattern: (pattern -> bool) -> pattern -> bool

val let_bound_idents: value_binding list -> Ident.t list
val let_bound_idents_full:
    value_binding list -> (Ident.t * string loc * type_expr) list

(** Alpha conversion of patterns *)
val alpha_pat:
  (Ident.t * Ident.t) list -> 'k general_pattern -> 'k general_pattern

val mknoloc: 'a -> 'a Asttypes.loc
val mkloc: 'a -> Location.t -> 'a Asttypes.loc

val pat_bound_idents: 'k general_pattern -> Ident.t list
val pat_bound_idents_full:
  'k general_pattern -> (Ident.t * string loc * type_expr) list

(** Splits an or pattern into its value (left) and exception (right) parts. *)
val split_pattern:
  computation general_pattern -> pattern option * pattern option<|MERGE_RESOLUTION|>--- conflicted
+++ resolved
@@ -205,11 +205,7 @@
                          (Labelled "y", Some (Texp_constant Const_int 3))
                         ])
          *)
-<<<<<<< HEAD
-  | Texp_match of expression * case list * case list * partial
-=======
-  | Texp_match of expression * computation case list * partial
->>>>>>> a71d42b6
+  | Texp_match of expression * computation case list * value case list * partial
         (** match E0 with
             | P1 -> E1
             | P2 | exception P3 -> E2
@@ -219,18 +215,13 @@
             [Texp_match (E0, [(P1, E1); (P2 | exception P3, E2);
                               (exception P4, E3)], [(P4, E4)],  _)]
          *)
-<<<<<<< HEAD
-  | Texp_try of expression * case list * case list
+  | Texp_try of expression * value case list * value case list
         (** try E with
             | P1 -> E1
             | effect P2 k -> E2
 
             [Texp_try (E, [(P1, E1)], [(P2, E2)])]
           *)
-=======
-  | Texp_try of expression * value case list
-        (** try E with P1 -> E1 | ... | PN -> EN *)
->>>>>>> a71d42b6
   | Texp_tuple of expression list
         (** (E1, ..., EN) *)
   | Texp_construct of
@@ -297,12 +288,8 @@
 
 and 'k case =
     {
-<<<<<<< HEAD
-     c_lhs: pattern;
+     c_lhs: 'k general_pattern;
      c_cont: Ident.t option;
-=======
-     c_lhs: 'k general_pattern;
->>>>>>> a71d42b6
      c_guard: expression option;
      c_rhs: expression;
     }
