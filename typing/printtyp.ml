--- conflicted
+++ resolved
@@ -792,12 +792,8 @@
           may mark_loops c.cd_res)
         cstrs
   | Type_record(l, rep) ->
-<<<<<<< HEAD
-      List.iter (fun (_, _, ty) -> mark_loops ty) l
+      List.iter (fun l -> mark_loops l.ld_type) l
   | Type_open -> ()
-=======
-      List.iter (fun l -> mark_loops l.ld_type) l
->>>>>>> c9557989
   end;
 
   let type_param =
@@ -814,13 +810,9 @@
           decl.type_private = Private
       | Type_variant tll ->
           decl.type_private = Private ||
-<<<<<<< HEAD
-          List.exists (fun (_,_,ret) -> ret <> None) tll
+          List.exists (fun cd -> cd.cd_res <> None) tll
       | Type_open ->
           decl.type_manifest = None
-=======
-          List.exists (fun cd -> cd.cd_res <> None) tll
->>>>>>> c9557989
     in
     let vari =
       List.map2
@@ -876,19 +868,8 @@
       names := nm;
       (name, args, Some ret)
 
-<<<<<<< HEAD
-and tree_of_label (name, mut, arg) =
-  (Ident.name name, mut = Mutable, tree_of_typexp false arg)
-=======
-
-and tree_of_constructor_ret =
-  function
-    | None -> None
-    | Some ret_type -> Some (tree_of_typexp false ret_type)
-
 and tree_of_label l =
   (Ident.name l.ld_id, l.ld_mutable = Mutable, tree_of_typexp false l.ld_type)
->>>>>>> c9557989
 
 let tree_of_type_declaration id decl rs =
   Osig_type (tree_of_type_decl id decl, tree_of_rec rs)
