(***********************************************************************)
(*                                                                     *)
(*                                OCaml                                *)
(*                                                                     *)
(* Xavier Leroy and Jerome Vouillon, projet Cristal, INRIA Rocquencourt*)
(*                                                                     *)
(*  Copyright 1996 Institut National de Recherche en Informatique et   *)
(*  en Automatique.  All rights reserved.  This file is distributed    *)
(*  under the terms of the Q Public License version 1.0.               *)
(*                                                                     *)
(***********************************************************************)

(**** Typing of type definitions ****)

open Misc
open Asttypes
open Parsetree
open Primitive
open Types
open Typetexp

type error =
    Repeated_parameter
  | Duplicate_constructor of string
  | Too_many_constructors
  | Duplicate_label of string
  | Recursive_abbrev of string
  | Definition_mismatch of type_expr * Includecore.type_mismatch list
  | Constraint_failed of type_expr * type_expr
  | Inconsistent_constraint of Env.t * (type_expr * type_expr) list
  | Type_clash of Env.t * (type_expr * type_expr) list
  | Parameters_differ of Path.t * type_expr * type_expr
  | Null_arity_external
  | Missing_native_external
  | Unbound_type_var of type_expr * type_declaration
  | Not_open_type of Path.t
  | Not_extensible_type of Path.t
  | Extension_mismatch of Path.t * Includecore.type_mismatch list
  | Rebind_wrong_type of Longident.t * Env.t * (type_expr * type_expr) list
  | Rebind_private of Longident.t
  | Bad_variance of int * (bool * bool * bool) * (bool * bool * bool)
  | Unavailable_type_constructor of Path.t
  | Bad_fixed_type of string
  | Unbound_type_var_ext of type_expr * extension_constructor
  | Varying_anonymous

open Typedtree

exception Error of Location.t * error

(* Enter all declared types in the environment as abstract types *)

let enter_type env sdecl id =
  let decl =
    { type_params =
        List.map (fun _ -> Btype.newgenvar ()) sdecl.ptype_params;
      type_arity = List.length sdecl.ptype_params;
      type_kind = Type_abstract;
      type_private = sdecl.ptype_private;
      type_manifest =
        begin match sdecl.ptype_manifest with None -> None
        | Some _ -> Some(Ctype.newvar ()) end;
      type_variance = List.map (fun _ -> Variance.full) sdecl.ptype_params;
      type_newtype_level = None;
      type_loc = sdecl.ptype_loc;
      type_attributes = sdecl.ptype_attributes;
    }
  in
  Env.add_type ~check:true id decl env

let update_type temp_env env id loc =
  let path = Path.Pident id in
  let decl = Env.find_type path temp_env in
  match decl.type_manifest with None -> ()
  | Some ty ->
      let params = List.map (fun _ -> Ctype.newvar ()) decl.type_params in
      try Ctype.unify env (Ctype.newconstr path params) ty
      with Ctype.Unify trace ->
        raise (Error(loc, Type_clash (env, trace)))

(* Determine if a type is (an abbreviation for) the type "float" *)
(* We use the Ctype.expand_head_opt version of expand_head to get access
   to the manifest type of private abbreviations. *)
let is_float env ty =
  match Ctype.repr (Ctype.expand_head_opt env ty) with
    {desc = Tconstr(p, _, _)} -> Path.same p Predef.path_float
  | _ -> false

(* Determine if a type definition defines a fixed type. (PW) *)
let is_fixed_type sd =
  let rec has_row_var sty =
    match sty.ptyp_desc with
      Ptyp_alias (sty, _) -> has_row_var sty
    | Ptyp_class _
    | Ptyp_object (_, Open)
    | Ptyp_variant (_, Open, _)
    | Ptyp_variant (_, Closed, Some _) -> true
    | _ -> false
  in
  match sd.ptype_manifest with
    None -> false
  | Some sty ->
      sd.ptype_kind = Ptype_abstract &&
      sd.ptype_private = Private &&
      has_row_var sty

(* Set the row variable in a fixed type *)
let set_fixed_row env loc p decl =
  let tm =
    match decl.type_manifest with
      None -> assert false
    | Some t -> Ctype.expand_head env t
  in
  let rv =
    match tm.desc with
      Tvariant row ->
        let row = Btype.row_repr row in
        tm.desc <- Tvariant {row with row_fixed = true};
        if Btype.static_row row then Btype.newgenty Tnil
        else row.row_more
    | Tobject (ty, _) ->
        snd (Ctype.flatten_fields ty)
    | _ ->
        raise (Error (loc, Bad_fixed_type "is not an object or variant"))
  in
  if not (Btype.is_Tvar rv) then
    raise (Error (loc, Bad_fixed_type "has no row variable"));
  rv.desc <- Tconstr (p, decl.type_params, ref Mnil)

(* Translate one type declaration *)

module StringSet =
  Set.Make(struct
    type t = string
    let compare (x:t) y = compare x y
  end)

let make_params env params =
  let make_param (sty, v) =
    try
      (transl_type_param env sty, v)
    with Already_bound ->
      raise(Error(sty.ptyp_loc, Repeated_parameter))
  in
    List.map make_param params

let make_constructor env type_path type_params sargs sret_type =
  match sret_type with
  | None ->
      let targs = List.map (transl_simple_type env true) sargs in
      let args = List.map (fun cty -> cty.ctyp_type) targs in
        targs, None, args, None
  | Some sret_type ->
      (* if it's a generalized constructor we must first narrow and
         then widen so as to not introduce any new constraints *)
      let z = narrow () in
      reset_type_variables ();
      let targs = List.map (transl_simple_type env false) sargs in
      let args = List.map (fun cty -> cty.ctyp_type) targs in
      let tret_type = transl_simple_type env false sret_type in
      let ret_type = tret_type.ctyp_type in
      begin
        match (Ctype.repr ret_type).desc with
          Tconstr (p', _, _) when Path.same type_path p' -> ()
        | _ -> raise (Error (sret_type.ptyp_loc, Constraint_failed
                              (ret_type, Ctype.newconstr type_path type_params)))
      end;
      widen z;
      targs, Some tret_type, args, Some ret_type

let transl_declaration env sdecl id =
  (* Bind type parameters *)
  reset_type_variables();
  Ctype.begin_def ();
  let tparams = make_params env sdecl.ptype_params in
  let params = List.map (fun (cty, _) -> cty.ctyp_type) tparams in
  let cstrs = List.map
    (fun (sty, sty', loc) ->
      transl_simple_type env false sty,
      transl_simple_type env false sty', loc)
    sdecl.ptype_cstrs
  in
  let (tkind, kind) =
    match sdecl.ptype_kind with
        Ptype_abstract -> Ttype_abstract, Type_abstract
      | Ptype_variant scstrs ->
        let all_constrs = ref StringSet.empty in
        List.iter
          (fun {pcd_name = {txt = name}} ->
            if StringSet.mem name !all_constrs then
              raise(Error(sdecl.ptype_loc, Duplicate_constructor name));
            all_constrs := StringSet.add name !all_constrs)
          scstrs;
        if List.length
          (List.filter (fun cd -> cd.pcd_args <> []) scstrs)
          > (Config.max_tag + 1) then
          raise(Error(sdecl.ptype_loc, Too_many_constructors));
        let make_cstr scstr =
          let name = Ident.create scstr.pcd_name.txt in
          let targs, tret_type, args, ret_type =
            make_constructor env (Path.Pident id) params
                             scstr.pcd_args scstr.pcd_res
          in
          let tcstr =
            { cd_id = name;
              cd_name = scstr.pcd_name;
              cd_args = targs;
              cd_res = tret_type;
              cd_loc = scstr.pcd_loc;
              cd_attributes = scstr.pcd_attributes }
          in
          let cstr =
            { Types.cd_id = name;
              cd_args = args;
              cd_res = ret_type;
              cd_loc = scstr.pcd_loc;
              cd_attributes = scstr.pcd_attributes }
          in
            tcstr, cstr
        in
        let tcstrs, cstrs = List.split (List.map make_cstr scstrs) in
          Ttype_variant tcstrs, Type_variant cstrs
      | Ptype_record lbls ->
        let all_labels = ref StringSet.empty in
        List.iter
          (fun {pld_name = {txt=name}} ->
            if StringSet.mem name !all_labels then
              raise(Error(sdecl.ptype_loc, Duplicate_label name));
            all_labels := StringSet.add name !all_labels)
          lbls;
        let lbls = List.map (fun {pld_name=name;pld_mutable=mut;pld_type=arg;pld_loc=loc;pld_attributes=attrs} ->
          let arg = Ast_helper.Typ.force_poly arg in
          let cty = transl_simple_type env true arg in
          {ld_id = Ident.create name.txt; ld_name = name; ld_mutable = mut; ld_type = cty;
           ld_loc = loc; ld_attributes = attrs}
          ) lbls in
        let lbls' =
          List.map
            (fun ld ->
              let ty = ld.ld_type.ctyp_type in
              let ty = match ty.desc with Tpoly(t,[]) -> t | _ -> ty in
              {Types.ld_id = ld.ld_id;
               ld_mutable = ld.ld_mutable;
               ld_type = ty;
               ld_loc = ld.ld_loc;
               ld_attributes = ld.ld_attributes
              }
            )
            lbls in
        let rep =
          if List.for_all (fun l -> is_float env l.Types.ld_type) lbls'
          then Record_float
          else Record_regular in
        Ttype_record lbls, Type_record(lbls', rep)
      | Ptype_open -> Ttype_open, Type_open
      in
    let (tman, man) = match sdecl.ptype_manifest with
        None -> None, None
      | Some sty ->
        let no_row = not (is_fixed_type sdecl) in
        let cty = transl_simple_type env no_row sty in
        Some cty, Some cty.ctyp_type
    in
    let decl =
      { type_params = params;
        type_arity = List.length params;
        type_kind = kind;
        type_private = sdecl.ptype_private;
        type_manifest = man;
        type_variance = List.map (fun _ -> Variance.full) params;
        type_newtype_level = None;
        type_loc = sdecl.ptype_loc;
        type_attributes = sdecl.ptype_attributes;
      } in

  (* Check constraints *)
    List.iter
      (fun (cty, cty', loc) ->
        let ty = cty.ctyp_type in
        let ty' = cty'.ctyp_type in
        try Ctype.unify env ty ty' with Ctype.Unify tr ->
          raise(Error(loc, Inconsistent_constraint (env, tr))))
      cstrs;
    Ctype.end_def ();
  (* Add abstract row *)
    if is_fixed_type sdecl then begin
      let (p, _) =
        try Env.lookup_type (Longident.Lident(Ident.name id ^ "#row")) env
        with Not_found -> assert false in
      set_fixed_row env sdecl.ptype_loc p decl
    end;
  (* Check for cyclic abbreviations *)
    begin match decl.type_manifest with None -> ()
      | Some ty ->
        if Ctype.cyclic_abbrev env id ty then
          raise(Error(sdecl.ptype_loc, Recursive_abbrev sdecl.ptype_name.txt));
    end;
    {
      typ_id = id;
      typ_name = sdecl.ptype_name;
      typ_params = tparams;
      typ_type = decl;
      typ_cstrs = cstrs;
      typ_loc = sdecl.ptype_loc;
      typ_manifest = tman;
      typ_kind = tkind;
      typ_private = sdecl.ptype_private;
      typ_attributes = sdecl.ptype_attributes;
    }

(* Generalize a type declaration *)

let generalize_decl decl =
  List.iter Ctype.generalize decl.type_params;
  begin match decl.type_kind with
    Type_abstract ->
      ()
  | Type_variant v ->
      List.iter
        (fun c ->
          List.iter Ctype.generalize c.Types.cd_args;
          may Ctype.generalize c.Types.cd_res)
        v
  | Type_record(r, rep) ->
      List.iter (fun l -> Ctype.generalize l.Types.ld_type) r
  | Type_open ->
      ()
  end;
  begin match decl.type_manifest with
  | None    -> ()
  | Some ty -> Ctype.generalize ty
  end

(* Check that all constraints are enforced *)

module TypeSet = Btype.TypeSet

let rec check_constraints_rec env loc visited ty =
  let ty = Ctype.repr ty in
  if TypeSet.mem ty !visited then () else begin
  visited := TypeSet.add ty !visited;
  match ty.desc with
  | Tconstr (path, args, _) ->
      let args' = List.map (fun _ -> Ctype.newvar ()) args in
      let ty' = Ctype.newconstr path args' in
      begin try Ctype.enforce_constraints env ty'
      with Ctype.Unify _ -> assert false
      | Not_found -> raise (Error(loc, Unavailable_type_constructor path))
      end;
      if not (Ctype.matches env ty ty') then
        raise (Error(loc, Constraint_failed (ty, ty')));
      List.iter (check_constraints_rec env loc visited) args
  | Tpoly (ty, tl) ->
      let _, ty = Ctype.instance_poly false tl ty in
      check_constraints_rec env loc visited ty
  | _ ->
      Btype.iter_type_expr (check_constraints_rec env loc visited) ty
  end

module SMap = Map.Make(String)

let check_constraints env sdecl (_, decl) =
  let visited = ref TypeSet.empty in
  begin match decl.type_kind with
  | Type_abstract -> ()
  | Type_variant l ->
      let find_pl = function
          Ptype_variant pl -> pl
        | Ptype_record _ | Ptype_abstract | Ptype_open -> assert false
      in
      let pl = find_pl sdecl.ptype_kind in
      let pl_index =
        let foldf acc x =
          SMap.add x.pcd_name.txt x acc
        in
        List.fold_left foldf SMap.empty pl
      in
      List.iter
        (fun {Types.cd_id=name; cd_args=tyl; cd_res=ret_type} ->
          let {pcd_args = styl; pcd_res = sret_type; _} =
            try SMap.find (Ident.name name) pl_index
            with Not_found -> assert false in
          List.iter2
            (fun sty ty ->
              check_constraints_rec env sty.ptyp_loc visited ty)
            styl tyl;
          match sret_type, ret_type with
          | Some sr, Some r ->
              check_constraints_rec env sr.ptyp_loc visited r
          | _ ->
              () )
        l
  | Type_record (l, _) ->
      let find_pl = function
          Ptype_record pl -> pl
        | Ptype_variant _ | Ptype_abstract | Ptype_open -> assert false
      in
      let pl = find_pl sdecl.ptype_kind in
      let rec get_loc name = function
          [] -> assert false
        | pld :: tl ->
            if name = pld.pld_name.txt then pld.pld_type.ptyp_loc else get_loc name tl
      in
      List.iter
        (fun {Types.ld_id=name; ld_type=ty} ->
          check_constraints_rec env (get_loc (Ident.name name) pl) visited ty)
        l
  | Type_open -> ()
  end;
  begin match decl.type_manifest with
  | None -> ()
  | Some ty ->
      let sty =
        match sdecl.ptype_manifest with Some sty -> sty | _ -> assert false
      in
      check_constraints_rec env sty.ptyp_loc visited ty
  end

(*
   If both a variant/record definition and a type equation are given,
   need to check that the equation refers to a type of the same kind
   with the same constructors and labels.
*)
let check_coherence env loc id decl =
  match decl with
    { type_kind = (Type_variant _ | Type_record _| Type_open);
      type_manifest = Some ty } ->
      begin match (Ctype.repr ty).desc with
        Tconstr(path, args, _) ->
          begin try
            let decl' = Env.find_type path env in
            let err =
              if List.length args <> List.length decl.type_params
              then [Includecore.Arity]
              else if not (Ctype.equal env false args decl.type_params)
              then [Includecore.Constraint]
              else
                Includecore.type_declarations ~equality:true env
                  (Path.last path)
                  decl'
                  id
                  (Subst.type_declaration
                     (Subst.add_type id path Subst.identity) decl)
            in
            if err <> [] then
              raise(Error(loc, Definition_mismatch (ty, err)))
          with Not_found ->
            raise(Error(loc, Unavailable_type_constructor path))
          end
      | _ -> raise(Error(loc, Definition_mismatch (ty, [])))
      end
  | _ -> ()

let check_abbrev env sdecl (id, decl) =
  check_coherence env sdecl.ptype_loc id decl

(* Check that recursion is well-founded *)

let check_well_founded env loc path decl =
  Misc.may
    (fun body ->
      try Ctype.correct_abbrev env path decl.type_params body with
      | Ctype.Recursive_abbrev ->
          raise(Error(loc, Recursive_abbrev (Path.name path)))
      | Ctype.Unify trace -> raise(Error(loc, Type_clash (env, trace))))
    decl.type_manifest

(* Check for ill-defined abbrevs *)

let check_recursion env loc path decl to_check =
  (* to_check is true for potentially mutually recursive paths.
     (path, decl) is the type declaration to be checked. *)

  if decl.type_params = [] then () else

  let visited = ref [] in

  let rec check_regular cpath args prev_exp ty =
    let ty = Ctype.repr ty in
    if not (List.memq ty !visited) then begin
      visited := ty :: !visited;
      match ty.desc with
      | Tconstr(path', args', _) ->
          if Path.same path path' then begin
            if not (Ctype.equal env false args args') then
              raise (Error(loc,
                     Parameters_differ(cpath, ty, Ctype.newconstr path args)))
          end
          (* Attempt to expand a type abbreviation if:
              1- [to_check path'] holds
                 (otherwise the expansion cannot involve [path]);
              2- we haven't expanded this type constructor before
                 (otherwise we could loop if [path'] is itself
                 a non-regular abbreviation). *)
          else if to_check path' && not (List.mem path' prev_exp) then begin
            try
              (* Attempt expansion *)
              let (params0, body0, _) = Env.find_type_expansion path' env in
              let (params, body) =
                Ctype.instance_parameterized_type params0 body0 in
              begin
                try List.iter2 (Ctype.unify env) params args'
                with Ctype.Unify _ ->
                  raise (Error(loc, Constraint_failed
                                 (ty, Ctype.newconstr path' params0)));
              end;
              check_regular path' args (path' :: prev_exp) body
            with Not_found -> ()
          end;
          List.iter (check_regular cpath args prev_exp) args'
      | Tpoly (ty, tl) ->
          let (_, ty) = Ctype.instance_poly ~keep_names:true false tl ty in
          check_regular cpath args prev_exp ty
      | _ ->
          Btype.iter_type_expr (check_regular cpath args prev_exp) ty
    end in

  Misc.may
    (fun body ->
      let (args, body) =
        Ctype.instance_parameterized_type
          ~keep_names:true decl.type_params body in
      check_regular path args [] body)
    decl.type_manifest

let check_abbrev_recursion env id_loc_list tdecl =
  let decl = tdecl.typ_type in
  let id = tdecl.typ_id in
  check_recursion env (List.assoc id id_loc_list) (Path.Pident id) decl
    (function Path.Pident id -> List.mem_assoc id id_loc_list | _ -> false)

(* Compute variance *)

module TypeMap = Btype.TypeMap

let get_variance ty visited =
  try TypeMap.find ty !visited with Not_found -> Variance.null

let compute_variance env visited vari ty =
  let rec compute_variance_rec vari ty =
    (* Format.eprintf "%a: %x@." Printtyp.type_expr ty (Obj.magic vari); *)
    let ty = Ctype.repr ty in
    let vari' = get_variance ty visited in
    if Variance.subset vari vari' then () else
    let vari = Variance.union vari vari' in
    visited := TypeMap.add ty vari !visited;
    let compute_same = compute_variance_rec vari in
    match ty.desc with
      Tarrow (_, ty1, ty2, _) ->
        let open Variance in
        let v = conjugate vari in
        let v1 =
          if mem May_pos v || mem May_neg v
          then set May_weak true v else v
        in
        compute_variance_rec v1 ty1;
        compute_same ty2
    | Ttuple tl ->
        List.iter compute_same tl
    | Tconstr (path, tl, _) ->
        let open Variance in
        if tl = [] then () else begin
          try
            let decl = Env.find_type path env in
            let cvari f = mem f vari in
            List.iter2
              (fun ty v ->
                let cv f = mem f v in
                let strict =
                  cvari Inv && cv Inj || (cvari Pos || cvari Neg) && cv Inv
                in
                if strict then compute_variance_rec full ty else
                let p1 = inter v vari
                and n1 = inter v (conjugate vari) in
                let v1 =
                  union (inter covariant (union p1 (conjugate p1)))
                    (inter (conjugate covariant) (union n1 (conjugate n1)))
                and weak =
                  cvari May_weak && (cv May_pos || cv May_neg) ||
                  (cvari May_pos || cvari May_neg) && cv May_weak
                in
                let v2 = set May_weak weak v1 in
                compute_variance_rec v2 ty)
              tl decl.type_variance
          with Not_found ->
            List.iter (compute_variance_rec may_inv) tl
        end
    | Tobject (ty, _) ->
        compute_same ty
    | Tfield (_, _, ty1, ty2) ->
        compute_same ty1;
        compute_same ty2
    | Tsubst ty ->
        compute_same ty
    | Tvariant row ->
        let row = Btype.row_repr row in
        List.iter
          (fun (_,f) ->
            match Btype.row_field_repr f with
              Rpresent (Some ty) ->
                compute_same ty
            | Reither (_, tyl, _, _) ->
                let open Variance in
                let upper =
                  List.fold_left (fun s f -> set f true s)
                    null [May_pos; May_neg; May_weak]
                in
                let v = inter vari upper in
                List.iter (compute_variance_rec v) tyl
            | _ -> ())
          row.row_fields;
        compute_same row.row_more
    | Tpoly (ty, _) ->
        compute_same ty
    | Tvar _ | Tnil | Tlink _ | Tunivar _ -> ()
    | Tpackage (_, _, tyl) ->
        let v =
          Variance.(if mem Pos vari || mem Neg vari then full else may_inv)
        in
        List.iter (compute_variance_rec v) tyl
  in
  compute_variance_rec vari ty

let make_variance ty = (ty, ref Variance.null)

let make p n i =
  let open Variance in
  set May_pos p (set May_neg n (set May_weak n (set Inj i null)))

let compute_variance_type env check (required, loc) decl tyl =
  (* Requirements *)
  let required =
    List.map (fun (c,n,i) -> if c || n then (c,n,i) else (true,true,i))
      required
  in
  (* Prepare *)
  let params = List.map Btype.repr decl.type_params in
  let tvl = ref TypeMap.empty in
  (* Compute occurences in body *)
  let open Variance in
  List.iter
    (fun (cn,ty) ->
      compute_variance env tvl (if cn then full else covariant) ty)
    tyl;
  if check then begin
    (* Check variance of parameters *)
    let pos = ref 0 in
    List.iter2
      (fun ty (c, n, i) ->
        incr pos;
        let var = get_variance ty tvl in
        let (co,cn) = get_upper var and ij = mem Inj var in
        if Btype.is_Tvar ty && (co && not c || cn && not n || not ij && i)
        then raise (Error(loc, Bad_variance (!pos, (co,cn,ij), (c,n,i)))))
      params required;
    (* Check propagation from constrained parameters *)
    let args = Btype.newgenty (Ttuple params) in
    let fvl = Ctype.free_variables args in
    let fvl = List.filter (fun v -> not (List.memq v params)) fvl in
    (* If there are no extra variables there is nothing to do *)
    if fvl = [] then () else
    let tvl2 = ref TypeMap.empty in
    List.iter2
      (fun ty (p,n,i) ->
        if Btype.is_Tvar ty then () else
        let v =
          if p then if n then full else covariant else conjugate covariant in
        compute_variance env tvl2 v ty)
      params required;
    let visited = ref TypeSet.empty in
    let rec check ty =
      let ty = Ctype.repr ty in
      if TypeSet.mem ty !visited then () else
      let visited' = TypeSet.add ty !visited in
      visited := visited';
      let v1 = get_variance ty tvl in
      let snap = Btype.snapshot () in
      let v2 =
        TypeMap.fold
          (fun t vt v ->
            if Ctype.equal env false [ty] [t] then union vt v else v)
          !tvl2 null in
      Btype.backtrack snap;
      let (c1,n1) = get_upper v1 and (c2,n2,_,i2) = get_lower v2 in
      if c1 && not c2 || n1 && not n2 then
        if List.memq ty fvl then
          let code = if not i2 then -2 else if c2 || n2 then -1 else -3 in
          raise (Error (loc, Bad_variance (code, (c1,n1,false), (c2,n2,false))))
        else
          Btype.iter_type_expr check ty
    in
    List.iter (fun (_,ty) -> check ty) tyl;
  end;
  List.map2
    (fun ty (p, n, i) ->
      let v = get_variance ty tvl in
      let tr = decl.type_private in
      (* Use required variance where relevant *)
      let concr = decl.type_kind <> Type_abstract (*|| tr = Type_new*) in
      let (p, n) =
        if tr = Private || not (Btype.is_Tvar ty) then (p, n) (* set *)
        else (false, false) (* only check *)
      and i = concr  || i && tr = Private in
      let v = union v (make p n i) in
      let v =
        if not concr then v else
        if mem Pos v && mem Neg v then full else
        if Btype.is_Tvar ty then v else
        union v
          (if p then if n then full else covariant else conjugate covariant)
      in
      if decl.type_kind = Type_abstract && tr = Public then v else
      set May_weak (mem May_neg v) v)
    params required

let add_false = List.map (fun ty -> false, ty)

(* A parameter is constrained if either is is instantiated,
   or it is a variable appearing in another parameter *)
let constrained env vars ty =
  match ty.desc with
  | Tvar _ -> List.exists (fun tl -> List.memq ty tl) vars
  | _ -> true

let compute_variance_gadt env check (required, loc as rloc) decl
    (tl, ret_type_opt) =
  match ret_type_opt with
  | None ->
      compute_variance_type env check rloc {decl with type_private = Private}
        (add_false tl)
  | Some ret_type ->
      match Ctype.repr ret_type with
      | {desc=Tconstr (path, tyl, _)} ->
          (* let tyl = List.map (Ctype.expand_head env) tyl in *)
          let tyl = List.map Ctype.repr tyl in
          let fvl = List.map (Ctype.free_variables ?env:None) tyl in
          let _ =
            List.fold_left2
              (fun (fv1,fv2) ty (c,n,i) ->
                match fv2 with [] -> assert false
                | fv :: fv2 ->
                    (* fv1 @ fv2 = free_variables of other parameters *)
                    if (c||n) && constrained env (fv1 @ fv2) ty then
                      raise (Error(loc, Varying_anonymous));
                    (fv :: fv1, fv2))
              ([], fvl) tyl required
          in
          compute_variance_type env check rloc
            {decl with type_params = tyl; type_private = Private}
            (add_false tl)
      | _ -> assert false

let compute_variance_extension env check decl ext rloc =
  compute_variance_gadt env check rloc
    {decl with type_params = ext.ext_type_params}
    (ext.ext_args, ext.ext_ret_type)

let compute_variance_decl env check decl (required, loc as rloc) =
  if (decl.type_kind = Type_abstract || decl.type_kind = Type_open)
       && decl.type_manifest = None then
    List.map
      (fun (c, n, i) ->
        make (not n) (not c) (decl.type_kind <> Type_abstract || i))
      required
  else
  let mn =
    match decl.type_manifest with
      None -> []
    | Some ty -> [false, ty]
  in
  match decl.type_kind with
    Type_abstract | Type_open ->
      compute_variance_type env check rloc decl mn
  | Type_variant tll ->
      if List.for_all (fun c -> c.Types.cd_res = None) tll then
        compute_variance_type env check rloc decl
          (mn @ add_false (List.flatten (List.map (fun c -> c.Types.cd_args) tll)))
      else begin
        let mn =
          List.map (fun (_,ty) -> ([ty],None)) mn in
        let tll = mn @ List.map (fun c -> c.Types.cd_args, c.Types.cd_res) tll in
        match List.map (compute_variance_gadt env check rloc decl) tll with
        | vari :: rem ->
            let varl = List.fold_left (List.map2 Variance.union) vari rem in
            List.map
              Variance.(fun v -> if mem Pos v && mem Neg v then full else v)
              varl
        | _ -> assert false
      end
  | Type_record (ftl, _) ->
      compute_variance_type env check rloc decl
        (mn @ List.map (fun {Types.ld_mutable; ld_type} ->
             (ld_mutable = Mutable, ld_type)) ftl)

let is_sharp id =
  let s = Ident.name id in
  String.length s > 0 && s.[0] = '#'

let rec compute_variance_fixpoint env decls required variances =
  let new_decls =
    List.map2
      (fun (id, decl) variance -> id, {decl with type_variance = variance})
      decls variances
  in
  let new_env =
    List.fold_right
      (fun (id, decl) env -> Env.add_type ~check:true id decl env)
      new_decls env
  in
  let new_variances =
    List.map2
      (fun (id, decl) -> compute_variance_decl new_env false decl)
      new_decls required
  in
  let new_variances =
    List.map2 (List.map2 Variance.union) new_variances variances in
  if new_variances <> variances then
    compute_variance_fixpoint env decls required new_variances
  else begin
    (* List.iter (fun (id, decl) ->
      Printf.eprintf "%s:" (Ident.name id);
      List.iter (fun (v : Variance.t) ->
        Printf.eprintf " %x" (Obj.magic v : int))
        decl.type_variance;
      prerr_endline "")
      new_decls; *)
    List.iter2
      (fun (id, decl) req -> if not (is_sharp id) then
        ignore (compute_variance_decl new_env true decl req))
      new_decls required;
    new_decls, new_env
  end

let init_variance (id, decl) =
  List.map (fun _ -> Variance.null) decl.type_params

let add_injectivity =
  List.map
    (function
      | Covariant -> (true, false, false)
      | Contravariant -> (false, true, false)
      | Invariant -> (false, false, false)
    )

(* for typeclass.ml *)
let compute_variance_decls env cldecls =
  let decls, required =
    List.fold_right
      (fun (obj_id, obj_abbr, cl_abbr, clty, cltydef, ci) (decls, req) ->
        let variance = List.map snd ci.ci_params in
        (obj_id, obj_abbr) :: decls,
        (add_injectivity variance, ci.ci_loc) :: req)
      cldecls ([],[])
  in
  let variances = List.map init_variance decls in
  let (decls, _) = compute_variance_fixpoint env decls required variances in
  List.map2
    (fun (_,decl) (_, _, cl_abbr, clty, cltydef, _) ->
      let variance = decl.type_variance in
      (decl, {cl_abbr with type_variance = variance},
       {clty with cty_variance = variance},
       {cltydef with clty_variance = variance}))
    decls cldecls

(* Check multiple declarations of labels/constructors *)

let check_duplicates sdecl_list =
  let labels = Hashtbl.create 7 and constrs = Hashtbl.create 7 in
  List.iter
    (fun sdecl -> match sdecl.ptype_kind with
      Ptype_variant cl ->
        List.iter
          (fun pcd ->
            try
              let name' = Hashtbl.find constrs pcd.pcd_name.txt in
              Location.prerr_warning pcd.pcd_loc
                (Warnings.Duplicate_definitions
                   ("constructor", pcd.pcd_name.txt, name', sdecl.ptype_name.txt))
            with Not_found -> Hashtbl.add constrs pcd.pcd_name.txt sdecl.ptype_name.txt)
          cl
    | Ptype_record fl ->
        List.iter
          (fun {pld_name=cname;pld_loc=loc} ->
            try
              let name' = Hashtbl.find labels cname.txt in
              Location.prerr_warning loc
                (Warnings.Duplicate_definitions
                   ("label", cname.txt, name', sdecl.ptype_name.txt))
            with Not_found -> Hashtbl.add labels cname.txt sdecl.ptype_name.txt)
          fl
    | Ptype_abstract -> ()
    | Ptype_open -> ())
    sdecl_list

(* Force recursion to go through id for private types*)
let name_recursion sdecl id decl =
  match decl with
  | { type_kind = Type_abstract;
      type_manifest = Some ty;
      type_private = Private; } when is_fixed_type sdecl ->
    let ty = Ctype.repr ty in
    let ty' = Btype.newty2 ty.level ty.desc in
    if Ctype.deep_occur ty ty' then
      let td = Tconstr(Path.Pident id, decl.type_params, ref Mnil) in
      Btype.link_type ty (Btype.newty2 ty.level td);
      {decl with type_manifest = Some ty'}
    else decl
  | _ -> decl

(* Translate a set of mutually recursive type declarations *)
let transl_type_decl env sdecl_list =
  (* Add dummy types for fixed rows *)
  let fixed_types = List.filter is_fixed_type sdecl_list in
  let sdecl_list =
    List.map
      (fun sdecl ->
        let ptype_name =  mkloc (sdecl.ptype_name.txt ^"#row") sdecl.ptype_name.loc in
        {sdecl with ptype_name; ptype_kind = Ptype_abstract; ptype_manifest = None})
      fixed_types
    @ sdecl_list
  in
  (* Create identifiers. *)
  let id_list =
    List.map (fun sdecl -> Ident.create sdecl.ptype_name.txt) sdecl_list
  in
  (*
     Since we've introduced fresh idents, make sure the definition
     level is at least the binding time of these events. Otherwise,
     passing one of the recursively-defined type constrs as argument
     to an abbreviation may fail.
  *)
  Ctype.init_def(Ident.current_time());
  Ctype.begin_def();
  (* Enter types. *)
  let temp_env = List.fold_left2 enter_type env sdecl_list id_list in
  (* Translate each declaration. *)
  let current_slot = ref None in
  let warn_unused = Warnings.is_active (Warnings.Unused_type_declaration "") in
  let id_slots id =
    if not warn_unused then id, None
    else
      (* See typecore.ml for a description of the algorithm used
         to detect unused declarations in a set of recursive definitions. *)
      let slot = ref [] in
      let td = Env.find_type (Path.Pident id) temp_env in
      let name = Ident.name id in
      Env.set_type_used_callback
        name td
        (fun old_callback ->
          match !current_slot with
          | Some slot -> slot := (name, td) :: !slot
          | None ->
              List.iter (fun (name, d) -> Env.mark_type_used name d)
                (get_ref slot);
              old_callback ()
        );
      id, Some slot
  in
  let transl_declaration name_sdecl (id, slot) =
    current_slot := slot; transl_declaration temp_env name_sdecl id in
  let tdecls =
    List.map2 transl_declaration sdecl_list (List.map id_slots id_list) in
  let decls =
    List.map (fun tdecl -> (tdecl.typ_id, tdecl.typ_type)) tdecls in
  current_slot := None;
  (* Check for duplicates *)
  check_duplicates sdecl_list;
  (* Build the final env. *)
  let newenv =
    List.fold_right
      (fun (id, decl) env -> Env.add_type ~check:true id decl env)
      decls env
  in
  (* Update stubs *)
  List.iter2
    (fun id sdecl -> update_type temp_env newenv id sdecl.ptype_loc)
    id_list sdecl_list;
  (* Generalize type declarations. *)
  Ctype.end_def();
  List.iter (fun (_, decl) -> generalize_decl decl) decls;
  (* Check for ill-formed abbrevs *)
  let id_loc_list =
    List.map2 (fun id sdecl -> (id, sdecl.ptype_loc))
      id_list sdecl_list
  in
  List.iter (fun (id, decl) ->
    check_well_founded newenv (List.assoc id id_loc_list) (Path.Pident id) decl)
    decls;
  List.iter (check_abbrev_recursion newenv id_loc_list) tdecls;
  (* Check that all type variable are closed *)
  List.iter2
    (fun sdecl tdecl ->
      let decl = tdecl.typ_type in
       match Ctype.closed_type_decl decl with
         Some ty -> raise(Error(sdecl.ptype_loc, Unbound_type_var(ty,decl)))
       | None   -> ())
    sdecl_list tdecls;
  (* Check that constraints are enforced *)
  List.iter2 (check_constraints newenv) sdecl_list decls;
  (* Name recursion *)
  let decls =
    List.map2 (fun sdecl (id, decl) -> id, name_recursion sdecl id decl)
      sdecl_list decls
  in
  (* Add variances to the environment *)
  let required =
    List.map
      (fun sdecl ->
         add_injectivity (List.map snd sdecl.ptype_params),
         sdecl.ptype_loc
      )
      sdecl_list
  in
  let final_decls, final_env =
    compute_variance_fixpoint env decls required (List.map init_variance decls)
  in
  (* Check re-exportation *)
  List.iter2 (check_abbrev final_env) sdecl_list final_decls;
  (* Keep original declaration *)
  let final_decls =
    List.map2
      (fun tdecl (id2, decl) ->
        { tdecl with typ_type = decl }
      ) tdecls final_decls
  in
  (* Done *)
  (final_decls, final_env)

(* Translating type extensions *)

let transl_extension_constructor env check_open type_path type_params
                                 typext_params priv sext =
  let id = Ident.create sext.pext_name.txt in
  let args, ret_type, kind =
    match sext.pext_kind with
      Pext_decl(sargs, sret_type) ->
        let targs, tret_type, args, ret_type =
          make_constructor env type_path typext_params sargs sret_type
        in
          args, ret_type, Text_decl(targs, tret_type)
    | Pext_rebind lid ->
      let cdescr = Typetexp.find_constructor env sext.pext_loc lid.txt in
      let usage =
        if cdescr.cstr_private = Private || priv = Public
        then Env.Positive else Env.Privatize
      in
        Env.mark_constructor usage env (Longident.last lid.txt) cdescr;
        let (args, cstr_res) = Ctype.instance_constructor cdescr in
        let res, ret_type =
          if cdescr.cstr_generalized then
            let res =
              Ctype.newconstr type_path
                (Ctype.instance_list env type_params)
            in
              res, Some res
          else (Ctype.newconstr type_path typext_params), None
        in
          begin
            try
              Ctype.unify env cstr_res res
            with Ctype.Unify trace ->
              raise (Error(lid.loc,
                     Rebind_wrong_type(lid.txt, env, trace)))
          end;
          (* Remove "_" names from parameters which appear in constructor arguments *)
          if not cdescr.cstr_generalized then begin
            let vars =
              Ctype.free_variables (Btype.newgenty (Ttuple args))
            in
              List.iter
                (function {desc = Tvar (Some "_")} as ty ->
                          if List.memq ty vars then ty.desc <- Tvar None
                          | _ -> ())
                typext_params
          end;
          (* Disallow rebinding private constructors to non-private *)
          begin
            match cdescr.cstr_private, priv with
              Private, Public ->
                raise (Error(lid.loc, Rebind_private lid.txt))
            | _ -> ()
          end;
          let path =
            match cdescr.cstr_tag with
              Cstr_extension(path, _) -> path
            | _ -> assert false
          in
            args, ret_type, Text_rebind(path, lid)
  in
  let ext =
    { ext_type_path = type_path;
      ext_type_params = typext_params;
      ext_args = args;
      ext_ret_type = ret_type;
      ext_private = priv;
      Types.ext_loc = sext.pext_loc;
      Types.ext_attributes = sext.pext_attributes; }
  in
    { ext_id = id;
      ext_name = sext.pext_name;
      ext_type = ext;
      ext_kind = kind;
      Typedtree.ext_loc = sext.pext_loc;
      Typedtree.ext_attributes = sext.pext_attributes; }

let transl_type_extension check_open env loc styext =
  reset_type_variables();
  Ctype.begin_def();
  let (type_path, type_decl) =
    Typetexp.find_type env loc styext.ptyext_path.txt
  in
  begin
    match type_decl.type_kind with
      Type_open -> ()
    | Type_abstract ->
        if check_open then begin
          try
            let {pext_loc} =
              List.find (function {pext_kind = Pext_decl _} -> true
                                | {pext_kind = Pext_rebind _} -> false)
                        styext.ptyext_constructors
            in
              raise (Error(pext_loc, Not_open_type type_path))
          with Not_found -> ()
        end
    | _ -> raise (Error(loc, Not_extensible_type type_path))
  end;
  let type_variance =
    List.map (fun v ->
                let (co, cn) = Variance.get_upper v in
                  (not cn, not co, false))
             type_decl.type_variance
  in
  let err =
    if type_decl.type_arity <> List.length styext.ptyext_params then
      [Includecore.Arity]
    else
      if List.for_all2
           (fun (c1, n1, _) (c2, n2, _) -> (not c2 || c1) && (not n2 || n1))
           type_variance
           (add_injectivity (List.map snd styext.ptyext_params))
      then [] else [Includecore.Variance]
  in
  if err <> [] then
    raise (Error(loc, Extension_mismatch (type_path, err)));
  let ttype_params = make_params env styext.ptyext_params in
  let type_params = List.map (fun (cty, _) -> cty.ctyp_type) ttype_params in
  List.iter2 (Ctype.unify_var env)
    (Ctype.instance_list env type_decl.type_params)
    type_params;
  let constructors =
    List.map (transl_extension_constructor env check_open type_path
               type_decl.type_params type_params styext.ptyext_private)
      styext.ptyext_constructors
  in
  Ctype.end_def();
  (* Generalize types *)
  List.iter Ctype.generalize type_params;
  List.iter
    (fun ext ->
       List.iter Ctype.generalize ext.ext_type.ext_args;
       may Ctype.generalize ext.ext_type.ext_ret_type)
    constructors;
  (* Check that all type variable are closed *)
  List.iter
    (fun ext ->
       match Ctype.closed_extension_constructor ext.ext_type with
         Some ty -> raise(Error(ext.ext_loc, Unbound_type_var_ext(ty, ext.ext_type)))
       | None -> ())
    constructors;
  (* Check variances are correct *)
  List.iter
    (fun ext->
      ignore (compute_variance_extension env true type_decl
                ext.ext_type (type_variance, loc)))
    constructors;
  (* Add extension constructors to the environment *)
  let newenv =
    List.fold_left
      (fun env ext ->
         Env.add_extension ~check:true ext.ext_id ext.ext_type env)
      env constructors
  in
  let tyext =
    { tyext_path = type_path;
      tyext_txt = styext.ptyext_path;
      tyext_params = ttype_params;
      tyext_constructors = constructors;
      tyext_private = styext.ptyext_private;
      tyext_attributes = styext.ptyext_attributes; }
  in
    (tyext, newenv)

<<<<<<< HEAD
let transl_exception env sext =
  reset_type_variables();
  Ctype.begin_def();
  let ext =
    transl_extension_constructor env false
      Predef.path_exn [] [] Asttypes.Public sext
  in
  Ctype.end_def();
  (* Generalize types *)
  List.iter Ctype.generalize ext.ext_type.ext_args;
  may Ctype.generalize ext.ext_type.ext_ret_type;
  (* Check that all type variable are closed *)
  begin match Ctype.closed_extension_constructor ext.ext_type with
    Some ty ->
      raise (Error(ext.ext_loc, Unbound_type_var_ext(ty, ext.ext_type)))
  | None -> ()
  end;
  let newenv = Env.add_extension ~check:true ext.ext_id ext.ext_type env in
    ext, newenv
=======
(* Translate an exception rebinding *)
let transl_exn_rebind env ser =
  let name = ser.pexrb_name in
  let lid = ser.pexrb_lid in
  let cdescr =
    try
      Env.lookup_constructor lid.txt env
    with Not_found ->
      raise(Error(lid.loc, Unbound_exception lid.txt)) in
  Env.mark_constructor Env.Positive env (Longident.last lid.txt) cdescr;
  let path =
    match cdescr.cstr_tag with
      Cstr_exception (path, _) -> path
    | _ -> raise(Error(lid.loc, Not_an_exception lid.txt))
  in
  let exn_decl =
    {
     exn_args = cdescr.cstr_args;
     exn_attributes = [];
     Types.exn_loc = ser.pexrb_loc;
    }
  in
  let (id, newenv) = Env.enter_exception name.txt exn_decl env in
  let er =
    { exrb_id = id;
      exrb_name = name;
      exrb_path = path;
      exrb_txt = lid;
      exrb_type = exn_decl;
      exrb_attributes = ser.pexrb_attributes;
      exrb_loc = ser.pexrb_loc;
     }
  in
    er, newenv
>>>>>>> 979fe8b8

(* Translate a value declaration *)
let transl_value_decl env loc valdecl =
  let cty = Typetexp.transl_type_scheme env valdecl.pval_type in
  let ty = cty.ctyp_type in
  let v =
  match valdecl.pval_prim with
    [] ->
      { val_type = ty; val_kind = Val_reg; Types.val_loc = loc;
        val_attributes = valdecl.pval_attributes }
  | decl ->
      let arity = Ctype.arity ty in
      let prim = Primitive.parse_declaration arity decl in
      if arity = 0 && prim.prim_name.[0] <> '%' then
        raise(Error(valdecl.pval_type.ptyp_loc, Null_arity_external));
      if !Clflags.native_code
      && prim.prim_arity > 5
      && prim.prim_native_name = ""
      then raise(Error(valdecl.pval_type.ptyp_loc, Missing_native_external));
      { val_type = ty; val_kind = Val_prim prim; Types.val_loc = loc;
        val_attributes = valdecl.pval_attributes }
  in
  let (id, newenv) =
    Env.enter_value valdecl.pval_name.txt v env
      ~check:(fun s -> Warnings.Unused_value_declaration s)
  in
  let desc =
    {
     val_id = id;
     val_name = valdecl.pval_name;
     val_desc = cty; val_val = v;
     val_prim = valdecl.pval_prim;
     val_loc = valdecl.pval_loc;
     val_attributes = valdecl.pval_attributes;
    }
  in
  desc, newenv

(* Translate a "with" constraint -- much simplified version of
    transl_type_decl. *)
let transl_with_constraint env id row_path orig_decl sdecl =
  Env.mark_type_used (Ident.name id) orig_decl;
  reset_type_variables();
  Ctype.begin_def();
  let tparams = make_params env sdecl.ptype_params in
  let params = List.map (fun (cty, _) -> cty.ctyp_type) tparams in
  let orig_decl = Ctype.instance_declaration orig_decl in
  let arity_ok = List.length params = orig_decl.type_arity in
  if arity_ok then
    List.iter2 (Ctype.unify_var env) params orig_decl.type_params;
  let constraints = List.map
    (function (ty, ty', loc) ->
       try
         let cty = transl_simple_type env false ty in
         let cty' = transl_simple_type env false ty' in
         let ty = cty.ctyp_type in
         let ty' = cty'.ctyp_type in
         Ctype.unify env ty ty';
         (cty, cty', loc)
       with Ctype.Unify tr ->
         raise(Error(loc, Inconsistent_constraint (env, tr))))
    sdecl.ptype_cstrs
  in
  let no_row = not (is_fixed_type sdecl) in
  let (tman, man) =  match sdecl.ptype_manifest with
      None -> None, None
    | Some sty ->
        let cty = transl_simple_type env no_row sty in
        Some cty, Some cty.ctyp_type
  in
  let priv =
    if sdecl.ptype_private = Private then Private else
    if arity_ok && orig_decl.type_kind <> Type_abstract
    then orig_decl.type_private else sdecl.ptype_private
  in
  if arity_ok && orig_decl.type_kind <> Type_abstract
  && sdecl.ptype_private = Private then
    Location.prerr_warning sdecl.ptype_loc
      (Warnings.Deprecated "spurious use of private");
  let decl =
    { type_params = params;
      type_arity = List.length params;
      type_kind =
        if arity_ok && man <> None then orig_decl.type_kind else Type_abstract;
      type_private = priv;
      type_manifest = man;
      type_variance = [];
      type_newtype_level = None;
      type_loc = sdecl.ptype_loc;
      type_attributes = sdecl.ptype_attributes;
    }
  in
  begin match row_path with None -> ()
  | Some p -> set_fixed_row env sdecl.ptype_loc p decl
  end;
  begin match Ctype.closed_type_decl decl with None -> ()
  | Some ty -> raise(Error(sdecl.ptype_loc, Unbound_type_var(ty,decl)))
  end;
  let decl = name_recursion sdecl id decl in
  let decl =
    {decl with type_variance =
     compute_variance_decl env false decl
       (add_injectivity (List.map snd sdecl.ptype_params), sdecl.ptype_loc)} in
  Ctype.end_def();
  generalize_decl decl;
  {
    typ_id = id;
    typ_name = sdecl.ptype_name;
    typ_params = tparams;
    typ_type = decl;
    typ_cstrs = constraints;
    typ_loc = sdecl.ptype_loc;
    typ_manifest = tman;
    typ_kind = Ttype_abstract;
    typ_private = sdecl.ptype_private;
    typ_attributes = sdecl.ptype_attributes;
  }

(* Approximate a type declaration: just make all types abstract *)

let abstract_type_decl arity =
  let rec make_params n =
    if n <= 0 then [] else Ctype.newvar() :: make_params (n-1) in
  Ctype.begin_def();
  let decl =
    { type_params = make_params arity;
      type_arity = arity;
      type_kind = Type_abstract;
      type_private = Public;
      type_manifest = None;
      type_variance = replicate_list Variance.full arity;
      type_newtype_level = None;
      type_loc = Location.none;
      type_attributes = [];
     } in
  Ctype.end_def();
  generalize_decl decl;
  decl

let approx_type_decl env sdecl_list =
  List.map
    (fun sdecl ->
      (Ident.create sdecl.ptype_name.txt,
       abstract_type_decl (List.length sdecl.ptype_params)))
    sdecl_list

(* Variant of check_abbrev_recursion to check the well-formedness
   conditions on type abbreviations defined within recursive modules. *)

let check_recmod_typedecl env loc recmod_ids path decl =
  (* recmod_ids is the list of recursively-defined module idents.
     (path, decl) is the type declaration to be checked. *)
  check_well_founded env loc path decl;
  check_recursion env loc path decl
    (fun path -> List.exists (fun id -> Path.isfree id path) recmod_ids)


(**** Error report ****)

open Format

let explain_unbound ppf tv tl typ kwd lab =
  try
    let ti = List.find (fun ti -> Ctype.deep_occur tv (typ ti)) tl in
    let ty0 = (* Hack to force aliasing when needed *)
      Btype.newgenty (Tobject(tv, ref None)) in
    Printtyp.reset_and_mark_loops_list [typ ti; ty0];
    fprintf ppf
      ".@.@[<hov2>In %s@ %s%a@;<1 -2>the variable %a is unbound@]"
      kwd (lab ti) Printtyp.type_expr (typ ti) Printtyp.type_expr tv
  with Not_found -> ()

let explain_unbound_single ppf tv ty =
  let trivial ty =
    explain_unbound ppf tv [ty] (fun t -> t) "type" (fun _ -> "") in
  match (Ctype.repr ty).desc with
    Tobject(fi,_) ->
      let (tl, rv) = Ctype.flatten_fields fi in
      if rv == tv then trivial ty else
      explain_unbound ppf tv tl (fun (_,_,t) -> t)
        "method" (fun (lab,_,_) -> lab ^ ": ")
  | Tvariant row ->
      let row = Btype.row_repr row in
      if row.row_more == tv then trivial ty else
      explain_unbound ppf tv row.row_fields
        (fun (l,f) -> match Btype.row_field_repr f with
          Rpresent (Some t) -> t
        | Reither (_,[t],_,_) -> t
        | Reither (_,tl,_,_) -> Btype.newgenty (Ttuple tl)
        | _ -> Btype.newgenty (Ttuple[]))
        "case" (fun (lab,_) -> "`" ^ lab ^ " of ")
  | _ -> trivial ty

let report_error ppf = function
  | Repeated_parameter ->
      fprintf ppf "A type parameter occurs several times"
  | Duplicate_constructor s ->
      fprintf ppf "Two constructors are named %s" s
  | Too_many_constructors ->
      fprintf ppf
        "@[Too many non-constant constructors@ -- maximum is %i %s@]"
        (Config.max_tag + 1) "non-constant constructors"
  | Duplicate_label s ->
      fprintf ppf "Two labels are named %s" s
  | Recursive_abbrev s ->
      fprintf ppf "The type abbreviation %s is cyclic" s
  | Definition_mismatch (ty, errs) ->
      Printtyp.reset_and_mark_loops ty;
      fprintf ppf "@[<v>@[<hov>%s@ %s@;<1 2>%a@]%a@]"
        "This variant or record definition" "does not match that of type"
        Printtyp.type_expr ty
        (Includecore.report_type_mismatch "the original" "this" "definition")
        errs
  | Constraint_failed (ty, ty') ->
      Printtyp.reset_and_mark_loops ty;
      Printtyp.mark_loops ty';
      fprintf ppf "@[%s@ @[<hv>Type@ %a@ should be an instance of@ %a@]@]"
        "Constraints are not satisfied in this type."
        Printtyp.type_expr ty Printtyp.type_expr ty'
  | Parameters_differ (path, ty, ty') ->
      Printtyp.reset_and_mark_loops ty;
      Printtyp.mark_loops ty';
      fprintf ppf
        "@[<hv>In the definition of %s, type@ %a@ should be@ %a@]"
        (Path.name path) Printtyp.type_expr ty Printtyp.type_expr ty'
  | Inconsistent_constraint (env, trace) ->
      fprintf ppf "The type constraints are not consistent.@.";
      Printtyp.report_unification_error ppf env trace
        (fun ppf -> fprintf ppf "Type")
        (fun ppf -> fprintf ppf "is not compatible with type")
  | Type_clash (env, trace) ->
      Printtyp.report_unification_error ppf env trace
        (function ppf ->
           fprintf ppf "This type constructor expands to type")
        (function ppf ->
           fprintf ppf "but is used here with type")
  | Null_arity_external ->
      fprintf ppf "External identifiers must be functions"
  | Missing_native_external ->
      fprintf ppf "@[<hv>An external function with more than 5 arguments \
                   requires a second stub function@ \
                   for native-code compilation@]"
  | Unbound_type_var (ty, decl) ->
      fprintf ppf "A type variable is unbound in this type declaration";
      let ty = Ctype.repr ty in
      begin match decl.type_kind, decl.type_manifest with
      | Type_variant tl, _ ->
          explain_unbound ppf ty tl (fun c ->
            Btype.newgenty (Ttuple c.Types.cd_args))
            "case" (fun c -> Ident.name c.Types.cd_id ^ " of ")
      | Type_record (tl, _), _ ->
          explain_unbound ppf ty tl (fun l -> l.Types.ld_type)
            "field" (fun l -> Ident.name l.Types.ld_id ^ ": ")
      | Type_abstract, Some ty' ->
          explain_unbound_single ppf ty ty'
      | _ -> ()
      end
<<<<<<< HEAD
  | Unbound_type_var_ext (ty, ext) ->
      fprintf ppf "A type variable is unbound in this extension constructor";
      explain_unbound ppf ty ext.ext_args (fun c -> c) "type" (fun _ -> "")
  | Not_open_type path ->
      fprintf ppf "@[%s@ %a@]"
        "Cannot extend type definition"
        Printtyp.path path
  | Not_extensible_type path ->
      fprintf ppf "@[%s@ %a@ %s@]"
        "Type"
        Printtyp.path path
        "is not extensible"
  | Extension_mismatch (path, errs) ->
      fprintf ppf "@[<v>@[<hov>%s@ %s@;<1 2>%s@]%a@]"
        "This extension" "does not match the definition of type"
        (Path.name path)
        (Includecore.report_type_mismatch
           "the type" "this extension" "definition")
        errs
  | Rebind_wrong_type (lid, env, trace) ->
      Printtyp.report_unification_error ppf env trace
        (function ppf ->
          fprintf ppf "The constructor %a@ has type"
            Printtyp.longident lid)
        (function ppf ->
           fprintf ppf "but was expected to be of type")
  | Rebind_private lid ->
      fprintf ppf "@[%s@ %a@ %s@]"
        "The constructor"
=======
  | Unbound_type_var_exc (tv, ty) ->
      fprintf ppf "A type variable is unbound in this exception declaration";
      explain_unbound_single ppf (Ctype.repr tv) ty
  | Unbound_exception lid ->
      fprintf ppf "Unbound exception constructor %a" Printtyp.longident lid
  | Not_an_exception lid ->
      fprintf ppf "The constructor %a is not an exception"
>>>>>>> 979fe8b8
        Printtyp.longident lid
        "is private"
  | Bad_variance (n, v1, v2) ->
      let variance (p,n,i) =
        let inj = if i then "injective " else "" in
        match p, n with
          true,  true  -> inj ^ "invariant"
        | true,  false -> inj ^ "covariant"
        | false, true  -> inj ^ "contravariant"
        | false, false -> if inj = "" then "unrestricted" else inj
      in
      let suffix n =
        let teen = (n mod 100)/10 = 1 in
        match n mod 10 with
        | 1 when not teen -> "st"
        | 2 when not teen -> "nd"
        | 3 when not teen -> "rd"
        | _ -> "th"
      in
      if n = -1 then
        fprintf ppf "@[%s@ %s@ It"
          "In this definition, a type variable has a variance that"
          "is not reflected by its occurrence in type parameters."
      else if n = -2 then
        fprintf ppf "@[%s@ %s@]"
          "In this definition, a type variable cannot be deduced"
          "from the type parameters."
      else if n = -3 then
        fprintf ppf "@[%s@ %s@ It"
          "In this definition, a type variable has a variance that"
          "cannot be deduced from the type parameters."
      else
        fprintf ppf "@[%s@ %s@ The %d%s type parameter"
          "In this definition, expected parameter"
          "variances are not satisfied."
          n (suffix n);
      if n <> -2 then
        fprintf ppf " was expected to be %s,@ but it is %s.@]"
          (variance v2) (variance v1)
  | Unavailable_type_constructor p ->
      fprintf ppf "The definition of type %a@ is unavailable" Printtyp.path p
  | Bad_fixed_type r ->
      fprintf ppf "This fixed type %s" r
  | Varying_anonymous ->
      fprintf ppf "@[%s@ %s@ %s@]"
        "In this GADT definition," "the variance of some parameter"
        "cannot be checked"

let () =
  Location.register_error_of_exn
    (function
      | Error (loc, err) ->
        Some (Location.error_of_printer loc report_error err)
      | _ ->
        None
    )<|MERGE_RESOLUTION|>--- conflicted
+++ resolved
@@ -1191,7 +1191,6 @@
   in
     (tyext, newenv)
 
-<<<<<<< HEAD
 let transl_exception env sext =
   reset_type_variables();
   Ctype.begin_def();
@@ -1211,42 +1210,6 @@
   end;
   let newenv = Env.add_extension ~check:true ext.ext_id ext.ext_type env in
     ext, newenv
-=======
-(* Translate an exception rebinding *)
-let transl_exn_rebind env ser =
-  let name = ser.pexrb_name in
-  let lid = ser.pexrb_lid in
-  let cdescr =
-    try
-      Env.lookup_constructor lid.txt env
-    with Not_found ->
-      raise(Error(lid.loc, Unbound_exception lid.txt)) in
-  Env.mark_constructor Env.Positive env (Longident.last lid.txt) cdescr;
-  let path =
-    match cdescr.cstr_tag with
-      Cstr_exception (path, _) -> path
-    | _ -> raise(Error(lid.loc, Not_an_exception lid.txt))
-  in
-  let exn_decl =
-    {
-     exn_args = cdescr.cstr_args;
-     exn_attributes = [];
-     Types.exn_loc = ser.pexrb_loc;
-    }
-  in
-  let (id, newenv) = Env.enter_exception name.txt exn_decl env in
-  let er =
-    { exrb_id = id;
-      exrb_name = name;
-      exrb_path = path;
-      exrb_txt = lid;
-      exrb_type = exn_decl;
-      exrb_attributes = ser.pexrb_attributes;
-      exrb_loc = ser.pexrb_loc;
-     }
-  in
-    er, newenv
->>>>>>> 979fe8b8
 
 (* Translate a value declaration *)
 let transl_value_decl env loc valdecl =
@@ -1504,7 +1467,6 @@
           explain_unbound_single ppf ty ty'
       | _ -> ()
       end
-<<<<<<< HEAD
   | Unbound_type_var_ext (ty, ext) ->
       fprintf ppf "A type variable is unbound in this extension constructor";
       explain_unbound ppf ty ext.ext_args (fun c -> c) "type" (fun _ -> "")
@@ -1534,15 +1496,6 @@
   | Rebind_private lid ->
       fprintf ppf "@[%s@ %a@ %s@]"
         "The constructor"
-=======
-  | Unbound_type_var_exc (tv, ty) ->
-      fprintf ppf "A type variable is unbound in this exception declaration";
-      explain_unbound_single ppf (Ctype.repr tv) ty
-  | Unbound_exception lid ->
-      fprintf ppf "Unbound exception constructor %a" Printtyp.longident lid
-  | Not_an_exception lid ->
-      fprintf ppf "The constructor %a is not an exception"
->>>>>>> 979fe8b8
         Printtyp.longident lid
         "is private"
   | Bad_variance (n, v1, v2) ->
