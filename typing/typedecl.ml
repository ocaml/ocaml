--- conflicted
+++ resolved
@@ -131,7 +131,6 @@
     let compare = compare
   end)
 
-<<<<<<< HEAD
 let make_params env params =
   let make_param sty = 
     try
@@ -141,17 +140,6 @@
       raise(Error(sty.ptyp_loc, Repeated_parameter))
   in
     List.split (List.map make_param params)
-=======
-let make_params sdecl =
-  try
-    List.map
-      (function
-          None -> Ctype.new_global_var ~name:"_" ()
-        | Some x -> enter_type_variable true sdecl.ptype_loc x.txt)
-      sdecl.ptype_params
-  with Already_bound ->
-    raise(Error(sdecl.ptype_loc, Repeated_parameter))
->>>>>>> 997a678d
 
 let transl_declaration env (name, sdecl) id =
   (* Bind type parameters *)
