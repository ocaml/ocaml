(***********************************************************************)
(*                                                                     *)
(*                                OCaml                                *)
(*                                                                     *)
(* Xavier Leroy and Jerome Vouillon, projet Cristal, INRIA Rocquencourt*)
(*                                                                     *)
(*  Copyright 1996 Institut National de Recherche en Informatique et   *)
(*  en Automatique.  All rights reserved.  This file is distributed    *)
(*  under the terms of the Q Public License version 1.0.               *)
(*                                                                     *)
(***********************************************************************)

(**** Typing of type definitions ****)

open Misc
open Asttypes
open Parsetree
open Primitive
open Types
open Typetexp

type error =
    Repeated_parameter
  | Duplicate_constructor of string
  | Too_many_constructors
  | Duplicate_label of string
  | Recursive_abbrev of string
  | Cycle_in_def of string * type_expr
  | Definition_mismatch of type_expr * Includecore.type_mismatch list
  | Constraint_failed of type_expr * type_expr
  | Inconsistent_constraint of Env.t * (type_expr * type_expr) list
  | Type_clash of Env.t * (type_expr * type_expr) list
  | Parameters_differ of Path.t * type_expr * type_expr
  | Null_arity_external
  | Missing_native_external
  | Unbound_type_var of type_expr * type_declaration
  | Not_open_type of Path.t
  | Not_extensible_type of Path.t
  | Extension_mismatch of Path.t * Includecore.type_mismatch list
  | Rebind_wrong_type of Longident.t * Env.t * (type_expr * type_expr) list
  | Rebind_mismatch of Longident.t * Path.t * Path.t
  | Rebind_private of Longident.t
  | Bad_variance of int * (bool * bool * bool) * (bool * bool * bool)
  | Unavailable_type_constructor of Path.t
  | Bad_fixed_type of string
  | Unbound_type_var_ext of type_expr * extension_constructor
  | Varying_anonymous
<<<<<<< HEAD
  | Exception_constructor_with_result
  | Intrin_error of string
=======
  | Val_in_structure
>>>>>>> 22a3f9fc

open Typedtree

exception Error of Location.t * error

(* Enter all declared types in the environment as abstract types *)

let enter_type env sdecl id =
  let decl =
    { type_params =
        List.map (fun _ -> Btype.newgenvar ()) sdecl.ptype_params;
      type_arity = List.length sdecl.ptype_params;
      type_kind = Type_abstract;
      type_private = sdecl.ptype_private;
      type_manifest =
        begin match sdecl.ptype_manifest with None -> None
        | Some _ -> Some(Ctype.newvar ()) end;
      type_variance = List.map (fun _ -> Variance.full) sdecl.ptype_params;
      type_newtype_level = None;
      type_loc = sdecl.ptype_loc;
      type_attributes = sdecl.ptype_attributes;
    }
  in
  Env.add_type ~check:true id decl env

let update_type temp_env env id loc =
  let path = Path.Pident id in
  let decl = Env.find_type path temp_env in
  match decl.type_manifest with None -> ()
  | Some ty ->
      let params = List.map (fun _ -> Ctype.newvar ()) decl.type_params in
      try Ctype.unify env (Ctype.newconstr path params) ty
      with Ctype.Unify trace ->
        raise (Error(loc, Type_clash (env, trace)))

(* Determine if a type is (an abbreviation for) the type "float" *)
(* We use the Ctype.expand_head_opt version of expand_head to get access
   to the manifest type of private abbreviations. *)
let is_float env ty =
  match Ctype.repr (Ctype.expand_head_opt env ty) with
    {desc = Tconstr(p, _, _)} -> Path.same p Predef.path_float
  | _ -> false

(* Determine if a type definition defines a fixed type. (PW) *)
let is_fixed_type sd =
  let rec has_row_var sty =
    match sty.ptyp_desc with
      Ptyp_alias (sty, _) -> has_row_var sty
    | Ptyp_class _
    | Ptyp_object (_, Open)
    | Ptyp_variant (_, Open, _)
    | Ptyp_variant (_, Closed, Some _) -> true
    | _ -> false
  in
  match sd.ptype_manifest with
    None -> false
  | Some sty ->
      sd.ptype_kind = Ptype_abstract &&
      sd.ptype_private = Private &&
      has_row_var sty

(* Set the row variable in a fixed type *)
let set_fixed_row env loc p decl =
  let tm =
    match decl.type_manifest with
      None -> assert false
    | Some t -> Ctype.expand_head env t
  in
  let rv =
    match tm.desc with
      Tvariant row ->
        let row = Btype.row_repr row in
        tm.desc <- Tvariant {row with row_fixed = true};
        if Btype.static_row row then Btype.newgenty Tnil
        else row.row_more
    | Tobject (ty, _) ->
        snd (Ctype.flatten_fields ty)
    | _ ->
        raise (Error (loc, Bad_fixed_type "is not an object or variant"))
  in
  if not (Btype.is_Tvar rv) then
    raise (Error (loc, Bad_fixed_type "has no row variable"));
  rv.desc <- Tconstr (p, decl.type_params, ref Mnil)

(* Translate one type declaration *)

module StringSet =
  Set.Make(struct
    type t = string
    let compare (x:t) y = compare x y
  end)

let make_params env params =
  let make_param (sty, v) =
    try
      (transl_type_param env sty, v)
    with Already_bound ->
      raise(Error(sty.ptyp_loc, Repeated_parameter))
  in
    List.map make_param params

let transl_labels loc env closed lbls =
  if lbls = [] then
    Syntaxerr.ill_formed_ast loc "Records cannot be empty.";
  let all_labels = ref StringSet.empty in
  List.iter
    (fun {pld_name = {txt=name; loc}} ->
       if StringSet.mem name !all_labels then
         raise(Error(loc, Duplicate_label name));
       all_labels := StringSet.add name !all_labels)
    lbls;
  let mk {pld_name=name;pld_mutable=mut;pld_type=arg;pld_loc=loc;pld_attributes=attrs} =
    let arg = Ast_helper.Typ.force_poly arg in
    let cty = transl_simple_type env closed arg in
    {ld_id = Ident.create name.txt; ld_name = name; ld_mutable = mut; ld_type = cty;
     ld_loc = loc; ld_attributes = attrs}
  in
  let lbls = List.map mk lbls in
  let lbls' =
    List.map
      (fun ld ->
         let ty = ld.ld_type.ctyp_type in
         let ty = match ty.desc with Tpoly(t,[]) -> t | _ -> ty in
         {Types.ld_id = ld.ld_id;
          ld_mutable = ld.ld_mutable;
          ld_type = ty;
          ld_loc = ld.ld_loc;
          ld_attributes = ld.ld_attributes
         }
      )
      lbls in
  lbls, lbls'

let transl_constructor_arguments loc env closed = function
  | Pcstr_tuple l ->
      let l = List.map (transl_simple_type env closed) l in
      Types.Cstr_tuple (List.map (fun t -> t.ctyp_type) l),
      Cstr_tuple l
  | Pcstr_record l ->
      let lbls, lbls' = transl_labels loc env closed l in
      Types.Cstr_record lbls',
      Cstr_record lbls

let make_constructor loc env type_path type_params sargs sret_type =
  match sret_type with
  | None ->
      let args, targs =
        transl_constructor_arguments loc env true sargs
      in
        targs, None, args, None
  | Some sret_type ->
      (* if it's a generalized constructor we must first narrow and
         then widen so as to not introduce any new constraints *)
      let z = narrow () in
      reset_type_variables ();
      let args, targs =
        transl_constructor_arguments loc env false sargs
      in
      let tret_type = transl_simple_type env false sret_type in
      let ret_type = tret_type.ctyp_type in
      begin
        match (Ctype.repr ret_type).desc with
          Tconstr (p', _, _) when Path.same type_path p' -> ()
        | _ ->
            raise (Error (sret_type.ptyp_loc, Constraint_failed
                            (ret_type, Ctype.newconstr type_path type_params)))
      end;
      widen z;
      targs, Some tret_type, args, Some ret_type

let transl_declaration env sdecl id =
  (* Bind type parameters *)
  reset_type_variables();
  Ctype.begin_def ();
  let tparams = make_params env sdecl.ptype_params in
  let params = List.map (fun (cty, _) -> cty.ctyp_type) tparams in
  let cstrs = List.map
    (fun (sty, sty', loc) ->
      transl_simple_type env false sty,
      transl_simple_type env false sty', loc)
    sdecl.ptype_cstrs
  in
  let (tkind, kind) =
    match sdecl.ptype_kind with
        Ptype_abstract -> Ttype_abstract, Type_abstract
      | Ptype_variant scstrs ->
        if scstrs = [] then
          Syntaxerr.ill_formed_ast sdecl.ptype_loc
            "Variant types cannot be empty.";
        let all_constrs = ref StringSet.empty in
        List.iter
          (fun {pcd_name = {txt = name}} ->
            if StringSet.mem name !all_constrs then
              raise(Error(sdecl.ptype_loc, Duplicate_constructor name));
            all_constrs := StringSet.add name !all_constrs)
          scstrs;
        if List.length
          (List.filter (fun cd -> cd.pcd_args <> Pcstr_tuple []) scstrs)
          > (Config.max_tag + 1) then
          raise(Error(sdecl.ptype_loc, Too_many_constructors));
        let make_cstr scstr =
          let name = Ident.create scstr.pcd_name.txt in
          let targs, tret_type, args, ret_type =
            make_constructor scstr.pcd_loc env (Path.Pident id) params
                             scstr.pcd_args scstr.pcd_res
          in
          let tcstr =
            { cd_id = name;
              cd_name = scstr.pcd_name;
              cd_args = targs;
              cd_res = tret_type;
              cd_loc = scstr.pcd_loc;
              cd_attributes = scstr.pcd_attributes }
          in
          let cstr =
            { Types.cd_id = name;
              cd_args = args;
              cd_res = ret_type;
              cd_loc = scstr.pcd_loc;
              cd_attributes = scstr.pcd_attributes }
          in
            tcstr, cstr
        in
        let tcstrs, cstrs = List.split (List.map make_cstr scstrs) in
          Ttype_variant tcstrs, Type_variant cstrs
      | Ptype_record lbls ->
          let lbls, lbls' = transl_labels sdecl.ptype_loc env true lbls in
          let rep =
            if List.for_all (fun l -> is_float env l.Types.ld_type) lbls'
            then Record_float
            else Record_regular
          in
          Ttype_record lbls, Type_record(lbls', rep)
      | Ptype_open -> Ttype_open, Type_open
      in
    let (tman, man) = match sdecl.ptype_manifest with
        None -> None, None
      | Some sty ->
        let no_row = not (is_fixed_type sdecl) in
        let cty = transl_simple_type env no_row sty in
        Some cty, Some cty.ctyp_type
    in
    let decl =
      { type_params = params;
        type_arity = List.length params;
        type_kind = kind;
        type_private = sdecl.ptype_private;
        type_manifest = man;
        type_variance = List.map (fun _ -> Variance.full) params;
        type_newtype_level = None;
        type_loc = sdecl.ptype_loc;
        type_attributes = sdecl.ptype_attributes;
      } in

  (* Check constraints *)
    List.iter
      (fun (cty, cty', loc) ->
        let ty = cty.ctyp_type in
        let ty' = cty'.ctyp_type in
        try Ctype.unify env ty ty' with Ctype.Unify tr ->
          raise(Error(loc, Inconsistent_constraint (env, tr))))
      cstrs;
    Ctype.end_def ();
  (* Add abstract row *)
    if is_fixed_type sdecl then begin
      let (p, _) =
        try Env.lookup_type (Longident.Lident(Ident.name id ^ "#row")) env
        with Not_found -> assert false in
      set_fixed_row env sdecl.ptype_loc p decl
    end;
  (* Check for cyclic abbreviations *)
    begin match decl.type_manifest with None -> ()
      | Some ty ->
        if Ctype.cyclic_abbrev env id ty then
          raise(Error(sdecl.ptype_loc, Recursive_abbrev sdecl.ptype_name.txt));
    end;
    {
      typ_id = id;
      typ_name = sdecl.ptype_name;
      typ_params = tparams;
      typ_type = decl;
      typ_cstrs = cstrs;
      typ_loc = sdecl.ptype_loc;
      typ_manifest = tman;
      typ_kind = tkind;
      typ_private = sdecl.ptype_private;
      typ_attributes = sdecl.ptype_attributes;
    }

(* Generalize a type declaration *)

let generalize_decl decl =
  List.iter Ctype.generalize decl.type_params;
  Btype.iter_type_expr_kind Ctype.generalize decl.type_kind;
  begin match decl.type_manifest with
  | None    -> ()
  | Some ty -> Ctype.generalize ty
  end

(* Check that all constraints are enforced *)

module TypeSet = Btype.TypeSet
module TypeMap = Btype.TypeMap

let rec check_constraints_rec env loc visited ty =
  let ty = Ctype.repr ty in
  if TypeSet.mem ty !visited then () else begin
  visited := TypeSet.add ty !visited;
  match ty.desc with
  | Tconstr (path, args, _) ->
      let args' = List.map (fun _ -> Ctype.newvar ()) args in
      let ty' = Ctype.newconstr path args' in
      begin try Ctype.enforce_constraints env ty'
      with Ctype.Unify _ -> assert false
      | Not_found -> raise (Error(loc, Unavailable_type_constructor path))
      end;
      if not (Ctype.matches env ty ty') then
        raise (Error(loc, Constraint_failed (ty, ty')));
      List.iter (check_constraints_rec env loc visited) args
  | Tpoly (ty, tl) ->
      let _, ty = Ctype.instance_poly false tl ty in
      check_constraints_rec env loc visited ty
  | _ ->
      Btype.iter_type_expr (check_constraints_rec env loc visited) ty
  end

module SMap = Map.Make(String)

let check_constraints_labels env visited l pl =
  let rec get_loc name = function
      [] -> assert false
    | pld :: tl ->
        if name = pld.pld_name.txt then pld.pld_type.ptyp_loc
        else get_loc name tl
  in
  List.iter
    (fun {Types.ld_id=name; ld_type=ty} ->
       check_constraints_rec env (get_loc (Ident.name name) pl) visited ty)
    l

let check_constraints env sdecl (_, decl) =
  let visited = ref TypeSet.empty in
  begin match decl.type_kind with
  | Type_abstract -> ()
  | Type_variant l ->
      let find_pl = function
          Ptype_variant pl -> pl
        | Ptype_record _ | Ptype_abstract | Ptype_open -> assert false
      in
      let pl = find_pl sdecl.ptype_kind in
      let pl_index =
        let foldf acc x =
          SMap.add x.pcd_name.txt x acc
        in
        List.fold_left foldf SMap.empty pl
      in
      List.iter
        (fun {Types.cd_id=name; cd_args; cd_res} ->
          let {pcd_args; pcd_res; _} =
            try SMap.find (Ident.name name) pl_index
            with Not_found -> assert false in
          begin match cd_args, pcd_args with
          | Cstr_tuple tyl, Pcstr_tuple styl ->
              List.iter2
                (fun sty ty ->
                   check_constraints_rec env sty.ptyp_loc visited ty)
                styl tyl
          | Cstr_record tyl, Pcstr_record styl ->
              check_constraints_labels env visited tyl styl
          | _ -> assert false
          end;
          match pcd_res, cd_res with
          | Some sr, Some r ->
              check_constraints_rec env sr.ptyp_loc visited r
          | _ ->
              () )
        l
  | Type_record (l, _) ->
      let find_pl = function
          Ptype_record pl -> pl
        | Ptype_variant _ | Ptype_abstract | Ptype_open -> assert false
      in
      let pl = find_pl sdecl.ptype_kind in
      check_constraints_labels env visited l pl
  | Type_open -> ()
  end;
  begin match decl.type_manifest with
  | None -> ()
  | Some ty ->
      let sty =
        match sdecl.ptype_manifest with Some sty -> sty | _ -> assert false
      in
      check_constraints_rec env sty.ptyp_loc visited ty
  end

(*
   If both a variant/record definition and a type equation are given,
   need to check that the equation refers to a type of the same kind
   with the same constructors and labels.
*)
let check_coherence env loc id decl =
  match decl with
    { type_kind = (Type_variant _ | Type_record _| Type_open);
      type_manifest = Some ty } ->
      begin match (Ctype.repr ty).desc with
        Tconstr(path, args, _) ->
          begin try
            let decl' = Env.find_type path env in
            let err =
              if List.length args <> List.length decl.type_params
              then [Includecore.Arity]
              else if not (Ctype.equal env false args decl.type_params)
              then [Includecore.Constraint]
              else
                Includecore.type_declarations ~equality:true env
                  (Path.last path)
                  decl'
                  id
                  (Subst.type_declaration
                     (Subst.add_type id path Subst.identity) decl)
            in
            if err <> [] then
              raise(Error(loc, Definition_mismatch (ty, err)))
          with Not_found ->
            raise(Error(loc, Unavailable_type_constructor path))
          end
      | _ -> raise(Error(loc, Definition_mismatch (ty, [])))
      end
  | _ -> ()

let check_abbrev env sdecl (id, decl) =
  check_coherence env sdecl.ptype_loc id decl

(* Check that recursion is well-founded *)

let check_well_founded env loc path to_check ty =
  let visited = ref TypeMap.empty in
  let rec check ty0 exp_nodes ty =
    let ty = Btype.repr ty in
    if TypeSet.mem ty exp_nodes then begin
      (*Format.eprintf "@[%a@]@." Printtyp.raw_type_expr ty;*)
      if match ty0.desc with
      | Tconstr (p, _, _) -> Path.same p path
      | _ -> false
      then raise (Error (loc, Recursive_abbrev (Path.name path)))
      else raise (Error (loc, Cycle_in_def (Path.name path, ty0)))
    end;
    let (fini, exp_nodes) =
      try
        let prev = TypeMap.find ty !visited in
        if TypeSet.subset exp_nodes prev then (true, exp_nodes) else
        (false, TypeSet.union exp_nodes prev)
      with Not_found ->
        (false, exp_nodes)
    in
    let snap = Btype.snapshot () in
    if fini then () else try
      visited := TypeMap.add ty exp_nodes !visited;
      match ty.desc with
      | Tconstr(p, args, _)
        when not (TypeSet.is_empty exp_nodes) || to_check p ->
          let ty' = Ctype.try_expand_once_opt env ty in
          let ty0 = if TypeSet.is_empty exp_nodes then ty else ty0 in
          check ty0 (TypeSet.add ty exp_nodes) ty'
      | _ -> raise Ctype.Cannot_expand
    with
    | Ctype.Cannot_expand ->
        let nodes =
          if !Clflags.recursive_types && Ctype.is_contractive env ty
          || match ty.desc with Tobject _ | Tvariant _ -> true | _ -> false
          then TypeSet.empty
          else exp_nodes in
        Btype.iter_type_expr (check ty0 nodes) ty
    | Ctype.Unify _ ->
        (* Will be detected by check_recursion *)
        Btype.backtrack snap
  in
  Ctype.wrap_trace_gadt_instances env (check ty TypeSet.empty) ty

let check_well_founded_manifest env loc path decl =
  if decl.type_manifest = None then () else
  let args = List.map (fun _ -> Ctype.newvar()) decl.type_params in
  check_well_founded env loc path (Path.same path) (Ctype.newconstr path args)

let check_well_founded_decl env loc path decl to_check =
  let open Btype in
  let it =
    {type_iterators with
     it_type_expr = (fun _ -> check_well_founded env loc path to_check)} in
  it.it_type_declaration it (Ctype.instance_declaration decl)

(* Check for ill-defined abbrevs *)

let check_recursion env loc path decl to_check =
  (* to_check is true for potentially mutually recursive paths.
     (path, decl) is the type declaration to be checked. *)

  if decl.type_params = [] then () else

  let visited = ref [] in

  let rec check_regular cpath args prev_exp ty =
    let ty = Ctype.repr ty in
    if not (List.memq ty !visited) then begin
      visited := ty :: !visited;
      match ty.desc with
      | Tconstr(path', args', _) ->
          if Path.same path path' then begin
            if not (Ctype.equal env false args args') then
              raise (Error(loc,
                     Parameters_differ(cpath, ty, Ctype.newconstr path args)))
          end
          (* Attempt to expand a type abbreviation if:
              1- [to_check path'] holds
                 (otherwise the expansion cannot involve [path]);
              2- we haven't expanded this type constructor before
                 (otherwise we could loop if [path'] is itself
                 a non-regular abbreviation). *)
          else if to_check path' && not (List.mem path' prev_exp) then begin
            try
              (* Attempt expansion *)
              let (params0, body0, _) = Env.find_type_expansion path' env in
              let (params, body) =
                Ctype.instance_parameterized_type params0 body0 in
              begin
                try List.iter2 (Ctype.unify env) params args'
                with Ctype.Unify _ ->
                  raise (Error(loc, Constraint_failed
                                 (ty, Ctype.newconstr path' params0)));
              end;
              check_regular path' args (path' :: prev_exp) body
            with Not_found -> ()
          end;
          List.iter (check_regular cpath args prev_exp) args'
      | Tpoly (ty, tl) ->
          let (_, ty) = Ctype.instance_poly ~keep_names:true false tl ty in
          check_regular cpath args prev_exp ty
      | _ ->
          Btype.iter_type_expr (check_regular cpath args prev_exp) ty
    end in

  Misc.may
    (fun body ->
      let (args, body) =
        Ctype.instance_parameterized_type
          ~keep_names:true decl.type_params body in
      check_regular path args [] body)
    decl.type_manifest

let check_abbrev_recursion env id_loc_list to_check tdecl =
  let decl = tdecl.typ_type in
  let id = tdecl.typ_id in
  check_recursion env (List.assoc id id_loc_list) (Path.Pident id) decl to_check

(* Compute variance *)

let get_variance ty visited =
  try TypeMap.find ty !visited with Not_found -> Variance.null

let compute_variance env visited vari ty =
  let rec compute_variance_rec vari ty =
    (* Format.eprintf "%a: %x@." Printtyp.type_expr ty (Obj.magic vari); *)
    let ty = Ctype.repr ty in
    let vari' = get_variance ty visited in
    if Variance.subset vari vari' then () else
    let vari = Variance.union vari vari' in
    visited := TypeMap.add ty vari !visited;
    let compute_same = compute_variance_rec vari in
    match ty.desc with
      Tarrow (_, ty1, ty2, _) ->
        let open Variance in
        let v = conjugate vari in
        let v1 =
          if mem May_pos v || mem May_neg v
          then set May_weak true v else v
        in
        compute_variance_rec v1 ty1;
        compute_same ty2
    | Ttuple tl ->
        List.iter compute_same tl
    | Tconstr (path, tl, _) ->
        let open Variance in
        if tl = [] then () else begin
          try
            let decl = Env.find_type path env in
            let cvari f = mem f vari in
            List.iter2
              (fun ty v ->
                let cv f = mem f v in
                let strict =
                  cvari Inv && cv Inj || (cvari Pos || cvari Neg) && cv Inv
                in
                if strict then compute_variance_rec full ty else
                let p1 = inter v vari
                and n1 = inter v (conjugate vari) in
                let v1 =
                  union (inter covariant (union p1 (conjugate p1)))
                    (inter (conjugate covariant) (union n1 (conjugate n1)))
                and weak =
                  cvari May_weak && (cv May_pos || cv May_neg) ||
                  (cvari May_pos || cvari May_neg) && cv May_weak
                in
                let v2 = set May_weak weak v1 in
                compute_variance_rec v2 ty)
              tl decl.type_variance
          with Not_found ->
            List.iter (compute_variance_rec may_inv) tl
        end
    | Tobject (ty, _) ->
        compute_same ty
    | Tfield (_, _, ty1, ty2) ->
        compute_same ty1;
        compute_same ty2
    | Tsubst ty ->
        compute_same ty
    | Tvariant row ->
        let row = Btype.row_repr row in
        List.iter
          (fun (_,f) ->
            match Btype.row_field_repr f with
              Rpresent (Some ty) ->
                compute_same ty
            | Reither (_, tyl, _, _) ->
                let open Variance in
                let upper =
                  List.fold_left (fun s f -> set f true s)
                    null [May_pos; May_neg; May_weak]
                in
                let v = inter vari upper in
                List.iter (compute_variance_rec v) tyl
            | _ -> ())
          row.row_fields;
        compute_same row.row_more
    | Tpoly (ty, _) ->
        compute_same ty
    | Tvar _ | Tnil | Tlink _ | Tunivar _ -> ()
    | Tpackage (_, _, tyl) ->
        let v =
          Variance.(if mem Pos vari || mem Neg vari then full else may_inv)
        in
        List.iter (compute_variance_rec v) tyl
  in
  compute_variance_rec vari ty

let make p n i =
  let open Variance in
  set May_pos p (set May_neg n (set May_weak n (set Inj i null)))

let compute_variance_type env check (required, loc) decl tyl =
  (* Requirements *)
  let required =
    List.map (fun (c,n,i) -> if c || n then (c,n,i) else (true,true,i))
      required
  in
  (* Prepare *)
  let params = List.map Btype.repr decl.type_params in
  let tvl = ref TypeMap.empty in
  (* Compute occurences in body *)
  let open Variance in
  List.iter
    (fun (cn,ty) ->
      compute_variance env tvl (if cn then full else covariant) ty)
    tyl;
  if check then begin
    (* Check variance of parameters *)
    let pos = ref 0 in
    List.iter2
      (fun ty (c, n, i) ->
        incr pos;
        let var = get_variance ty tvl in
        let (co,cn) = get_upper var and ij = mem Inj var in
        if Btype.is_Tvar ty && (co && not c || cn && not n || not ij && i)
        then raise (Error(loc, Bad_variance (!pos, (co,cn,ij), (c,n,i)))))
      params required;
    (* Check propagation from constrained parameters *)
    let args = Btype.newgenty (Ttuple params) in
    let fvl = Ctype.free_variables args in
    let fvl = List.filter (fun v -> not (List.memq v params)) fvl in
    (* If there are no extra variables there is nothing to do *)
    if fvl = [] then () else
    let tvl2 = ref TypeMap.empty in
    List.iter2
      (fun ty (p,n,i) ->
        if Btype.is_Tvar ty then () else
        let v =
          if p then if n then full else covariant else conjugate covariant in
        compute_variance env tvl2 v ty)
      params required;
    let visited = ref TypeSet.empty in
    let rec check ty =
      let ty = Ctype.repr ty in
      if TypeSet.mem ty !visited then () else
      let visited' = TypeSet.add ty !visited in
      visited := visited';
      let v1 = get_variance ty tvl in
      let snap = Btype.snapshot () in
      let v2 =
        TypeMap.fold
          (fun t vt v ->
            if Ctype.equal env false [ty] [t] then union vt v else v)
          !tvl2 null in
      Btype.backtrack snap;
      let (c1,n1) = get_upper v1 and (c2,n2,_,i2) = get_lower v2 in
      if c1 && not c2 || n1 && not n2 then
        if List.memq ty fvl then
          let code = if not i2 then -2 else if c2 || n2 then -1 else -3 in
          raise (Error (loc, Bad_variance (code, (c1,n1,false), (c2,n2,false))))
        else
          Btype.iter_type_expr check ty
    in
    List.iter (fun (_,ty) -> check ty) tyl;
  end;
  List.map2
    (fun ty (p, n, i) ->
      let v = get_variance ty tvl in
      let tr = decl.type_private in
      (* Use required variance where relevant *)
      let concr = decl.type_kind <> Type_abstract (*|| tr = Type_new*) in
      let (p, n) =
        if tr = Private || not (Btype.is_Tvar ty) then (p, n) (* set *)
        else (false, false) (* only check *)
      and i = concr  || i && tr = Private in
      let v = union v (make p n i) in
      let v =
        if not concr then v else
        if mem Pos v && mem Neg v then full else
        if Btype.is_Tvar ty then v else
        union v
          (if p then if n then full else covariant else conjugate covariant)
      in
      if decl.type_kind = Type_abstract && tr = Public then v else
      set May_weak (mem May_neg v) v)
    params required

let add_false = List.map (fun ty -> false, ty)

(* A parameter is constrained if either is is instantiated,
   or it is a variable appearing in another parameter *)
let constrained vars ty =
  match ty.desc with
  | Tvar _ -> List.exists (fun tl -> List.memq ty tl) vars
  | _ -> true

let for_constr = function
  | Types.Cstr_tuple l -> add_false l
  | Types.Cstr_record l ->
      List.map
        (fun {Types.ld_mutable; ld_type} -> (ld_mutable = Mutable, ld_type))
        l

let compute_variance_gadt env check (required, loc as rloc) decl
    (tl, ret_type_opt) =
  match ret_type_opt with
  | None ->
      compute_variance_type env check rloc {decl with type_private = Private}
        (for_constr tl)
  | Some ret_type ->
      match Ctype.repr ret_type with
      | {desc=Tconstr (_, tyl, _)} ->
          (* let tyl = List.map (Ctype.expand_head env) tyl in *)
          let tyl = List.map Ctype.repr tyl in
          let fvl = List.map (Ctype.free_variables ?env:None) tyl in
          let _ =
            List.fold_left2
              (fun (fv1,fv2) ty (c,n,i) ->
                match fv2 with [] -> assert false
                | fv :: fv2 ->
                    (* fv1 @ fv2 = free_variables of other parameters *)
                    if (c||n) && constrained (fv1 @ fv2) ty then
                      raise (Error(loc, Varying_anonymous));
                    (fv :: fv1, fv2))
              ([], fvl) tyl required
          in
          compute_variance_type env check rloc
            {decl with type_params = tyl; type_private = Private}
            (for_constr tl)
      | _ -> assert false

let compute_variance_extension env check decl ext rloc =
  compute_variance_gadt env check rloc
    {decl with type_params = ext.ext_type_params}
    (ext.ext_args, ext.ext_ret_type)

let compute_variance_decl env check decl (required, _ as rloc) =
  if (decl.type_kind = Type_abstract || decl.type_kind = Type_open)
       && decl.type_manifest = None then
    List.map
      (fun (c, n, i) ->
        make (not n) (not c) (decl.type_kind <> Type_abstract || i))
      required
  else
  let mn =
    match decl.type_manifest with
      None -> []
    | Some ty -> [false, ty]
  in
  match decl.type_kind with
    Type_abstract | Type_open ->
      compute_variance_type env check rloc decl mn
  | Type_variant tll ->
      if List.for_all (fun c -> c.Types.cd_res = None) tll then
        compute_variance_type env check rloc decl
          (mn @ List.flatten (List.map (fun c -> for_constr c.Types.cd_args)
                                tll))
      else begin
        let mn =
          List.map (fun (_,ty) -> (Types.Cstr_tuple [ty],None)) mn in
        let tll =
          mn @ List.map (fun c -> c.Types.cd_args, c.Types.cd_res) tll in
        match List.map (compute_variance_gadt env check rloc decl) tll with
        | vari :: rem ->
            let varl = List.fold_left (List.map2 Variance.union) vari rem in
            List.map
              Variance.(fun v -> if mem Pos v && mem Neg v then full else v)
              varl
        | _ -> assert false
      end
  | Type_record (ftl, _) ->
      compute_variance_type env check rloc decl
        (mn @ List.map (fun {Types.ld_mutable; ld_type} ->
             (ld_mutable = Mutable, ld_type)) ftl)

let is_sharp id =
  let s = Ident.name id in
  String.length s > 0 && s.[0] = '#'

let rec compute_variance_fixpoint env decls required variances =
  let new_decls =
    List.map2
      (fun (id, decl) variance -> id, {decl with type_variance = variance})
      decls variances
  in
  let new_env =
    List.fold_right
      (fun (id, decl) env -> Env.add_type ~check:true id decl env)
      new_decls env
  in
  let new_variances =
    List.map2
      (fun (id, decl) -> compute_variance_decl new_env false decl)
      new_decls required
  in
  let new_variances =
    List.map2 (List.map2 Variance.union) new_variances variances in
  if new_variances <> variances then
    compute_variance_fixpoint env decls required new_variances
  else begin
    (* List.iter (fun (id, decl) ->
      Printf.eprintf "%s:" (Ident.name id);
      List.iter (fun (v : Variance.t) ->
        Printf.eprintf " %x" (Obj.magic v : int))
        decl.type_variance;
      prerr_endline "")
      new_decls; *)
    List.iter2
      (fun (id, decl) req -> if not (is_sharp id) then
        ignore (compute_variance_decl new_env true decl req))
      new_decls required;
    new_decls, new_env
  end

let init_variance (id, decl) =
  List.map (fun _ -> Variance.null) decl.type_params

let add_injectivity =
  List.map
    (function
      | Covariant -> (true, false, false)
      | Contravariant -> (false, true, false)
      | Invariant -> (false, false, false)
    )

(* for typeclass.ml *)
let compute_variance_decls env cldecls =
  let decls, required =
    List.fold_right
      (fun (obj_id, obj_abbr, cl_abbr, clty, cltydef, ci) (decls, req) ->
        let variance = List.map snd ci.ci_params in
        (obj_id, obj_abbr) :: decls,
        (add_injectivity variance, ci.ci_loc) :: req)
      cldecls ([],[])
  in
  let variances = List.map init_variance decls in
  let (decls, _) = compute_variance_fixpoint env decls required variances in
  List.map2
    (fun (_,decl) (_, _, cl_abbr, clty, cltydef, _) ->
      let variance = decl.type_variance in
      (decl, {cl_abbr with type_variance = variance},
       {clty with cty_variance = variance},
       {cltydef with clty_variance = variance}))
    decls cldecls

(* Check multiple declarations of labels/constructors *)

let check_duplicates sdecl_list =
  let labels = Hashtbl.create 7 and constrs = Hashtbl.create 7 in
  List.iter
    (fun sdecl -> match sdecl.ptype_kind with
      Ptype_variant cl ->
        List.iter
          (fun pcd ->
            try
              let name' = Hashtbl.find constrs pcd.pcd_name.txt in
              Location.prerr_warning pcd.pcd_loc
                (Warnings.Duplicate_definitions
                   ("constructor", pcd.pcd_name.txt, name',
                    sdecl.ptype_name.txt))
            with Not_found ->
              Hashtbl.add constrs pcd.pcd_name.txt sdecl.ptype_name.txt)
          cl
    | Ptype_record fl ->
        List.iter
          (fun {pld_name=cname;pld_loc=loc} ->
            try
              let name' = Hashtbl.find labels cname.txt in
              Location.prerr_warning loc
                (Warnings.Duplicate_definitions
                   ("label", cname.txt, name', sdecl.ptype_name.txt))
            with Not_found -> Hashtbl.add labels cname.txt sdecl.ptype_name.txt)
          fl
    | Ptype_abstract -> ()
    | Ptype_open -> ())
    sdecl_list

(* Force recursion to go through id for private types*)
let name_recursion sdecl id decl =
  match decl with
  | { type_kind = Type_abstract;
      type_manifest = Some ty;
      type_private = Private; } when is_fixed_type sdecl ->
    let ty = Ctype.repr ty in
    let ty' = Btype.newty2 ty.level ty.desc in
    if Ctype.deep_occur ty ty' then
      let td = Tconstr(Path.Pident id, decl.type_params, ref Mnil) in
      Btype.link_type ty (Btype.newty2 ty.level td);
      {decl with type_manifest = Some ty'}
    else decl
  | _ -> decl

(* Translate a set of mutually recursive type declarations *)
let transl_type_decl env sdecl_list =
  (* Add dummy types for fixed rows *)
  let fixed_types = List.filter is_fixed_type sdecl_list in
  let sdecl_list =
    List.map
      (fun sdecl ->
        let ptype_name =
          mkloc (sdecl.ptype_name.txt ^"#row") sdecl.ptype_name.loc in
        {sdecl with
         ptype_name; ptype_kind = Ptype_abstract; ptype_manifest = None})
      fixed_types
    @ sdecl_list
  in

  (* Create identifiers. *)
  let id_list =
    List.map (fun sdecl -> Ident.create sdecl.ptype_name.txt) sdecl_list
  in
  (*
     Since we've introduced fresh idents, make sure the definition
     level is at least the binding time of these events. Otherwise,
     passing one of the recursively-defined type constrs as argument
     to an abbreviation may fail.
  *)
  Ctype.init_def(Ident.current_time());
  Ctype.begin_def();
  (* Enter types. *)
  let temp_env = List.fold_left2 enter_type env sdecl_list id_list in
  (* Translate each declaration. *)
  let current_slot = ref None in
  let warn_unused = Warnings.is_active (Warnings.Unused_type_declaration "") in
  let id_slots id =
    if not warn_unused then id, None
    else
      (* See typecore.ml for a description of the algorithm used
         to detect unused declarations in a set of recursive definitions. *)
      let slot = ref [] in
      let td = Env.find_type (Path.Pident id) temp_env in
      let name = Ident.name id in
      Env.set_type_used_callback
        name td
        (fun old_callback ->
          match !current_slot with
          | Some slot -> slot := (name, td) :: !slot
          | None ->
              List.iter (fun (name, d) -> Env.mark_type_used env name d)
                (get_ref slot);
              old_callback ()
        );
      id, Some slot
  in
  let transl_declaration name_sdecl (id, slot) =
    current_slot := slot; transl_declaration temp_env name_sdecl id in
  let tdecls =
    List.map2 transl_declaration sdecl_list (List.map id_slots id_list) in
  let decls =
    List.map (fun tdecl -> (tdecl.typ_id, tdecl.typ_type)) tdecls in
  current_slot := None;
  (* Check for duplicates *)
  check_duplicates sdecl_list;
  (* Build the final env. *)
  let newenv =
    List.fold_right
      (fun (id, decl) env -> Env.add_type ~check:true id decl env)
      decls env
  in
  (* Update stubs *)
  List.iter2
    (fun id sdecl -> update_type temp_env newenv id sdecl.ptype_loc)
    id_list sdecl_list;
  (* Generalize type declarations. *)
  Ctype.end_def();
  List.iter (fun (_, decl) -> generalize_decl decl) decls;
  (* Check for ill-formed abbrevs *)
  let id_loc_list =
    List.map2 (fun id sdecl -> (id, sdecl.ptype_loc))
      id_list sdecl_list
  in
  List.iter (fun (id, decl) ->
    check_well_founded_manifest newenv (List.assoc id id_loc_list)
      (Path.Pident id) decl)
    decls;
  let to_check =
    function Path.Pident id -> List.mem_assoc id id_loc_list | _ -> false in
  List.iter (fun (id, decl) ->
    check_well_founded_decl newenv (List.assoc id id_loc_list) (Path.Pident id)
      decl to_check)
    decls;
  List.iter (check_abbrev_recursion newenv id_loc_list to_check) tdecls;
  (* Check that all type variable are closed *)
  List.iter2
    (fun sdecl tdecl ->
      let decl = tdecl.typ_type in
       match Ctype.closed_type_decl decl with
         Some ty -> raise(Error(sdecl.ptype_loc, Unbound_type_var(ty,decl)))
       | None   -> ())
    sdecl_list tdecls;
  (* Check that constraints are enforced *)
  List.iter2 (check_constraints newenv) sdecl_list decls;
  (* Name recursion *)
  let decls =
    List.map2 (fun sdecl (id, decl) -> id, name_recursion sdecl id decl)
      sdecl_list decls
  in
  (* Add variances to the environment *)
  let required =
    List.map
      (fun sdecl ->
         add_injectivity (List.map snd sdecl.ptype_params),
         sdecl.ptype_loc
      )
      sdecl_list
  in
  let final_decls, final_env =
    compute_variance_fixpoint env decls required (List.map init_variance decls)
  in
  (* Check re-exportation *)
  List.iter2 (check_abbrev final_env) sdecl_list final_decls;
  (* Keep original declaration *)
  let final_decls =
    List.map2
      (fun tdecl (id2, decl) ->
        { tdecl with typ_type = decl }
      ) tdecls final_decls
  in
  (* Done *)
  (final_decls, final_env)

(* Translating type extensions *)

let transl_extension_constructor env type_path type_params
                                 typext_params priv sext =
  let id = Ident.create sext.pext_name.txt in
  let args, ret_type, kind =
    match sext.pext_kind with
      Pext_decl(sargs, sret_type) ->
        let targs, tret_type, args, ret_type =
          make_constructor sext.pext_loc env type_path typext_params
            sargs sret_type
        in
          args, ret_type, Text_decl(targs, tret_type)
    | Pext_rebind lid ->
        let cdescr = Typetexp.find_constructor env sext.pext_loc lid.txt in
        let usage =
          if cdescr.cstr_private = Private || priv = Public
          then Env.Positive else Env.Privatize
        in
        Env.mark_constructor usage env (Longident.last lid.txt) cdescr;
        let (args, cstr_res) = Ctype.instance_constructor cdescr in
        let res, ret_type =
          if cdescr.cstr_generalized then
            let params = Ctype.instance_list env type_params in
            let res = Ctype.newconstr type_path params in
            let ret_type = Some (Ctype.newconstr type_path params) in
              res, ret_type
          else (Ctype.newconstr type_path typext_params), None
        in
        begin
          try
            Ctype.unify env cstr_res res
          with Ctype.Unify trace ->
            raise (Error(lid.loc,
                     Rebind_wrong_type(lid.txt, env, trace)))
        end;
        (* Remove "_" names from parameters used in the constructor *)
        if not cdescr.cstr_generalized then begin
          let vars =
            Ctype.free_variables (Btype.newgenty (Ttuple args))
          in
            List.iter
              (function {desc = Tvar (Some "_")} as ty ->
                          if List.memq ty vars then ty.desc <- Tvar None
                        | _ -> ())
              typext_params
        end;
        (* Ensure that constructor's type matches the type being extended *)
        let cstr_type_path, cstr_type_params =
          match cdescr.cstr_res.desc with
            Tconstr (p, _, _) ->
              let decl = Env.find_type p env in
                p, decl.type_params
          | _ -> assert false
        in
        let cstr_types =
          (Btype.newgenty
             (Tconstr(cstr_type_path, cstr_type_params, ref Mnil)))
          :: cstr_type_params
        in
        let ext_types =
          (Btype.newgenty
             (Tconstr(type_path, type_params, ref Mnil)))
          :: type_params
        in
        if not (Ctype.equal env true cstr_types ext_types) then
          raise (Error(lid.loc,
                       Rebind_mismatch(lid.txt, cstr_type_path, type_path)));
        (* Disallow rebinding private constructors to non-private *)
        begin
          match cdescr.cstr_private, priv with
            Private, Public ->
              raise (Error(lid.loc, Rebind_private lid.txt))
          | _ -> ()
        end;
        let path =
          match cdescr.cstr_tag with
            Cstr_extension(path, _) -> path
          | _ -> assert false
        in
        let args =
          match cdescr.cstr_inlined with
          | None ->
              Types.Cstr_tuple args
          | Some decl ->
              let tl =
                match args with
                | [ {desc=Tconstr(_, tl, _)} ] -> tl
                | _ -> assert false
              in
              let decl = Ctype.instance_declaration decl in
              assert (List.length decl.type_params = List.length tl);
              List.iter2 (Ctype.unify env) decl.type_params tl;
              let lbls =
                match decl.type_kind with
                | Type_record (lbls, Record_extension) -> lbls
                | _ -> assert false
              in
              Types.Cstr_record lbls
        in
        args, ret_type, Text_rebind(path, lid)
  in
  let ext =
    { ext_type_path = type_path;
      ext_type_params = typext_params;
      ext_args = args;
      ext_ret_type = ret_type;
      ext_private = priv;
      Types.ext_loc = sext.pext_loc;
      Types.ext_attributes = sext.pext_attributes; }
  in
    { ext_id = id;
      ext_name = sext.pext_name;
      ext_type = ext;
      ext_kind = kind;
      Typedtree.ext_loc = sext.pext_loc;
      Typedtree.ext_attributes = sext.pext_attributes; }

let transl_type_extension check_open env loc styext =
  reset_type_variables();
  Ctype.begin_def();
  let (type_path, type_decl) =
    Typetexp.find_type env loc styext.ptyext_path.txt
  in
  begin
    match type_decl.type_kind with
      Type_open -> ()
    | Type_abstract ->
        if check_open then begin
          try
            let {pext_loc} =
              List.find (function {pext_kind = Pext_decl _} -> true
                                | {pext_kind = Pext_rebind _} -> false)
                        styext.ptyext_constructors
            in
              raise (Error(pext_loc, Not_open_type type_path))
          with Not_found -> ()
        end
    | _ -> raise (Error(loc, Not_extensible_type type_path))
  end;
  let type_variance =
    List.map (fun v ->
                let (co, cn) = Variance.get_upper v in
                  (not cn, not co, false))
             type_decl.type_variance
  in
  let err =
    if type_decl.type_arity <> List.length styext.ptyext_params then
      [Includecore.Arity]
    else
      if List.for_all2
           (fun (c1, n1, _) (c2, n2, _) -> (not c2 || c1) && (not n2 || n1))
           type_variance
           (add_injectivity (List.map snd styext.ptyext_params))
      then [] else [Includecore.Variance]
  in
  if err <> [] then
    raise (Error(loc, Extension_mismatch (type_path, err)));
  let ttype_params = make_params env styext.ptyext_params in
  let type_params = List.map (fun (cty, _) -> cty.ctyp_type) ttype_params in
  List.iter2 (Ctype.unify_var env)
    (Ctype.instance_list env type_decl.type_params)
    type_params;
  let constructors =
    List.map (transl_extension_constructor env type_path
               type_decl.type_params type_params styext.ptyext_private)
      styext.ptyext_constructors
  in
  Ctype.end_def();
  (* Generalize types *)
  List.iter Ctype.generalize type_params;
  List.iter
    (fun ext ->
       Btype.iter_type_expr_cstr_args Ctype.generalize ext.ext_type.ext_args;
       may Ctype.generalize ext.ext_type.ext_ret_type)
    constructors;
  (* Check that all type variable are closed *)
  List.iter
    (fun ext ->
       match Ctype.closed_extension_constructor ext.ext_type with
         Some ty ->
           raise(Error(ext.ext_loc, Unbound_type_var_ext(ty, ext.ext_type)))
       | None -> ())
    constructors;
  (* Check variances are correct *)
  List.iter
    (fun ext->
      ignore (compute_variance_extension env true type_decl
                ext.ext_type (type_variance, loc)))
    constructors;
  (* Add extension constructors to the environment *)
  let newenv =
    List.fold_left
      (fun env ext ->
         Env.add_extension ~check:true ext.ext_id ext.ext_type env)
      env constructors
  in
  let tyext =
    { tyext_path = type_path;
      tyext_txt = styext.ptyext_path;
      tyext_params = ttype_params;
      tyext_constructors = constructors;
      tyext_private = styext.ptyext_private;
      tyext_attributes = styext.ptyext_attributes; }
  in
    (tyext, newenv)

let transl_exception env sext =
  reset_type_variables();
  Ctype.begin_def();
  let ext =
    transl_extension_constructor env
      Predef.path_exn [] [] Asttypes.Public sext
  in
  Ctype.end_def();
  (* Generalize types *)
  Btype.iter_type_expr_cstr_args Ctype.generalize ext.ext_type.ext_args;
  may Ctype.generalize ext.ext_type.ext_ret_type;
  (* Check that all type variable are closed *)
  begin match Ctype.closed_extension_constructor ext.ext_type with
    Some ty ->
      raise (Error(ext.ext_loc, Unbound_type_var_ext(ty, ext.ext_type)))
  | None -> ()
  end;
  let newenv = Env.add_extension ~check:true ext.ext_id ext.ext_type env in
    ext, newenv

(** Extracts types of function argument infos to be used by intrinsics. *)
let intrin_args ty =
  let open Types in
  let rec get_types acc ty =
    match ty.desc with
    | Tarrow(_, t1, t2, _) -> let acc = get_types acc t1 in get_types acc t2
    | Tconstr(path, exprs, _) ->
        let exprs = List.concat (List.map (get_types []) exprs) in
        (List.rev (Path.name path :: List.concat exprs)) :: acc
    | _ ->
      raise(Intrin.Intrin_error (Format.asprintf
        "Unsupported intrinsic parameter %a" Printtyp.type_expr ty))
  in
  let rec intrin_types acc = function
      [] -> acc
    | k :: l ->
      let kind, l =
        let array_index = function
            ["int"] :: l -> l
          | _ -> raise(Intrin.Intrin_error (Format.asprintf
                    "Array intrin parameters must be followed by int"))
        in
        match k with
        | ["float"; "array"] -> `Array_float, array_index l
        | ["m128d_array"]
        | ["m128i_array"]    -> `Array_m128, array_index l
        | ["m256d_array"]
        | ["m256i_array"]    -> `Array_m256, array_index l
        | ["float"]          -> `Float, l
        | ["int"]            -> `Int, l
        | ["int64"]          -> `Int64, l
        | ["m128d"]
        | ["m128i"]          -> `M128, l
        | ["m256d"]
        | ["m256i"]          -> `M256, l
        | ["unit"]           -> `Unit, l
        | _                  -> `Int, l (* we'll treat everything else as pointer *)
      in
      intrin_types (kind :: acc) l
  in
  List.rev (intrin_types [] (List.rev (get_types [] ty)))

(* Translate a value declaration *)
let transl_value_decl env loc valdecl =
  let cty = Typetexp.transl_type_scheme env valdecl.pval_type in
  let ty = cty.ctyp_type in
  let v =
  match valdecl.pval_prim with
    [] when Env.is_in_signature env ->
      { val_type = ty; val_kind = Val_reg; Types.val_loc = loc;
        val_attributes = valdecl.pval_attributes }
  | [] ->
      raise (Error(valdecl.pval_loc, Val_in_structure))
  | decl ->
      let arity = Ctype.arity ty in
<<<<<<< HEAD
      if arity = 0 then
        raise(Error(valdecl.pval_type.ptyp_loc, Null_arity_external));
      let prim =
        match decl with
          "%asm" :: decl ->
            begin try
              let intrin = Intrin.parse_intrin (intrin_args ty) decl in
              {prim_name = "%asm"; prim_arity = arity; prim_alloc = true;
               prim_native_name = ""; prim_native_float = false;
               prim_intrin = Some intrin}
            with Intrin.Intrin_error s ->
              raise(Error(valdecl.pval_type.ptyp_loc, Intrin_error s))
            end
        | _ ->
            let prim = Primitive.parse_declaration arity decl in
            if !Clflags.native_code
            && prim.prim_arity > 5
            && prim.prim_native_name = ""
            then raise(Error(valdecl.pval_type.ptyp_loc, Missing_native_external));
            prim
      in
=======
      let prim = Primitive.parse_declaration arity decl in
      if arity = 0 && (prim.prim_name = "" || prim.prim_name.[0] <> '%') then
        raise(Error(valdecl.pval_type.ptyp_loc, Null_arity_external));
      if !Clflags.native_code
      && prim.prim_arity > 5
      && prim.prim_native_name = ""
      then raise(Error(valdecl.pval_type.ptyp_loc, Missing_native_external));
>>>>>>> 22a3f9fc
      { val_type = ty; val_kind = Val_prim prim; Types.val_loc = loc;
        val_attributes = valdecl.pval_attributes }
  in
  let (id, newenv) =
    Env.enter_value valdecl.pval_name.txt v env
      ~check:(fun s -> Warnings.Unused_value_declaration s)
  in
  let desc =
    {
     val_id = id;
     val_name = valdecl.pval_name;
     val_desc = cty; val_val = v;
     val_prim = valdecl.pval_prim;
     val_loc = valdecl.pval_loc;
     val_attributes = valdecl.pval_attributes;
    }
  in
  desc, newenv

(* Translate a "with" constraint -- much simplified version of
    transl_type_decl. *)
let transl_with_constraint env id row_path orig_decl sdecl =
  Env.mark_type_used env (Ident.name id) orig_decl;
  reset_type_variables();
  Ctype.begin_def();
  let tparams = make_params env sdecl.ptype_params in
  let params = List.map (fun (cty, _) -> cty.ctyp_type) tparams in
  let orig_decl = Ctype.instance_declaration orig_decl in
  let arity_ok = List.length params = orig_decl.type_arity in
  if arity_ok then
    List.iter2 (Ctype.unify_var env) params orig_decl.type_params;
  let constraints = List.map
    (function (ty, ty', loc) ->
       try
         let cty = transl_simple_type env false ty in
         let cty' = transl_simple_type env false ty' in
         let ty = cty.ctyp_type in
         let ty' = cty'.ctyp_type in
         Ctype.unify env ty ty';
         (cty, cty', loc)
       with Ctype.Unify tr ->
         raise(Error(loc, Inconsistent_constraint (env, tr))))
    sdecl.ptype_cstrs
  in
  let no_row = not (is_fixed_type sdecl) in
  let (tman, man) =  match sdecl.ptype_manifest with
      None -> None, None
    | Some sty ->
        let cty = transl_simple_type env no_row sty in
        Some cty, Some cty.ctyp_type
  in
  let priv =
    if sdecl.ptype_private = Private then Private else
    if arity_ok && orig_decl.type_kind <> Type_abstract
    then orig_decl.type_private else sdecl.ptype_private
  in
  if arity_ok && orig_decl.type_kind <> Type_abstract
  && sdecl.ptype_private = Private then
    Location.prerr_warning sdecl.ptype_loc
      (Warnings.Deprecated "spurious use of private");
  let decl =
    { type_params = params;
      type_arity = List.length params;
      type_kind =
        if arity_ok && man <> None then orig_decl.type_kind else Type_abstract;
      type_private = priv;
      type_manifest = man;
      type_variance = [];
      type_newtype_level = None;
      type_loc = sdecl.ptype_loc;
      type_attributes = sdecl.ptype_attributes;
    }
  in
  begin match row_path with None -> ()
  | Some p -> set_fixed_row env sdecl.ptype_loc p decl
  end;
  begin match Ctype.closed_type_decl decl with None -> ()
  | Some ty -> raise(Error(sdecl.ptype_loc, Unbound_type_var(ty,decl)))
  end;
  let decl = name_recursion sdecl id decl in
  let decl =
    {decl with type_variance =
     compute_variance_decl env false decl
       (add_injectivity (List.map snd sdecl.ptype_params), sdecl.ptype_loc)} in
  Ctype.end_def();
  generalize_decl decl;
  {
    typ_id = id;
    typ_name = sdecl.ptype_name;
    typ_params = tparams;
    typ_type = decl;
    typ_cstrs = constraints;
    typ_loc = sdecl.ptype_loc;
    typ_manifest = tman;
    typ_kind = Ttype_abstract;
    typ_private = sdecl.ptype_private;
    typ_attributes = sdecl.ptype_attributes;
  }

(* Approximate a type declaration: just make all types abstract *)

let abstract_type_decl arity =
  let rec make_params n =
    if n <= 0 then [] else Ctype.newvar() :: make_params (n-1) in
  Ctype.begin_def();
  let decl =
    { type_params = make_params arity;
      type_arity = arity;
      type_kind = Type_abstract;
      type_private = Public;
      type_manifest = None;
      type_variance = replicate_list Variance.full arity;
      type_newtype_level = None;
      type_loc = Location.none;
      type_attributes = [];
     } in
  Ctype.end_def();
  generalize_decl decl;
  decl

let approx_type_decl env sdecl_list =
  List.map
    (fun sdecl ->
      (Ident.create sdecl.ptype_name.txt,
       abstract_type_decl (List.length sdecl.ptype_params)))
    sdecl_list

(* Variant of check_abbrev_recursion to check the well-formedness
   conditions on type abbreviations defined within recursive modules. *)

let check_recmod_typedecl env loc recmod_ids path decl =
  (* recmod_ids is the list of recursively-defined module idents.
     (path, decl) is the type declaration to be checked. *)
  let to_check path =
    List.exists (fun id -> Path.isfree id path) recmod_ids in
  check_well_founded_decl env loc path decl to_check;
  check_recursion env loc path decl to_check


(**** Error report ****)

open Format

let explain_unbound_gen ppf tv tl typ kwd pr =
  try
    let ti = List.find (fun ti -> Ctype.deep_occur tv (typ ti)) tl in
    let ty0 = (* Hack to force aliasing when needed *)
      Btype.newgenty (Tobject(tv, ref None)) in
    Printtyp.reset_and_mark_loops_list [typ ti; ty0];
    fprintf ppf
      ".@.@[<hov2>In %s@ %a@;<1 -2>the variable %a is unbound@]"
      kwd pr ti Printtyp.type_expr tv
  with Not_found -> ()

let explain_unbound ppf tv tl typ kwd lab =
  explain_unbound_gen ppf tv tl typ kwd
    (fun ppf ti -> fprintf ppf "%s%a" (lab ti) Printtyp.type_expr (typ ti))

let explain_unbound_single ppf tv ty =
  let trivial ty =
    explain_unbound ppf tv [ty] (fun t -> t) "type" (fun _ -> "") in
  match (Ctype.repr ty).desc with
    Tobject(fi,_) ->
      let (tl, rv) = Ctype.flatten_fields fi in
      if rv == tv then trivial ty else
      explain_unbound ppf tv tl (fun (_,_,t) -> t)
        "method" (fun (lab,_,_) -> lab ^ ": ")
  | Tvariant row ->
      let row = Btype.row_repr row in
      if row.row_more == tv then trivial ty else
      explain_unbound ppf tv row.row_fields
        (fun (l,f) -> match Btype.row_field_repr f with
          Rpresent (Some t) -> t
        | Reither (_,[t],_,_) -> t
        | Reither (_,tl,_,_) -> Btype.newgenty (Ttuple tl)
        | _ -> Btype.newgenty (Ttuple[]))
        "case" (fun (lab,_) -> "`" ^ lab ^ " of ")
  | _ -> trivial ty


let tys_of_constr_args = function
  | Types.Cstr_tuple tl -> tl
  | Types.Cstr_record lbls -> List.map (fun l -> l.Types.ld_type) lbls

let report_error ppf = function
  | Repeated_parameter ->
      fprintf ppf "A type parameter occurs several times"
  | Duplicate_constructor s ->
      fprintf ppf "Two constructors are named %s" s
  | Too_many_constructors ->
      fprintf ppf
        "@[Too many non-constant constructors@ -- maximum is %i %s@]"
        (Config.max_tag + 1) "non-constant constructors"
  | Duplicate_label s ->
      fprintf ppf "Two labels are named %s" s
  | Recursive_abbrev s ->
      fprintf ppf "The type abbreviation %s is cyclic" s
  | Cycle_in_def (s, ty) ->
      Printtyp.reset_and_mark_loops ty;
      fprintf ppf "@[<v>The definition of %s contains a cycle:@ %a@]"
        s Printtyp.type_expr ty
  | Definition_mismatch (ty, errs) ->
      Printtyp.reset_and_mark_loops ty;
      fprintf ppf "@[<v>@[<hov>%s@ %s@;<1 2>%a@]%a@]"
        "This variant or record definition" "does not match that of type"
        Printtyp.type_expr ty
        (Includecore.report_type_mismatch "the original" "this" "definition")
        errs
  | Constraint_failed (ty, ty') ->
      Printtyp.reset_and_mark_loops ty;
      Printtyp.mark_loops ty';
      fprintf ppf "@[%s@ @[<hv>Type@ %a@ should be an instance of@ %a@]@]"
        "Constraints are not satisfied in this type."
        Printtyp.type_expr ty Printtyp.type_expr ty'
  | Parameters_differ (path, ty, ty') ->
      Printtyp.reset_and_mark_loops ty;
      Printtyp.mark_loops ty';
      fprintf ppf
        "@[<hv>In the definition of %s, type@ %a@ should be@ %a@]"
        (Path.name path) Printtyp.type_expr ty Printtyp.type_expr ty'
  | Inconsistent_constraint (env, trace) ->
      fprintf ppf "The type constraints are not consistent.@.";
      Printtyp.report_unification_error ppf env trace
        (fun ppf -> fprintf ppf "Type")
        (fun ppf -> fprintf ppf "is not compatible with type")
  | Type_clash (env, trace) ->
      Printtyp.report_unification_error ppf env trace
        (function ppf ->
           fprintf ppf "This type constructor expands to type")
        (function ppf ->
           fprintf ppf "but is used here with type")
  | Null_arity_external ->
      fprintf ppf "External identifiers must be functions"
  | Missing_native_external ->
      fprintf ppf "@[<hv>An external function with more than 5 arguments \
                   requires a second stub function@ \
                   for native-code compilation@]"
  | Unbound_type_var (ty, decl) ->
      fprintf ppf "A type variable is unbound in this type declaration";
      let ty = Ctype.repr ty in
      begin match decl.type_kind, decl.type_manifest with
      | Type_variant tl, _ ->
          explain_unbound_gen ppf ty tl (fun c ->
              let tl = tys_of_constr_args c.cd_args in
              Btype.newgenty (Ttuple tl)
            )
            "case" (fun ppf c ->
                fprintf ppf
                  "%s of %a" (Ident.name c.Types.cd_id)
                  Printtyp.constructor_arguments c.cd_args)
      | Type_record (tl, _), _ ->
          explain_unbound ppf ty tl (fun l -> l.Types.ld_type)
            "field" (fun l -> Ident.name l.Types.ld_id ^ ": ")
      | Type_abstract, Some ty' ->
          explain_unbound_single ppf ty ty'
      | _ -> ()
      end
  | Unbound_type_var_ext (ty, ext) ->
      fprintf ppf "A type variable is unbound in this extension constructor";
      let args = tys_of_constr_args ext.ext_args in
      explain_unbound ppf ty args (fun c -> c) "type" (fun _ -> "")
  | Not_open_type path ->
      fprintf ppf "@[%s@ %a@]"
        "Cannot extend type definition"
        Printtyp.path path
  | Not_extensible_type path ->
      fprintf ppf "@[%s@ %a@ %s@]"
        "Type"
        Printtyp.path path
        "is not extensible"
  | Extension_mismatch (path, errs) ->
      fprintf ppf "@[<v>@[<hov>%s@ %s@;<1 2>%s@]%a@]"
        "This extension" "does not match the definition of type"
        (Path.name path)
        (Includecore.report_type_mismatch
           "the type" "this extension" "definition")
        errs
  | Rebind_wrong_type (lid, env, trace) ->
      Printtyp.report_unification_error ppf env trace
        (function ppf ->
          fprintf ppf "The constructor %a@ has type"
            Printtyp.longident lid)
        (function ppf ->
           fprintf ppf "but was expected to be of type")
  | Rebind_mismatch (lid, p, p') ->
      fprintf ppf
        "@[%s@ %a@ %s@ %s@ %s@ %s@ %s@]"
        "The constructor" Printtyp.longident lid
        "extends type" (Path.name p)
        "whose declaration does not match"
        "the declaration of type" (Path.name p')
  | Rebind_private lid ->
      fprintf ppf "@[%s@ %a@ %s@]"
        "The constructor"
        Printtyp.longident lid
        "is private"
  | Bad_variance (n, v1, v2) ->
      let variance (p,n,i) =
        let inj = if i then "injective " else "" in
        match p, n with
          true,  true  -> inj ^ "invariant"
        | true,  false -> inj ^ "covariant"
        | false, true  -> inj ^ "contravariant"
        | false, false -> if inj = "" then "unrestricted" else inj
      in
      let suffix n =
        let teen = (n mod 100)/10 = 1 in
        match n mod 10 with
        | 1 when not teen -> "st"
        | 2 when not teen -> "nd"
        | 3 when not teen -> "rd"
        | _ -> "th"
      in
      if n = -1 then
        fprintf ppf "@[%s@ %s@ It"
          "In this definition, a type variable has a variance that"
          "is not reflected by its occurrence in type parameters."
      else if n = -2 then
        fprintf ppf "@[%s@ %s@]"
          "In this definition, a type variable cannot be deduced"
          "from the type parameters."
      else if n = -3 then
        fprintf ppf "@[%s@ %s@ It"
          "In this definition, a type variable has a variance that"
          "cannot be deduced from the type parameters."
      else
        fprintf ppf "@[%s@ %s@ The %d%s type parameter"
          "In this definition, expected parameter"
          "variances are not satisfied."
          n (suffix n);
      if n <> -2 then
        fprintf ppf " was expected to be %s,@ but it is %s.@]"
          (variance v2) (variance v1)
  | Unavailable_type_constructor p ->
      fprintf ppf "The definition of type %a@ is unavailable" Printtyp.path p
  | Bad_fixed_type r ->
      fprintf ppf "This fixed type %s" r
  | Varying_anonymous ->
      fprintf ppf "@[%s@ %s@ %s@]"
        "In this GADT definition," "the variance of some parameter"
        "cannot be checked"
<<<<<<< HEAD
  | Exception_constructor_with_result ->
      fprintf ppf "Exception constructors cannot specify a result type"
  | Intrin_error s ->
      fprintf ppf "%s" s
=======
  | Val_in_structure ->
      fprintf ppf "Value declarations are only allowed in signatures"
>>>>>>> 22a3f9fc

let () =
  Location.register_error_of_exn
    (function
      | Error (loc, err) ->
        Some (Location.error_of_printer loc report_error err)
      | _ ->
        None
    )<|MERGE_RESOLUTION|>--- conflicted
+++ resolved
@@ -45,12 +45,8 @@
   | Bad_fixed_type of string
   | Unbound_type_var_ext of type_expr * extension_constructor
   | Varying_anonymous
-<<<<<<< HEAD
-  | Exception_constructor_with_result
+  | Val_in_structure
   | Intrin_error of string
-=======
-  | Val_in_structure
->>>>>>> 22a3f9fc
 
 open Typedtree
 
@@ -1401,9 +1397,6 @@
       raise (Error(valdecl.pval_loc, Val_in_structure))
   | decl ->
       let arity = Ctype.arity ty in
-<<<<<<< HEAD
-      if arity = 0 then
-        raise(Error(valdecl.pval_type.ptyp_loc, Null_arity_external));
       let prim =
         match decl with
           "%asm" :: decl ->
@@ -1417,21 +1410,14 @@
             end
         | _ ->
             let prim = Primitive.parse_declaration arity decl in
+            if arity = 0 && (prim.prim_name = "" || prim.prim_name.[0] <> '%') then
+              raise(Error(valdecl.pval_type.ptyp_loc, Null_arity_external));
             if !Clflags.native_code
             && prim.prim_arity > 5
             && prim.prim_native_name = ""
             then raise(Error(valdecl.pval_type.ptyp_loc, Missing_native_external));
             prim
       in
-=======
-      let prim = Primitive.parse_declaration arity decl in
-      if arity = 0 && (prim.prim_name = "" || prim.prim_name.[0] <> '%') then
-        raise(Error(valdecl.pval_type.ptyp_loc, Null_arity_external));
-      if !Clflags.native_code
-      && prim.prim_arity > 5
-      && prim.prim_native_name = ""
-      then raise(Error(valdecl.pval_type.ptyp_loc, Missing_native_external));
->>>>>>> 22a3f9fc
       { val_type = ty; val_kind = Val_prim prim; Types.val_loc = loc;
         val_attributes = valdecl.pval_attributes }
   in
@@ -1773,15 +1759,10 @@
       fprintf ppf "@[%s@ %s@ %s@]"
         "In this GADT definition," "the variance of some parameter"
         "cannot be checked"
-<<<<<<< HEAD
-  | Exception_constructor_with_result ->
-      fprintf ppf "Exception constructors cannot specify a result type"
+  | Val_in_structure ->
+      fprintf ppf "Value declarations are only allowed in signatures"
   | Intrin_error s ->
       fprintf ppf "%s" s
-=======
-  | Val_in_structure ->
-      fprintf ppf "Value declarations are only allowed in signatures"
->>>>>>> 22a3f9fc
 
 let () =
   Location.register_error_of_exn
