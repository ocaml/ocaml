--- conflicted
+++ resolved
@@ -423,25 +423,21 @@
     let mty2 = Subst.modtype Make_local subst mty2 in
     Error Error.(diff mty1 mty2 reason)
 
-<<<<<<< HEAD
-and try_modtypes ~loc env ~mark subst mty1 mty2 =
+and try_modtypes ~in_eq ~loc env ~mark subst mty1 mty2 =
   let aliasable_ascribe expl =
     if expl then Misc.Str_ascribe else Misc.Str_ascribe_nocoerce
   in
-=======
-and try_modtypes ~in_eq ~loc env ~mark subst mty1 mty2 =
->>>>>>> 0f2cbf6d
   match mty1, mty2 with
   | (Mty_alias (p1, Some (res1, expl1)), Mty_alias (p2, Some (res2, expl2))) ->
       if equal_module_paths ~unascribe:true env p1 subst p2 then
-        try_modtypes ~loc env ~mark subst
+        try_modtypes ~in_eq ~loc env ~mark subst
           (Mtype.strengthen ~aliasable:(aliasable_ascribe expl1) env res1 p1)
           (Mtype.strengthen ~aliasable:(aliasable_ascribe expl2) env res2 p2)
       else
         Error Error.(Mt_core Incompatible_aliases)
   | (Mty_alias (p1, None), Mty_alias (p2, Some (res2, _expl2))) ->
       if equal_module_paths ~unascribe:true env p1 subst p2 then
-        try_modtypes ~loc env ~mark subst mty1 res2
+        try_modtypes ~in_eq ~loc env ~mark subst mty1 res2
       else
         Error Error.(Mt_core Incompatible_aliases)
   | (Mty_alias (p1, Some (res1, expl1)), Mty_alias (p2, None)) ->
@@ -481,7 +477,7 @@
           | Error _ as err -> err
           | Ok mty2 ->
               let mty2 = Subst.modtype Keep subst mty2 in
-              match check_modtype_equiv ~loc env ~mark mty1 mty2 with
+              match check_modtype_equiv ~in_eq ~loc env ~mark mty1 mty2 with
               | Ok _ as x -> x
               | Error reason ->
                   Error
@@ -500,8 +496,8 @@
           Error Error.(Mt_core(Unbound_module_path path))
       | p1 ->
           begin match
-            strengthened_modtypes ~loc ~aliasable:(aliasable_ascribe expl1) env
-              ~mark subst res1 p1 mty2
+            strengthened_modtypes ~in_eq ~loc
+              ~aliasable:(aliasable_ascribe expl1) env ~mark subst res1 p1 mty2
           with
           | Ok _ as x -> x
           | Error reason -> Error (Error.After_alias_expansion reason)
@@ -541,7 +537,7 @@
         | ((Error _ as err), _) | (_, (Error _ as err)) -> err
         | Ok mty1, Ok mty2 ->
             let mty2 = Subst.modtype Keep subst mty2 in
-            match check_modtype_equiv ~loc env ~mark mty1 mty2 with
+            match check_modtype_equiv ~in_eq ~loc env ~mark mty1 mty2 with
             | Ok _ -> Ok Tcoerce_none
             | Error reason ->
                 Error
@@ -558,14 +554,10 @@
           begin match expand_module_alias env  p1 with
           | Error e -> Error (Error.Mt_core e)
           | Ok mty1 ->
-<<<<<<< HEAD
               match
-                strengthened_modtypes ~loc ~aliasable:Misc.Str_alias env ~mark
+                strengthened_modtypes ~in_eq ~loc ~aliasable:Misc.Str_alias env
+                  ~mark
                   subst mty1 p1 mty2
-=======
-              match strengthened_modtypes ~in_eq ~loc ~aliasable:true env ~mark
-                      subst mty1 p1 mty2
->>>>>>> 0f2cbf6d
               with
               | Ok _ as x -> x
               | Error reason -> Error (Error.After_alias_expansion reason)
@@ -868,11 +860,7 @@
   let p1 = Path.Pident id1 in
   if mark_positive mark then
     Env.mark_module_used md1.md_uid;
-<<<<<<< HEAD
-  strengthened_modtypes ~loc ~aliasable:Misc.Str_alias env ~mark subst
-=======
-  strengthened_modtypes  ~in_eq ~loc ~aliasable:true env ~mark subst
->>>>>>> 0f2cbf6d
+  strengthened_modtypes ~in_eq ~loc ~aliasable:Misc.Str_alias env ~mark subst
     md1.md_type p1 md2.md_type
 
 (* Inclusion between module type specifications *)
@@ -938,15 +926,10 @@
   }
 
 let check_modtype_inclusion_raw ~loc env mty1 path1 mty2 =
-<<<<<<< HEAD
   let aliasable =
     if can_alias env path1 then Misc.Str_alias else Misc.Str_none
   in
-  strengthened_modtypes ~loc ~aliasable env ~mark:Mark_both
-=======
-  let aliasable = can_alias env path1 in
   strengthened_modtypes ~in_eq:false ~loc ~aliasable env ~mark:Mark_both
->>>>>>> 0f2cbf6d
     Subst.identity mty1 path1 mty2
 
 let check_modtype_inclusion ~loc env mty1 path1 mty2 =
