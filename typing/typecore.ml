(**************************************************************************)
(*                                                                        *)
(*                                 OCaml                                  *)
(*                                                                        *)
(*             Xavier Leroy, projet Cristal, INRIA Rocquencourt           *)
(*                                                                        *)
(*   Copyright 1996 Institut National de Recherche en Informatique et     *)
(*     en Automatique.                                                    *)
(*                                                                        *)
(*   All rights reserved.  This file is distributed under the terms of    *)
(*   the GNU Lesser General Public License version 2.1, with the          *)
(*   special exception on linking described in the file LICENSE.          *)
(*                                                                        *)
(**************************************************************************)

(* Typechecking for the core language *)

open Misc
open Asttypes
open Parsetree
open Types
open Typedtree
open Btype
open Ctype

<<<<<<< HEAD
let debug = Format.eprintf
=======
type type_forcing_context =
  | If_conditional
  | If_no_else_branch
  | While_loop_conditional
  | While_loop_body
  | For_loop_start_index
  | For_loop_stop_index
  | For_loop_body
  | Assert_condition
  | Sequence_left_hand_side

type type_expected = {
  ty: type_expr;
  explanation: type_forcing_context option;
}
>>>>>>> 67b235ca

type error =
    Polymorphic_label of Longident.t
  | Constructor_arity_mismatch of Longident.t * int * int
  | Label_mismatch of Longident.t * (type_expr * type_expr) list
  | Pattern_type_clash of (type_expr * type_expr) list
  | Or_pattern_type_clash of Ident.t * (type_expr * type_expr) list
  | Multiply_bound_variable of string
  | Orpat_vars of Ident.t * Ident.t list
  | Expr_type_clash of (type_expr * type_expr) list * type_forcing_context option
  | Apply_non_function of type_expr
  | Apply_wrong_label of arg_label * type_expr
  | Label_multiply_defined of string
  | Label_missing of Ident.t list
  | Label_not_mutable of Longident.t
  | Wrong_name of string * type_expected * string * Path.t * string * string list
  | Name_type_mismatch of
      string * Longident.t * (Path.t * Path.t) * (Path.t * Path.t) list
  | Invalid_format of string
  | Undefined_method of type_expr * string * string list option
  | Undefined_inherited_method of string * string list
  | Virtual_class of Longident.t
  | Private_type of type_expr
  | Private_label of Longident.t * type_expr
  | Unbound_instance_variable of string * string list
  | Instance_variable_not_mutable of bool * string
  | Not_subtype of (type_expr * type_expr) list * (type_expr * type_expr) list
  | Outside_class
  | Value_multiply_overridden of string
  | Coercion_failure of
      type_expr * type_expr * (type_expr * type_expr) list * bool
  | Too_many_arguments of bool * type_expr * type_forcing_context option
  | Abstract_wrong_label of arg_label * type_expr * type_forcing_context option
  | Scoping_let_module of string * type_expr
  | Masked_instance_variable of Longident.t
  | Not_a_variant_type of Longident.t
  | Incoherent_label_order
  | Less_general of string * (type_expr * type_expr) list
  | Modules_not_allowed
  | Cannot_infer_signature
  | Not_a_packed_module of type_expr
  | Recursive_local_constraint of (type_expr * type_expr) list
  | Unexpected_existential
  | Unqualified_gadt_pattern of Path.t * string
  | Invalid_interval
  | Invalid_for_loop_index
  | No_value_clauses
  | Exception_pattern_below_toplevel
  | Inlined_record_escape
  | Inlined_record_expected
  | Unrefuted_pattern of pattern
  | Invalid_extension_constructor_payload
  | Not_an_extension_constructor
  | Literal_overflow of string
  | Unknown_literal of string * char
  | Illegal_letrec_pat
  | Illegal_letrec_expr
  | Illegal_class_expr
  | Unbound_value_missing_rec of Longident.t * Location.t

exception Error of Location.t * Env.t * error
exception Error_forward of Location.error

(* Forward declaration, to be filled in by Typemod.type_module *)

let type_module =
  ref ((fun _env _md -> assert false) :
       Env.t -> Parsetree.module_expr -> Typedtree.module_expr)

(* Forward declaration, to be filled in by Typemod.type_open *)

let type_open :
  (?used_slot:bool ref -> override_flag -> Env.t -> Location.t ->
   Longident.t loc -> Path.t * Env.t)
    ref =
  ref (fun ?used_slot:_ _ -> assert false)

(* Forward declaration, to be filled in by Typemod.type_package *)

let type_package =
  ref (fun _ -> assert false)

(* Forward declaration, to be filled in by Typeclass.class_structure *)
let type_object =
  ref (fun _env _s -> assert false :
       Env.t -> Location.t -> Parsetree.class_structure ->
         Typedtree.class_structure * Types.class_signature * string list)

(*
  Saving and outputting type information.
  We keep these function names short, because they have to be
  called each time we create a record of type [Typedtree.expression]
  or [Typedtree.pattern] that will end up in the typed AST.
*)
let re node =
  Cmt_format.add_saved_type (Cmt_format.Partial_expression node);
  Stypes.record (Stypes.Ti_expr node);
  node
;;
let rp node =
  Cmt_format.add_saved_type (Cmt_format.Partial_pattern node);
  Stypes.record (Stypes.Ti_pat node);
  node
;;


type recarg =
  | Allowed
  | Required
  | Rejected


let mk_expected ?explanation ty = { ty; explanation; }

let case lhs rhs =
  {c_lhs = lhs; c_guard = None; c_rhs = rhs}

let maybe_add_pattern_variables_ghost loc_let env pv =
  List.fold_right
    (fun (id, ty, _name, _loc, _as_var) env ->
       let lid = Longident.Lident (Ident.name id) in
       match Env.lookup_value ~mark:false lid env with
       | _ -> env
       | exception Not_found ->
         Env.add_value id
           { val_type = ty;
             val_kind = Val_unbound Val_unbound_ghost_recursive;
             val_loc = loc_let;
             val_attributes = [];
           } env
    ) pv env

(* Upper approximation of free identifiers on the parse tree *)

let iter_expression f e =

  let rec expr e =
    f e;
    match e.pexp_desc with
    | Pexp_extension _ (* we don't iterate under extension point *)
    | Pexp_ident _
    | Pexp_new _
    | Pexp_constant _ -> ()
    | Pexp_function pel -> List.iter case pel
    | Pexp_fun (_, eo, _, e) -> may expr eo; expr e
    | Pexp_apply (e, lel) -> expr e; List.iter (fun (_, e) -> expr e) lel
    | Pexp_let (_, pel, e) ->  expr e; List.iter binding pel
    | Pexp_match (e, pel)
    | Pexp_try (e, pel) -> expr e; List.iter case pel
    | Pexp_array el
    | Pexp_tuple el -> List.iter expr el
    | Pexp_construct (_, eo)
    | Pexp_variant (_, eo) -> may expr eo
    | Pexp_record (iel, eo) ->
        may expr eo; List.iter (fun (_, e) -> expr e) iel
    | Pexp_open (_, _, e)
    | Pexp_newtype (_, e)
    | Pexp_poly (e, _)
    | Pexp_lazy e
    | Pexp_assert e
    | Pexp_setinstvar (_, e)
    | Pexp_send (e, _)
    | Pexp_constraint (e, _)
    | Pexp_coerce (e, _, _)
    | Pexp_letexception (_, e)
    | Pexp_field (e, _) -> expr e
    | Pexp_while (e1, e2)
    | Pexp_sequence (e1, e2)
    | Pexp_setfield (e1, _, e2) -> expr e1; expr e2
    | Pexp_ifthenelse (e1, e2, eo) -> expr e1; expr e2; may expr eo
    | Pexp_for (_, e1, e2, _, e3) -> expr e1; expr e2; expr e3
    | Pexp_override sel -> List.iter (fun (_, e) -> expr e) sel
    | Pexp_letmodule (_, me, e) -> expr e; module_expr me
    | Pexp_object { pcstr_fields = fs } -> List.iter class_field fs
    | Pexp_pack me -> module_expr me
    | Pexp_unreachable -> ()

  and case {pc_lhs = _; pc_guard; pc_rhs} =
    may expr pc_guard;
    expr pc_rhs

  and binding x =
    expr x.pvb_expr

  and module_expr me =
    match me.pmod_desc with
    | Pmod_extension _
    | Pmod_ident _ -> ()
    | Pmod_structure str -> List.iter structure_item str
    | Pmod_constraint (me, _)
    | Pmod_functor (_, _, me) -> module_expr me
    | Pmod_apply (me1, me2) -> module_expr me1; module_expr me2
    | Pmod_unpack e -> expr e


  and structure_item str =
    match str.pstr_desc with
    | Pstr_eval (e, _) -> expr e
    | Pstr_value (_, pel) -> List.iter binding pel
    | Pstr_primitive _
    | Pstr_type _
    | Pstr_typext _
    | Pstr_exception _
    | Pstr_modtype _
    | Pstr_open _
    | Pstr_class_type _
    | Pstr_attribute _
    | Pstr_extension _ -> ()
    | Pstr_include {pincl_mod = me}
    | Pstr_module {pmb_expr = me} -> module_expr me
    | Pstr_recmodule l -> List.iter (fun x -> module_expr x.pmb_expr) l
    | Pstr_class cdl -> List.iter (fun c -> class_expr c.pci_expr) cdl

  and class_expr ce =
    match ce.pcl_desc with
    | Pcl_constr _ -> ()
    | Pcl_structure { pcstr_fields = fs } -> List.iter class_field fs
    | Pcl_fun (_, eo, _,  ce) -> may expr eo; class_expr ce
    | Pcl_apply (ce, lel) ->
        class_expr ce; List.iter (fun (_, e) -> expr e) lel
    | Pcl_let (_, pel, ce) ->
        List.iter binding pel; class_expr ce
    | Pcl_open (_, _, ce)
    | Pcl_constraint (ce, _) -> class_expr ce
    | Pcl_extension _ -> ()

  and class_field cf =
    match cf.pcf_desc with
    | Pcf_inherit (_, ce, _) -> class_expr ce
    | Pcf_val (_, _, Cfk_virtual _)
    | Pcf_method (_, _, Cfk_virtual _ ) | Pcf_constraint _ -> ()
    | Pcf_val (_, _, Cfk_concrete (_, e))
    | Pcf_method (_, _, Cfk_concrete (_, e)) -> expr e
    | Pcf_initializer e -> expr e
    | Pcf_attribute _ | Pcf_extension _ -> ()

  in
  expr e


let all_idents_cases el =
  let idents = Hashtbl.create 8 in
  let f = function
    | {pexp_desc=Pexp_ident { txt = Longident.Lident id; _ }; _} ->
        Hashtbl.replace idents id ()
    | _ -> ()
  in
  List.iter
    (fun cp ->
      may (iter_expression f) cp.pc_guard;
      iter_expression f cp.pc_rhs
    )
    el;
  Hashtbl.fold (fun x () rest -> x :: rest) idents []


(* Typing of constants *)

let type_constant = function
    Const_int _ -> instance_def Predef.type_int
  | Const_char _ -> instance_def Predef.type_char
  | Const_string _ -> instance_def Predef.type_string
  | Const_float _ -> instance_def Predef.type_float
  | Const_int32 _ -> instance_def Predef.type_int32
  | Const_int64 _ -> instance_def Predef.type_int64
  | Const_nativeint _ -> instance_def Predef.type_nativeint

let constant : Parsetree.constant -> (Asttypes.constant, error) result =
  function
  | Pconst_integer (i,None) ->
     begin
       try Ok (Const_int (Misc.Int_literal_converter.int i))
       with Failure _ -> Error (Literal_overflow "int")
     end
  | Pconst_integer (i,Some 'l') ->
     begin
       try Ok (Const_int32 (Misc.Int_literal_converter.int32 i))
       with Failure _ -> Error (Literal_overflow "int32")
     end
  | Pconst_integer (i,Some 'L') ->
     begin
       try Ok (Const_int64 (Misc.Int_literal_converter.int64 i))
       with Failure _ -> Error (Literal_overflow "int64")
     end
  | Pconst_integer (i,Some 'n') ->
     begin
       try Ok (Const_nativeint (Misc.Int_literal_converter.nativeint i))
       with Failure _ -> Error (Literal_overflow "nativeint")
     end
  | Pconst_integer (i,Some c) -> Error (Unknown_literal (i, c))
  | Pconst_char c -> Ok (Const_char c)
  | Pconst_string (s,d) -> Ok (Const_string (s,d))
  | Pconst_float (f,None)-> Ok (Const_float f)
  | Pconst_float (f,Some c) -> Error (Unknown_literal (f, c))

let constant_or_raise env loc cst =
  match constant cst with
  | Ok c -> c
  | Error err -> raise (Error (loc, env, err))

(* Specific version of type_option, using newty rather than newgenty *)

let type_option ty =
  newty (Tconstr(Predef.path_option,[ty], ref Mnil))

let mkexp exp_desc exp_type exp_loc exp_env =
  { exp_desc; exp_type; exp_loc; exp_env; exp_extra = []; exp_attributes = [] }

let option_none ty loc =
  let lid = Longident.Lident "None"
  and env = Env.initial_safe_string in
  let cnone = Env.lookup_constructor lid env in
  mkexp (Texp_construct(mknoloc lid, cnone, [])) ty loc env

let option_some texp =
  let lid = Longident.Lident "Some" in
  let csome = Env.lookup_constructor lid Env.initial_safe_string in
  mkexp ( Texp_construct(mknoloc lid , csome, [texp]) )
    (type_option texp.exp_type) texp.exp_loc texp.exp_env

let extract_option_type env ty =
  match expand_head env ty with {desc = Tconstr(path, [ty], _)}
    when Path.same path Predef.path_option -> ty
  | _ -> assert false

let extract_concrete_record env ty =
  match extract_concrete_typedecl env ty with
    (p0, p, {type_kind=Type_record (fields, _)}) -> (p0, p, fields)
  | _ -> raise Not_found

let extract_concrete_variant env ty =
  match extract_concrete_typedecl env ty with
    (p0, p, {type_kind=Type_variant cstrs}) -> (p0, p, cstrs)
  | (p0, p, {type_kind=Type_open}) -> (p0, p, [])
  | _ -> raise Not_found

let extract_label_names env ty =
  try
    let (_, _,fields) = extract_concrete_record env ty in
    List.map (fun l -> l.Types.ld_id) fields
  with Not_found ->
    assert false

(* Typing of patterns *)

(* unification inside type_pat*)
let unify_pat_types loc env ty ty' =
  try
    unify env ty ty'
  with
    Unify trace ->
      raise(Error(loc, env, Pattern_type_clash(trace)))
  | Tags(l1,l2) ->
      raise(Typetexp.Error(loc, env, Typetexp.Variant_tags (l1, l2)))

(* unification inside type_exp and type_expect *)
let unify_exp_types loc env ty expected_ty =
  (* Format.eprintf "@[%a@ %a@]@." Printtyp.raw_type_expr exp.exp_type
    Printtyp.raw_type_expr expected_ty; *)
  try
    unify env ty expected_ty
  with
    Unify trace ->
      raise(Error(loc, env, Expr_type_clash(trace, None)))
  | Tags(l1,l2) ->
      raise(Typetexp.Error(loc, env, Typetexp.Variant_tags (l1, l2)))

(* level at which to create the local type declarations *)
let newtype_level = ref None
let get_newtype_level () =
  match !newtype_level with
    Some y -> y
  | None -> assert false

let unify_pat_types_gadt loc env ty ty' =
  let newtype_level =
    match !newtype_level with
    | None -> assert false
    | Some x -> x
  in
  try
    unify_gadt ~newtype_level env ty ty'
  with
    Unify trace ->
      raise(Error(loc, !env, Pattern_type_clash(trace)))
  | Tags(l1,l2) ->
      raise(Typetexp.Error(loc, !env, Typetexp.Variant_tags (l1, l2)))
  | Unification_recursive_abbrev trace ->
      raise(Error(loc, !env, Recursive_local_constraint trace))


(* Creating new conjunctive types is not allowed when typing patterns *)

let unify_pat env pat expected_ty =
  unify_pat_types pat.pat_loc env pat.pat_type expected_ty

(* make all Reither present in open variants *)
let finalize_variant pat =
  match pat.pat_desc with
    Tpat_variant(tag, opat, r) ->
      let row =
        match expand_head pat.pat_env pat.pat_type with
          {desc = Tvariant row} -> r := row; row_repr row
        | _ -> assert false
      in
      begin match row_field tag row with
      | Rabsent -> () (* assert false *)
      | Reither (true, [], _, e) when not row.row_closed ->
          set_row_field e (Rpresent None)
      | Reither (false, ty::tl, _, e) when not row.row_closed ->
          set_row_field e (Rpresent (Some ty));
          begin match opat with None -> assert false
          | Some pat -> List.iter (unify_pat pat.pat_env pat) (ty::tl)
          end
      | Reither (c, _l, true, e) when not (row_fixed row) ->
          set_row_field e (Reither (c, [], false, ref None))
      | _ -> ()
      end;
      (* Force check of well-formedness   WHY? *)
      (* unify_pat pat.pat_env pat
        (newty(Tvariant{row_fields=[]; row_more=newvar(); row_closed=false;
                        row_bound=(); row_fixed=false; row_name=None})); *)
  | _ -> ()

let rec iter_pattern f p =
  f p;
  iter_pattern_desc (iter_pattern f) p.pat_desc

let has_variants p =
  try
    iter_pattern (function {pat_desc=Tpat_variant _} -> raise Exit | _ -> ())
      p;
    false
  with Exit ->
    true


(* pattern environment *)
let pattern_variables = ref ([] :
 (Ident.t * type_expr * string loc * Location.t * bool (* as-variable *)) list)
let pattern_force = ref ([] : (unit -> unit) list)
let pattern_scope = ref (None : Annot.ident option);;
let allow_modules = ref false
let module_variables = ref ([] : (string loc * Location.t) list)
let reset_pattern scope allow =
  pattern_variables := [];
  pattern_force := [];
  pattern_scope := scope;
  allow_modules := allow;
  module_variables := [];
;;

let enter_variable ?(is_module=false) ?(is_as_variable=false) loc name ty =
  if List.exists (fun (id, _, _, _, _) -> Ident.name id = name.txt)
      !pattern_variables
  then raise(Error(loc, Env.empty, Multiply_bound_variable name.txt));
  let id = Ident.create name.txt in
  pattern_variables :=
    (id, ty, name, loc, is_as_variable) :: !pattern_variables;
  if is_module then begin
    (* Note: unpack patterns enter a variable of the same name *)
    if not !allow_modules then
      raise (Error (loc, Env.empty, Modules_not_allowed));
    module_variables := (name, loc) :: !module_variables
  end else
    (* moved to genannot *)
    may (fun s -> Stypes.record (Stypes.An_ident (name.loc, name.txt, s)))
        !pattern_scope;
  id

let sort_pattern_variables vs =
  List.sort
    (fun (x,_,_,_,_) (y,_,_,_,_) ->
      Pervasives.compare (Ident.name x) (Ident.name y))
    vs

let enter_orpat_variables loc env  p1_vs p2_vs =
  (* unify_vars operate on sorted lists *)

  let p1_vs = sort_pattern_variables p1_vs
  and p2_vs = sort_pattern_variables p2_vs in

  let rec unify_vars p1_vs p2_vs =
    let vars vs = List.map (fun (x,_t,_,_l,_a) -> x) vs in
    match p1_vs, p2_vs with
      | (x1,t1,_,_l1,_a1)::rem1, (x2,t2,_,_l2,_a2)::rem2
        when Ident.equal x1 x2 ->
          if x1==x2 then
            unify_vars rem1 rem2
          else begin
            begin try
              unify env t1 t2
            with
            | Unify trace ->
                raise(Error(loc, env, Or_pattern_type_clash(x1, trace)))
            end;
          (x2,x1)::unify_vars rem1 rem2
          end
      | [],[] -> []
      | (x,_,_,_,_)::_, [] -> raise (Error (loc, env, Orpat_vars (x, [])))
      | [],(y,_,_,_,_)::_  -> raise (Error (loc, env, Orpat_vars (y, [])))
      | (x,_,_,_,_)::_, (y,_,_,_,_)::_ ->
          let err =
            if Ident.name x < Ident.name y
            then Orpat_vars (x, vars p2_vs)
            else Orpat_vars (y, vars p1_vs) in
          raise (Error (loc, env, err)) in
  unify_vars p1_vs p2_vs

let rec build_as_type env p =
  match p.pat_desc with
    Tpat_alias(p1,_, _) -> build_as_type env p1
  | Tpat_tuple pl ->
      let tyl = List.map (build_as_type env) pl in
      newty (Ttuple tyl)
  | Tpat_construct(_, cstr, pl) ->
      let keep = cstr.cstr_private = Private || cstr.cstr_existentials <> [] in
      if keep then p.pat_type else
      let tyl = List.map (build_as_type env) pl in
      let ty_args, ty_res = instance_constructor cstr in
      List.iter2 (fun (p,ty) -> unify_pat env {p with pat_type = ty})
        (List.combine pl tyl) ty_args;
      ty_res
  | Tpat_variant(l, p', _) ->
      let ty = may_map (build_as_type env) p' in
      newty (Tvariant{row_fields=[l, Rpresent ty]; row_more=newvar();
                      row_bound=(); row_name=None;
                      row_fixed=false; row_closed=false})
  | Tpat_record (lpl,_) ->
      let lbl = snd3 (List.hd lpl) in
      if lbl.lbl_private = Private then p.pat_type else
      let ty = newvar () in
      let ppl = List.map (fun (_, l, p) -> l.lbl_pos, p) lpl in
      let do_label lbl =
        let _, ty_arg, ty_res = instance_label false lbl in
        unify_pat env {p with pat_type = ty} ty_res;
        let refinable =
          lbl.lbl_mut = Immutable && List.mem_assoc lbl.lbl_pos ppl &&
          match (repr lbl.lbl_arg).desc with Tpoly _ -> false | _ -> true in
        if refinable then begin
          let arg = List.assoc lbl.lbl_pos ppl in
          unify_pat env {arg with pat_type = build_as_type env arg} ty_arg
        end else begin
          let _, ty_arg', ty_res' = instance_label false lbl in
          unify env ty_arg ty_arg';
          unify_pat env p ty_res'
        end in
      Array.iter do_label lbl.lbl_all;
      ty
  | Tpat_or(p1, p2, row) ->
      begin match row with
        None ->
          let ty1 = build_as_type env p1 and ty2 = build_as_type env p2 in
          unify_pat env {p2 with pat_type = ty2} ty1;
          ty1
      | Some row ->
          let row = row_repr row in
          newty (Tvariant{row with row_closed=false; row_more=newvar()})
      end
  | Tpat_any | Tpat_var _ | Tpat_constant _
  | Tpat_array _ | Tpat_lazy _ -> p.pat_type

let build_or_pat env loc lid =
  let path, decl = Typetexp.find_type env lid.loc lid.txt
  in
  let tyl = List.map (fun _ -> newvar()) decl.type_params in
  let row0 =
    let ty = expand_head env (newty(Tconstr(path, tyl, ref Mnil))) in
    match ty.desc with
      Tvariant row when static_row row -> row
    | _ -> raise(Error(lid.loc, env, Not_a_variant_type lid.txt))
  in
  let pats, fields =
    List.fold_left
      (fun (pats,fields) (l,f) ->
        match row_field_repr f with
          Rpresent None ->
            (l,None) :: pats,
            (l, Reither(true,[], true, ref None)) :: fields
        | Rpresent (Some ty) ->
            (l, Some {pat_desc=Tpat_any; pat_loc=Location.none; pat_env=env;
                      pat_type=ty; pat_extra=[]; pat_attributes=[]})
            :: pats,
            (l, Reither(false, [ty], true, ref None)) :: fields
        | _ -> pats, fields)
      ([],[]) (row_repr row0).row_fields in
  let row =
    { row_fields = List.rev fields; row_more = newvar(); row_bound = ();
      row_closed = false; row_fixed = false; row_name = Some (path, tyl) }
  in
  let ty = newty (Tvariant row) in
  let gloc = {loc with Location.loc_ghost=true} in
  let row' = ref {row with row_more=newvar()} in
  let pats =
    List.map
      (fun (l,p) ->
        {pat_desc=Tpat_variant(l,p,row'); pat_loc=gloc;
         pat_env=env; pat_type=ty; pat_extra=[]; pat_attributes=[]})
      pats
  in
  match pats with
    [] -> raise(Error(lid.loc, env, Not_a_variant_type lid.txt))
  | pat :: pats ->
      let r =
        List.fold_left
          (fun pat pat0 ->
            {pat_desc=Tpat_or(pat0,pat,Some row0); pat_extra=[];
             pat_loc=gloc; pat_env=env; pat_type=ty; pat_attributes=[]})
          pat pats in
      (path, rp { r with pat_loc = loc },ty)

(* Type paths *)

let rec expand_path env p =
  let decl =
    try Some (Env.find_type p env) with Not_found -> None
  in
  match decl with
    Some {type_manifest = Some ty} ->
      begin match repr ty with
        {desc=Tconstr(p,_,_)} -> expand_path env p
      | _ -> p
         (* PR#6394: recursive module may introduce incoherent manifest *)
      end
  | _ ->
      let p' = Env.normalize_path None env p in
      if Path.same p p' then p else expand_path env p'

let compare_type_path env tpath1 tpath2 =
  Path.same (expand_path env tpath1) (expand_path env tpath2)

(* Records *)
let label_of_kind kind =
  if kind = "record" then "field" else "constructor"

module NameChoice(Name : sig
  type t
  val type_kind: string
  val get_name: t -> string
  val get_type: t -> type_expr
  val get_descrs: Env.type_descriptions -> t list
  val unbound_name_error: Env.t -> Longident.t loc -> 'a
  val in_env: t -> bool
end) = struct
  open Name

  let get_type_path d =
    match (repr (get_type d)).desc with
    | Tconstr(p, _, _) -> p
    | _ -> assert false

  let lookup_from_type env tpath lid =
    let descrs = get_descrs (Env.find_type_descrs tpath env) in
    Env.mark_type_used env (Path.last tpath) (Env.find_type tpath env);
    match lid.txt with
      Longident.Lident s -> begin
        try
          List.find (fun nd -> get_name nd = s) descrs
        with Not_found ->
          let names = List.map get_name descrs in
          raise (Error (lid.loc, env,
                        Wrong_name ("", mk_expected (newvar ()),
                                    type_kind, tpath, s, names)))
      end
    | _ -> raise Not_found

  let rec unique eq acc = function
      [] -> List.rev acc
    | x :: rem ->
        if List.exists (eq x) acc then unique eq acc rem
        else unique eq (x :: acc) rem

  let ambiguous_types env lbl others =
    let tpath = get_type_path lbl in
    let others =
      List.map (fun (lbl, _) -> get_type_path lbl) others in
    let tpaths = unique (compare_type_path env) [tpath] others in
    match tpaths with
      [_] -> []
    | _ -> List.map Printtyp.string_of_path tpaths

  let disambiguate_by_type env tpath lbls =
    let check_type (lbl, _) =
      let lbl_tpath = get_type_path lbl in
      compare_type_path env tpath lbl_tpath
    in
    List.find check_type lbls

  let disambiguate ?(warn=Location.prerr_warning) ?(check_lk=fun _ _ -> ())
      ?scope lid env opath lbls =
    let scope = match scope with None -> lbls | Some l -> l in
    let lbl = match opath with
      None ->
        begin match lbls with
          [] -> unbound_name_error env lid
        | (lbl, use) :: rest ->
            use ();
            let paths = ambiguous_types env lbl rest in
            if paths <> [] then
              warn lid.loc
                (Warnings.Ambiguous_name ([Longident.last lid.txt],
                                          paths, false));
            lbl
        end
    | Some(tpath0, tpath, pr) ->
        let warn_pr () =
          let label = label_of_kind type_kind in
          warn lid.loc
            (Warnings.Not_principal
               ("this type-based " ^ label ^ " disambiguation"))
        in
        try
          let lbl, use = disambiguate_by_type env tpath scope in
          use ();
          if not pr then begin
            (* Check if non-principal type is affecting result *)
            match lbls with
              [] -> warn_pr ()
            | (lbl', _use') :: rest ->
                let lbl_tpath = get_type_path lbl' in
                if not (compare_type_path env tpath lbl_tpath) then warn_pr ()
                else
                  let paths = ambiguous_types env lbl rest in
                  if paths <> [] then
                    warn lid.loc
                      (Warnings.Ambiguous_name ([Longident.last lid.txt],
                                                paths, false))
          end;
          lbl
        with Not_found -> try
          let lbl = lookup_from_type env tpath lid in
          check_lk tpath lbl;
          if in_env lbl then
          begin
          let s = Printtyp.string_of_path tpath in
          warn lid.loc
            (Warnings.Name_out_of_scope (s, [Longident.last lid.txt], false));
          end;
          if not pr then warn_pr ();
          lbl
        with Not_found ->
          if lbls = [] then unbound_name_error env lid else
          let tp = (tpath0, expand_path env tpath) in
          let tpl =
            List.map
              (fun (lbl, _) ->
                let tp0 = get_type_path lbl in
                let tp = expand_path env tp0 in
                  (tp0, tp))
              lbls
          in
          raise (Error (lid.loc, env,
                        Name_type_mismatch (type_kind, lid.txt, tp, tpl)))
    in
    if in_env lbl then
    begin match scope with
      (lab1,_)::_ when lab1 == lbl -> ()
    | _ ->
        Location.prerr_warning lid.loc
          (Warnings.Disambiguated_name(get_name lbl))
    end;
    lbl
end

let wrap_disambiguate kind ty f x =
  try f x with Error (loc, env, Wrong_name ("",_,tk,tp,name,valid_names)) ->
    raise (Error (loc, env, Wrong_name (kind,ty,tk,tp,name,valid_names)))

module Label = NameChoice (struct
  type t = label_description
  let type_kind = "record"
  let get_name lbl = lbl.lbl_name
  let get_type lbl = lbl.lbl_res
  let get_descrs = snd
  let unbound_name_error = Typetexp.unbound_label_error
  let in_env lbl =
    match lbl.lbl_repres with
    | Record_regular | Record_float | Record_unboxed false -> true
    | Record_unboxed true | Record_inlined _ | Record_extension -> false
end)

let disambiguate_label_by_ids keep closed ids labels =
  let check_ids (lbl, _) =
    let lbls = Hashtbl.create 8 in
    Array.iter (fun lbl -> Hashtbl.add lbls lbl.lbl_name ()) lbl.lbl_all;
    List.for_all (Hashtbl.mem lbls) ids
  and check_closed (lbl, _) =
    (not closed || List.length ids = Array.length lbl.lbl_all)
  in
  let labels' = List.filter check_ids labels in
  if keep && labels' = [] then (false, labels) else
  let labels'' = List.filter check_closed labels' in
  if keep && labels'' = [] then (false, labels') else (true, labels'')

(* Only issue warnings once per record constructor/pattern *)
let disambiguate_lid_a_list loc closed env opath lid_a_list =
  let ids = List.map (fun (lid, _) -> Longident.last lid.txt) lid_a_list in
  let w_pr = ref false and w_amb = ref []
  and w_scope = ref [] and w_scope_ty = ref "" in
  let warn loc msg =
    let open Warnings in
    match msg with
    | Not_principal _ -> w_pr := true
    | Ambiguous_name([s], l, _) -> w_amb := (s, l) :: !w_amb
    | Name_out_of_scope(ty, [s], _) ->
        w_scope := s :: !w_scope; w_scope_ty := ty
    | _ -> Location.prerr_warning loc msg
  in
  let process_label lid =
    (* Strategy for each field:
       * collect all the labels in scope for that name
       * if the type is known and principal, just eventually warn
         if the real label was not in scope
       * fail if there is no known type and no label found
       * otherwise use other fields to reduce the list of candidates
       * if there is no known type reduce it incrementally, so that
         there is still at least one candidate (for error message)
       * if the reduced list is valid, call Label.disambiguate
     *)
    let scope = Typetexp.find_all_labels env lid.loc lid.txt in
    if opath = None && scope = [] then
      Typetexp.unbound_label_error env lid;
    let (ok, labels) =
      match opath with
        Some (_, _, true) -> (true, scope) (* disambiguate only checks scope *)
      | _  -> disambiguate_label_by_ids (opath=None) closed ids scope
    in
    if ok then Label.disambiguate lid env opath labels ~warn ~scope
          else fst (List.hd labels) (* will fail later *)
  in
  let lbl_a_list =
    List.map (fun (lid,a) -> lid, process_label lid, a) lid_a_list in
  if !w_pr then
    Location.prerr_warning loc
      (Warnings.Not_principal "this type-based record disambiguation")
  else begin
    match List.rev !w_amb with
      (_,types)::_ as amb ->
        let paths =
          List.map (fun (_,lbl,_) -> Label.get_type_path lbl) lbl_a_list in
        let path = List.hd paths in
        if List.for_all (compare_type_path env path) (List.tl paths) then
          Location.prerr_warning loc
            (Warnings.Ambiguous_name (List.map fst amb, types, true))
        else
          List.iter
            (fun (s,l) -> Location.prerr_warning loc
                (Warnings.Ambiguous_name ([s],l,false)))
            amb
    | _ -> ()
  end;
  if !w_scope <> [] then
    Location.prerr_warning loc
      (Warnings.Name_out_of_scope (!w_scope_ty, List.rev !w_scope, true));
  lbl_a_list

let rec find_record_qual = function
  | [] -> None
  | ({ txt = Longident.Ldot (modname, _) }, _) :: _ -> Some modname
  | _ :: rest -> find_record_qual rest

let map_fold_cont f xs k =
  List.fold_right (fun x k ys -> f x (fun y -> k (y :: ys)))
    xs (fun ys -> k (List.rev ys)) []

let type_label_a_list ?labels loc closed env type_lbl_a opath lid_a_list k =
  let lbl_a_list =
    match lid_a_list, labels with
      ({txt=Longident.Lident s}, _)::_, Some labels when Hashtbl.mem labels s ->
        (* Special case for rebuilt syntax trees *)
        List.map
          (function lid, a -> match lid.txt with
            Longident.Lident s -> lid, Hashtbl.find labels s, a
          | _ -> assert false)
          lid_a_list
    | _ ->
        let lid_a_list =
          match find_record_qual lid_a_list with
            None -> lid_a_list
          | Some modname ->
              List.map
                (fun (lid, a as lid_a) ->
                  match lid.txt with Longident.Lident s ->
                    {lid with txt=Longident.Ldot (modname, s)}, a
                  | _ -> lid_a)
                lid_a_list
        in
        disambiguate_lid_a_list loc closed env opath lid_a_list
  in
  (* Invariant: records are sorted in the typed tree *)
  let lbl_a_list =
    List.sort
      (fun (_,lbl1,_) (_,lbl2,_) -> compare lbl1.lbl_pos lbl2.lbl_pos)
      lbl_a_list
  in
  map_fold_cont type_lbl_a lbl_a_list k
;;

(* Checks over the labels mentioned in a record pattern:
   no duplicate definitions (error); properly closed (warning) *)

let check_recordpat_labels loc lbl_pat_list closed =
  match lbl_pat_list with
  | [] -> ()                            (* should not happen *)
  | (_, label1, _) :: _ ->
      let all = label1.lbl_all in
      let defined = Array.make (Array.length all) false in
      let check_defined (_, label, _) =
        if defined.(label.lbl_pos)
        then raise(Error(loc, Env.empty, Label_multiply_defined label.lbl_name))
        else defined.(label.lbl_pos) <- true in
      List.iter check_defined lbl_pat_list;
      if closed = Closed
      && Warnings.is_active (Warnings.Non_closed_record_pattern "")
      then begin
        let undefined = ref [] in
        for i = 0 to Array.length all - 1 do
          if not defined.(i) then undefined := all.(i).lbl_name :: !undefined
        done;
        if !undefined <> [] then begin
          let u = String.concat ", " (List.rev !undefined) in
          Location.prerr_warning loc (Warnings.Non_closed_record_pattern u)
        end
      end

(* Constructors *)

module Constructor = NameChoice (struct
  type t = constructor_description
  let type_kind = "variant"
  let get_name cstr = cstr.cstr_name
  let get_type cstr = cstr.cstr_res
  let get_descrs = fst
  let unbound_name_error = Typetexp.unbound_constructor_error
  let in_env _ = true
end)

(* unification of a type with a tconstr with
   freshly created arguments *)
let unify_head_only loc env ty constr =
  let (_, ty_res) = instance_constructor constr in
  match (repr ty_res).desc with
  | Tconstr(p,args,m) ->
      ty_res.desc <- Tconstr(p,List.map (fun _ -> newvar ()) args,m);
      enforce_constraints env ty_res;
      unify_pat_types loc env ty_res ty
  | _ -> assert false

(* Typing of patterns *)

(* Remember current state for backtracking.
   No variable information, as we only backtrack on
   patterns without variables (cf. assert statements). *)
type state =
 { snapshot: Btype.snapshot;
   levels: Ctype.levels;
   env: Env.t; }
let save_state env =
  { snapshot = Btype.snapshot ();
    levels = Ctype.save_levels ();
    env = !env; }
let set_state s env =
  Btype.backtrack s.snapshot;
  Ctype.set_levels s.levels;
  env := s.env

(* type_pat does not generate local constraints inside or patterns *)
type type_pat_mode =
  | Normal
  | Splitting_or   (* splitting an or-pattern *)
  | Inside_or      (* inside a non-split or-pattern *)
  | Split_or       (* always split or-patterns *)

exception Need_backtrack

(* type_pat propagates the expected type as well as maps for
   constructors and labels.
   Unification may update the typing environment. *)
(* constrs <> None => called from parmatch: backtrack on or-patterns
   explode > 0 => explode Ppat_any for gadts *)
let rec type_pat ~constrs ~labels ~no_existentials ~mode ~explode ~env
    sp expected_ty k =
  Builtin_attributes.warning_scope sp.ppat_attributes
    (fun () ->
       type_pat_aux ~constrs ~labels ~no_existentials ~mode ~explode ~env
         sp expected_ty k
    )

and type_pat_aux ~constrs ~labels ~no_existentials ~mode ~explode ~env
    sp expected_ty k =
  let mode' = if mode = Splitting_or then Normal else mode in
  let type_pat ?(constrs=constrs) ?(labels=labels) ?(mode=mode')
      ?(explode=explode) ?(env=env) =
    type_pat ~constrs ~labels ~no_existentials ~mode ~explode ~env in
  let loc = sp.ppat_loc in
  let rp k x : pattern = if constrs = None then k (rp x) else k x in
  match sp.ppat_desc with
    Ppat_any ->
      debug "Ppat_any@.";
      let k' d = rp k {
        pat_desc = d;
        pat_loc = loc; pat_extra=[];
        pat_type = expected_ty;
        pat_attributes = sp.ppat_attributes;
        pat_env = !env }
      in
      if explode > 0 then
        let (sp, constrs, labels) = Parmatch.ppat_of_type !env expected_ty in
        if sp.ppat_desc = Parsetree.Ppat_any then
          (debug "Ppat_any: k@."; k' Tpat_any) else
        if mode = Inside_or then raise Need_backtrack else
        let explode =
          match sp.ppat_desc with
            Parsetree.Ppat_or _ -> explode - 5
          | _ -> explode - 1
        in
        (debug "Ppat_any: call type_pat again@.";
        type_pat ~constrs:(Some constrs) ~labels:(Some labels)
          ~explode sp expected_ty k)
      else k' Tpat_any
  | Ppat_var name ->
      let id = (* PR#7330 *)
        if name.txt = "*extension*" then Ident.create name.txt else
        enter_variable loc name expected_ty
      in
      rp k {
        pat_desc = Tpat_var (id, name);
        pat_loc = loc; pat_extra=[];
        pat_type = expected_ty;
        pat_attributes = sp.ppat_attributes;
        pat_env = !env }
  | Ppat_unpack name ->
      assert (constrs = None);
      let id = enter_variable loc name expected_ty ~is_module:true in
      rp k {
        pat_desc = Tpat_var (id, name);
        pat_loc = sp.ppat_loc;
        pat_extra=[Tpat_unpack, loc, sp.ppat_attributes];
        pat_type = expected_ty;
        pat_attributes = [];
        pat_env = !env }
  | Ppat_constraint({ppat_desc=Ppat_var name; ppat_loc=lloc},
                    ({ptyp_desc=Ptyp_poly _} as sty)) ->
      (* explicitly polymorphic type *)
      assert (constrs = None);
      let cty, force = Typetexp.transl_simple_type_delayed !env sty in
      let ty = cty.ctyp_type in
      unify_pat_types lloc !env ty expected_ty;
      pattern_force := force :: !pattern_force;
      begin match ty.desc with
      | Tpoly (body, tyl) ->
          begin_def ();
          let _, ty' = instance_poly ~keep_names:true false tyl body in
          end_def ();
          generalize ty';
          let id = enter_variable lloc name ty' in
          rp k {
            pat_desc = Tpat_var (id, name);
            pat_loc = lloc;
            pat_extra = [Tpat_constraint cty, loc, sp.ppat_attributes];
            pat_type = ty;
            pat_attributes = [];
            pat_env = !env
          }
      | _ -> assert false
      end
  | Ppat_alias(sq, name) ->
      assert (constrs = None);
      type_pat sq expected_ty (fun q ->
        begin_def ();
        let ty_var = build_as_type !env q in
        end_def ();
        generalize ty_var;
        let id = enter_variable ~is_as_variable:true loc name ty_var in
        rp k {
          pat_desc = Tpat_alias(q, id, name);
          pat_loc = loc; pat_extra=[];
          pat_type = q.pat_type;
          pat_attributes = sp.ppat_attributes;
          pat_env = !env })
  | Ppat_constant cst ->
      let cst = constant_or_raise !env loc cst in
      unify_pat_types loc !env (type_constant cst) expected_ty;
      rp k {
        pat_desc = Tpat_constant cst;
        pat_loc = loc; pat_extra=[];
        pat_type = expected_ty;
        pat_attributes = sp.ppat_attributes;
        pat_env = !env }
  | Ppat_interval (Pconst_char c1, Pconst_char c2) ->
      let open Ast_helper.Pat in
      let gloc = {loc with Location.loc_ghost=true} in
      let rec loop c1 c2 =
        if c1 = c2 then constant ~loc:gloc (Pconst_char c1)
        else
          or_ ~loc:gloc
            (constant ~loc:gloc (Pconst_char c1))
            (loop (Char.chr(Char.code c1 + 1)) c2)
      in
      let p = if c1 <= c2 then loop c1 c2 else loop c2 c1 in
      let p = {p with ppat_loc=loc} in
      type_pat ~explode:0 p expected_ty k
        (* TODO: record 'extra' to remember about interval *)
  | Ppat_interval _ ->
      raise (Error (loc, !env, Invalid_interval))
  | Ppat_tuple spl ->
      assert (List.length spl >= 2);
      let spl_ann = List.map (fun p -> (p,newvar ())) spl in
      let ty = newty (Ttuple(List.map snd spl_ann)) in
      unify_pat_types loc !env ty expected_ty;
      map_fold_cont (fun (p,t) -> type_pat p t) spl_ann (fun pl ->
        rp k {
        pat_desc = Tpat_tuple pl;
        pat_loc = loc; pat_extra=[];
        pat_type = expected_ty;
        pat_attributes = sp.ppat_attributes;
        pat_env = !env })
  | Ppat_construct(lid, sarg) ->
      debug "Ppat_construct@.";
      let opath =
        try
          let (p0, p, _) = extract_concrete_variant !env expected_ty in
            Some (p0, p, true)
        with Not_found -> None
      in
      let candidates =
        match lid.txt, constrs with
          Longident.Lident s, Some constrs when Hashtbl.mem constrs s ->
            [Hashtbl.find constrs s, (fun () -> ())]
        | _ ->  Typetexp.find_all_constructors !env lid.loc lid.txt
      in
      let check_lk tpath constr =
        if constr.cstr_generalized then
          raise (Error (lid.loc, !env,
                        Unqualified_gadt_pattern (tpath, constr.cstr_name)))
      in
      let constr =
        wrap_disambiguate "This variant pattern is expected to have"
          (mk_expected expected_ty)
          (Constructor.disambiguate lid !env opath ~check_lk) candidates
      in
      if constr.cstr_generalized && constrs <> None && mode = Inside_or
      then raise Need_backtrack;
      Env.mark_constructor Env.Pattern !env (Longident.last lid.txt) constr;
      Builtin_attributes.check_deprecated loc constr.cstr_attributes
        constr.cstr_name;
      if no_existentials && constr.cstr_existentials <> [] then
        raise (Error (loc, !env, Unexpected_existential));
      (* if constructor is gadt, we must verify that the expected type has the
         correct head *)
      if constr.cstr_generalized then
        unify_head_only loc !env expected_ty constr;
      let sargs =
        match sarg with
          None -> []
        | Some {ppat_desc = Ppat_tuple spl} when
            constr.cstr_arity > 1 ||
            Builtin_attributes.explicit_arity sp.ppat_attributes
          -> spl
        | Some({ppat_desc = Ppat_any} as sp) when constr.cstr_arity <> 1 ->
            if constr.cstr_arity = 0 then
              Location.prerr_warning sp.ppat_loc
                                     Warnings.Wildcard_arg_to_constant_constr;
            replicate_list sp constr.cstr_arity
        | Some sp -> [sp] in
      begin match sargs with
      | [{ppat_desc = Ppat_constant _} as sp]
        when Builtin_attributes.warn_on_literal_pattern
            constr.cstr_attributes ->
          Location.prerr_warning sp.ppat_loc
            Warnings.Fragile_literal_pattern
      | _ -> ()
      end;
      if List.length sargs <> constr.cstr_arity then
        raise(Error(loc, !env, Constructor_arity_mismatch(lid.txt,
                                     constr.cstr_arity, List.length sargs)));
      let (ty_args, ty_res) =
        instance_constructor ~in_pattern:(env, get_newtype_level ()) constr
      in
      (* PR#7214: do not use gadt unification for toplevel lets *)
      if not constr.cstr_generalized || mode = Inside_or || no_existentials
      then unify_pat_types loc !env ty_res expected_ty
      else unify_pat_types_gadt loc env ty_res expected_ty;

      let rec check_non_escaping p =
        match p.ppat_desc with
        | Ppat_or (p1, p2) ->
            check_non_escaping p1;
            check_non_escaping p2
        | Ppat_alias (p, _) ->
            check_non_escaping p
        | Ppat_constraint _ ->
            raise (Error (p.ppat_loc, !env, Inlined_record_escape))
        | _ ->
            ()
      in
      if constr.cstr_inlined <> None then List.iter check_non_escaping sargs;

      map_fold_cont (fun (p,t) -> type_pat p t) (List.combine sargs ty_args)
      (fun args ->
        rp k {
          pat_desc=Tpat_construct(lid, constr, args);
          pat_loc = loc; pat_extra=[];
          pat_type = expected_ty;
          pat_attributes = sp.ppat_attributes;
          pat_env = !env })
  | Ppat_variant(l, sarg) ->
      let arg_type = match sarg with None -> [] | Some _ -> [newvar()] in
      let row = { row_fields =
                    [l, Reither(sarg = None, arg_type, true, ref None)];
                  row_bound = ();
                  row_closed = false;
                  row_more = newvar ();
                  row_fixed = false;
                  row_name = None } in
      unify_pat_types loc !env (newty (Tvariant row)) expected_ty;
      let k arg =
        rp k {
        pat_desc = Tpat_variant(l, arg, ref {row with row_more = newvar()});
        pat_loc = loc; pat_extra=[];
        pat_type =  expected_ty;
        pat_attributes = sp.ppat_attributes;
        pat_env = !env }
      in begin
        (* PR#6235: propagate type information *)
        match sarg, arg_type with
          Some p, [ty] -> type_pat p ty (fun p -> k (Some p))
        | _            -> k None
      end
  | Ppat_record(lid_sp_list, closed) ->
      assert (lid_sp_list <> []);
      let opath, record_ty =
        try
          let (p0, p,_) = extract_concrete_record !env expected_ty in
          Some (p0, p, true), expected_ty
        with Not_found -> None, newvar ()
      in
      let type_label_pat (label_lid, label, sarg) k =
        begin_def ();
        let (vars, ty_arg, ty_res) = instance_label false label in
        if vars = [] then end_def ();
        begin try
          unify_pat_types loc !env ty_res record_ty
        with Unify trace ->
          raise(Error(label_lid.loc, !env,
                      Label_mismatch(label_lid.txt, trace)))
        end;
        type_pat sarg ty_arg (fun arg ->
          if vars <> [] then begin
            end_def ();
            generalize ty_arg;
            List.iter generalize vars;
            let instantiated tv =
              let tv = expand_head !env tv in
              not (is_Tvar tv) || tv.level <> generic_level in
            if List.exists instantiated vars then
              raise
                (Error(label_lid.loc, !env, Polymorphic_label label_lid.txt))
          end;
          k (label_lid, label, arg))
      in
      let k' k lbl_pat_list =
        check_recordpat_labels loc lbl_pat_list closed;
        unify_pat_types loc !env record_ty expected_ty;
        rp k {
        pat_desc = Tpat_record (lbl_pat_list, closed);
        pat_loc = loc; pat_extra=[];
        pat_type = expected_ty;
        pat_attributes = sp.ppat_attributes;
        pat_env = !env }
      in
      if constrs = None then
        k (wrap_disambiguate "This record pattern is expected to have"
             (mk_expected expected_ty)
             (type_label_a_list ?labels loc false !env type_label_pat opath
                lid_sp_list)
             (k' (fun x -> x)))
      else
        type_label_a_list ?labels loc false !env type_label_pat opath
          lid_sp_list (k' k)
  | Ppat_array spl ->
      let ty_elt = newvar() in
      unify_pat_types
        loc !env (instance_def (Predef.type_array ty_elt)) expected_ty;
      let spl_ann = List.map (fun p -> (p,newvar())) spl in
      map_fold_cont (fun (p,_) -> type_pat p ty_elt) spl_ann (fun pl ->
        rp k {
        pat_desc = Tpat_array pl;
        pat_loc = loc; pat_extra=[];
        pat_type = expected_ty;
        pat_attributes = sp.ppat_attributes;
        pat_env = !env })
  | Ppat_or(sp1, sp2) ->
      debug "Ppat_or@.";
      let state = save_state env in
      begin match
        if mode = Split_or || mode = Splitting_or then raise Need_backtrack;
        let initial_pattern_variables = !pattern_variables in
        let initial_module_variables = !module_variables in
        debug "Ppat_or: start p1@.";
        let p1 =
          try Some (type_pat ~mode:Inside_or sp1 expected_ty (fun x -> x))
          with Need_backtrack -> (debug "Ppat_or: p1 is None@."; None) in
        let p1_variables = !pattern_variables in
        let p1_module_variables = !module_variables in
        pattern_variables := initial_pattern_variables;
        module_variables := initial_module_variables;
        let p2 =
          try Some (type_pat ~mode:Inside_or sp2 expected_ty (fun x -> x))
          with Need_backtrack -> (debug "Ppat_or: p2 is None@."; None) in
        let p2_variables = !pattern_variables in
        match p1, p2 with
          None, None -> raise Need_backtrack
        | Some p, None | None, Some p -> p (* no variables in this case *)
        | Some p1, Some p2 ->
        let alpha_env =
          enter_orpat_variables loc !env p1_variables p2_variables in
        pattern_variables := p1_variables;
        module_variables := p1_module_variables;
        { pat_desc = Tpat_or(p1, alpha_pat alpha_env p2, None);
          pat_loc = loc; pat_extra=[];
          pat_type = expected_ty;
          pat_attributes = sp.ppat_attributes;
          pat_env = !env }
      with
        p -> rp k p
      | exception Need_backtrack when mode <> Inside_or ->
          debug "Ppat_or: final exn handling@.";
          assert (constrs <> None);
          set_state state env;
          let mode =
            if mode = Split_or then mode else Splitting_or in
try (debug "Ppat_or: final exn sp1@.";
type_pat ~mode sp1 expected_ty k) with Error _ ->
            (debug "Ppat_or: final exn sp2@.";
            set_state state env;
            type_pat ~mode sp2 expected_ty k)
      end
  | Ppat_lazy sp1 ->
      let nv = newvar () in
      unify_pat_types loc !env (instance_def (Predef.type_lazy_t nv))
        expected_ty;
      (* do not explode under lazy: PR#7421 *)
      type_pat ~explode:0 sp1 nv (fun p1 ->
        rp k {
        pat_desc = Tpat_lazy p1;
        pat_loc = loc; pat_extra=[];
        pat_type = expected_ty;
        pat_attributes = sp.ppat_attributes;
        pat_env = !env })
  | Ppat_constraint(sp, sty) ->
      (* Separate when not already separated by !principal *)
      let separate = true in
      if separate then begin_def();
      let cty, force = Typetexp.transl_simple_type_delayed !env sty in
      let ty = cty.ctyp_type in
      let ty, expected_ty' =
        if separate then begin
          end_def();
          generalize_structure ty;
          instance !env ty, instance !env ty
        end else ty, ty
      in
      unify_pat_types loc !env ty expected_ty;
      type_pat sp expected_ty' (fun p ->
        (*Format.printf "%a@.%a@."
          Printtyp.raw_type_expr ty
          Printtyp.raw_type_expr p.pat_type;*)
        pattern_force := force :: !pattern_force;
        let extra = (Tpat_constraint cty, loc, sp.ppat_attributes) in
        let p =
          if not separate then p else
          match p.pat_desc with
            Tpat_var (id,s) ->
              {p with pat_type = ty;
               pat_desc = Tpat_alias
                 ({p with pat_desc = Tpat_any; pat_attributes = []}, id,s);
               pat_extra = [extra];
             }
          | _ -> {p with pat_type = ty;
                  pat_extra = extra :: p.pat_extra}
        in k p)
  | Ppat_type lid ->
      let (path, p,ty) = build_or_pat !env loc lid in
      unify_pat_types loc !env ty expected_ty;
      k { p with pat_extra =
        (Tpat_type (path, lid), loc, sp.ppat_attributes) :: p.pat_extra }
  | Ppat_open (lid,p) ->
      let path, new_env =
        !type_open Asttypes.Fresh !env sp.ppat_loc lid in
      let new_env = ref new_env in
      type_pat ~env:new_env p expected_ty ( fun p ->
        env := Env.copy_local !env ~from:!new_env;
        k { p with pat_extra =( Tpat_open (path,lid,!new_env),
                            loc, sp.ppat_attributes) :: p.pat_extra }
      )
  | Ppat_exception _ ->
      raise (Error (loc, !env, Exception_pattern_below_toplevel))
  | Ppat_extension ext ->
      raise (Error_forward (Builtin_attributes.error_of_extension ext))

let type_pat ?(allow_existentials=false) ?constrs ?labels ?(mode=Normal)
    ?(explode=0) ?(lev=get_current_level()) env sp expected_ty =
  newtype_level := Some lev;
  try
    let r =
      type_pat ~no_existentials:(not allow_existentials) ~constrs ~labels
        ~mode ~explode ~env sp expected_ty (fun x -> x) in
    iter_pattern (fun p -> p.pat_env <- !env) r;
    newtype_level := None;
    r
  with e ->
    newtype_level := None;
    raise e


(* this function is passed to Partial.parmatch
   to type check gadt nonexhaustiveness *)
let partial_pred ~lev ?mode ?explode env expected_ty constrs labels p =
  let env = ref env in
  let state = save_state env in
  try
    reset_pattern None true;
    let typed_p =
      Ctype.with_passive_variants
        (type_pat ~allow_existentials:true ~lev
           ~constrs ~labels ?mode ?explode env p)
        expected_ty
    in
    set_state state env;
    (* types are invalidated but we don't need them here *)
    Some typed_p
  with Error _ ->
    set_state state env;
    None

let check_partial ?(lev=get_current_level ()) env expected_ty loc cases =
  let explode = match cases with [_] -> 5 | _ -> 0 in
  Parmatch.check_partial
    (partial_pred ~lev ~explode env expected_ty) loc cases

let check_unused ?(lev=get_current_level ()) env expected_ty cases =
  Parmatch.check_unused
    (fun refute constrs labels spat ->
      match
        partial_pred ~lev ~mode:Split_or ~explode:5
          env expected_ty constrs labels spat
      with
        Some pat when refute ->
          raise (Error (spat.ppat_loc, env, Unrefuted_pattern pat))
      | r -> r)
    cases

let add_pattern_variables ?check ?check_as env =
  let pv = get_ref pattern_variables in
  (List.fold_right
     (fun (id, ty, _name, loc, as_var) env ->
       let check = if as_var then check_as else check in
       Env.add_value ?check id
         {val_type = ty; val_kind = Val_reg; Types.val_loc = loc;
          val_attributes = [];
         } env
     )
     pv env,
   get_ref module_variables, pv)

let type_pattern ~lev env spat scope expected_ty =
  reset_pattern scope true;
  let new_env = ref env in
  let pat = type_pat ~allow_existentials:true ~lev new_env spat expected_ty in
  let new_env, unpacks, _ =
    add_pattern_variables !new_env
      ~check:(fun s -> Warnings.Unused_var_strict s)
      ~check_as:(fun s -> Warnings.Unused_var s) in
  (pat, new_env, get_ref pattern_force, unpacks)

let type_pattern_list env spatl scope expected_tys allow =
  reset_pattern scope allow;
  let new_env = ref env in
  let type_pat (attrs, pat) ty =
    Builtin_attributes.warning_scope ~ppwarning:false attrs
      (fun () ->
         type_pat new_env pat ty
      )
  in
  let patl = List.map2 type_pat spatl expected_tys in
  let new_env, unpacks, pv = add_pattern_variables !new_env in
  (patl, new_env, get_ref pattern_force, unpacks, pv)

let type_class_arg_pattern cl_num val_env met_env l spat =
  reset_pattern None false;
  let nv = newvar () in
  let pat = type_pat (ref val_env) spat nv in
  if has_variants pat then begin
    Parmatch.pressure_variants val_env [pat];
    iter_pattern finalize_variant pat
  end;
  List.iter (fun f -> f()) (get_ref pattern_force);
  if is_optional l then unify_pat val_env pat (type_option (newvar ()));
  let (pv, met_env) =
    List.fold_right
      (fun (id, ty, name, loc, as_var) (pv, env) ->
         let check s =
           if as_var then Warnings.Unused_var s
           else Warnings.Unused_var_strict s in
         let id' = Ident.create (Ident.name id) in
         ((id', name, id, ty)::pv,
          Env.add_value id' {val_type = ty;
                             val_kind = Val_ivar (Immutable, cl_num);
                             val_attributes = [];
                             Types.val_loc = loc;
                            } ~check
            env))
      !pattern_variables ([], met_env)
  in
  let val_env, _, _ = add_pattern_variables val_env in
  (pat, pv, val_env, met_env)

let type_self_pattern cl_num privty val_env met_env par_env spat =
  let open Ast_helper in
  let spat =
    Pat.mk (Ppat_alias (Pat.mk(Ppat_alias (spat, mknoloc "selfpat-*")),
                        mknoloc ("selfpat-" ^ cl_num)))
  in
  reset_pattern None false;
  let nv = newvar() in
  let pat = type_pat (ref val_env) spat nv in
  List.iter (fun f -> f()) (get_ref pattern_force);
  let meths = ref Meths.empty in
  let vars = ref Vars.empty in
  let pv = !pattern_variables in
  pattern_variables := [];
  let (val_env, met_env, par_env) =
    List.fold_right
      (fun (id, ty, _name, loc, as_var) (val_env, met_env, par_env) ->
         (Env.add_value id {val_type = ty;
                            val_kind =
                              Val_unbound Val_unbound_instance_variable;
                            val_attributes = [];
                            Types.val_loc = loc;
                           } val_env,
          Env.add_value id {val_type = ty;
                            val_kind = Val_self (meths, vars, cl_num, privty);
                            val_attributes = [];
                            Types.val_loc = loc;
                           }
            ~check:(fun s -> if as_var then Warnings.Unused_var s
                             else Warnings.Unused_var_strict s)
            met_env,
          Env.add_value id {val_type = ty;
                            val_kind =
                              Val_unbound Val_unbound_instance_variable;
                            val_attributes = [];
                            Types.val_loc = loc;
                           } par_env))
      pv (val_env, met_env, par_env)
  in
  (pat, meths, vars, val_env, met_env, par_env)

let delayed_checks = ref []
let reset_delayed_checks () = delayed_checks := []
let add_delayed_check f =
  delayed_checks := (f, Warnings.backup ()) :: !delayed_checks

let force_delayed_checks () =
  (* checks may change type levels *)
  let snap = Btype.snapshot () in
  let w_old = Warnings.backup () in
  List.iter
    (fun (f, w) -> Warnings.restore w; f ())
    (List.rev !delayed_checks);
  Warnings.restore w_old;
  reset_delayed_checks ();
  Btype.backtrack snap

let rec final_subexpression sexp =
  match sexp.pexp_desc with
    Pexp_let (_, _, e)
  | Pexp_sequence (_, e)
  | Pexp_try (e, _)
  | Pexp_ifthenelse (_, e, _)
  | Pexp_match (_, {pc_rhs=e} :: _)
    -> final_subexpression e
  | _ -> sexp

(* Generalization criterion for expressions *)

let rec is_nonexpansive exp =
  match exp.exp_desc with
    Texp_ident(_,_,_) -> true
  | Texp_constant _ -> true
  | Texp_let(_rec_flag, pat_exp_list, body) ->
      List.for_all (fun vb -> is_nonexpansive vb.vb_expr) pat_exp_list &&
      is_nonexpansive body
  | Texp_function _ -> true
  | Texp_apply(e, (_,None)::el) ->
      is_nonexpansive e && List.for_all is_nonexpansive_opt (List.map snd el)
  | Texp_match(e, cases, [], _) ->
      is_nonexpansive e &&
      List.for_all
        (fun {c_lhs = _; c_guard; c_rhs} ->
           is_nonexpansive_opt c_guard && is_nonexpansive c_rhs
        ) cases
  | Texp_tuple el ->
      List.for_all is_nonexpansive el
  | Texp_construct( _, _, el) ->
      List.for_all is_nonexpansive el
  | Texp_variant(_, arg) -> is_nonexpansive_opt arg
  | Texp_record { fields; extended_expression } ->
      Array.for_all
        (fun (lbl, definition) ->
           match definition with
           | Overridden (_, exp) ->
               lbl.lbl_mut = Immutable && is_nonexpansive exp
           | Kept _ -> true)
        fields
      && is_nonexpansive_opt extended_expression
  | Texp_field(exp, _, _) -> is_nonexpansive exp
  | Texp_array [] -> true
  | Texp_ifthenelse(_cond, ifso, ifnot) ->
      is_nonexpansive ifso && is_nonexpansive_opt ifnot
  | Texp_sequence (_e1, e2) -> is_nonexpansive e2  (* PR#4354 *)
  | Texp_new (_, _, cl_decl) when Ctype.class_type_arity cl_decl.cty_type > 0 ->
      true
  (* Note: nonexpansive only means no _observable_ side effects *)
  | Texp_lazy e -> is_nonexpansive e
  | Texp_object ({cstr_fields=fields; cstr_type = { csig_vars=vars}}, _) ->
      let count = ref 0 in
      List.for_all
        (fun field -> match field.cf_desc with
            Tcf_method _ -> true
          | Tcf_val (_, _, _, Tcfk_concrete (_, e), _) ->
              incr count; is_nonexpansive e
          | Tcf_val (_, _, _, Tcfk_virtual _, _) ->
              incr count; true
          | Tcf_initializer e -> is_nonexpansive e
          | Tcf_constraint _ -> true
          | Tcf_inherit _ -> false
          | Tcf_attribute _ -> true)
        fields &&
      Vars.fold (fun _ (mut,_,_) b -> decr count; b && mut = Immutable)
        vars true &&
      !count = 0
  | Texp_letmodule (_, _, mexp, e) ->
      is_nonexpansive_mod mexp && is_nonexpansive e
  | Texp_pack mexp ->
      is_nonexpansive_mod mexp
  (* Computations which raise exceptions are nonexpansive, since (raise e) is equivalent
     to (raise e; diverge), and a nonexpansive "diverge" can be produced using lazy values
     or the relaxed value restriction. See GPR#1142 *)
  | Texp_assert exp ->
      is_nonexpansive exp
  | Texp_apply (
      { exp_desc = Texp_ident (_, _, {val_kind =
             Val_prim {Primitive.prim_name = "%raise"}}) },
      [Nolabel, Some e]) ->
     is_nonexpansive e
  | _ -> false

and is_nonexpansive_mod mexp =
  match mexp.mod_desc with
  | Tmod_ident _ -> true
  | Tmod_functor _ -> true
  | Tmod_unpack (e, _) -> is_nonexpansive e
  | Tmod_constraint (m, _, _, _) -> is_nonexpansive_mod m
  | Tmod_structure str ->
      List.for_all
        (fun item -> match item.str_desc with
          | Tstr_eval _ | Tstr_primitive _ | Tstr_type _
          | Tstr_modtype _ | Tstr_open _ | Tstr_class_type _  -> true
          | Tstr_value (_, pat_exp_list) ->
              List.for_all (fun vb -> is_nonexpansive vb.vb_expr) pat_exp_list
          | Tstr_module {mb_expr=m;_}
          | Tstr_include {incl_mod=m;_} -> is_nonexpansive_mod m
          | Tstr_recmodule id_mod_list ->
              List.for_all (fun {mb_expr=m;_} -> is_nonexpansive_mod m)
                id_mod_list
          | Tstr_exception {ext_kind = Text_decl _} ->
              false (* true would be unsound *)
          | Tstr_exception {ext_kind = Text_rebind _} -> true
          | Tstr_typext te ->
              List.for_all
                (function {ext_kind = Text_decl _} -> false
                        | {ext_kind = Text_rebind _} -> true)
                te.tyext_constructors
          | Tstr_class _ -> false (* could be more precise *)
          | Tstr_attribute _ -> true
        )
        str.str_items
  | Tmod_apply _ -> false

and is_nonexpansive_opt = function
    None -> true
  | Some e -> is_nonexpansive e

module Env' = Env
module Rec_context =
struct
  type access =
      Dereferenced
    (** [Dereferenced] indicates that the value (not just the address) of a
        variable is accessed *)

    | Guarded
    (** [Guarded] indicates that the address of a variable is used in a
        guarded context, i.e. under a constructor.  A variable that is
        dereferenced within a function body or lazy context is also considered
        guarded. *)

    | Unguarded
    (** [Unguarded] indicates that the address of a variable is used in an
        unguarded context, i.e. not under a constructor. *)

  (** [guard] represents guarded contexts such as [C -] and [{l = -}] *)
  let guard : access -> access = function
    | Dereferenced -> Dereferenced
    | Guarded -> Guarded
    | Unguarded -> Guarded

  (** [inspect] represents elimination contexts such as [match - with cases],
      [e -] and [- e] *)
  let inspect : access -> access = function
    | Dereferenced -> Dereferenced
    | Guarded -> Dereferenced
    | Unguarded -> Dereferenced

  (** [delay] represents contexts that delay evaluation such as [fun p -> -]
      or [lazy -] *)
  let delay : access -> access = function
    | Dereferenced -> Guarded
    | Guarded -> Guarded
    | Unguarded -> Guarded

  module Use :
  sig
    type t
    val guard : t -> t
    (** An expression appears in a guarded context *)

    val discard : t -> t
    (** The address of a subexpression is not used, but may be bound *)

    val inspect : t -> t
    (** The value of a subexpression is inspected with match, application, etc. *)

    val delay : t -> t
    (** An expression appears under 'fun p ->' or 'lazy' *)

    val join : t -> t -> t
    (** Combine the access information of two expressions *)

    val single : Ident.t -> access -> t
    (** Combine the access information of two expressions *)

    val empty : t
    (** No variables are accessed in an expression; it might be a
        constant or a global identifier *)

    val unguarded : t -> Ident.t list
    (** The list of identifiers that are used in an unguarded context *)

    val dependent : t -> Ident.t list
    (** The list of all used identifiers *)
  end =
  struct
    module M = Map.Make(Ident)

    (** A "t" maps each rec-bound variable to an access status *)
    type t = access M.t

    let map f tbl = M.map f tbl
    let guard t = map guard t
    let inspect t = map inspect t
    let delay t = map delay t
    let discard = guard

    let prec x y =
      match x, y with
      | Dereferenced, _
      | _, Dereferenced -> Dereferenced
      | Unguarded, _
      | _, Unguarded -> Unguarded
      | _ -> Guarded

    let join x y =
      M.fold
        (fun id v tbl ->
           let v' = try M.find id tbl with Not_found -> Guarded in
           M.add id (prec v v') tbl)
        x y

    let single id access = M.add id access M.empty

    let empty = M.empty

    let list_matching p t =
      let r = ref [] in
      M.iter (fun id v -> if p v then r := id :: !r) t;
      !r

    let unguarded =
      list_matching (function Unguarded | Dereferenced -> true | _ -> false)

    let dependent =
      list_matching (function _ -> true)
  end

  module Env =
  struct
    (* A typing environment maps identifiers to types *)
    type env = Use.t Ident.tbl

    let empty = Ident.empty

    let join x y =
      let r =
      Ident.fold_all
        (fun id v tbl ->
           let v' = try Ident.find_same id tbl with Not_found -> Use.empty in
           Ident.add id (Use.join v v') tbl)
        x
        y
      in
      r
  end
end

let rec pattern_variables : Typedtree.pattern -> Ident.t list =
  fun pat -> match pat.pat_desc with
    | Tpat_any -> []
    | Tpat_var (id, _) -> [id]
    | Tpat_alias (pat, id, _) -> id :: pattern_variables pat
    | Tpat_constant _ -> []
    | Tpat_tuple pats -> List.concat (List.map pattern_variables pats)
    | Tpat_construct (_, _, pats) ->
        List.concat (List.map pattern_variables pats)
    | Tpat_variant (_, Some pat, _) -> pattern_variables pat
    | Tpat_variant (_, None, _) -> []
    | Tpat_record (fields, _) ->
        List.concat (List.map (fun (_,_,p) -> pattern_variables p) fields)
    | Tpat_array pats ->
        List.concat (List.map pattern_variables pats)
    | Tpat_or (l,r,_) ->
        pattern_variables l @ pattern_variables r
    | Tpat_lazy p ->
        pattern_variables p

module Rec_check =
struct
  open Rec_context

  let build_unguarded_env : Ident.t list -> Env.env = fun idlist ->
    List.fold_left
      (fun env id -> Ident.add id (Use.single id Unguarded) env)
      Env.empty
      idlist

  let is_ref : Types.value_description -> bool = function
    | { Types.val_kind =
          Types.Val_prim { Primitive.prim_name = "%makemutable";
                           prim_arity = 1 } } ->
          true
    | _ -> false

  let scrape env ty =
    (Ctype.repr (Ctype.expand_head_opt env (Ctype.correct_levels ty))).desc

  let array_element_kind env ty =
    match scrape env ty with
    | Tvar _ | Tunivar _ ->
        `Pgenarray
    | Tconstr(p, _, _) ->
        if Path.same p Predef.path_int || Path.same p Predef.path_char then
          `Pintarray
        else if Path.same p Predef.path_float then
          if Config.flat_float_array then `Pfloatarray else `Paddrarray
        else if Path.same p Predef.path_string
             || Path.same p Predef.path_array
             || Path.same p Predef.path_nativeint
             || Path.same p Predef.path_int32
             || Path.same p Predef.path_int64 then
          `Paddrarray
        else begin
          try
            match Env'.find_type p env with
              {type_kind = Type_abstract} ->
                `Pgenarray
            | {type_kind = Type_variant cstrs}
              when List.for_all (fun c -> c.Types.cd_args = Types.Cstr_tuple [])
                  cstrs ->
                `Pintarray
            | {type_kind = _} ->
                `Paddrarray
          with Not_found ->
            (* This can happen due to e.g. missing -I options,
               causing some .cmi files to be unavailable.
               Maybe we should emit a warning. *)
            `Pgenarray
        end
    | _ ->
        `Paddrarray

  let array_type_kind env ty =
    match scrape env ty with
    | Tconstr(p, [elt_ty], _) | Tpoly({desc = Tconstr(p, [elt_ty], _)}, _)
      when Path.same p Predef.path_array ->
        array_element_kind env elt_ty
    | _ ->
        (* This can happen with e.g. Obj.field *)
        `Pgenarray

  let array_kind exp = array_type_kind exp.exp_env exp.exp_type

  let has_concrete_element_type : Typedtree.expression -> bool =
    fun e -> array_kind e <> `Pgenarray

  type sd = Static | Dynamic

  let rec classify_expression : Typedtree.expression -> sd =
    fun exp -> match exp.exp_desc with
      | Texp_let (_, _, e)
      | Texp_letmodule (_, _, _, e)
      | Texp_sequence (_, e)
      | Texp_letexception (_, e) -> classify_expression e
      | Texp_ident _
      | Texp_for _
      | Texp_constant _
      | Texp_new _
      | Texp_instvar _
      | Texp_tuple _
      | Texp_array _
      | Texp_construct _
      | Texp_variant _
      | Texp_record _
      | Texp_setfield _
      | Texp_while _
      | Texp_setinstvar _
      | Texp_pack _
      | Texp_object _
      | Texp_function _
      | Texp_lazy _
      | Texp_unreachable
      | Texp_extension_constructor _ -> Static
      | Texp_apply ({exp_desc = Texp_ident (_, _, vd)}, _)
        when is_ref vd -> Static
      | Texp_apply _
      | Texp_match _
      | Texp_ifthenelse _
      | Texp_send _
      | Texp_field _
      | Texp_assert _
      | Texp_try _
      | Texp_override _ -> Dynamic

  let rec expression : Env.env -> Typedtree.expression -> Use.t =
    fun env exp -> match exp.exp_desc with
      | Texp_ident (pth, _, _) ->
          (path env pth)
      | Texp_let (rec_flag, bindings, body) ->
        let env', ty = value_bindings rec_flag env bindings in
        (* Here and in other binding constructs 'discard' is used in a
           similar way to the way it's used in sequence: uses are
           propagated, but unguarded access are not. *)
        Use.join (Use.discard ty) (expression (Env.join env env') body)
      | Texp_letmodule (x, _, m, e) ->
        let ty = modexp env m in
        Use.join (Use.discard ty) (expression (Ident.add x ty env) e)
      | Texp_match (e, val_cases, exn_cases, _) ->
        let t = expression env e in
        let exn_case env {Typedtree.c_rhs} = expression env c_rhs in
        let cs = list (case ~scrutinee:t) env val_cases
        and es = list exn_case env exn_cases in
        Use.(join cs es)
      | Texp_for (_, _, e1, e2, _, e3) ->
        Use.(join
                (join
                   (inspect (expression env e1))
                   (inspect (expression env e2)))
                (* The body is evaluated, but not used, and not available
                   for inclusion in another value *)
                (discard (expression env e3)))

      | Texp_constant _ ->
        Use.empty
      | Texp_new (pth, _, _) ->
          Use.inspect (path env pth)
      | Texp_instvar _ ->
        Use.empty
      | Texp_apply ({exp_desc = Texp_ident (_, _, vd)}, [_, Some arg])
        when is_ref vd ->
          Use.guard (expression env arg)
      | Texp_apply (e, args) ->
        let arg env (_, eo) = option expression env eo in
        Use.(join
                (inspect (expression env e))
                (inspect (list arg env args)))
      | Texp_tuple exprs ->
        Use.guard (list expression env exprs)
      | Texp_array exprs when array_kind exp = `Pfloatarray ->
        Use.inspect (list expression env exprs)
      | Texp_array exprs when has_concrete_element_type exp ->
        Use.guard (list expression env exprs)
      | Texp_array exprs ->
        (* This is counted as a use, because constructing a generic array
           involves inspecting the elements (PR#6939). *)
        Use.inspect (list expression env exprs)
      | Texp_construct (_, desc, exprs) ->
        let access_constructor =
          match desc.cstr_tag with
          | Cstr_extension (pth, _) -> Use.inspect (path env pth)
          | _ -> Use.empty
        in
        let use = match desc.cstr_tag with
          | Cstr_unboxed -> (fun x -> x)
          | Cstr_constant _ | Cstr_block _ | Cstr_extension _ -> Use.guard
        in
        Use.join access_constructor (use (list expression env exprs))
      | Texp_variant (_, eo) ->
        Use.guard (option expression env eo)
      | Texp_record { fields = es; extended_expression = eo;
                      representation = rep } ->
          let use = match rep with
            | Record_float -> Use.inspect
            | Record_unboxed _ -> (fun x -> x)
            | Record_regular | Record_inlined _
            | Record_extension -> Use.guard
          in
          let field env = function
              _, Kept _ -> Use.empty
            | _, Overridden (_, e) -> expression env e
          in
          Use.join
            (use (array field env es))
            (option expression env eo)
      | Texp_ifthenelse (cond, ifso, ifnot) ->
          Use.(join (inspect (expression env cond))
                  (join
                     (expression env ifso)
                     (option expression env ifnot)))
      | Texp_setfield (e1, _, _, e2) ->
          Use.(join (inspect (expression env e1))
                (inspect (expression env e2)))
      | Texp_sequence (e1, e2) ->
        Use.(join (discard (expression env e1))
                (expression env e2))
      | Texp_while (e1, e2) ->
        Use.(join (inspect (expression env e1))
                (discard (expression env e2)))
      | Texp_send (e1, _, eo) ->
        Use.(join (inspect (expression env e1))
                (inspect (option expression env eo)))
      | Texp_field (e, _, _) ->
        Use.(inspect (expression env e))
      | Texp_setinstvar (_,_,_,e) ->
          Use.(inspect (expression env e))
      | Texp_letexception (_, e) ->
          expression env e
      | Texp_assert e ->
          Use.inspect (expression env e)
      | Texp_pack m ->
          modexp env m
      | Texp_object (clsstrct, _) ->
          class_structure env clsstrct
      | Texp_try (e, cases) ->
        (* This is more permissive than the old check. *)
        let case env {Typedtree.c_rhs} = expression env c_rhs in
        Use.join (expression env e)
          (list case env cases)
      | Texp_override (_, fields) ->
        let field env (_, _, e) = expression env e in
        Use.inspect (list field env fields)
      | Texp_function { cases } ->
        Use.delay (list (case ~scrutinee:Use.empty) env cases)
      | Texp_lazy e ->
         begin match Typeopt.classify_lazy_argument e with
         | `Constant_or_function
         | `Identifier _
         | `Float ->
            expression env e
         | `Other ->
            Use.delay (expression env e)
         end
      | Texp_unreachable ->
        Use.empty
      | Texp_extension_constructor _ ->
        Use.empty
  and option : 'a. (Env.env -> 'a -> Use.t) -> Env.env -> 'a option -> Use.t =
    fun f env -> Misc.Stdlib.Option.value_default (f env) ~default:Use.empty
  and list : 'a. (Env.env -> 'a -> Use.t) -> Env.env -> 'a list -> Use.t =
    fun f env ->
      List.fold_left (fun typ item -> Use.join (f env item) typ) Use.empty
  and array : 'a. (Env.env -> 'a -> Use.t) -> Env.env -> 'a array -> Use.t =
    fun f env ->
      Array.fold_left (fun typ item -> Use.join (f env item) typ) Use.empty
  and class_structure : Env.env -> Typedtree.class_structure -> Use.t =
    fun env cs -> Use.(inspect (list class_field env cs.cstr_fields))
  and class_field : Env.env -> Typedtree.class_field -> Use.t =
    fun env cf -> match cf.cf_desc with
      | Tcf_inherit (_, ce, _super, _inh_vars, _inh_meths) ->
          Use.inspect (class_expr env ce)
      | Tcf_val (_lab, _mut, _, cfk, _) ->
          class_field_kind env cfk
      | Tcf_method (_, _, cfk) ->
          class_field_kind env cfk
      | Tcf_constraint _ ->
          Use.empty
      | Tcf_initializer e ->
          Use.inspect (expression env e)
      | Tcf_attribute _ ->
          Use.empty
  and class_field_kind : Env.env -> Typedtree.class_field_kind -> Use.t =
    fun env cfk -> match cfk with
      | Tcfk_virtual _ ->
          Use.empty
      | Tcfk_concrete (_, e) ->
          Use.inspect (expression env e)
  and modexp : Env.env -> Typedtree.module_expr -> Use.t =
    fun env m -> match m.mod_desc with
      | Tmod_ident (pth, _) ->
          (path env pth)
      | Tmod_structure s ->
          structure env s
      | Tmod_functor (_, _, _, e) ->
        Use.delay (modexp env e)
      | Tmod_apply (f, p, _) ->
        Use.(join
                (inspect (modexp env f))
                (inspect (modexp env p)))
      | Tmod_constraint (m, _, _, Tcoerce_none) ->
        modexp env m
      | Tmod_constraint (m, _, _, _) ->
        Use.inspect (modexp env m)
      | Tmod_unpack (e, _) ->
          expression env e
  and path : Env.env -> Path.t -> Use.t =
    fun env pth -> match pth with
      | Path.Pident x ->
          (try Ident.find_same x env with Not_found -> Use.empty)
      | Path.Pdot (t, _, _) ->
          Use.inspect (path env t)
      | Path.Papply (f, p) ->
          Use.(inspect (join (path env f) (path env p)))
  and structure : Env.env -> Typedtree.structure -> Use.t =
    fun env s ->
      let _, ty =
        List.fold_left
          (fun (env, ty) item ->
             let env', ty' = structure_item env item in
             Env.join env env', Use.join ty ty')
          (env, Use.empty)
          s.str_items
      in
      Use.guard ty
  and structure_item : Env.env -> Typedtree.structure_item -> Env.env * Use.t =
    fun env s -> match s.str_desc with
      | Tstr_eval (e, _) ->
          Env.empty, expression env e
      | Tstr_value (rec_flag, valbinds) ->
          value_bindings rec_flag env valbinds
      | Tstr_module {mb_id; mb_expr} ->
          let ty = modexp env mb_expr in
          Ident.add mb_id ty Env.empty, ty
      | Tstr_recmodule mbs ->
          let modbind env {mb_expr} = modexp env mb_expr in
          (* Over-approximate: treat any access as a use *)
          Env.empty, Use.inspect (list modbind env mbs)
      | Tstr_primitive _ ->
          Env.empty, Use.empty
      | Tstr_type _ ->
          Env.empty, Use.empty
      | Tstr_typext _ ->
          Env.empty, Use.empty
      | Tstr_exception _ ->
          Env.empty, Use.empty
      | Tstr_modtype _ ->
          Env.empty, Use.empty
      | Tstr_open _ ->
          Env.empty, Use.empty
      | Tstr_class classes ->
          (* Any occurrence in a class definition is counted as a use,
             so there's no need to add anything to the environment. *)
          let cls env ({ci_expr=ce}, _) = class_expr env ce in
          Env.empty, Use.inspect (list cls env classes)
      | Tstr_class_type _ ->
          Env.empty, Use.empty
      | Tstr_include inc ->
          (* This is a kind of projection.  There's no need to add
             anything to the environment because everything is used in
             the type component already *)
          Env.empty, Use.inspect (modexp env inc.incl_mod)
      | Tstr_attribute _ ->
          Env.empty, Use.empty
  and class_expr : Env.env -> Typedtree.class_expr -> Use.t =
    fun env ce -> match ce.cl_desc with
      | Tcl_ident (pth, _, _) ->
          Use.inspect (path env pth)
      | Tcl_structure cs ->
          class_structure env cs
      | Tcl_fun (_, _, args, ce, _) ->
          let arg env (_, _, e) = expression env e in
          Use.inspect (Use.join (list arg env args)
                          (class_expr env ce))
      | Tcl_apply (ce, args) ->
          let arg env (_, eo) = option expression env eo in
          Use.inspect (Use.join (class_expr env ce)
                          (list arg env args))
      | Tcl_let (rec_flag, valbinds, _, ce) ->
          let _, ty = value_bindings rec_flag env valbinds in
          Use.(inspect (join ty (class_expr env ce)))
      | Tcl_constraint (ce, _, _, _, _) ->
          class_expr env ce
      | Tcl_open (_, _, _, _, ce) ->
          class_expr env ce
  and case : Env.env -> Typedtree.case -> scrutinee:Use.t -> Use.t =
    fun env { Typedtree.c_lhs; c_guard; c_rhs } ~scrutinee:ty ->
      let ty =
        if is_destructuring_pattern c_lhs then Use.inspect ty
        else Use.discard ty (* as in 'let' *)
      in
      let vars = pattern_variables c_lhs in
      let env =
        List.fold_left
          (fun env id -> Ident.add id ty env)
          env
          vars
      in
      Use.(join ty
              (join (expression env c_rhs)
                 (inspect (option expression env c_guard))))
  and value_bindings : rec_flag -> Env.env -> Typedtree.value_binding list -> Env.env * Use.t =
    fun rec_flag env bindings ->
      match rec_flag with
      | Recursive ->
          (* Approximation:
                let rec y =
                  let rec x1 = e1
                      and x2 = e2
                    in e
             treated as
                let rec y =
                   let rec x = (e1, e2)[x1:=fst x, x2:=snd x] in
                      e[x1:=fst x, x2:=snd x]
             Further, use the fact that x1,x2 cannot occur unguarded in e1, e2
             to avoid recursive trickiness.
          *)
          let ids, ty =
            List.fold_left
              (fun (pats, tys) {vb_pat=p; vb_expr=e} ->
                 (pattern_variables p @ pats,
                  Use.join (expression env e) tys))
              ([], Use.empty)
              bindings
          in
          (List.fold_left (fun  (env : Env.env) (id : Ident.t) ->
               Ident.add id ty env) Env.empty ids,
           ty)
      | Nonrecursive ->
          List.fold_left
            (fun (env2, ty) binding ->
               let env', ty' = value_binding env binding in
               (Env.join env2 env', Use.join ty ty'))
            (Env.empty, Use.empty)
            bindings
  and value_binding : Env.env -> Typedtree.value_binding -> Env.env * Use.t =
    (* NB: returns new environment only *)
    fun env { vb_pat; vb_expr } ->
      let vars = pattern_variables vb_pat in
      let ty = expression env vb_expr in
      let ty = if is_destructuring_pattern vb_pat then Use.inspect ty else ty in
      (List.fold_left
        (fun env id -> Ident.add id ty env)
        Env.empty
        vars,
       ty)
  and is_destructuring_pattern : Typedtree.pattern -> bool =
    fun pat -> match pat.pat_desc with
      | Tpat_any -> false
      | Tpat_var (_, _) -> false
      | Tpat_alias (pat, _, _) -> is_destructuring_pattern pat
      | Tpat_constant _ -> true
      | Tpat_tuple _ -> true
      | Tpat_construct (_, _, _) -> true
      | Tpat_variant _ -> true
      | Tpat_record (_, _) -> true
      | Tpat_array _ -> true
      | Tpat_or (l,r,_) -> is_destructuring_pattern l || is_destructuring_pattern r
      | Tpat_lazy _ -> true

  let check_recursive_expression env idlist expr =
    let ty = expression (build_unguarded_env idlist) expr in
    match Use.unguarded ty, Use.dependent ty, classify_expression expr with
    | _ :: _, _, _ (* The expression inspects rec-bound variables *)
    | _, _ :: _, Dynamic -> (* The expression depends on rec-bound variables
                               and its size is unknown *)
        raise(Error(expr.exp_loc, env, Illegal_letrec_expr))
    | [], _, Static (* The expression has known size *)
    | [], [], Dynamic -> (* The expression has unknown size,
                            but does not depend on rec-bound variables *)
        ()
  let check_class_expr env idlist ce =
    let rec class_expr : Env.env -> Typedtree.class_expr -> Use.t =
      fun env ce -> match ce.cl_desc with
        | Tcl_ident (_, _, _) -> Use.empty
        | Tcl_structure _ -> Use.empty
        | Tcl_fun (_, _, _, _, _) -> Use.empty
        | Tcl_apply (_, _) -> Use.empty
        | Tcl_let (rec_flag, valbinds, _, ce) ->
            let _, ty = value_bindings rec_flag env valbinds in
            Use.join ty (class_expr env ce)
        | Tcl_constraint (ce, _, _, _, _) ->
            class_expr env ce
        | Tcl_open (_, _, _, _, ce) ->
            class_expr env ce
    in
    match Use.unguarded (class_expr (build_unguarded_env idlist) ce) with
    | [] -> ()
    | _ :: _ -> raise(Error(ce.cl_loc, env, Illegal_class_expr))
end

let check_recursive_bindings env valbinds =
  let ids = List.concat
      (List.map (fun b -> pattern_variables b.vb_pat) valbinds) in
  List.iter
    (fun {vb_expr} ->
       Rec_check.check_recursive_expression env ids vb_expr)
    valbinds

let check_recursive_class_bindings env ids exprs =
  List.iter
    (fun expr ->
       Rec_check.check_class_expr env ids expr)
    exprs

(* Approximate the type of an expression, for better recursion *)

let rec approx_type env sty =
  match sty.ptyp_desc with
    Ptyp_arrow (p, _, sty) ->
      let ty1 = if is_optional p then type_option (newvar ()) else newvar () in
      newty (Tarrow (p, ty1, approx_type env sty, Cok))
  | Ptyp_tuple args ->
      newty (Ttuple (List.map (approx_type env) args))
  | Ptyp_constr (lid, ctl) ->
      begin try
        let path = Env.lookup_type lid.txt env in
        let decl = Env.find_type path env in
        if List.length ctl <> decl.type_arity then raise Not_found;
        let tyl = List.map (approx_type env) ctl in
        newconstr path tyl
      with Not_found -> newvar ()
      end
  | Ptyp_poly (_, sty) ->
      approx_type env sty
  | _ -> newvar ()

let rec type_approx env sexp =
  match sexp.pexp_desc with
    Pexp_let (_, _, e) -> type_approx env e
  | Pexp_fun (p, _, _, e) ->
      let ty = if is_optional p then type_option (newvar ()) else newvar () in
      newty (Tarrow(p, ty, type_approx env e, Cok))
  | Pexp_function ({pc_rhs=e}::_) ->
      newty (Tarrow(Nolabel, newvar (), type_approx env e, Cok))
  | Pexp_match (_, {pc_rhs=e}::_) -> type_approx env e
  | Pexp_try (e, _) -> type_approx env e
  | Pexp_tuple l -> newty (Ttuple(List.map (type_approx env) l))
  | Pexp_ifthenelse (_,e,_) -> type_approx env e
  | Pexp_sequence (_,e) -> type_approx env e
  | Pexp_constraint (e, sty) ->
      let ty = type_approx env e in
      let ty1 = approx_type env sty in
      begin try unify env ty ty1 with Unify trace ->
        raise(Error(sexp.pexp_loc, env, Expr_type_clash (trace, None)))
      end;
      ty1
  | Pexp_coerce (e, sty1, sty2) ->
      let approx_ty_opt = function
        | None -> newvar ()
        | Some sty -> approx_type env sty
      in
      let ty = type_approx env e
      and ty1 = approx_ty_opt sty1
      and ty2 = approx_type env sty2 in
      begin try unify env ty ty1 with Unify trace ->
        raise(Error(sexp.pexp_loc, env, Expr_type_clash (trace, None)))
      end;
      ty2
  | _ -> newvar ()

(* List labels in a function type, and whether return type is a variable *)
let rec list_labels_aux env visited ls ty_fun =
  let ty = expand_head env ty_fun in
  if List.memq ty visited then
    List.rev ls, false
  else match ty.desc with
    Tarrow (l, _, ty_res, _) ->
      list_labels_aux env (ty::visited) (l::ls) ty_res
  | _ ->
      List.rev ls, is_Tvar ty

let list_labels env ty =
  wrap_trace_gadt_instances env (list_labels_aux env [] []) ty

(* Check that all univars are safe in a type *)
let check_univars env expans kind exp ty_expected vars =
  if expans && not (is_nonexpansive exp) then
    generalize_expansive env exp.exp_type;
  (* need to expand twice? cf. Ctype.unify2 *)
  let vars = List.map (expand_head env) vars in
  let vars = List.map (expand_head env) vars in
  let vars' =
    List.filter
      (fun t ->
        let t = repr t in
        generalize t;
        match t.desc with
          Tvar name when t.level = generic_level ->
            log_type t; t.desc <- Tunivar name; true
        | _ -> false)
      vars in
  if List.length vars = List.length vars' then () else
  let ty = newgenty (Tpoly(repr exp.exp_type, vars'))
  and ty_expected = repr ty_expected in
  raise (Error (exp.exp_loc, env,
                Less_general(kind, [ty, ty; ty_expected, ty_expected])))

(* Check that a type is not a function *)
let check_application_result env statement exp =
  let loc = exp.exp_loc in
  match (expand_head env exp.exp_type).desc with
  | Tarrow _ ->
      Location.prerr_warning exp.exp_loc Warnings.Partial_application
  | Tvar _ -> ()
  | Tconstr (p, _, _) when Path.same p Predef.path_unit -> ()
  | _ ->
      if statement then
        Location.prerr_warning loc Warnings.Statement_type

(* Check that a type is generalizable at some level *)
let generalizable level ty =
  let rec check ty =
    let ty = repr ty in
    if ty.level < lowest_level then () else
    if ty.level <= level then raise Exit else
    (mark_type_node ty; iter_type_expr check ty)
  in
  try check ty; unmark_type ty; true
  with Exit -> unmark_type ty; false

(* Hack to allow coercion of self. Will clean-up later. *)
let self_coercion = ref ([] : (Path.t * Location.t list ref) list)

(* Helpers for packaged modules. *)
let create_package_type loc env (p, l) =
  let s = !Typetexp.transl_modtype_longident loc env p in
  let fields = List.map (fun (name, ct) ->
                           name, Typetexp.transl_simple_type env false ct) l in
  let ty = newty (Tpackage (s,
                    List.map fst l,
                   List.map (fun (_, cty) -> cty.ctyp_type) fields))
  in
   (s, fields, ty)

 let wrap_unpacks sexp unpacks =
   let open Ast_helper in
   List.fold_left
     (fun sexp (name, loc) ->
       Exp.letmodule ~loc:sexp.pexp_loc ~attrs:[mknoloc "#modulepat",PStr []]
         name
         (Mod.unpack ~loc
            (Exp.ident ~loc:name.loc (mkloc (Longident.Lident name.txt)
                                            name.loc)))
         sexp
     )
    sexp unpacks

(* Helpers for type_cases *)

let contains_variant_either ty =
  let rec loop ty =
    let ty = repr ty in
    if ty.level >= lowest_level then begin
      mark_type_node ty;
      match ty.desc with
        Tvariant row ->
          let row = row_repr row in
          if not row.row_fixed then
            List.iter
              (fun (_,f) ->
                match row_field_repr f with Reither _ -> raise Exit | _ -> ())
              row.row_fields;
          iter_row loop row
      | _ ->
          iter_type_expr loop ty
    end
  in
  try loop ty; unmark_type ty; false
  with Exit -> unmark_type ty; true

let iter_ppat f p =
  match p.ppat_desc with
  | Ppat_any | Ppat_var _ | Ppat_constant _ | Ppat_interval _
  | Ppat_extension _
  | Ppat_type _ | Ppat_unpack _ -> ()
  | Ppat_array pats -> List.iter f pats
  | Ppat_or (p1,p2) -> f p1; f p2
  | Ppat_variant (_, arg) | Ppat_construct (_, arg) -> may f arg
  | Ppat_tuple lst ->  List.iter f lst
  | Ppat_exception p | Ppat_alias (p,_)
  | Ppat_open (_,p)
  | Ppat_constraint (p,_) | Ppat_lazy p -> f p
  | Ppat_record (args, _flag) -> List.iter (fun (_,p) -> f p) args

let contains_polymorphic_variant p =
  let rec loop p =
    match p.ppat_desc with
      Ppat_variant _ | Ppat_type _ -> raise Exit
    | _ -> iter_ppat loop p
  in
  try loop p; false with Exit -> true

let contains_gadt env p =
  let rec loop env p =
    match p.ppat_desc with
      | Ppat_construct (lid, _) ->
        begin try
          let cstrs = Env.lookup_all_constructors lid.txt env in
          List.iter (fun (cstr,_) -> if cstr.cstr_generalized then raise Exit)
            cstrs
        with Not_found -> ()
        end; iter_ppat (loop env) p
      | Ppat_open (lid,sub_p) ->
        let _, new_env = !type_open Asttypes.Override env p.ppat_loc lid in
        loop new_env sub_p
    | _ -> iter_ppat (loop env) p
  in
  try loop env p; false with Exit -> true

let check_absent_variant env =
  iter_pattern
    (function {pat_desc = Tpat_variant (s, arg, row)} as pat ->
      let row = row_repr !row in
      if List.exists (fun (s',fi) -> s = s' && row_field_repr fi <> Rabsent)
          row.row_fields
      || not row.row_fixed && not (static_row row)  (* same as Ctype.poly *)
      then () else
      let ty_arg =
        match arg with None -> [] | Some p -> [correct_levels p.pat_type] in
      let row' = {row_fields = [s, Reither(arg=None,ty_arg,true,ref None)];
                  row_more = newvar (); row_bound = ();
                  row_closed = false; row_fixed = false; row_name = None} in
      (* Should fail *)
      unify_pat env {pat with pat_type = newty (Tvariant row')}
                    (correct_levels pat.pat_type)
      | _ -> ())

(* Duplicate types of values in the environment *)
(* XXX Should we do something about global type variables too? *)

let duplicate_ident_types caselist env =
  let caselist =
    List.filter (fun {pc_lhs} -> contains_gadt env pc_lhs) caselist in
  Env.copy_types (all_idents_cases caselist) env

(* Getting proper location of already typed expressions.

   Used to avoid confusing locations on type error messages in presence of
   type constraints.
   For example:

       (* Before patch *)
       # let x : string = (5 : int);;
                           ^
       (* After patch *)
       # let x : string = (5 : int);;
                          ^^^^^^^^^
*)
let proper_exp_loc exp =
  let rec aux = function
    | [] -> exp.exp_loc
    | ((Texp_constraint _ | Texp_coerce _), loc, _) :: _ -> loc
    | _ :: rest -> aux rest
  in
  aux exp.exp_extra

(* To find reasonable names for let-bound and lambda-bound idents *)

let rec name_pattern default = function
    [] -> Ident.create default
  | {c_lhs=p; _} :: rem ->
      match p.pat_desc with
        Tpat_var (id, _) -> id
      | Tpat_alias(_, id, _) -> id
      | _ -> name_pattern default rem

(* Typing of expressions *)

let unify_exp env exp expected_ty =
  let loc = proper_exp_loc exp in
  unify_exp_types loc env exp.exp_type expected_ty

let rec type_exp ?recarg env sexp =
  (* We now delegate everything to type_expect *)
  type_expect ?recarg env sexp (mk_expected (newvar ()))

(* Typing of an expression with an expected type.
   This provide better error messages, and allows controlled
   propagation of return type information.
   In the principal case, [type_expected'] may be at generic_level.
 *)

and type_expect ?in_function ?recarg env sexp ty_expected_explained =
  let previous_saved_types = Cmt_format.get_saved_types () in
  let exp =
    Builtin_attributes.warning_scope sexp.pexp_attributes
      (fun () ->
         type_expect_ ?in_function ?recarg env sexp ty_expected_explained
      )
  in
  Cmt_format.set_saved_types
    (Cmt_format.Partial_expression exp :: previous_saved_types);
  exp

and with_explanation explanation f =
  match explanation with
  | None -> f ()
  | Some explanation ->
      try f ()
      with Error (loc', env', Expr_type_clash(trace', None))
        when not loc'.Location.loc_ghost ->
        raise (Error (loc', env', Expr_type_clash(trace', Some explanation)))

and type_expect_
    ?in_function ?(recarg=Rejected)
    env sexp ty_expected_explained =
  let { ty = ty_expected; explanation } = ty_expected_explained in
  let loc = sexp.pexp_loc in
  (* Record the expression type before unifying it with the expected type *)
  let with_explanation = with_explanation explanation in
  let rue exp =
    with_explanation (fun () ->
      unify_exp env (re exp) (instance env ty_expected));
    exp
  in
  match sexp.pexp_desc with
  | Pexp_ident lid ->
      begin
        let (path, desc) = Typetexp.find_value env lid.loc lid.txt in
        if !Clflags.annotations then begin
          let dloc = desc.Types.val_loc in
          let annot =
            if dloc.Location.loc_ghost then Annot.Iref_external
            else Annot.Iref_internal dloc
          in
          let name = Path.name ~paren:Oprint.parenthesized_ident path in
          Stypes.record (Stypes.An_ident (loc, name, annot))
        end;
        let is_recarg =
          match (repr desc.val_type).desc with
          | Tconstr(p, _, _) -> Path.is_constructor_typath p
          | _ -> false
        in

        begin match is_recarg, recarg, (repr desc.val_type).desc with
        | _, Allowed, _
        | true, Required, _
        | false, Rejected, _
          -> ()
        | true, Rejected, _
        | false, Required, (Tvar _ | Tconstr _) ->
            raise (Error (loc, env, Inlined_record_escape))
        | false, Required, _  ->
            () (* will fail later *)
        end;
        rue {
          exp_desc =
            begin match desc.val_kind with
              Val_ivar (_, cl_num) ->
                let (self_path, _) =
                  Env.lookup_value (Longident.Lident ("self-" ^ cl_num)) env
                in
                Texp_instvar(self_path, path,
                             match lid.txt with
                                 Longident.Lident txt -> { txt; loc = lid.loc }
                               | _ -> assert false)
            | Val_self (_, _, cl_num, _) ->
                let (path, _) =
                  Env.lookup_value (Longident.Lident ("self-" ^ cl_num)) env
                in
                Texp_ident(path, lid, desc)
            | Val_unbound Val_unbound_instance_variable ->
                raise(Error(loc, env, Masked_instance_variable lid.txt))
            | Val_unbound Val_unbound_ghost_recursive ->
                raise(Error(loc, env, Unbound_value_missing_rec (lid.txt, desc.val_loc)))
            (*| Val_prim _ ->
                let p = Env.normalize_path (Some loc) env path in
                Env.add_required_global (Path.head p);
                Texp_ident(path, lid, desc)*)
            | _ ->
                Texp_ident(path, lid, desc)
          end;
          exp_loc = loc; exp_extra = [];
          exp_type = instance env desc.val_type;
          exp_attributes = sexp.pexp_attributes;
          exp_env = env }
      end
  | Pexp_constant(Pconst_string (str, _) as cst) -> (
    let cst = constant_or_raise env loc cst in
    (* Terrible hack for format strings *)
    let ty_exp = expand_head env ty_expected in
    let fmt6_path =
      Path.(Pdot (Pident (Ident.create_persistent "CamlinternalFormatBasics"),
                  "format6", 0)) in
    let is_format = match ty_exp.desc with
      | Tconstr(path, _, _) when Path.same path fmt6_path ->
        if !Clflags.principal && ty_exp.level <> generic_level then
          Location.prerr_warning loc
            (Warnings.Not_principal "this coercion to format6");
        true
      | _ -> false
    in
    if is_format then
      let format_parsetree =
        { (type_format loc str env) with pexp_loc = sexp.pexp_loc }  in
      type_expect ?in_function env format_parsetree ty_expected_explained
    else
      rue {
        exp_desc = Texp_constant cst;
        exp_loc = loc; exp_extra = [];
        exp_type = instance_def Predef.type_string;
        exp_attributes = sexp.pexp_attributes;
        exp_env = env }
  )
  | Pexp_constant cst ->
      let cst = constant_or_raise env loc cst in
      rue {
        exp_desc = Texp_constant cst;
        exp_loc = loc; exp_extra = [];
        exp_type = type_constant cst;
        exp_attributes = sexp.pexp_attributes;
        exp_env = env }
  | Pexp_let(Nonrecursive,
             [{pvb_pat=spat; pvb_expr=sval; pvb_attributes=[]}], sbody)
    when contains_gadt env spat ->
    (* TODO: allow non-empty attributes? *)
      type_expect ?in_function env
        {sexp with
         pexp_desc = Pexp_match (sval, [Ast_helper.Exp.case spat sbody])}
        ty_expected_explained
  | Pexp_let(rec_flag, spat_sexp_list, sbody) ->
      let scp =
        match sexp.pexp_attributes, rec_flag with
        | [{txt="#default"},_], _ -> None
        | _, Recursive -> Some (Annot.Idef loc)
        | _, Nonrecursive -> Some (Annot.Idef sbody.pexp_loc)
      in
      let (pat_exp_list, new_env, unpacks) =
        type_let env rec_flag spat_sexp_list scp true in
      let body =
        type_expect new_env (wrap_unpacks sbody unpacks)
          ty_expected_explained in
      let () =
        if rec_flag = Recursive then
          check_recursive_bindings env pat_exp_list
      in
      re {
        exp_desc = Texp_let(rec_flag, pat_exp_list, body);
        exp_loc = loc; exp_extra = [];
        exp_type = body.exp_type;
        exp_attributes = sexp.pexp_attributes;
        exp_env = env }
  | Pexp_fun (l, Some default, spat, sbody) ->
      assert(is_optional l); (* default allowed only with optional argument *)
      let open Ast_helper in
      let default_loc = default.pexp_loc in
      let scases = [
        Exp.case
          (Pat.construct ~loc:default_loc
             (mknoloc (Longident.(Ldot (Lident "*predef*", "Some"))))
             (Some (Pat.var ~loc:default_loc (mknoloc "*sth*"))))
          (Exp.ident ~loc:default_loc (mknoloc (Longident.Lident "*sth*")));

        Exp.case
          (Pat.construct ~loc:default_loc
             (mknoloc (Longident.(Ldot (Lident "*predef*", "None"))))
             None)
          default;
       ]
      in
      let sloc =
        { Location.loc_start = spat.ppat_loc.Location.loc_start;
          loc_end = default_loc.Location.loc_end;
          loc_ghost = true }
      in
      let smatch =
        Exp.match_ ~loc:sloc
          (Exp.ident ~loc (mknoloc (Longident.Lident "*opt*")))
          scases
      in
      let pat = Pat.var ~loc:sloc (mknoloc "*opt*") in
      let body =
        Exp.let_ ~loc Nonrecursive ~attrs:[mknoloc "#default",PStr []]
          [Vb.mk spat smatch] sbody
      in
      type_function ?in_function loc sexp.pexp_attributes env ty_expected_explained
        l [Exp.case pat body]
  | Pexp_fun (l, None, spat, sbody) ->
      type_function ?in_function loc sexp.pexp_attributes env ty_expected_explained
        l [Ast_helper.Exp.case spat sbody]
  | Pexp_function caselist ->
      type_function ?in_function
        loc sexp.pexp_attributes env ty_expected_explained Nolabel caselist
  | Pexp_apply(sfunct, sargs) ->
      assert (sargs <> []);
      begin_def (); (* one more level for non-returning functions *)
      if !Clflags.principal then begin_def ();
      let funct = type_exp env sfunct in
      if !Clflags.principal then begin
          end_def ();
          generalize_structure funct.exp_type
        end;
      let rec lower_args seen ty_fun =
        let ty = expand_head env ty_fun in
        if List.memq ty seen then () else
        match ty.desc with
          Tarrow (_l, ty_arg, ty_fun, _com) ->
            (try unify_var env (newvar()) ty_arg with Unify _ -> assert false);
            lower_args (ty::seen) ty_fun
        | _ -> ()
      in
      let ty = instance env funct.exp_type in
      end_def ();
      wrap_trace_gadt_instances env (lower_args []) ty;
      begin_def ();
      let (args, ty_res) = type_application env funct sargs in
      end_def ();
      unify_var env (newvar()) funct.exp_type;
      rue {
        exp_desc = Texp_apply(funct, args);
        exp_loc = loc; exp_extra = [];
        exp_type = ty_res;
        exp_attributes = sexp.pexp_attributes;
        exp_env = env }
  | Pexp_match(sarg, caselist) ->
      begin_def ();
      let arg = type_exp env sarg in
      end_def ();
      if not (is_nonexpansive arg) then generalize_expansive env arg.exp_type;
      generalize arg.exp_type;
      let rec split_cases vc ec = function
        | [] -> List.rev vc, List.rev ec
        | {pc_lhs = {ppat_desc=Ppat_exception p}} as c :: rest ->
            split_cases vc ({c with pc_lhs = p} :: ec) rest
        | c :: rest ->
            split_cases (c :: vc) ec rest
      in
      let val_caselist, exn_caselist = split_cases [] [] caselist in
      if val_caselist = [] && exn_caselist <> [] then
        raise (Error (loc, env, No_value_clauses));
      (* Note: val_caselist = [] and exn_caselist = [], i.e. a fully
         empty pattern matching can be generated by Camlp4 with its
         revised syntax.  Let's accept it for backward compatibility. *)
      let val_cases, partial =
        type_cases env arg.exp_type ty_expected true loc val_caselist in
      let exn_cases, _ =
        type_cases env Predef.type_exn ty_expected false loc exn_caselist in
      re {
        exp_desc = Texp_match(arg, val_cases, exn_cases, partial);
        exp_loc = loc; exp_extra = [];
        exp_type = instance env ty_expected;
        exp_attributes = sexp.pexp_attributes;
        exp_env = env }
  | Pexp_try(sbody, caselist) ->
      let body = type_expect env sbody ty_expected_explained in
      let cases, _ =
        type_cases env Predef.type_exn ty_expected false loc caselist in
      re {
        exp_desc = Texp_try(body, cases);
        exp_loc = loc; exp_extra = [];
        exp_type = body.exp_type;
        exp_attributes = sexp.pexp_attributes;
        exp_env = env }
  | Pexp_tuple sexpl ->
      assert (List.length sexpl >= 2);
      let subtypes = List.map (fun _ -> newgenvar ()) sexpl in
      let to_unify = newgenty (Ttuple subtypes) in
      with_explanation (fun () ->
        unify_exp_types loc env to_unify ty_expected);
      let expl =
        List.map2 (fun body ty -> type_expect env body (mk_expected ty))
          sexpl subtypes
      in
      re {
        exp_desc = Texp_tuple expl;
        exp_loc = loc; exp_extra = [];
        (* Keep sharing *)
        exp_type = newty (Ttuple (List.map (fun e -> e.exp_type) expl));
        exp_attributes = sexp.pexp_attributes;
        exp_env = env }
  | Pexp_construct(lid, sarg) ->
      type_construct env loc lid sarg ty_expected_explained sexp.pexp_attributes
  | Pexp_variant(l, sarg) ->
      (* Keep sharing *)
      let ty_expected0 = instance env ty_expected in
      begin try match
        sarg, expand_head env ty_expected, expand_head env ty_expected0 with
      | Some sarg, {desc = Tvariant row}, {desc = Tvariant row0} ->
          let row = row_repr row in
          begin match row_field_repr (List.assoc l row.row_fields),
          row_field_repr (List.assoc l row0.row_fields) with
            Rpresent (Some ty), Rpresent (Some ty0) ->
              let arg = type_argument env sarg ty ty0 in
              re { exp_desc = Texp_variant(l, Some arg);
                   exp_loc = loc; exp_extra = [];
                   exp_type = ty_expected0;
                   exp_attributes = sexp.pexp_attributes;
                   exp_env = env }
          | _ -> raise Not_found
          end
      | _ -> raise Not_found
      with Not_found ->
        let arg = may_map (type_exp env) sarg in
        let arg_type = may_map (fun arg -> arg.exp_type) arg in
        rue {
          exp_desc = Texp_variant(l, arg);
          exp_loc = loc; exp_extra = [];
          exp_type= newty (Tvariant{row_fields = [l, Rpresent arg_type];
                                    row_more = newvar ();
                                    row_bound = ();
                                    row_closed = false;
                                    row_fixed = false;
                                    row_name = None});
          exp_attributes = sexp.pexp_attributes;
          exp_env = env }
      end
  | Pexp_record(lid_sexp_list, opt_sexp) ->
      assert (lid_sexp_list <> []);
      let opt_exp =
        match opt_sexp with
          None -> None
        | Some sexp ->
            if !Clflags.principal then begin_def ();
            let exp = type_exp ~recarg env sexp in
            if !Clflags.principal then begin
              end_def ();
              generalize_structure exp.exp_type
            end;
            Some exp
      in
      let ty_record, opath =
        let get_path ty =
          try
            let (p0, p,_) = extract_concrete_record env ty in
            (* XXX level may be wrong *)
            Some (p0, p, ty.level = generic_level || not !Clflags.principal)
          with Not_found -> None
        in
        match get_path ty_expected with
          None ->
            begin match opt_exp with
              None -> newvar (), None
            | Some exp ->
                match get_path exp.exp_type with
                  None -> newvar (), None
                | Some (_, p', _) as op ->
                    let decl = Env.find_type p' env in
                    begin_def ();
                    let ty =
                      newconstr p' (instance_list env decl.type_params) in
                    end_def ();
                    generalize_structure ty;
                    ty, op
            end
        | op -> ty_expected, op
      in
      let closed = (opt_sexp = None) in
      let lbl_exp_list =
        wrap_disambiguate "This record expression is expected to have"
          (mk_expected ty_record)
          (type_label_a_list loc closed env
             (fun e k -> k (type_label_exp true env loc ty_record e))
             opath lid_sexp_list)
          (fun x -> x)
      in
      with_explanation (fun () ->
        unify_exp_types loc env ty_record (instance env ty_expected));

      (* type_label_a_list returns a list of labels sorted by lbl_pos *)
      (* note: check_duplicates would better be implemented in
         type_label_a_list directly *)
      let rec check_duplicates = function
        | (_, lbl1, _) :: (_, lbl2, _) :: _ when lbl1.lbl_pos = lbl2.lbl_pos ->
          raise(Error(loc, env, Label_multiply_defined lbl1.lbl_name))
        | _ :: rem ->
            check_duplicates rem
        | [] -> ()
      in
      check_duplicates lbl_exp_list;
      let opt_exp, label_definitions =
        let (_lid, lbl, _lbl_exp) = List.hd lbl_exp_list in
        let matching_label lbl =
          List.find
            (fun (_, lbl',_) -> lbl'.lbl_pos = lbl.lbl_pos)
            lbl_exp_list
        in
        match opt_exp with
          None ->
            let label_definitions =
              Array.map (fun lbl ->
                  match matching_label lbl with
                  | (lid, _lbl, lbl_exp) ->
                      Overridden (lid, lbl_exp)
                  | exception Not_found ->
                      let present_indices =
                        List.map (fun (_, lbl, _) -> lbl.lbl_pos) lbl_exp_list
                      in
                      let label_names = extract_label_names env ty_expected in
                      let rec missing_labels n = function
                          [] -> []
                        | lbl :: rem ->
                            if List.mem n present_indices
                            then missing_labels (n + 1) rem
                            else lbl :: missing_labels (n + 1) rem
                      in
                      let missing = missing_labels 0 label_names in
                      raise(Error(loc, env, Label_missing missing)))
                lbl.lbl_all
            in
            None, label_definitions
        | Some exp ->
            let ty_exp = instance env exp.exp_type in
            let unify_kept lbl =
              let _, ty_arg1, ty_res1 = instance_label false lbl in
              unify_exp_types exp.exp_loc env ty_exp ty_res1;
              match matching_label lbl with
              | lid, _lbl, lbl_exp ->
                  (* do not connect result types for overridden labels *)
                  Overridden (lid, lbl_exp)
              | exception Not_found -> begin
                  let _, ty_arg2, ty_res2 = instance_label false lbl in
                  unify env ty_arg1 ty_arg2;
                  with_explanation (fun () ->
                    unify env (instance env ty_expected) ty_res2);
                  Kept ty_arg1
                end
            in
            let label_definitions = Array.map unify_kept lbl.lbl_all in
            Some {exp with exp_type = ty_exp}, label_definitions
      in
      let num_fields =
        match lbl_exp_list with [] -> assert false
        | (_, lbl,_)::_ -> Array.length lbl.lbl_all in
      let opt_exp =
        if opt_sexp <> None && List.length lid_sexp_list = num_fields then
          (Location.prerr_warning loc Warnings.Useless_record_with; None)
        else opt_exp
      in
      let label_descriptions, representation =
        let (_, { lbl_all; lbl_repres }, _) = List.hd lbl_exp_list in
        lbl_all, lbl_repres
      in
      let fields =
        Array.map2 (fun descr def -> descr, def)
          label_descriptions label_definitions
      in
      re {
        exp_desc = Texp_record {
            fields; representation;
            extended_expression = opt_exp
          };
        exp_loc = loc; exp_extra = [];
        exp_type = instance env ty_expected;
        exp_attributes = sexp.pexp_attributes;
        exp_env = env }
  | Pexp_field(srecord, lid) ->
      let (record, label, _) = type_label_access env srecord lid in
      let (_, ty_arg, ty_res) = instance_label false label in
      unify_exp env record ty_res;
      rue {
        exp_desc = Texp_field(record, lid, label);
        exp_loc = loc; exp_extra = [];
        exp_type = ty_arg;
        exp_attributes = sexp.pexp_attributes;
        exp_env = env }
  | Pexp_setfield(srecord, lid, snewval) ->
      let (record, label, opath) = type_label_access env srecord lid in
      let ty_record = if opath = None then newvar () else record.exp_type in
      let (label_loc, label, newval) =
        type_label_exp false env loc ty_record (lid, label, snewval) in
      unify_exp env record ty_record;
      if label.lbl_mut = Immutable then
        raise(Error(loc, env, Label_not_mutable lid.txt));
      Builtin_attributes.check_deprecated_mutable lid.loc label.lbl_attributes
        (Longident.last lid.txt);
      rue {
        exp_desc = Texp_setfield(record, label_loc, label, newval);
        exp_loc = loc; exp_extra = [];
        exp_type = instance_def Predef.type_unit;
        exp_attributes = sexp.pexp_attributes;
        exp_env = env }
  | Pexp_array(sargl) ->
      let ty = newgenvar() in
      let to_unify = Predef.type_array ty in
      with_explanation (fun () ->
        unify_exp_types loc env to_unify ty_expected);
      let argl =
        List.map (fun sarg -> type_expect env sarg (mk_expected ty)) sargl in
      re {
        exp_desc = Texp_array argl;
        exp_loc = loc; exp_extra = [];
        exp_type = instance env ty_expected;
        exp_attributes = sexp.pexp_attributes;
        exp_env = env }
  | Pexp_ifthenelse(scond, sifso, sifnot) ->
      let cond = type_expect env scond
          (mk_expected ~explanation:If_conditional Predef.type_bool) in
      begin match sifnot with
        None ->
          let ifso = type_expect env sifso
              (mk_expected ~explanation:If_no_else_branch Predef.type_unit) in
          rue {
            exp_desc = Texp_ifthenelse(cond, ifso, None);
            exp_loc = loc; exp_extra = [];
            exp_type = ifso.exp_type;
            exp_attributes = sexp.pexp_attributes;
            exp_env = env }
      | Some sifnot ->
          let ifso = type_expect env sifso ty_expected_explained in
          let ifnot = type_expect env sifnot ty_expected_explained in
          (* Keep sharing *)
          unify_exp env ifnot ifso.exp_type;
          re {
            exp_desc = Texp_ifthenelse(cond, ifso, Some ifnot);
            exp_loc = loc; exp_extra = [];
            exp_type = ifso.exp_type;
            exp_attributes = sexp.pexp_attributes;
            exp_env = env }
      end
  | Pexp_sequence(sexp1, sexp2) ->
      let exp1 = type_statement ~explanation:Sequence_left_hand_side
          env sexp1 in
      let exp2 = type_expect env sexp2 ty_expected_explained in
      re {
        exp_desc = Texp_sequence(exp1, exp2);
        exp_loc = loc; exp_extra = [];
        exp_type = exp2.exp_type;
        exp_attributes = sexp.pexp_attributes;
        exp_env = env }
  | Pexp_while(scond, sbody) ->
      let cond = type_expect env scond
          (mk_expected ~explanation:While_loop_conditional Predef.type_bool) in
      let body = type_statement ~explanation:While_loop_body env sbody in
      rue {
        exp_desc = Texp_while(cond, body);
        exp_loc = loc; exp_extra = [];
        exp_type = instance_def Predef.type_unit;
        exp_attributes = sexp.pexp_attributes;
        exp_env = env }
  | Pexp_for(param, slow, shigh, dir, sbody) ->
      let low = type_expect env slow
          (mk_expected ~explanation:For_loop_start_index Predef.type_int) in
      let high = type_expect env shigh
          (mk_expected ~explanation:For_loop_stop_index Predef.type_int) in
      let id, new_env =
        match param.ppat_desc with
        | Ppat_any -> Ident.create "_for", env
        | Ppat_var {txt} ->
            Env.enter_value txt {val_type = instance_def Predef.type_int;
                                 val_attributes = [];
                                 val_kind = Val_reg; Types.val_loc = loc; } env
              ~check:(fun s -> Warnings.Unused_for_index s)
        | _ ->
            raise (Error (param.ppat_loc, env, Invalid_for_loop_index))
      in
      let body = type_statement ~explanation:For_loop_body new_env sbody in
      rue {
        exp_desc = Texp_for(id, param, low, high, dir, body);
        exp_loc = loc; exp_extra = [];
        exp_type = instance_def Predef.type_unit;
        exp_attributes = sexp.pexp_attributes;
        exp_env = env }
  | Pexp_constraint (sarg, sty) ->
      let separate = true in (* always separate, 1% slowdown for lablgtk *)
      if separate then begin_def ();
      let cty = Typetexp.transl_simple_type env false sty in
      let ty = cty.ctyp_type in
      let (arg, ty') =
        if separate then begin
          end_def ();
          generalize_structure ty;
          (type_argument env sarg ty (instance env ty), instance env ty)
        end else
          (type_argument env sarg ty ty, ty)
      in
      rue {
        exp_desc = arg.exp_desc;
        exp_loc = arg.exp_loc;
        exp_type = ty';
        exp_attributes = arg.exp_attributes;
        exp_env = env;
        exp_extra =
          (Texp_constraint cty, loc, sexp.pexp_attributes) :: arg.exp_extra;
      }
  | Pexp_coerce(sarg, sty, sty') ->
      let separate = true in (* always separate, 1% slowdown for lablgtk *)
      (* Also see PR#7199 for a problem with the following:
         let separate = !Clflags.principal || Env.has_local_constraints env in*)
      let (arg, ty',cty,cty') =
        match sty with
        | None ->
            let (cty', force) =
              Typetexp.transl_simple_type_delayed env sty'
            in
            let ty' = cty'.ctyp_type in
            if separate then begin_def ();
            let arg = type_exp env sarg in
            let gen =
              if separate then begin
                end_def ();
                let tv = newvar () in
                let gen = generalizable tv.level arg.exp_type in
                (try unify_var env tv arg.exp_type with Unify trace ->
                  raise(Error(arg.exp_loc, env, Expr_type_clash (trace, None))));
                gen
              end else true
            in
            begin match arg.exp_desc, !self_coercion, (repr ty').desc with
              Texp_ident(_, _, {val_kind=Val_self _}), (path,r) :: _,
              Tconstr(path',_,_) when Path.same path path' ->
                (* prerr_endline "self coercion"; *)
                r := loc :: !r;
                force ()
            | _ when free_variables ~env arg.exp_type = []
                  && free_variables ~env ty' = [] ->
                if not gen && (* first try a single coercion *)
                  let snap = snapshot () in
                  let ty, _b = enlarge_type env ty' in
                  try
                    force (); Ctype.unify env arg.exp_type ty; true
                  with Unify _ ->
                    backtrack snap; false
                then ()
                else begin try
                  let force' = subtype env arg.exp_type ty' in
                  force (); force' ();
                  if not gen && !Clflags.principal then
                    Location.prerr_warning loc
                      (Warnings.Not_principal "this ground coercion");
                with Subtype (tr1, tr2) ->
                  (* prerr_endline "coercion failed"; *)
                  raise(Error(loc, env, Not_subtype(tr1, tr2)))
                end;
            | _ ->
                let ty, b = enlarge_type env ty' in
                force ();
                begin try Ctype.unify env arg.exp_type ty with Unify trace ->
                  raise(Error(sarg.pexp_loc, env,
                        Coercion_failure(ty', full_expand env ty', trace, b)))
                end
            end;
            (arg, ty', None, cty')
        | Some sty ->
            if separate then begin_def ();
            let (cty, force) =
              Typetexp.transl_simple_type_delayed env sty
            and (cty', force') =
              Typetexp.transl_simple_type_delayed env sty'
            in
            let ty = cty.ctyp_type in
            let ty' = cty'.ctyp_type in
            begin try
              let force'' = subtype env ty ty' in
              force (); force' (); force'' ()
            with Subtype (tr1, tr2) ->
              raise(Error(loc, env, Not_subtype(tr1, tr2)))
            end;
            if separate then begin
              end_def ();
              generalize_structure ty;
              generalize_structure ty';
              (type_argument env sarg ty (instance env ty),
               instance env ty', Some cty, cty')
            end else
              (type_argument env sarg ty ty, ty', Some cty, cty')
      in
      rue {
        exp_desc = arg.exp_desc;
        exp_loc = arg.exp_loc;
        exp_type = ty';
        exp_attributes = arg.exp_attributes;
        exp_env = env;
        exp_extra = (Texp_coerce (cty, cty'), loc, sexp.pexp_attributes) ::
                       arg.exp_extra;
      }
  | Pexp_send (e, {txt=met}) ->
      if !Clflags.principal then begin_def ();
      let obj = type_exp env e in
      let obj_meths = ref None in
      begin try
        let (meth, exp, typ) =
          match obj.exp_desc with
            Texp_ident(_path, _, {val_kind = Val_self (meths, _, _, privty)}) ->
              obj_meths := Some meths;
              let (id, typ) =
                filter_self_method env met Private meths privty
              in
              if is_Tvar (repr typ) then
                Location.prerr_warning loc
                  (Warnings.Undeclared_virtual_method met);
              (Tmeth_val id, None, typ)
          | Texp_ident(_path, lid, {val_kind = Val_anc (methods, cl_num)}) ->
              let method_id =
                begin try List.assoc met methods with Not_found ->
                  let valid_methods = List.map fst methods in
                  raise(Error(e.pexp_loc, env,
                              Undefined_inherited_method (met, valid_methods)))
                end
              in
              begin match
                Env.lookup_value (Longident.Lident ("selfpat-" ^ cl_num)) env,
                Env.lookup_value (Longident.Lident ("self-" ^cl_num)) env
              with
                (_, ({val_kind = Val_self (meths, _, _, privty)} as desc)),
                (path, _) ->
                  obj_meths := Some meths;
                  let (_, typ) =
                    filter_self_method env met Private meths privty
                  in
                  let method_type = newvar () in
                  let (obj_ty, res_ty) = filter_arrow env method_type Nolabel in
                  unify env obj_ty desc.val_type;
                  unify env res_ty (instance env typ);
                  let exp =
                    Texp_apply({exp_desc =
                                Texp_ident(Path.Pident method_id, lid,
                                           {val_type = method_type;
                                            val_kind = Val_reg;
                                            val_attributes = [];
                                            Types.val_loc = Location.none});
                                exp_loc = loc; exp_extra = [];
                                exp_type = method_type;
                                exp_attributes = []; (* check *)
                                exp_env = env},
                          [ Nolabel,
                            Some {exp_desc = Texp_ident(path, lid, desc);
                                  exp_loc = obj.exp_loc; exp_extra = [];
                                  exp_type = desc.val_type;
                                  exp_attributes = []; (* check *)
                                  exp_env = env}
                          ])
                  in
                  (Tmeth_name met, Some (re {exp_desc = exp;
                                             exp_loc = loc; exp_extra = [];
                                             exp_type = typ;
                                             exp_attributes = []; (* check *)
                                             exp_env = env}), typ)
              |  _ ->
                  assert false
              end
          | _ ->
              (Tmeth_name met, None,
               filter_method env met Public obj.exp_type)
        in
        if !Clflags.principal then begin
          end_def ();
          generalize_structure typ;
        end;
        let typ =
          match repr typ with
            {desc = Tpoly (ty, [])} ->
              instance env ty
          | {desc = Tpoly (ty, tl); level = l} ->
              if !Clflags.principal && l <> generic_level then
                Location.prerr_warning loc
                  (Warnings.Not_principal "this use of a polymorphic method");
              snd (instance_poly false tl ty)
          | {desc = Tvar _} as ty ->
              let ty' = newvar () in
              unify env (instance_def ty) (newty(Tpoly(ty',[])));
              (* if not !Clflags.nolabels then
                 Location.prerr_warning loc (Warnings.Unknown_method met); *)
              ty'
          | _ ->
              assert false
        in
        rue {
          exp_desc = Texp_send(obj, meth, exp);
          exp_loc = loc; exp_extra = [];
          exp_type = typ;
          exp_attributes = sexp.pexp_attributes;
          exp_env = env }
      with Unify _ ->
        let valid_methods =
          match !obj_meths with
          | Some meths ->
             Some (Meths.fold (fun meth _meth_ty li -> meth::li) !meths [])
          | None ->
             match (expand_head env obj.exp_type).desc with
             | Tobject (fields, _) ->
                let (fields, _) = Ctype.flatten_fields fields in
                let collect_fields li (meth, meth_kind, _meth_ty) =
                  if meth_kind = Fpresent then meth::li else li in
                Some (List.fold_left collect_fields [] fields)
             | _ -> None
        in
        raise(Error(e.pexp_loc, env,
                    Undefined_method (obj.exp_type, met, valid_methods)))
      end
  | Pexp_new cl ->
      let (cl_path, cl_decl) = Typetexp.find_class env cl.loc cl.txt in
      begin match cl_decl.cty_new with
          None ->
            raise(Error(loc, env, Virtual_class cl.txt))
        | Some ty ->
            rue {
              exp_desc = Texp_new (cl_path, cl, cl_decl);
              exp_loc = loc; exp_extra = [];
              exp_type = instance_def ty;
              exp_attributes = sexp.pexp_attributes;
              exp_env = env }
        end
  | Pexp_setinstvar (lab, snewval) ->
      begin try
        let (path, desc) = Env.lookup_value (Longident.Lident lab.txt) env in
        match desc.val_kind with
          Val_ivar (Mutable, cl_num) ->
            let newval =
              type_expect env snewval (mk_expected (instance env desc.val_type))
            in
            let (path_self, _) =
              Env.lookup_value (Longident.Lident ("self-" ^ cl_num)) env
            in
            rue {
              exp_desc = Texp_setinstvar(path_self, path, lab, newval);
              exp_loc = loc; exp_extra = [];
              exp_type = instance_def Predef.type_unit;
              exp_attributes = sexp.pexp_attributes;
              exp_env = env }
        | Val_ivar _ ->
            raise(Error(loc, env, Instance_variable_not_mutable(true,lab.txt)))
        | _ ->
            raise(Error(loc, env, Instance_variable_not_mutable(false,lab.txt)))
      with
        Not_found ->
          let collect_vars name _path val_desc li =
            match val_desc.val_kind with
            | Val_ivar (Mutable, _) -> name::li
            | _ -> li in
          let valid_vars = Env.fold_values collect_vars None env [] in
          raise(Error(loc, env,
                      Unbound_instance_variable (lab.txt, valid_vars)))
      end
  | Pexp_override lst ->
      let _ =
       List.fold_right
        (fun (lab, _) l ->
           if List.exists (fun l -> l.txt = lab.txt) l then
             raise(Error(loc, env,
                         Value_multiply_overridden lab.txt));
           lab::l)
        lst
        [] in
      begin match
        try
          Env.lookup_value (Longident.Lident "selfpat-*") env,
          Env.lookup_value (Longident.Lident "self-*") env
        with Not_found ->
          raise(Error(loc, env, Outside_class))
      with
        (_, {val_type = self_ty; val_kind = Val_self (_, vars, _, _)}),
        (path_self, _) ->
          let type_override (lab, snewval) =
            begin try
              let (id, _, _, ty) = Vars.find lab.txt !vars in
              (Path.Pident id, lab,
               type_expect env snewval (mk_expected (instance env ty)))
            with
              Not_found ->
                let vars = Vars.fold (fun var _ li -> var::li) !vars [] in
                raise(Error(loc, env,
                            Unbound_instance_variable (lab.txt, vars)))
            end
          in
          let modifs = List.map type_override lst in
          rue {
            exp_desc = Texp_override(path_self, modifs);
            exp_loc = loc; exp_extra = [];
            exp_type = self_ty;
            exp_attributes = sexp.pexp_attributes;
            exp_env = env }
      | _ ->
          assert false
      end
  | Pexp_letmodule(name, smodl, sbody) ->
      let ty = newvar() in
      (* remember original level *)
      begin_def ();
      Ident.set_current_time ty.level;
      let context = Typetexp.narrow () in
      let modl = !type_module env smodl in
      let (id, new_env) = Env.enter_module name.txt modl.mod_type env in
      Ctype.init_def(Ident.current_time());
      Typetexp.widen context;
      let body = type_expect new_env sbody ty_expected_explained in
      (* go back to original level *)
      end_def ();
      (* Unification of body.exp_type with the fresh variable ty
         fails if and only if the prefix condition is violated,
         i.e. if generative types rooted at id show up in the
         type body.exp_type.  Thus, this unification enforces the
         scoping condition on "let module". *)
      (* Note that this code will only be reached if ty_expected
         is a generic type variable, otherwise the error will occur
         above in type_expect *)
      begin try
        Ctype.unify_var new_env ty body.exp_type
      with Unify _ ->
        raise(Error(loc, env, Scoping_let_module(name.txt, body.exp_type)))
      end;
      re {
        exp_desc = Texp_letmodule(id, name, modl, body);
        exp_loc = loc; exp_extra = [];
        exp_type = ty;
        exp_attributes = sexp.pexp_attributes;
        exp_env = env }
  | Pexp_letexception(cd, sbody) ->
      let (cd, newenv) = Typedecl.transl_exception env cd in
      let body = type_expect newenv sbody ty_expected_explained in
      re {
        exp_desc = Texp_letexception(cd, body);
        exp_loc = loc; exp_extra = [];
        exp_type = body.exp_type;
        exp_attributes = sexp.pexp_attributes;
        exp_env = env }

  | Pexp_assert (e) ->
      let cond = type_expect env e
          (mk_expected ~explanation:Assert_condition Predef.type_bool) in
      let exp_type =
        match cond.exp_desc with
        | Texp_construct(_, {cstr_name="false"}, _) ->
            instance env ty_expected
        | _ ->
            instance_def Predef.type_unit
      in
      rue {
        exp_desc = Texp_assert cond;
        exp_loc = loc; exp_extra = [];
        exp_type;
        exp_attributes = sexp.pexp_attributes;
        exp_env = env;
      }
  | Pexp_lazy e ->
      let ty = newgenvar () in
      let to_unify = Predef.type_lazy_t ty in
      with_explanation (fun () ->
        unify_exp_types loc env to_unify ty_expected);
      let arg = type_expect env e (mk_expected ty) in
      re {
        exp_desc = Texp_lazy arg;
        exp_loc = loc; exp_extra = [];
        exp_type = instance env ty_expected;
        exp_attributes = sexp.pexp_attributes;
        exp_env = env;
      }
  | Pexp_object s ->
      let desc, sign, meths = !type_object env loc s in
      rue {
        exp_desc = Texp_object (desc, (*sign,*) meths);
        exp_loc = loc; exp_extra = [];
        exp_type = sign.csig_self;
        exp_attributes = sexp.pexp_attributes;
        exp_env = env;
      }
  | Pexp_poly(sbody, sty) ->
      if !Clflags.principal then begin_def ();
      let ty, cty =
        match sty with None -> repr ty_expected, None
        | Some sty ->
            let sty = Ast_helper.Typ.force_poly sty in
            let cty = Typetexp.transl_simple_type env false sty in
            repr cty.ctyp_type, Some cty
      in
      if !Clflags.principal then begin
        end_def ();
        generalize_structure ty
      end;
      if sty <> None then
        with_explanation (fun () ->
          unify_exp_types loc env (instance env ty) (instance env ty_expected));
      let exp =
        match (expand_head env ty).desc with
          Tpoly (ty', []) ->
            let exp = type_expect env sbody (mk_expected ty') in
            { exp with exp_type = instance env ty }
        | Tpoly (ty', tl) ->
            (* One more level to generalize locally *)
            begin_def ();
            if !Clflags.principal then begin_def ();
            let vars, ty'' = instance_poly true tl ty' in
            if !Clflags.principal then begin
              end_def ();
              generalize_structure ty''
            end;
            let exp = type_expect env sbody (mk_expected ty'') in
            end_def ();
            check_univars env false "method" exp ty_expected vars;
            { exp with exp_type = instance env ty }
        | Tvar _ ->
            let exp = type_exp env sbody in
            let exp = {exp with exp_type = newty (Tpoly (exp.exp_type, []))} in
            unify_exp env exp ty;
            exp
        | _ -> assert false
      in
      re { exp with exp_extra =
             (Texp_poly cty, loc, sexp.pexp_attributes) :: exp.exp_extra }
  | Pexp_newtype({txt=name}, sbody) ->
      let ty = newvar () in
      (* remember original level *)
      begin_def ();
      (* Create a fake abstract type declaration for name. *)
      let level = get_current_level () in
      let decl = {
        type_params = [];
        type_arity = 0;
        type_kind = Type_abstract;
        type_private = Public;
        type_manifest = None;
        type_variance = [];
        type_newtype_level = Some (level, level);
        type_loc = loc;
        type_attributes = [];
        type_immediate = false;
        type_unboxed = unboxed_false_default_false;
      }
      in
      Ident.set_current_time ty.level;
      let (id, new_env) = Env.enter_type name decl env in
      Ctype.init_def(Ident.current_time());

      let body = type_exp new_env sbody in
      (* Replace every instance of this type constructor in the resulting
         type. *)
      let seen = Hashtbl.create 8 in
      let rec replace t =
        if Hashtbl.mem seen t.id then ()
        else begin
          Hashtbl.add seen t.id ();
          match t.desc with
          | Tconstr (Path.Pident id', _, _) when id == id' -> link_type t ty
          | _ -> Btype.iter_type_expr replace t
        end
      in
      let ety = Subst.type_expr Subst.identity body.exp_type in
      replace ety;
      (* back to original level *)
      end_def ();
      (* lower the levels of the result type *)
      (* unify_var env ty ety; *)

      (* non-expansive if the body is non-expansive, so we don't introduce
         any new extra node in the typed AST. *)
      rue { body with exp_loc = loc; exp_type = ety;
            exp_extra =
            (Texp_newtype name, loc, sexp.pexp_attributes) :: body.exp_extra }
  | Pexp_pack m ->
      let (p, nl) =
        match Ctype.expand_head env (instance env ty_expected) with
          {desc = Tpackage (p, nl, _tl)} ->
            if !Clflags.principal &&
              (Ctype.expand_head env ty_expected).level < Btype.generic_level
            then
              Location.prerr_warning loc
                (Warnings.Not_principal "this module packing");
            (p, nl)
        | {desc = Tvar _} ->
            raise (Error (loc, env, Cannot_infer_signature))
        | _ ->
            raise (Error (loc, env, Not_a_packed_module ty_expected))
      in
      let (modl, tl') = !type_package env m p nl in
      rue {
        exp_desc = Texp_pack modl;
        exp_loc = loc; exp_extra = [];
        exp_type = newty (Tpackage (p, nl, tl'));
        exp_attributes = sexp.pexp_attributes;
        exp_env = env }
  | Pexp_open (ovf, lid, e) ->
      let (path, newenv) = !type_open ovf env sexp.pexp_loc lid in
      let exp = type_expect newenv e ty_expected_explained in
      { exp with
        exp_extra = (Texp_open (ovf, path, lid, newenv), loc,
                     sexp.pexp_attributes) ::
                      exp.exp_extra;
      }

  | Pexp_extension ({ txt = ("ocaml.extension_constructor"
                             |"extension_constructor"); _ },
                    payload) ->
      begin match payload with
      | PStr [ { pstr_desc =
                   Pstr_eval ({ pexp_desc = Pexp_construct (lid, None); _ }, _)
               } ] ->
          let path =
            match (Typetexp.find_constructor env lid.loc lid.txt).cstr_tag with
            | Cstr_extension (path, _) -> path
            | _ -> raise (Error (lid.loc, env, Not_an_extension_constructor))
          in
          rue {
            exp_desc = Texp_extension_constructor (lid, path);
            exp_loc = loc; exp_extra = [];
            exp_type = instance_def Predef.type_extension_constructor;
            exp_attributes = sexp.pexp_attributes;
            exp_env = env }
      | _ ->
          raise (Error (loc, env, Invalid_extension_constructor_payload))
      end
  | Pexp_extension ext ->
      raise (Error_forward (Builtin_attributes.error_of_extension ext))

  | Pexp_unreachable ->
      re { exp_desc = Texp_unreachable;
           exp_loc = loc; exp_extra = [];
           exp_type = instance env ty_expected;
           exp_attributes = sexp.pexp_attributes;
           exp_env = env }

and type_function ?in_function loc attrs env ty_expected_explained l caselist =
  let { ty = ty_expected; explanation } = ty_expected_explained in
  let (loc_fun, ty_fun) =
    match in_function with Some p -> p
    | None -> (loc, instance env ty_expected)
  in
  let separate = !Clflags.principal || Env.has_local_constraints env in
  if separate then begin_def ();
  let (ty_arg, ty_res) =
    try filter_arrow env (instance env ty_expected) l
    with Unify _ ->
      match expand_head env ty_expected with
        {desc = Tarrow _} as ty ->
          raise(Error(loc, env, Abstract_wrong_label(l, ty, explanation)))
      | _ ->
          raise(Error(loc_fun, env,
                      Too_many_arguments (in_function <> None,
                                          ty_fun,
                                          explanation)))
  in
  let ty_arg =
    if is_optional l then
      let tv = newvar() in
      begin
        try unify env ty_arg (type_option tv)
        with Unify _ -> assert false
      end;
      type_option tv
    else ty_arg
  in
  if separate then begin
    end_def ();
    generalize_structure ty_arg;
    generalize_structure ty_res
  end;
  let cases, partial =
    type_cases ~in_function:(loc_fun,ty_fun) env ty_arg ty_res
      true loc caselist in
  let not_function ty =
    let ls, tvar = list_labels env ty in
    ls = [] && not tvar
  in
  if is_optional l && not_function ty_res then
    Location.prerr_warning (List.hd cases).c_lhs.pat_loc
      Warnings.Unerasable_optional_argument;
  let param = name_pattern "param" cases in
  re {
    exp_desc = Texp_function { arg_label = l; param; cases; partial; };
    exp_loc = loc; exp_extra = [];
    exp_type = instance env (newgenty (Tarrow(l, ty_arg, ty_res, Cok)));
    exp_attributes = attrs;
    exp_env = env }


and type_label_access env srecord lid =
  if !Clflags.principal then begin_def ();
  let record = type_exp ~recarg:Allowed env srecord in
  if !Clflags.principal then begin
    end_def ();
    generalize_structure record.exp_type
  end;
  let ty_exp = record.exp_type in
  let opath =
    try
      let (p0, p,_) = extract_concrete_record env ty_exp in
      Some(p0, p, ty_exp.level = generic_level || not !Clflags.principal)
    with Not_found -> None
  in
  let labels = Typetexp.find_all_labels env lid.loc lid.txt in
  let label =
    wrap_disambiguate "This expression has" (mk_expected ty_exp)
      (Label.disambiguate lid env opath) labels in
  (record, label, opath)

(* Typing format strings for printing or reading.
   These formats are used by functions in modules Printf, Format, and Scanf.
   (Handling of * modifiers contributed by Thorsten Ohl.) *)

and type_format loc str env =
  let loc = {loc with Location.loc_ghost = true} in
  try
    CamlinternalFormatBasics.(CamlinternalFormat.(
      let mk_exp_loc pexp_desc = {
        pexp_desc = pexp_desc;
        pexp_loc = loc;
        pexp_attributes = [];
      } and mk_lid_loc lid = {
        txt = lid;
        loc = loc;
      } in
      let mk_constr name args =
        let lid = Longident.(Ldot(Lident "CamlinternalFormatBasics", name)) in
        let arg = match args with
          | []          -> None
          | [ e ]       -> Some e
          | _ :: _ :: _ -> Some (mk_exp_loc (Pexp_tuple args)) in
        mk_exp_loc (Pexp_construct (mk_lid_loc lid, arg)) in
      let mk_cst cst = mk_exp_loc (Pexp_constant cst) in
      let mk_int n = mk_cst (Pconst_integer (string_of_int n, None))
      and mk_string str = mk_cst (Pconst_string (str, None))
      and mk_char chr = mk_cst (Pconst_char chr) in
      let rec mk_formatting_lit fmting = match fmting with
        | Close_box ->
          mk_constr "Close_box" []
        | Close_tag ->
          mk_constr "Close_tag" []
        | Break (org, ns, ni) ->
          mk_constr "Break" [ mk_string org; mk_int ns; mk_int ni ]
        | FFlush ->
          mk_constr "FFlush" []
        | Force_newline ->
          mk_constr "Force_newline" []
        | Flush_newline ->
          mk_constr "Flush_newline" []
        | Magic_size (org, sz) ->
          mk_constr "Magic_size" [ mk_string org; mk_int sz ]
        | Escaped_at ->
          mk_constr "Escaped_at" []
        | Escaped_percent ->
          mk_constr "Escaped_percent" []
        | Scan_indic c ->
          mk_constr "Scan_indic" [ mk_char c ]
      and mk_formatting_gen : type a b c d e f .
          (a, b, c, d, e, f) formatting_gen -> Parsetree.expression =
        fun fmting -> match fmting with
        | Open_tag (Format (fmt', str')) ->
          mk_constr "Open_tag" [ mk_format fmt' str' ]
        | Open_box (Format (fmt', str')) ->
          mk_constr "Open_box" [ mk_format fmt' str' ]
      and mk_format : type a b c d e f .
          (a, b, c, d, e, f) CamlinternalFormatBasics.fmt -> string ->
          Parsetree.expression = fun fmt str ->
        mk_constr "Format" [ mk_fmt fmt; mk_string str ]
      and mk_side side = match side with
        | Left  -> mk_constr "Left"  []
        | Right -> mk_constr "Right" []
        | Zeros -> mk_constr "Zeros" []
      and mk_iconv iconv = match iconv with
        | Int_d  -> mk_constr "Int_d"  [] | Int_pd -> mk_constr "Int_pd" []
        | Int_sd -> mk_constr "Int_sd" [] | Int_i  -> mk_constr "Int_i"  []
        | Int_pi -> mk_constr "Int_pi" [] | Int_si -> mk_constr "Int_si" []
        | Int_x  -> mk_constr "Int_x"  [] | Int_Cx -> mk_constr "Int_Cx" []
        | Int_X  -> mk_constr "Int_X"  [] | Int_CX -> mk_constr "Int_CX" []
        | Int_o  -> mk_constr "Int_o"  [] | Int_Co -> mk_constr "Int_Co" []
        | Int_u  -> mk_constr "Int_u"  []
      and mk_fconv fconv = match fconv with
        | Float_f  -> mk_constr "Float_f"  []
        | Float_pf -> mk_constr "Float_pf" []
        | Float_sf -> mk_constr "Float_sf" []
        | Float_e  -> mk_constr "Float_e"  []
        | Float_pe -> mk_constr "Float_pe" []
        | Float_se -> mk_constr "Float_se" []
        | Float_E  -> mk_constr "Float_E"  []
        | Float_pE -> mk_constr "Float_pE" []
        | Float_sE -> mk_constr "Float_sE" []
        | Float_g  -> mk_constr "Float_g"  []
        | Float_pg -> mk_constr "Float_pg" []
        | Float_sg -> mk_constr "Float_sg" []
        | Float_G  -> mk_constr "Float_G"  []
        | Float_pG -> mk_constr "Float_pG" []
        | Float_sG -> mk_constr "Float_sG" []
        | Float_h  -> mk_constr "Float_h"  []
        | Float_ph -> mk_constr "Float_ph" []
        | Float_sh -> mk_constr "Float_sh" []
        | Float_H  -> mk_constr "Float_H"  []
        | Float_pH -> mk_constr "Float_pH" []
        | Float_sH -> mk_constr "Float_sH" []
        | Float_F  -> mk_constr "Float_F"  []
      and mk_counter cnt = match cnt with
        | Line_counter  -> mk_constr "Line_counter"  []
        | Char_counter  -> mk_constr "Char_counter"  []
        | Token_counter -> mk_constr "Token_counter" []
      and mk_int_opt n_opt = match n_opt with
        | None ->
          let lid_loc = mk_lid_loc (Longident.Lident "None") in
          mk_exp_loc (Pexp_construct (lid_loc, None))
        | Some n ->
          let lid_loc = mk_lid_loc (Longident.Lident "Some") in
          mk_exp_loc (Pexp_construct (lid_loc, Some (mk_int n)))
      and mk_fmtty : type a b c d e f g h i j k l .
          (a, b, c, d, e, f, g, h, i, j, k, l) fmtty_rel -> Parsetree.expression
          =
      fun fmtty -> match fmtty with
        | Char_ty rest      -> mk_constr "Char_ty"      [ mk_fmtty rest ]
        | String_ty rest    -> mk_constr "String_ty"    [ mk_fmtty rest ]
        | Int_ty rest       -> mk_constr "Int_ty"       [ mk_fmtty rest ]
        | Int32_ty rest     -> mk_constr "Int32_ty"     [ mk_fmtty rest ]
        | Nativeint_ty rest -> mk_constr "Nativeint_ty" [ mk_fmtty rest ]
        | Int64_ty rest     -> mk_constr "Int64_ty"     [ mk_fmtty rest ]
        | Float_ty rest     -> mk_constr "Float_ty"     [ mk_fmtty rest ]
        | Bool_ty rest      -> mk_constr "Bool_ty"      [ mk_fmtty rest ]
        | Alpha_ty rest     -> mk_constr "Alpha_ty"     [ mk_fmtty rest ]
        | Theta_ty rest     -> mk_constr "Theta_ty"     [ mk_fmtty rest ]
        | Any_ty rest       -> mk_constr "Any_ty"       [ mk_fmtty rest ]
        | Reader_ty rest    -> mk_constr "Reader_ty"    [ mk_fmtty rest ]
        | Ignored_reader_ty rest ->
          mk_constr "Ignored_reader_ty" [ mk_fmtty rest ]
        | Format_arg_ty (sub_fmtty, rest) ->
          mk_constr "Format_arg_ty" [ mk_fmtty sub_fmtty; mk_fmtty rest ]
        | Format_subst_ty (sub_fmtty1, sub_fmtty2, rest) ->
          mk_constr "Format_subst_ty"
            [ mk_fmtty sub_fmtty1; mk_fmtty sub_fmtty2; mk_fmtty rest ]
        | End_of_fmtty -> mk_constr "End_of_fmtty" []
      and mk_ignored : type a b c d e f .
          (a, b, c, d, e, f) ignored -> Parsetree.expression =
      fun ign -> match ign with
        | Ignored_char ->
          mk_constr "Ignored_char" []
        | Ignored_caml_char ->
          mk_constr "Ignored_caml_char" []
        | Ignored_string pad_opt ->
          mk_constr "Ignored_string" [ mk_int_opt pad_opt ]
        | Ignored_caml_string pad_opt ->
          mk_constr "Ignored_caml_string" [ mk_int_opt pad_opt ]
        | Ignored_int (iconv, pad_opt) ->
          mk_constr "Ignored_int" [ mk_iconv iconv; mk_int_opt pad_opt ]
        | Ignored_int32 (iconv, pad_opt) ->
          mk_constr "Ignored_int32" [ mk_iconv iconv; mk_int_opt pad_opt ]
        | Ignored_nativeint (iconv, pad_opt) ->
          mk_constr "Ignored_nativeint" [ mk_iconv iconv; mk_int_opt pad_opt ]
        | Ignored_int64 (iconv, pad_opt) ->
          mk_constr "Ignored_int64" [ mk_iconv iconv; mk_int_opt pad_opt ]
        | Ignored_float (pad_opt, prec_opt) ->
          mk_constr "Ignored_float" [ mk_int_opt pad_opt; mk_int_opt prec_opt ]
        | Ignored_bool pad_opt ->
          mk_constr "Ignored_bool" [ mk_int_opt pad_opt ]
        | Ignored_format_arg (pad_opt, fmtty) ->
          mk_constr "Ignored_format_arg" [ mk_int_opt pad_opt; mk_fmtty fmtty ]
        | Ignored_format_subst (pad_opt, fmtty) ->
          mk_constr "Ignored_format_subst" [
            mk_int_opt pad_opt; mk_fmtty fmtty ]
        | Ignored_reader ->
          mk_constr "Ignored_reader" []
        | Ignored_scan_char_set (width_opt, char_set) ->
          mk_constr "Ignored_scan_char_set" [
            mk_int_opt width_opt; mk_string char_set ]
        | Ignored_scan_get_counter counter ->
          mk_constr "Ignored_scan_get_counter" [
            mk_counter counter
          ]
        | Ignored_scan_next_char ->
          mk_constr "Ignored_scan_next_char" []
      and mk_padding : type x y . (x, y) padding -> Parsetree.expression =
      fun pad -> match pad with
        | No_padding         -> mk_constr "No_padding" []
        | Lit_padding (s, w) -> mk_constr "Lit_padding" [ mk_side s; mk_int w ]
        | Arg_padding s      -> mk_constr "Arg_padding" [ mk_side s ]
      and mk_precision : type x y . (x, y) precision -> Parsetree.expression =
      fun prec -> match prec with
        | No_precision    -> mk_constr "No_precision" []
        | Lit_precision w -> mk_constr "Lit_precision" [ mk_int w ]
        | Arg_precision   -> mk_constr "Arg_precision" []
      and mk_fmt : type a b c d e f .
          (a, b, c, d, e, f) fmt -> Parsetree.expression =
      fun fmt -> match fmt with
        | Char rest ->
          mk_constr "Char" [ mk_fmt rest ]
        | Caml_char rest ->
          mk_constr "Caml_char" [ mk_fmt rest ]
        | String (pad, rest) ->
          mk_constr "String" [ mk_padding pad; mk_fmt rest ]
        | Caml_string (pad, rest) ->
          mk_constr "Caml_string" [ mk_padding pad; mk_fmt rest ]
        | Int (iconv, pad, prec, rest) ->
          mk_constr "Int" [
            mk_iconv iconv; mk_padding pad; mk_precision prec; mk_fmt rest ]
        | Int32 (iconv, pad, prec, rest) ->
          mk_constr "Int32" [
            mk_iconv iconv; mk_padding pad; mk_precision prec; mk_fmt rest ]
        | Nativeint (iconv, pad, prec, rest) ->
          mk_constr "Nativeint" [
            mk_iconv iconv; mk_padding pad; mk_precision prec; mk_fmt rest ]
        | Int64 (iconv, pad, prec, rest) ->
          mk_constr "Int64" [
            mk_iconv iconv; mk_padding pad; mk_precision prec; mk_fmt rest ]
        | Float (fconv, pad, prec, rest) ->
          mk_constr "Float" [
            mk_fconv fconv; mk_padding pad; mk_precision prec; mk_fmt rest ]
        | Bool (pad, rest) ->
          mk_constr "Bool" [ mk_padding pad; mk_fmt rest ]
        | Flush rest ->
          mk_constr "Flush" [ mk_fmt rest ]
        | String_literal (s, rest) ->
          mk_constr "String_literal" [ mk_string s; mk_fmt rest ]
        | Char_literal (c, rest) ->
          mk_constr "Char_literal" [ mk_char c; mk_fmt rest ]
        | Format_arg (pad_opt, fmtty, rest) ->
          mk_constr "Format_arg" [
            mk_int_opt pad_opt; mk_fmtty fmtty; mk_fmt rest ]
        | Format_subst (pad_opt, fmtty, rest) ->
          mk_constr "Format_subst" [
            mk_int_opt pad_opt; mk_fmtty fmtty; mk_fmt rest ]
        | Alpha rest ->
          mk_constr "Alpha" [ mk_fmt rest ]
        | Theta rest ->
          mk_constr "Theta" [ mk_fmt rest ]
        | Formatting_lit (fmting, rest) ->
          mk_constr "Formatting_lit" [ mk_formatting_lit fmting; mk_fmt rest ]
        | Formatting_gen (fmting, rest) ->
          mk_constr "Formatting_gen" [ mk_formatting_gen fmting; mk_fmt rest ]
        | Reader rest ->
          mk_constr "Reader" [ mk_fmt rest ]
        | Scan_char_set (width_opt, char_set, rest) ->
          mk_constr "Scan_char_set" [
            mk_int_opt width_opt; mk_string char_set; mk_fmt rest ]
        | Scan_get_counter (cnt, rest) ->
          mk_constr "Scan_get_counter" [ mk_counter cnt; mk_fmt rest ]
        | Scan_next_char rest ->
          mk_constr "Scan_next_char" [ mk_fmt rest ]
        | Ignored_param (ign, rest) ->
          mk_constr "Ignored_param" [ mk_ignored ign; mk_fmt rest ]
        | End_of_format ->
          mk_constr "End_of_format" []
        | Custom _ ->
          (* Custom formatters have no syntax so they will never appear
             in formats parsed from strings. *)
          assert false
      in
      let legacy_behavior = not !Clflags.strict_formats in
      let Fmt_EBB fmt = fmt_ebb_of_string ~legacy_behavior str in
      mk_constr "Format" [ mk_fmt fmt; mk_string str ]
    ))
  with Failure msg ->
    raise (Error (loc, env, Invalid_format msg))

and type_label_exp create env loc ty_expected
          (lid, label, sarg) =
  (* Here also ty_expected may be at generic_level *)
  begin_def ();
  let separate = !Clflags.principal || Env.has_local_constraints env in
  if separate then (begin_def (); begin_def ());
  let (vars, ty_arg, ty_res) = instance_label true label in
  if separate then begin
    end_def ();
    (* Generalize label information *)
    generalize_structure ty_arg;
    generalize_structure ty_res
  end;
  begin try
    unify env (instance_def ty_res) (instance env ty_expected)
  with Unify trace ->
    raise (Error(lid.loc, env, Label_mismatch(lid.txt, trace)))
  end;
  (* Instantiate so that we can generalize internal nodes *)
  let ty_arg = instance_def ty_arg in
  if separate then begin
    end_def ();
    (* Generalize information merged from ty_expected *)
    generalize_structure ty_arg
  end;
  if label.lbl_private = Private then
    if create then
      raise (Error(loc, env, Private_type ty_expected))
    else
      raise (Error(lid.loc, env, Private_label(lid.txt, ty_expected)));
  let arg =
    let snap = if vars = [] then None else Some (Btype.snapshot ()) in
    let arg = type_argument env sarg ty_arg (instance env ty_arg) in
    end_def ();
    try
      check_univars env (vars <> []) "field value" arg label.lbl_arg vars;
      arg
    with exn when not (is_nonexpansive arg) -> try
      (* Try to retype without propagating ty_arg, cf PR#4862 *)
      may Btype.backtrack snap;
      begin_def ();
      let arg = type_exp env sarg in
      end_def ();
      generalize_expansive env arg.exp_type;
      unify_exp env arg ty_arg;
      check_univars env false "field value" arg label.lbl_arg vars;
      arg
    with Error (_, _, Less_general _) as e -> raise e
    | _ -> raise exn    (* In case of failure return the first error *)
  in
  (lid, label, {arg with exp_type = instance env arg.exp_type})

and type_argument ?recarg env sarg ty_expected' ty_expected =
  (* ty_expected' may be generic *)
  let no_labels ty =
    let ls, tvar = list_labels env ty in
    not tvar && List.for_all ((=) Nolabel) ls
  in
  let rec is_inferred sexp =
    match sexp.pexp_desc with
      Pexp_ident _ | Pexp_apply _ | Pexp_field _ | Pexp_constraint _
    | Pexp_coerce _ | Pexp_send _ | Pexp_new _ -> true
    | Pexp_sequence (_, e) | Pexp_open (_, _, e) -> is_inferred e
    | Pexp_ifthenelse (_, e1, Some e2) -> is_inferred e1 && is_inferred e2
    | _ -> false
  in
  match expand_head env ty_expected' with
    {desc = Tarrow(Nolabel,ty_arg,ty_res,_); level = lv}
    when is_inferred sarg ->
      (* apply optional arguments when expected type is "" *)
      (* we must be very careful about not breaking the semantics *)
      if !Clflags.principal then begin_def ();
      let texp = type_exp env sarg in
      if !Clflags.principal then begin
        end_def ();
        generalize_structure texp.exp_type
      end;
      let rec make_args args ty_fun =
        match (expand_head env ty_fun).desc with
        | Tarrow (l,ty_arg,ty_fun,_) when is_optional l ->
            let ty = option_none (instance env ty_arg) sarg.pexp_loc in
            make_args ((l, Some ty) :: args) ty_fun
        | Tarrow (l,_,ty_res',_) when l = Nolabel || !Clflags.classic ->
            List.rev args, ty_fun, no_labels ty_res'
        | Tvar _ ->  List.rev args, ty_fun, false
        |  _ -> [], texp.exp_type, false
      in
      let args, ty_fun', simple_res = make_args [] texp.exp_type in
      let warn = !Clflags.principal &&
        (lv <> generic_level || (repr ty_fun').level <> generic_level)
      and texp = {texp with exp_type = instance env texp.exp_type}
      and ty_fun = instance env ty_fun' in
      if not (simple_res || no_labels ty_res) then begin
        unify_exp env texp ty_expected;
        texp
      end else begin
      unify_exp env {texp with exp_type = ty_fun} ty_expected;
      if args = [] then texp else
      (* eta-expand to avoid side effects *)
      let var_pair name ty =
        let id = Ident.create name in
        {pat_desc = Tpat_var (id, mknoloc name); pat_type = ty;pat_extra=[];
         pat_attributes = [];
         pat_loc = Location.none; pat_env = env},
        {exp_type = ty; exp_loc = Location.none; exp_env = env;
         exp_extra = []; exp_attributes = [];
         exp_desc =
         Texp_ident(Path.Pident id, mknoloc (Longident.Lident name),
                    {val_type = ty; val_kind = Val_reg;
                     val_attributes = [];
                     Types.val_loc = Location.none})}
      in
      let eta_pat, eta_var = var_pair "eta" ty_arg in
      let func texp =
        let e =
          {texp with exp_type = ty_res; exp_desc =
           Texp_apply
             (texp,
              args @ [Nolabel, Some eta_var])}
        in
        let cases = [case eta_pat e] in
        let param = name_pattern "param" cases in
        { texp with exp_type = ty_fun; exp_desc =
          Texp_function { arg_label = Nolabel; param; cases;
            partial = Total; } }
      in
      Location.prerr_warning texp.exp_loc
        (Warnings.Eliminated_optional_arguments
           (List.map (fun (l, _) -> Printtyp.string_of_label l) args));
      if warn then Location.prerr_warning texp.exp_loc
          (Warnings.Without_principality "eliminated optional argument");
      (* let-expand to have side effects *)
      let let_pat, let_var = var_pair "arg" texp.exp_type in
      re { texp with exp_type = ty_fun; exp_desc =
           Texp_let (Nonrecursive,
                     [{vb_pat=let_pat; vb_expr=texp; vb_attributes=[];
                       vb_loc=Location.none;
                      }],
                     func let_var) }
      end
  | _ ->
      let texp = type_expect ?recarg env sarg (mk_expected ty_expected') in
      unify_exp env texp ty_expected;
      texp

and type_application env funct sargs =
  (* funct.exp_type may be generic *)
  let result_type omitted ty_fun =
    List.fold_left
      (fun ty_fun (l,ty,lv) -> newty2 lv (Tarrow(l,ty,ty_fun,Cok)))
      ty_fun omitted
  in
  let has_label l ty_fun =
    let ls, tvar = list_labels env ty_fun in
    tvar || List.mem l ls
  in
  let ignored = ref [] in
  let rec type_unknown_args
      (args :
      (Asttypes.arg_label * (unit -> Typedtree.expression) option) list)
    omitted ty_fun = function
      [] ->
        (List.map
            (function l, None -> l, None
                | l, Some f -> l, Some (f ()))
           (List.rev args),
         instance env (result_type omitted ty_fun))
    | (l1, sarg1) :: sargl ->
        let (ty1, ty2) =
          let ty_fun = expand_head env ty_fun in
          match ty_fun.desc with
            Tvar _ ->
              let t1 = newvar () and t2 = newvar () in
              let not_identity = function
                  Texp_ident(_,_,{val_kind=Val_prim
                                  {Primitive.prim_name="%identity"}}) ->
                    false
                | _ -> true
              in
              if ty_fun.level >= t1.level && not_identity funct.exp_desc then
                Location.prerr_warning sarg1.pexp_loc Warnings.Unused_argument;
              unify env ty_fun (newty (Tarrow(l1,t1,t2,Clink(ref Cunknown))));
              (t1, t2)
          | Tarrow (l,t1,t2,_) when l = l1
            || !Clflags.classic && l1 = Nolabel && not (is_optional l) ->
              (t1, t2)
          | td ->
              let ty_fun =
                match td with Tarrow _ -> newty td | _ -> ty_fun in
              let ty_res = result_type (omitted @ !ignored) ty_fun in
              match ty_res.desc with
                Tarrow _ ->
                  if (!Clflags.classic || not (has_label l1 ty_fun)) then
                    raise (Error(sarg1.pexp_loc, env,
                                 Apply_wrong_label(l1, ty_res)))
                  else
                    raise (Error(funct.exp_loc, env, Incoherent_label_order))
              | _ ->
                  raise(Error(funct.exp_loc, env, Apply_non_function
                                (expand_head env funct.exp_type)))
        in
        let optional = is_optional l1 in
        let arg1 () =
          let arg1 = type_expect env sarg1 (mk_expected ty1) in
          if optional then
            unify_exp env arg1 (type_option(newvar()));
          arg1
        in
        type_unknown_args ((l1, Some arg1) :: args) omitted ty2 sargl
  in
  let ignore_labels =
    !Clflags.classic ||
    begin
      let ls, tvar = list_labels env funct.exp_type in
      not tvar &&
      let labels = List.filter (fun l -> not (is_optional l)) ls in
      List.length labels = List.length sargs &&
      List.for_all (fun (l,_) -> l = Nolabel) sargs &&
      List.exists (fun l -> l <> Nolabel) labels &&
      (Location.prerr_warning
         funct.exp_loc
         (Warnings.Labels_omitted
            (List.map Printtyp.string_of_label
                      (List.filter ((<>) Nolabel) labels)));
       true)
    end
  in
  let warned = ref false in
  let rec type_args args omitted ty_fun ty_fun0 ty_old sargs more_sargs =
    match expand_head env ty_fun, expand_head env ty_fun0 with
      {desc=Tarrow (l, ty, ty_fun, com); level=lv} as ty_fun',
      {desc=Tarrow (_, ty0, ty_fun0, _)}
      when (sargs <> [] || more_sargs <> []) && commu_repr com = Cok ->
        let may_warn loc w =
          if not !warned && !Clflags.principal && lv <> generic_level
          then begin
            warned := true;
            Location.prerr_warning loc w
          end
        in
        let name = label_name l
        and optional = is_optional l in
        let sargs, more_sargs, arg =
          if ignore_labels && not (is_optional l) then begin
            (* In classic mode, omitted = [] *)
            match sargs, more_sargs with
              (l', sarg0) :: _, _ ->
                raise(Error(sarg0.pexp_loc, env,
                            Apply_wrong_label(l', ty_old)))
            | _, (l', sarg0) :: more_sargs ->
                if l <> l' && l' <> Nolabel then
                  raise(Error(sarg0.pexp_loc, env,
                              Apply_wrong_label(l', ty_fun')))
                else
                  ([], more_sargs,
                   Some (fun () -> type_argument env sarg0 ty ty0))
            | _ ->
                assert false
          end else try
            let (l', sarg0, sargs, more_sargs) =
              try
                let (l', sarg0, sargs1, sargs2) = extract_label name sargs in
                if sargs1 <> [] then
                  may_warn sarg0.pexp_loc
                    (Warnings.Not_principal "commuting this argument");
                (l', sarg0, sargs1 @ sargs2, more_sargs)
              with Not_found ->
                let (l', sarg0, sargs1, sargs2) =
                  extract_label name more_sargs in
                if sargs1 <> [] || sargs <> [] then
                  may_warn sarg0.pexp_loc
                    (Warnings.Not_principal "commuting this argument");
                (l', sarg0, sargs @ sargs1, sargs2)
            in
            if not optional && is_optional l' then
              Location.prerr_warning sarg0.pexp_loc
                (Warnings.Nonoptional_label (Printtyp.string_of_label l));
            sargs, more_sargs,
            if not optional || is_optional l' then
              Some (fun () -> type_argument env sarg0 ty ty0)
            else begin
              may_warn sarg0.pexp_loc
                (Warnings.Not_principal "using an optional argument here");
              Some (fun () -> option_some (type_argument env sarg0
                                             (extract_option_type env ty)
                                             (extract_option_type env ty0)))
            end
          with Not_found ->
            sargs, more_sargs,
            if optional &&
              (List.mem_assoc Nolabel sargs
               || List.mem_assoc Nolabel more_sargs)
            then begin
              may_warn funct.exp_loc
                (Warnings.Without_principality "eliminated optional argument");
              ignored := (l,ty,lv) :: !ignored;
              Some (fun () -> option_none (instance env ty) Location.none)
            end else begin
              may_warn funct.exp_loc
                (Warnings.Without_principality "commuted an argument");
              None
            end
        in
        let omitted =
          if arg = None then (l,ty,lv) :: omitted else omitted in
        let ty_old = if sargs = [] then ty_fun else ty_old in
        type_args ((l,arg)::args) omitted ty_fun ty_fun0
          ty_old sargs more_sargs
    | _ ->
        match sargs with
          (l, sarg0) :: _ when ignore_labels ->
            raise(Error(sarg0.pexp_loc, env,
                        Apply_wrong_label(l, ty_old)))
        | _ ->
            type_unknown_args args omitted ty_fun0
              (sargs @ more_sargs)
  in
  let is_ignore funct =
    match funct.exp_desc with
      Texp_ident (_, _, {val_kind=Val_prim{Primitive.prim_name="%ignore"}}) ->
        (try ignore (filter_arrow env (instance env funct.exp_type) Nolabel);
             true
        with Unify _ -> false)
    | _ -> false
  in
  match sargs with
    (* Special case for ignore: avoid discarding warning *)
    [Nolabel, sarg] when is_ignore funct ->
      let ty_arg, ty_res =
        filter_arrow env (instance env funct.exp_type) Nolabel
      in
      let exp = type_expect env sarg (mk_expected ty_arg) in
      begin match (expand_head env exp.exp_type).desc with
      | Tarrow _ ->
          Location.prerr_warning exp.exp_loc Warnings.Partial_application
      | Tvar _ ->
          add_delayed_check (fun () -> check_application_result env false exp)
      | _ -> ()
      end;
      ([Nolabel, Some exp], ty_res)
  | _ ->
      let ty = funct.exp_type in
      if ignore_labels then
        type_args [] [] ty (instance env ty) ty [] sargs
      else
        type_args [] [] ty (instance env ty) ty sargs []

and type_construct env loc lid sarg ty_expected_explained attrs =
  let { ty = ty_expected; explanation } = ty_expected_explained in
  let opath =
    try
      let (p0, p,_) = extract_concrete_variant env ty_expected in
      Some(p0, p, ty_expected.level = generic_level || not !Clflags.principal)
    with Not_found -> None
  in
  let constrs = Typetexp.find_all_constructors env lid.loc lid.txt in
  let constr =
    wrap_disambiguate "This variant expression is expected to have"
      ty_expected_explained
      (Constructor.disambiguate lid env opath) constrs in
  Env.mark_constructor Env.Positive env (Longident.last lid.txt) constr;
  Builtin_attributes.check_deprecated loc constr.cstr_attributes
    constr.cstr_name;
  let sargs =
    match sarg with
      None -> []
    | Some {pexp_desc = Pexp_tuple sel} when
        constr.cstr_arity > 1 || Builtin_attributes.explicit_arity attrs
      -> sel
    | Some se -> [se] in
  if List.length sargs <> constr.cstr_arity then
    raise(Error(loc, env, Constructor_arity_mismatch
                  (lid.txt, constr.cstr_arity, List.length sargs)));
  let separate = !Clflags.principal || Env.has_local_constraints env in
  if separate then (begin_def (); begin_def ());
  let (ty_args, ty_res) = instance_constructor constr in
  let texp =
    re {
      exp_desc = Texp_construct(lid, constr, []);
      exp_loc = loc; exp_extra = [];
      exp_type = ty_res;
      exp_attributes = attrs;
      exp_env = env } in
  if separate then begin
    end_def ();
    generalize_structure ty_res;
    with_explanation explanation (fun () ->
      unify_exp env {texp with exp_type = instance_def ty_res}
                    (instance env ty_expected));
    end_def ();
    List.iter generalize_structure ty_args;
    generalize_structure ty_res;
  end;
  let ty_args0, ty_res =
    match instance_list env (ty_res :: ty_args) with
      t :: tl -> tl, t
    | _ -> assert false
  in
  let texp = {texp with exp_type = ty_res} in
  if not separate then unify_exp env texp (instance env ty_expected);
  let recarg =
    match constr.cstr_inlined with
    | None -> Rejected
    | Some _ ->
        begin match sargs with
        | [{pexp_desc =
              Pexp_ident _ |
              Pexp_record (_, (Some {pexp_desc = Pexp_ident _}| None))}] ->
            Required
        | _ ->
            raise (Error(loc, env, Inlined_record_expected))
        end
  in
  let args =
    List.map2 (fun e (t,t0) -> type_argument ~recarg env e t t0) sargs
      (List.combine ty_args ty_args0) in
  if constr.cstr_private = Private then
    raise(Error(loc, env, Private_type ty_res));
  (* NOTE: shouldn't we call "re" on this final expression? -- AF *)
  { texp with
    exp_desc = Texp_construct(lid, constr, args) }

(* Typing of statements (expressions whose values are discarded) *)

and type_statement ?explanation env sexp =
  let loc = (final_subexpression sexp).pexp_loc in
  begin_def();
  let exp = type_exp env sexp in
  end_def();
  let ty = expand_head env exp.exp_type and tv = newvar() in
  if is_Tvar ty && ty.level > tv.level then
      Location.prerr_warning loc Warnings.Nonreturning_statement;
  if !Clflags.strict_sequence then
    let expected_ty = instance_def Predef.type_unit in
    with_explanation explanation (fun () ->
      unify_exp env exp expected_ty);
    exp
  else begin
    begin match ty.desc with
    | Tarrow _ ->
        Location.prerr_warning loc Warnings.Partial_application
    | Tconstr (p, _, _) when Path.same p Predef.path_unit -> ()
    | Tvar _ ->
        add_delayed_check (fun () -> check_application_result env true exp)
    | _ ->
        Location.prerr_warning loc Warnings.Statement_type
    end;
    unify_var env tv ty;
    exp
  end

(* Typing of match cases *)

and type_cases ?in_function env ty_arg ty_res partial_flag loc caselist =
  (* ty_arg is _fully_ generalized *)
  let patterns = List.map (fun {pc_lhs=p} -> p) caselist in
  let contains_polyvars = List.exists contains_polymorphic_variant patterns in
  let erase_either = contains_polyvars && contains_variant_either ty_arg
  and has_gadts = List.exists (contains_gadt env) patterns in
(*  prerr_endline ( if has_gadts then "contains gadt" else "no gadt"); *)
  let ty_arg =
    if (has_gadts || erase_either) && not !Clflags.principal
    then correct_levels ty_arg else ty_arg
  and ty_res, env =
    if has_gadts && not !Clflags.principal then
      correct_levels ty_res, duplicate_ident_types caselist env
    else ty_res, env
  in
  let rec is_var spat =
    match spat.ppat_desc with
      Ppat_any | Ppat_var _ -> true
    | Ppat_alias (spat, _) -> is_var spat
    | _ -> false in
  let needs_exhaust_check =
    match caselist with
      [{pc_rhs = {pexp_desc = Pexp_unreachable}}] -> true
    | [{pc_lhs}] when is_var pc_lhs -> false
    | _ -> true
  in
  let init_env () =
    (* raise level for existentials *)
    begin_def ();
    Ident.set_current_time (get_current_level ());
    let lev = Ident.current_time () in
    Ctype.init_def (lev+1000);                 (* up to 1000 existentials *)
    (lev, Env.add_gadt_instance_level lev env)
  in
  let lev, env =
    if has_gadts then init_env () else (get_current_level (), env)
  in
(*  if has_gadts then
    Format.printf "lev = %d@.%a@." lev Printtyp.raw_type_expr ty_res; *)
  (* Do we need to propagate polymorphism *)
  let propagate =
    !Clflags.principal || has_gadts || (repr ty_arg).level = generic_level ||
    match caselist with
      [{pc_lhs}] when is_var pc_lhs -> false
    | _ -> true in
  if propagate then begin_def (); (* propagation of the argument *)
  let pattern_force = ref [] in
(*  Format.printf "@[%i %i@ %a@]@." lev (get_current_level())
    Printtyp.raw_type_expr ty_arg; *)
  let pat_env_list =
    List.map
      (fun {pc_lhs; pc_guard; pc_rhs} ->
        let loc =
          let open Location in
          match pc_guard with
          | None -> pc_rhs.pexp_loc
          | Some g -> {pc_rhs.pexp_loc with loc_start=g.pexp_loc.loc_start}
        in
        if !Clflags.principal then begin_def (); (* propagation of pattern *)
        let scope = Some (Annot.Idef loc) in
        let (pat, ext_env, force, unpacks) =
          let partial =
            if !Clflags.principal || erase_either
            then Some false else None in
          let ty_arg = instance ?partial env ty_arg in
          type_pattern ~lev env pc_lhs scope ty_arg
        in
        pattern_force := force @ !pattern_force;
        let pat =
          if !Clflags.principal then begin
            end_def ();
            iter_pattern (fun {pat_type=t} -> generalize_structure t) pat;
            { pat with pat_type = instance ext_env pat.pat_type }
          end else pat
        in
        (pat, (ext_env, unpacks)))
      caselist in
  (* Unify all cases (delayed to keep it order-free) *)
  let ty_arg' = newvar () in
  let unify_pats ty =
    List.iter (fun (pat, (ext_env, _)) -> unify_pat ext_env pat ty)
      pat_env_list in
  unify_pats ty_arg';
  (* Check for polymorphic variants to close *)
  let patl = List.map fst pat_env_list in
  if List.exists has_variants patl then begin
    Parmatch.pressure_variants env patl;
    List.iter (iter_pattern finalize_variant) patl
  end;
  (* `Contaminating' unifications start here *)
  List.iter (fun f -> f()) !pattern_force;
  (* Post-processing and generalization *)
  if propagate || erase_either then unify_pats (instance env ty_arg);
  if propagate then begin
    List.iter
      (iter_pattern (fun {pat_type=t} -> unify_var env t (newvar()))) patl;
    end_def ();
    List.iter (iter_pattern (fun {pat_type=t} -> generalize t)) patl;
  end;
  (* type bodies *)
  let in_function = if List.length caselist = 1 then in_function else None in
  let cases =
    List.map2
      (fun (pat, (ext_env, unpacks)) {pc_lhs; pc_guard; pc_rhs} ->
        let sexp = wrap_unpacks pc_rhs unpacks in
        let ty_res' =
          if !Clflags.principal then begin
            begin_def ();
            let ty = instance ~partial:true env ty_res in
            end_def ();
            generalize_structure ty; ty
          end
          else if contains_gadt env pc_lhs then correct_levels ty_res
          else ty_res in
(*        Format.printf "@[%i %i, ty_res' =@ %a@]@." lev (get_current_level())
          Printtyp.raw_type_expr ty_res'; *)
        let guard =
          match pc_guard with
          | None -> None
          | Some scond ->
              Some
                (type_expect ext_env (wrap_unpacks scond unpacks)
                   (mk_expected Predef.type_bool))
        in
        let exp =
          type_expect ?in_function ext_env sexp (mk_expected ty_res') in
        {
         c_lhs = pat;
         c_guard = guard;
         c_rhs = {exp with exp_type = instance env ty_res'}
        }
      )
      pat_env_list caselist
  in
  if !Clflags.principal || has_gadts then begin
    let ty_res' = instance env ty_res in
    List.iter (fun c -> unify_exp env c.c_rhs ty_res') cases
  end;
  let do_init = has_gadts || needs_exhaust_check in
  let lev, env =
    if do_init && not has_gadts then init_env () else lev, env in
  let ty_arg_check =
    if do_init then
      (* Hack: use for_saving to copy variables too *)
      Subst.type_expr (Subst.for_saving Subst.identity) ty_arg
    else ty_arg
  in
  let partial =
    if partial_flag then
      check_partial ~lev env ty_arg_check loc cases
    else
      Partial
  in
  let unused_check () =
    List.iter (fun (pat, (env, _)) -> check_absent_variant env pat)
      pat_env_list;
    check_unused ~lev env (instance env ty_arg_check) cases ;
    Parmatch.check_ambiguous_bindings cases
  in
  if contains_polyvars || do_init then
    add_delayed_check unused_check
  else
    unused_check ();
  (* Check for unused cases, do not delay because of gadts *)
  if do_init then begin
    end_def ();
    (* Ensure that existential types do not escape *)
    unify_exp_types loc env (instance env ty_res) (newvar ()) ;
  end;
  cases, partial

(* Typing of let bindings *)

and type_let ?(check = fun s -> Warnings.Unused_var s)
             ?(check_strict = fun s -> Warnings.Unused_var_strict s)
    env rec_flag spat_sexp_list scope allow =
  let open Ast_helper in
  begin_def();
  if !Clflags.principal then begin_def ();

  let is_fake_let =
    match spat_sexp_list with
    | [{pvb_expr={pexp_desc=Pexp_match(
           {pexp_desc=Pexp_ident({ txt = Longident.Lident "*opt*"})},_)}}] ->
        true (* the fake let-declaration introduced by fun ?(x = e) -> ... *)
    | _ ->
        false
  in
  let check = if is_fake_let then check_strict else check in

  let spatl =
    List.map
      (fun {pvb_pat=spat; pvb_expr=sexp; pvb_attributes=attrs} ->
        attrs,
        match spat.ppat_desc, sexp.pexp_desc with
          (Ppat_any | Ppat_constraint _), _ -> spat
        | _, Pexp_coerce (_, _, sty)
        | _, Pexp_constraint (_, sty) when !Clflags.principal ->
            (* propagate type annotation to pattern,
               to allow it to be generalized in -principal mode *)
            Pat.constraint_
              ~loc:{spat.ppat_loc with Location.loc_ghost=true}
              spat
              sty
        | _ -> spat)
      spat_sexp_list in
  let nvs = List.map (fun _ -> newvar ()) spatl in
  let (pat_list, new_env, force, unpacks, pv) =
    type_pattern_list env spatl scope nvs allow in
  let attrs_list = List.map fst spatl in
  let is_recursive = (rec_flag = Recursive) in
  (* If recursive, first unify with an approximation of the expression *)
  if is_recursive then
    List.iter2
      (fun pat binding ->
        let pat =
          match pat.pat_type.desc with
          | Tpoly (ty, tl) ->
              {pat with pat_type =
               snd (instance_poly ~keep_names:true false tl ty)}
          | _ -> pat
        in unify_pat env pat (type_approx env binding.pvb_expr))
      pat_list spat_sexp_list;
  (* Polymorphic variant processing *)
  List.iter
    (fun pat ->
      if has_variants pat then begin
        Parmatch.pressure_variants env [pat];
        iter_pattern finalize_variant pat
      end)
    pat_list;
  (* Generalize the structure *)
  let pat_list =
    if !Clflags.principal then begin
      end_def ();
      List.map
        (fun pat ->
          iter_pattern (fun pat -> generalize_structure pat.pat_type) pat;
          {pat with pat_type = instance env pat.pat_type})
        pat_list
    end else pat_list in
  (* Only bind pattern variables after generalizing *)
  List.iter (fun f -> f()) force;
  let exp_env =
    if is_recursive then new_env
    else if not is_recursive then begin
      (* add ghost bindings to help detecting missing "rec" keywords *)
      match spat_sexp_list with
      | {pvb_loc; _} :: _ -> maybe_add_pattern_variables_ghost pvb_loc env pv
      | _ -> assert false
    end
    else env in

  let current_slot = ref None in
  let rec_needed = ref false in
  let warn_about_unused_bindings =
    List.exists
      (fun attrs ->
         Builtin_attributes.warning_scope ~ppwarning:false attrs (fun () ->
           Warnings.is_active (check "") || Warnings.is_active (check_strict "") ||
           (is_recursive && (Warnings.is_active Warnings.Unused_rec_flag))))
      attrs_list
  in
  let pat_slot_list =
    (* Algorithm to detect unused declarations in recursive bindings:
       - During type checking of the definitions, we capture the 'value_used'
         events on the bound identifiers and record them in a slot corresponding
         to the current definition (!current_slot).
         In effect, this creates a dependency graph between definitions.

       - After type checking the definition (!current_slot = None),
         when one of the bound identifier is effectively used, we trigger
         again all the events recorded in the corresponding slot.
         The effect is to traverse the transitive closure of the graph created
         in the first step.

       We also keep track of whether *all* variables in a given pattern
       are unused. If this is the case, for local declarations, the issued
       warning is 26, not 27.
     *)
    List.map2
      (fun attrs pat ->
         Builtin_attributes.warning_scope ~ppwarning:false attrs (fun () ->
           if not warn_about_unused_bindings then pat, None
           else
             let some_used = ref false in
             (* has one of the identifier of this pattern been used? *)
             let slot = ref [] in
             List.iter
               (fun id ->
                  let vd = Env.find_value (Path.Pident id) new_env in
                  (* note: Env.find_value does not trigger the value_used event *)
                  let name = Ident.name id in
                  let used = ref false in
                  if not (name = "" || name.[0] = '_' || name.[0] = '#') then
                    add_delayed_check
                      (fun () ->
                         if not !used then
                           Location.prerr_warning vd.Types.val_loc
                             ((if !some_used then check_strict else check) name)
                      );
                  Env.set_value_used_callback
                    name vd
                    (fun () ->
                       match !current_slot with
                       | Some slot ->
                         slot := (name, vd) :: !slot; rec_needed := true
                       | None ->
                         List.iter
                           (fun (name, vd) -> Env.mark_value_used env name vd)
                           (get_ref slot);
                         used := true;
                         some_used := true
                    )
               )
               (Typedtree.pat_bound_idents pat);
             pat, Some slot
         ))
      attrs_list
      pat_list
  in
  let exp_list =
    List.map2
      (fun {pvb_expr=sexp; pvb_attributes; _} (pat, slot) ->
        let sexp =
          if rec_flag = Recursive then wrap_unpacks sexp unpacks else sexp in
        if is_recursive then current_slot := slot;
        match pat.pat_type.desc with
        | Tpoly (ty, tl) ->
            begin_def ();
            if !Clflags.principal then begin_def ();
            let vars, ty' = instance_poly ~keep_names:true true tl ty in
            if !Clflags.principal then begin
              end_def ();
              generalize_structure ty'
            end;
            let exp =
              Builtin_attributes.warning_scope pvb_attributes
                  (fun () -> type_expect exp_env sexp (mk_expected ty'))
            in
            end_def ();
            check_univars env true "definition" exp pat.pat_type vars;
            {exp with exp_type = instance env exp.exp_type}
        | _ ->
            Builtin_attributes.warning_scope pvb_attributes (fun () ->
              type_expect exp_env sexp (mk_expected pat.pat_type)))
      spat_sexp_list pat_slot_list in
  current_slot := None;
  if is_recursive && not !rec_needed
  && Warnings.is_active Warnings.Unused_rec_flag then begin
    let {pvb_pat; pvb_attributes} = List.hd spat_sexp_list in
    (* See PR#6677 *)
    Builtin_attributes.warning_scope ~ppwarning:false pvb_attributes
      (fun () ->
         Location.prerr_warning pvb_pat.ppat_loc Warnings.Unused_rec_flag
      )
  end;
  List.iter2
    (fun pat (attrs, exp) ->
       Builtin_attributes.warning_scope ~ppwarning:false attrs
         (fun () ->
            ignore(check_partial env pat.pat_type pat.pat_loc
                     [case pat exp])
         )
    )
    pat_list
    (List.map2 (fun (attrs, _) e -> attrs, e) spatl exp_list);
  end_def();
  List.iter2
    (fun pat exp ->
       if not (is_nonexpansive exp) then
         iter_pattern (fun pat -> generalize_expansive env pat.pat_type) pat)
    pat_list exp_list;
  List.iter
    (fun pat -> iter_pattern (fun pat -> generalize pat.pat_type) pat)
    pat_list;
  let l = List.combine pat_list exp_list in
  let l =
    List.map2
      (fun (p, e) pvb ->
        {vb_pat=p; vb_expr=e; vb_attributes=pvb.pvb_attributes;
         vb_loc=pvb.pvb_loc;
        })
      l spat_sexp_list
  in
  if is_recursive then
    List.iter
      (fun {vb_pat=pat} -> match pat.pat_desc with
           Tpat_var _ -> ()
         | Tpat_alias ({pat_desc=Tpat_any}, _, _) -> ()
         | _ -> raise(Error(pat.pat_loc, env, Illegal_letrec_pat)))
      l;
  (l, new_env, unpacks)

(* Typing of toplevel bindings *)

let type_binding env rec_flag spat_sexp_list scope =
  Typetexp.reset_type_variables();
  let (pat_exp_list, new_env, _unpacks) =
    type_let
      ~check:(fun s -> Warnings.Unused_value_declaration s)
      ~check_strict:(fun s -> Warnings.Unused_value_declaration s)
      env rec_flag spat_sexp_list scope false
  in
  (pat_exp_list, new_env)

let type_let env rec_flag spat_sexp_list scope =
  let (pat_exp_list, new_env, _unpacks) =
    type_let env rec_flag spat_sexp_list scope false in
  (pat_exp_list, new_env)

(* Typing of toplevel expressions *)

let type_expression env sexp =
  Typetexp.reset_type_variables();
  begin_def();
  let exp = type_exp env sexp in
  end_def();
  if not (is_nonexpansive exp) then generalize_expansive env exp.exp_type;
  generalize exp.exp_type;
  match sexp.pexp_desc with
    Pexp_ident lid ->
      (* Special case for keeping type variables when looking-up a variable *)
      let (_path, desc) = Env.lookup_value lid.txt env in
      {exp with exp_type = desc.val_type}
  | _ -> exp

(* Error report *)

let spellcheck ppf unbound_name valid_names =
  Misc.did_you_mean ppf (fun () ->
    Misc.spellcheck valid_names unbound_name
  )

let spellcheck_idents ppf unbound valid_idents =
  spellcheck ppf (Ident.name unbound) (List.map Ident.name valid_idents)

open Format
open Printtyp

let report_type_expected_explanation expl ppf =
  match expl with
  | If_conditional ->
      fprintf ppf "the condition of an if-statement"
  | If_no_else_branch ->
      fprintf ppf "the result of a conditional with no else branch"
  | While_loop_conditional ->
      fprintf ppf "the condition of a while-loop"
  | While_loop_body ->
      fprintf ppf "the body of a while-loop"
  | For_loop_start_index ->
      fprintf ppf "a for-loop start index"
  | For_loop_stop_index ->
      fprintf ppf "a for-loop stop index"
  | For_loop_body ->
      fprintf ppf "the body of a for-loop"
  | Assert_condition ->
      fprintf ppf "the condition of an assertion"
  | Sequence_left_hand_side ->
      fprintf ppf "the left-hand side of a sequence"

let report_type_expected_explanation_opt expl ppf =
  match expl with
  | None -> ()
  | Some expl ->
      fprintf ppf "@ because it is in %t"
        (report_type_expected_explanation expl)

let report_error env ppf = function
  | Polymorphic_label lid ->
      fprintf ppf "@[The record field %a is polymorphic.@ %s@]"
        longident lid "You cannot instantiate it in a pattern."
  | Constructor_arity_mismatch(lid, expected, provided) ->
      fprintf ppf
       "@[The constructor %a@ expects %i argument(s),@ \
        but is applied here to %i argument(s)@]"
       longident lid expected provided
  | Label_mismatch(lid, trace) ->
      report_unification_error ppf env trace
        (function ppf ->
           fprintf ppf "The record field %a@ belongs to the type"
                   longident lid)
        (function ppf ->
           fprintf ppf "but is mixed here with fields of type")
  | Pattern_type_clash trace ->
      report_unification_error ppf env trace
        (function ppf ->
          fprintf ppf "This pattern matches values of type")
        (function ppf ->
          fprintf ppf "but a pattern was expected which matches values of type")
  | Or_pattern_type_clash (id, trace) ->
      report_unification_error ppf env trace
        (function ppf ->
          fprintf ppf "The variable %s on the left-hand side of this \
                       or-pattern has type" (Ident.name id))
        (function ppf ->
          fprintf ppf "but on the right-hand side it has type")
  | Multiply_bound_variable name ->
      fprintf ppf "Variable %s is bound several times in this matching" name
  | Orpat_vars (id, valid_idents) ->
      fprintf ppf "Variable %s must occur on both sides of this | pattern"
        (Ident.name id);
      spellcheck_idents ppf id valid_idents
  | Expr_type_clash (trace, explanation) ->
      report_unification_error ppf env trace
        ~type_expected_explanation:
          (report_type_expected_explanation_opt explanation)
        (function ppf ->
           fprintf ppf "This expression has type")
        (function ppf ->
           fprintf ppf "but an expression was expected of type")
  | Apply_non_function typ ->
      reset_and_mark_loops typ;
      begin match (repr typ).desc with
        Tarrow _ ->
          fprintf ppf "@[<v>@[<2>This function has type@ %a@]"
            type_expr typ;
          fprintf ppf "@ @[It is applied to too many arguments;@ %s@]@]"
                      "maybe you forgot a `;'."
      | _ ->
          fprintf ppf "@[<v>@[<2>This expression has type@ %a@]@ %s@]"
            type_expr typ
            "This is not a function; it cannot be applied."
      end
  | Apply_wrong_label (l, ty) ->
      let print_label ppf = function
        | Nolabel -> fprintf ppf "without label"
        | l ->
            fprintf ppf "with label %s" (prefixed_label_name l)
      in
      reset_and_mark_loops ty;
      fprintf ppf
        "@[<v>@[<2>The function applied to this argument has type@ %a@]@.\
          This argument cannot be applied %a@]"
        type_expr ty print_label l
  | Label_multiply_defined s ->
      fprintf ppf "The record field label %s is defined several times" s
  | Label_missing labels ->
      let print_labels ppf =
        List.iter (fun lbl -> fprintf ppf "@ %s" (Ident.name lbl)) in
      fprintf ppf "@[<hov>Some record fields are undefined:%a@]"
        print_labels labels
  | Label_not_mutable lid ->
      fprintf ppf "The record field %a is not mutable" longident lid
  | Wrong_name (eorp, ty_expected, kind, p, name, valid_names) ->
      let { ty; explanation } = ty_expected in
      reset_and_mark_loops ty;
      if Path.is_constructor_typath p then begin
        fprintf ppf "@[The field %s is not part of the record \
                     argument for the %a constructor@]"
          name
          path p;
      end else begin
      fprintf ppf "@[@[<2>%s type@ %a%t@]@ "
        eorp type_expr ty
        (report_type_expected_explanation_opt explanation);
      fprintf ppf "The %s %s does not belong to type %a@]"
        (label_of_kind kind)
        name (*kind*) path p;
       end;
      spellcheck ppf name valid_names;
  | Name_type_mismatch (kind, lid, tp, tpl) ->
      let name = label_of_kind kind in
      report_ambiguous_type_error ppf env tp tpl
        (function ppf ->
           fprintf ppf "The %s %a@ belongs to the %s type"
             name longident lid kind)
        (function ppf ->
           fprintf ppf "The %s %a@ belongs to one of the following %s types:"
             name longident lid kind)
        (function ppf ->
           fprintf ppf "but a %s was expected belonging to the %s type"
             name kind)
  | Invalid_format msg ->
      fprintf ppf "%s" msg
  | Undefined_method (ty, me, valid_methods) ->
      reset_and_mark_loops ty;
      fprintf ppf
        "@[<v>@[This expression has type@;<1 2>%a@]@,\
         It has no method %s@]" type_expr ty me;
      begin match valid_methods with
        | None -> ()
        | Some valid_methods -> spellcheck ppf me valid_methods
      end
  | Undefined_inherited_method (me, valid_methods) ->
      fprintf ppf "This expression has no method %s" me;
      spellcheck ppf me valid_methods;
  | Virtual_class cl ->
      fprintf ppf "Cannot instantiate the virtual class %a"
        longident cl
  | Unbound_instance_variable (var, valid_vars) ->
      fprintf ppf "Unbound instance variable %s" var;
      spellcheck ppf var valid_vars;
  | Instance_variable_not_mutable (b, v) ->
      if b then
        fprintf ppf "The instance variable %s is not mutable" v
      else
        fprintf ppf "The value %s is not an instance variable" v
  | Not_subtype(tr1, tr2) ->
      report_subtyping_error ppf env tr1 "is not a subtype of" tr2
  | Outside_class ->
      fprintf ppf "This object duplication occurs outside a method definition"
  | Value_multiply_overridden v ->
      fprintf ppf "The instance variable %s is overridden several times" v
  | Coercion_failure (ty, ty', trace, b) ->
      report_unification_error ppf env trace
        (function ppf ->
           let ty, ty' = prepare_expansion (ty, ty') in
           fprintf ppf
             "This expression cannot be coerced to type@;<1 2>%a;@ it has type"
           (type_expansion ty) ty')
        (function ppf ->
           fprintf ppf "but is here used with type");
      if b then
        fprintf ppf ".@.@[<hov>%s@ %s@ %s@]"
          "This simple coercion was not fully general."
          "Hint: Consider using a fully explicit coercion"
          "of the form: `(foo : ty1 :> ty2)'."
  | Too_many_arguments (in_function, ty, explanation) ->
      reset_and_mark_loops ty;
      if in_function then begin
        fprintf ppf "This function expects too many arguments,@ ";
        fprintf ppf "it should have type@ %a%t"
          type_expr ty
          (report_type_expected_explanation_opt explanation)
      end else begin
        fprintf ppf "This expression should not be a function,@ ";
        fprintf ppf "the expected type is@ %a%t"
          type_expr ty
          (report_type_expected_explanation_opt explanation)
      end
  | Abstract_wrong_label (l, ty, explanation) ->
      let label_mark = function
        | Nolabel -> "but its first argument is not labelled"
        | l -> sprintf "but its first argument is labelled %s"
                       (prefixed_label_name l) in
      reset_and_mark_loops ty;
      fprintf ppf "@[<v>@[<2>This function should have type@ %a%t@]@,%s@]"
        type_expr ty
        (report_type_expected_explanation_opt explanation)
        (label_mark l)
  | Scoping_let_module(id, ty) ->
      reset_and_mark_loops ty;
      fprintf ppf
       "This `let module' expression has type@ %a@ " type_expr ty;
      fprintf ppf
       "In this type, the locally bound module name %s escapes its scope" id
  | Masked_instance_variable lid ->
      fprintf ppf
        "The instance variable %a@ \
         cannot be accessed from the definition of another instance variable"
        longident lid
  | Private_type ty ->
      fprintf ppf "Cannot create values of the private type %a" type_expr ty
  | Private_label (lid, ty) ->
      fprintf ppf "Cannot assign field %a of the private type %a"
        longident lid type_expr ty
  | Not_a_variant_type lid ->
      fprintf ppf "The type %a@ is not a variant type" longident lid
  | Incoherent_label_order ->
      fprintf ppf "This function is applied to arguments@ ";
      fprintf ppf "in an order different from other calls.@ ";
      fprintf ppf "This is only allowed when the real type is known."
  | Less_general (kind, trace) ->
      report_unification_error ppf env trace
        (fun ppf -> fprintf ppf "This %s has type" kind)
        (fun ppf -> fprintf ppf "which is less general than")
  | Modules_not_allowed ->
      fprintf ppf "Modules are not allowed in this pattern."
  | Cannot_infer_signature ->
      fprintf ppf
        "The signature for this packaged module couldn't be inferred."
  | Not_a_packed_module ty ->
      fprintf ppf
        "This expression is packed module, but the expected type is@ %a"
        type_expr ty
  | Recursive_local_constraint trace ->
      report_unification_error ppf env trace
        (function ppf ->
           fprintf ppf "Recursive local constraint when unifying")
        (function ppf ->
           fprintf ppf "with")
  | Unexpected_existential ->
      fprintf ppf
        "Unexpected existential"
  | Unqualified_gadt_pattern (tpath, name) ->
      fprintf ppf "@[The GADT constructor %s of type %a@ %s.@]"
        name path tpath
        "must be qualified in this pattern"
  | Invalid_interval ->
      fprintf ppf "@[Only character intervals are supported in patterns.@]"
  | Invalid_for_loop_index ->
      fprintf ppf
        "@[Invalid for-loop index: only variables and _ are allowed.@]"
  | No_value_clauses ->
      fprintf ppf
        "None of the patterns in this 'match' expression match values."
  | Exception_pattern_below_toplevel ->
      fprintf ppf
        "@[Exception patterns must be at the top level of a match case.@]"
  | Inlined_record_escape ->
      fprintf ppf
        "@[This form is not allowed as the type of the inlined record could \
         escape.@]"
  | Inlined_record_expected ->
      fprintf ppf
        "@[This constructor expects an inlined record argument.@]"
  | Unrefuted_pattern pat ->
      fprintf ppf
        "@[%s@ %s@ %a@]"
        "This match case could not be refuted."
        "Here is an example of a value that would reach it:"
        Printpat.top_pretty pat
  | Invalid_extension_constructor_payload ->
      fprintf ppf
        "Invalid [%%extension_constructor] payload, a constructor is expected."
  | Not_an_extension_constructor ->
      fprintf ppf
        "This constructor is not an extension constructor."
  | Literal_overflow ty ->
      fprintf ppf "Integer literal exceeds the range of representable \
                   integers of type %s" ty
  | Unknown_literal (n, m) ->
      fprintf ppf "Unknown modifier '%c' for literal %s%c" m n m
  | Illegal_letrec_pat ->
      fprintf ppf
        "Only variables are allowed as left-hand side of `let rec'"
  | Illegal_letrec_expr ->
      fprintf ppf
        "This kind of expression is not allowed as right-hand side of `let rec'"
  | Illegal_class_expr ->
      fprintf ppf "This kind of recursive class expression is not allowed"
  | Unbound_value_missing_rec (lid, loc) ->
      let (_, line, _) = Location.get_pos_info loc.Location.loc_start in
      fprintf ppf
        "@[%s %a.@ %s %i.@]"
        "Unbound value"
        longident lid
        "Hint: You are probably missing the `rec' keyword on line"
        line

let report_error env ppf err =
  wrap_printing_env env (fun () -> report_error env ppf err)

let () =
  Location.register_error_of_exn
    (function
      | Error (loc, env, err) ->
        Some (Location.error_of_printer loc (report_error env) err)
      | Error_forward err ->
        Some err
      | _ ->
        None
    )

let () =
  Env.add_delayed_check_forward := add_delayed_check

(* drop ?recarg argument from the external API *)
let type_expect ?in_function env e ty = type_expect ?in_function env e ty
let type_exp env e = type_exp env e
let type_argument env e t1 t2 = type_argument env e t1 t2<|MERGE_RESOLUTION|>--- conflicted
+++ resolved
@@ -23,9 +23,8 @@
 open Btype
 open Ctype
 
-<<<<<<< HEAD
 let debug = Format.eprintf
-=======
+
 type type_forcing_context =
   | If_conditional
   | If_no_else_branch
@@ -41,7 +40,6 @@
   ty: type_expr;
   explanation: type_forcing_context option;
 }
->>>>>>> 67b235ca
 
 type error =
     Polymorphic_label of Longident.t
