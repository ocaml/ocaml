--- conflicted
+++ resolved
@@ -2569,24 +2569,8 @@
 let may_contain_gadts p =
   let rec loop p =
     match p.ppat_desc with
-<<<<<<< HEAD
-      | Ppat_construct (lid, _) ->
-        begin try
-          let cstrs = Env.lookup_all_constructors lid.txt env in
-          List.iter (fun (cstr,_) -> if cstr.cstr_generalized then raise Exit)
-            cstrs
-        with Not_found -> ()
-        end; iter_ppat (loop env) p
-      | Ppat_open (lid,sub_p) ->
-        let me = {pmod_desc=Pmod_ident lid; pmod_loc=lid.loc;
-                  pmod_attributes=[]} in
-        let _, new_env = !type_open Asttypes.Override env p.ppat_loc me in
-        loop new_env sub_p
-    | _ -> iter_ppat (loop env) p
-=======
     | Ppat_construct (_, _) -> raise Exit
     | _ -> iter_ppat loop p
->>>>>>> 02326ad0
   in
   try loop p; false with Exit -> true
 
