(***********************************************************************)
(*                                                                     *)
(*                                OCaml                                *)
(*                                                                     *)
(*            Xavier Leroy, projet Cristal, INRIA Rocquencourt         *)
(*                                                                     *)
(*  Copyright 1996 Institut National de Recherche en Informatique et   *)
(*  en Automatique.  All rights reserved.  This file is distributed    *)
(*  under the terms of the Q Public License version 1.0.               *)
(*                                                                     *)
(***********************************************************************)

(* Representation of types and declarations *)

open Asttypes

(* Type expressions for the core language *)

type type_expr =
  { mutable desc: type_desc;
    mutable level: int;
    mutable id: int }

and type_desc =
    Tvar of string option
  | Tarrow of label * type_expr * type_expr * commutable
  | Ttuple of type_expr list
  | Tconstr of Path.t * type_expr list * abbrev_memo ref
  | Tobject of type_expr * (Path.t * type_expr list) option ref
  | Tfield of string * field_kind * type_expr * type_expr
  | Tnil
  | Tlink of type_expr
  | Tsubst of type_expr         (* for copying *)
  | Tvariant of row_desc
  | Tunivar of string option
  | Tpoly of type_expr * type_expr list
  | Tpackage of Path.t * Longident.t list * type_expr list

and row_desc =
    { row_fields: (label * row_field) list;
      row_more: type_expr;
      row_bound: unit;
      row_closed: bool;
      row_fixed: bool;
      row_name: (Path.t * type_expr list) option }

and row_field =
    Rpresent of type_expr option
  | Reither of bool * type_expr list * bool * row_field option ref
        (* 1st true denotes a constant constructor *)
        (* 2nd true denotes a tag in a pattern matching, and
           is erased later *)
  | Rabsent

and abbrev_memo =
    Mnil
  | Mcons of private_flag * Path.t * type_expr * type_expr * abbrev_memo
  | Mlink of abbrev_memo ref

and field_kind =
    Fvar of field_kind option ref
  | Fpresent
  | Fabsent

and commutable =
    Cok
  | Cunknown
  | Clink of commutable ref

module TypeOps = struct
  type t = type_expr
  let compare t1 t2 = t1.id - t2.id
  let hash t = t.id
  let equal t1 t2 = t1 == t2
end

(* Maps of methods and instance variables *)

module OrderedString =
  struct type t = string let compare (x:t) y = compare x y end
module Meths = Map.Make(OrderedString)
module Vars = Meths

(* Value descriptions *)

type value_description =
  { val_type: type_expr;                (* Type of the value *)
    val_kind: value_kind;
    val_loc: Location.t;
    val_attributes: Parsetree.attributes;
 }

and value_kind =
    Val_reg                             (* Regular value *)
  | Val_prim of Primitive.description   (* Primitive *)
  | Val_ivar of mutable_flag * string   (* Instance variable (mutable ?) *)
  | Val_self of (Ident.t * type_expr) Meths.t ref *
                (Ident.t * Asttypes.mutable_flag *
                 Asttypes.virtual_flag * type_expr) Vars.t ref *
                string * type_expr
                                        (* Self *)
  | Val_anc of (string * Ident.t) list * string
                                        (* Ancestor *)
  | Val_unbound                         (* Unbound variable *)

(* Constructor descriptions *)

type constructor_description =
  { cstr_name: string;                  (* Constructor name *)
    cstr_res: type_expr;                (* Type of the result *)
    cstr_existentials: type_expr list;  (* list of existentials *)
    cstr_args: type_expr list;          (* Type of the arguments *)
    cstr_arity: int;                    (* Number of arguments *)
    cstr_tag: constructor_tag;          (* Tag for heap blocks *)
    cstr_consts: int;                   (* Number of constant constructors *)
    cstr_nonconsts: int;                (* Number of non-const constructors *)
    cstr_normal: int;                   (* Number of non generalized constrs *)
    cstr_generalized: bool;             (* Constrained return type? *)
    cstr_private: private_flag;         (* Read-only constructor? *)
    cstr_loc: Location.t;
    cstr_attributes: Parsetree.attributes;
   }

and constructor_tag =
    Cstr_constant of int                (* Constant constructor (an int) *)
  | Cstr_block of int                   (* Regular constructor (a block) *)
  | Cstr_ext_constant of Path.t * Location.t
                                        (* Constant extension constructor *)
  | Cstr_ext_block of Path.t * Location.t
                                        (* Regular extension constructor *)
  | Cstr_exception of Path.t * Location.t (* Exception constructor *)

(* Record label descriptions *)

type label_description =
  { lbl_name: string;                   (* Short name *)
    lbl_res: type_expr;                 (* Type of the result *)
    lbl_arg: type_expr;                 (* Type of the argument *)
    lbl_mut: mutable_flag;              (* Is this a mutable field? *)
    lbl_pos: int;                       (* Position in block *)
    lbl_all: label_description array;   (* All the labels in this type *)
    lbl_repres: record_representation;  (* Representation for this record *)
    lbl_private: private_flag;          (* Read-only field? *)
    lbl_loc: Location.t;
    lbl_attributes: Parsetree.attributes;
   }

and record_representation =
    Record_regular                      (* All fields are boxed / tagged *)
  | Record_float                        (* All fields are floats *)

(* Variance *)

module Variance = struct
  type t = int
  type f = May_pos | May_neg | May_weak | Inj | Pos | Neg | Inv
  let single = function
    | May_pos -> 1
    | May_neg -> 2
    | May_weak -> 4
    | Inj -> 8
    | Pos -> 16
    | Neg -> 32
    | Inv -> 64
  let union v1 v2 = v1 lor v2
  let inter v1 v2 = v1 land v2
  let subset v1 v2 = (v1 land v2 = v1)
  let set x b v =
    if b then v lor single x else  v land (lnot (single x))
  let mem x = subset (single x)
  let null = 0
  let may_inv = 7
  let full = 127
  let covariant = single May_pos lor single Pos lor single Inj
  let swap f1 f2 v =
    let v' = set f1 (mem f2 v) v in set f2 (mem f1 v) v'
  let conjugate v = swap May_pos May_neg (swap Pos Neg v)
  let get_upper v = (mem May_pos v, mem May_neg v)
  let get_lower v = (mem Pos v, mem Neg v, mem Inv v, mem Inj v)
end

(* Type definitions *)

type type_declaration =
  { type_params: type_expr list;
    type_arity: int;
    type_kind: type_kind;
    type_private: private_flag;
    type_manifest: type_expr option;
    type_variance: Variance.t list;
    type_newtype_level: (int * int) option;
    type_loc: Location.t;
    type_attributes: Parsetree.attributes;
 }

and type_kind =
    Type_abstract
<<<<<<< HEAD
  | Type_record of
      (Ident.t * mutable_flag * type_expr) list * record_representation
  | Type_variant of (Ident.t * type_expr list * type_expr option) list
  | Type_open

type extension_constructor =
    { ext_type_path: Path.t;
      ext_type_params: type_expr list;
      ext_args: type_expr list;
      ext_ret_type: type_expr option;
      ext_private: private_flag;
      ext_loc: Location.t }
=======
  | Type_record of label_declaration list  * record_representation
  | Type_variant of constructor_declaration list

and label_declaration =
  {
    ld_id: Ident.t;
    ld_mutable: mutable_flag;
    ld_type: type_expr;
    ld_loc: Location.t;
    ld_attributes: Parsetree.attributes;
  }

and constructor_declaration =
  {
    cd_id: Ident.t;
    cd_args: type_expr list;
    cd_res: type_expr option;
    cd_loc: Location.t;
    cd_attributes: Parsetree.attributes;
  }

>>>>>>> c9557989

and type_transparence =
    Type_public      (* unrestricted expansion *)
  | Type_new         (* "new" type *)
  | Type_private     (* private type *)

type exception_declaration =
    { exn_args: type_expr list;
      exn_loc: Location.t;
      exn_attributes: Parsetree.attributes;
     }

(* Type expressions for the class language *)

module Concr = Set.Make(OrderedString)

type class_type =
    Cty_constr of Path.t * type_expr list * class_type
  | Cty_signature of class_signature
  | Cty_arrow of label * type_expr * class_type

and class_signature =
  { csig_self: type_expr;
    csig_vars:
      (Asttypes.mutable_flag * Asttypes.virtual_flag * type_expr) Vars.t;
    csig_concr: Concr.t;
    csig_inher: (Path.t * type_expr list) list }

type class_declaration =
  { cty_params: type_expr list;
    mutable cty_type: class_type;
    cty_path: Path.t;
    cty_new: type_expr option;
    cty_variance: Variance.t list;
    cty_loc: Location.t;
    cty_attributes: Parsetree.attributes;
 }

type class_type_declaration =
  { clty_params: type_expr list;
    clty_type: class_type;
    clty_path: Path.t;
    clty_variance: Variance.t list;
    clty_loc: Location.t;
    clty_attributes: Parsetree.attributes;
  }

(* Type expressions for the module language *)

type module_type =
    Mty_ident of Path.t
  | Mty_signature of signature
  | Mty_functor of Ident.t * module_type * module_type

and signature = signature_item list

and signature_item =
    Sig_value of Ident.t * value_description
  | Sig_type of Ident.t * type_declaration * rec_status
  | Sig_typext of Ident.t * extension_constructor * ext_status
  | Sig_exception of Ident.t * exception_declaration
  | Sig_module of Ident.t * module_declaration * rec_status
  | Sig_modtype of Ident.t * modtype_declaration
  | Sig_class of Ident.t * class_declaration * rec_status
  | Sig_class_type of Ident.t * class_type_declaration * rec_status

and module_declaration =
  {
    md_type: module_type;
    md_attributes: Parsetree.attributes;
  }

and modtype_declaration =
  {
    mtd_type: module_type option;  (* Nonte: abstract *)
    mtd_attributes: Parsetree.attributes;
  }

and rec_status =
    Trec_not                            (* not recursive *)
  | Trec_first                          (* first in a recursive group *)
  | Trec_next                           (* not first in a recursive group *)

and ext_status =
    Text_first                     (* first constructor of an extension *)
  | Text_next                      (* not first constructor of an extension *)<|MERGE_RESOLUTION|>--- conflicted
+++ resolved
@@ -195,22 +195,9 @@
 
 and type_kind =
     Type_abstract
-<<<<<<< HEAD
-  | Type_record of
-      (Ident.t * mutable_flag * type_expr) list * record_representation
-  | Type_variant of (Ident.t * type_expr list * type_expr option) list
-  | Type_open
-
-type extension_constructor =
-    { ext_type_path: Path.t;
-      ext_type_params: type_expr list;
-      ext_args: type_expr list;
-      ext_ret_type: type_expr option;
-      ext_private: private_flag;
-      ext_loc: Location.t }
-=======
   | Type_record of label_declaration list  * record_representation
   | Type_variant of constructor_declaration list
+  | Type_open
 
 and label_declaration =
   {
@@ -230,7 +217,14 @@
     cd_attributes: Parsetree.attributes;
   }
 
->>>>>>> c9557989
+type extension_constructor =
+    { ext_type_path: Path.t;
+      ext_type_params: type_expr list;
+      ext_args: type_expr list;
+      ext_ret_type: type_expr option;
+      ext_private: private_flag;
+      ext_loc: Location.t;
+      ext_attributes: Parsetree.attributes; }
 
 and type_transparence =
     Type_public      (* unrestricted expansion *)
