--- conflicted
+++ resolved
@@ -85,9 +85,6 @@
 val find_modtype: Path.t -> t -> modtype_declaration
 val find_class: Path.t -> t -> class_declaration
 val find_cltype: Path.t -> t -> class_type_declaration
-
-val find_strengthened_module:
-  aliasable:bool -> Path.t -> t -> module_type
 
 val find_ident_constructor: Ident.t -> t -> constructor_description
 val find_ident_label: Ident.t -> t -> label_description
@@ -450,13 +447,8 @@
 val add_delayed_check_forward: ((unit -> unit) -> unit) ref
 (* Forward declaration to break mutual recursion with Mtype. *)
 val strengthen:
-<<<<<<< HEAD
-    (aliasable:Misc.strengthening -> t -> module_type -> Path.t ->
-     module_type) ref
-=======
-    (aliasable:bool -> t -> Subst.Lazy.modtype ->
+    (aliasable:Misc.strengthening -> t -> Subst.Lazy.modtype ->
      Path.t -> Subst.Lazy.modtype) ref
->>>>>>> ba4dad63
 (* Forward declaration to break mutual recursion with Ctype. *)
 val same_constr: (t -> type_expr -> type_expr -> bool) ref
 (* Forward declaration to break mutual recursion with Printtyp. *)
