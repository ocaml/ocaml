(**************************************************************************)
(*                                                                        *)
(*                                 OCaml                                  *)
(*                                                                        *)
(*             Xavier Leroy, projet Cristal, INRIA Rocquencourt           *)
(*                                                                        *)
(*   Copyright 1996 Institut National de Recherche en Informatique et     *)
(*     en Automatique.                                                    *)
(*                                                                        *)
(*   All rights reserved.  This file is distributed under the terms of    *)
(*   the GNU Lesser General Public License version 2.1, with the          *)
(*   special exception on linking described in the file LICENSE.          *)
(*                                                                        *)
(**************************************************************************)

(* Operations on module types *)

open Asttypes
open Path
open Types

let rec scrape_lazy env mty =
  let open Subst.Lazy in
  match mty with
    MtyL_ident p ->
      begin try
        scrape_lazy env (Env.find_modtype_expansion_lazy p env)
      with Not_found ->
        mty
      end
  | _ -> mty

let scrape env mty =
  match mty with
    Mty_ident p ->
     Subst.Lazy.force_modtype (scrape_lazy env (MtyL_ident p))
  | _ -> mty

let freshen ~scope mty =
  Subst.modtype (Rescope scope) Subst.identity mty

let rec strengthen_lazy ~aliasable env mty p =
  let open Subst.Lazy in
  match scrape_lazy env mty with
    MtyL_signature sg ->
      MtyL_signature(strengthen_lazy_sig ~aliasable env sg p)
  | MtyL_functor(Named (Some param, arg), res)
    when !Clflags.applicative_functors ->
<<<<<<< HEAD
      Mty_functor(Named (Some param, arg),
        strengthen ~aliasable:Misc.Str_none env res (Papply(p, Pident param)))
  | Mty_functor(Named (None, arg), res)
    when !Clflags.applicative_functors ->
      let param = Ident.create_scoped ~scope:(Path.scope p) "Arg" in
      Mty_functor(Named (Some param, arg),
        strengthen ~aliasable:Misc.Str_none env res (Papply(p, Pident param)))
=======
      MtyL_functor(Named (Some param, arg),
        strengthen_lazy ~aliasable:false env res (Papply(p, Pident param)))
  | MtyL_functor(Named (None, arg), res)
    when !Clflags.applicative_functors ->
      let param = Ident.create_scoped ~scope:(Path.scope p) "Arg" in
      MtyL_functor(Named (Some param, arg),
        strengthen_lazy ~aliasable:false env res (Papply(p, Pident param)))
>>>>>>> ba4dad63
  | mty ->
      mty

and strengthen_lazy_sig' ~aliasable env sg p =
  let open Subst.Lazy in
  match sg with
    [] -> []
  | (SigL_value(_, _, _) as sigelt) :: rem ->
      sigelt :: strengthen_lazy_sig' ~aliasable env rem p
  | SigL_type(id, {type_kind=Type_abstract}, _, _) :: rem
    when Btype.is_row_name (Ident.name id) ->
      strengthen_lazy_sig' ~aliasable env rem p
  | SigL_type(id, decl, rs, vis) :: rem ->
      let newdecl =
        match decl.type_manifest, decl.type_private, decl.type_kind with
          Some _, Public, _ -> decl
        | Some _, Private, (Type_record _ | Type_variant _) -> decl
        | _ ->
            let manif =
              Some(Btype.newgenty(Tconstr(Pdot(p, Ident.name id),
                                          decl.type_params, ref Mnil))) in
            if decl.type_kind = Type_abstract then
              { decl with type_private = Public; type_manifest = manif }
            else
              { decl with type_manifest = manif }
      in
      SigL_type(id, newdecl, rs, vis) ::
        strengthen_lazy_sig' ~aliasable env rem p
  | (SigL_typext _ as sigelt) :: rem ->
      sigelt :: strengthen_lazy_sig' ~aliasable env rem p
  | SigL_module(id, pres, md, rs, vis) :: rem ->
      let str =
        strengthen_lazy_decl ~aliasable env md (Pdot(p, Ident.name id))
      in
      let env =
        Env.add_module_declaration_lazy ~update_summary:false id pres md env in
      SigL_module(id, pres, str, rs, vis)
      :: strengthen_lazy_sig' ~aliasable env rem p
      (* Need to add the module in case it defines manifest module types *)
  | SigL_modtype(id, decl, vis) :: rem ->
      let newdecl =
        match decl.mtdl_type with
        | Some _ when not aliasable ->
            (* [not alisable] condition needed because of recursive modules.
               See [Typemod.check_recmodule_inclusion]. *)
            decl
        | _ ->
            {decl with mtdl_type = Some(MtyL_ident(Pdot(p,Ident.name id)))}
      in
      let env = Env.add_modtype_lazy ~update_summary:false id decl env in
      SigL_modtype(id, newdecl, vis) ::
      strengthen_lazy_sig' ~aliasable env rem p
      (* Need to add the module type in case it is manifest *)
<<<<<<< HEAD
  | (Sig_class _ as sigelt) :: rem ->
      sigelt :: strengthen_sig ~aliasable env rem p
  | (Sig_class_type _ as sigelt) :: rem ->
      sigelt :: strengthen_sig ~aliasable env rem p

and strengthen_decl ~aliasable env md p =
  match md.md_type, aliasable with
  | Mty_alias (_, None), _ -> md
  | _, Misc.Str_alias -> {md with md_type = Mty_alias (p, None)}
  | Mty_alias (_, Some _), _ -> md
  | _, Misc.Str_ascribe -> {md with md_type = Mty_alias (p, Some md.md_type)}
  | mty, _ -> {md with md_type = strengthen ~aliasable env mty p}

let () = Env.strengthen := strengthen
=======
  | (SigL_class _ as sigelt) :: rem ->
      sigelt :: strengthen_lazy_sig' ~aliasable env rem p
  | (SigL_class_type _ as sigelt) :: rem ->
      sigelt :: strengthen_lazy_sig' ~aliasable env rem p

and strengthen_lazy_sig ~aliasable env sg p =
  let sg = Subst.Lazy.force_signature_once sg in
  let sg = strengthen_lazy_sig' ~aliasable env sg p in
  Subst.Lazy.of_signature_items sg

and strengthen_lazy_decl ~aliasable env md p =
  let open Subst.Lazy in
  match md.mdl_type with
  | MtyL_alias _ -> md
  | _ when aliasable -> {md with mdl_type = MtyL_alias p}
  | mty -> {md with mdl_type = strengthen_lazy ~aliasable env mty p}

let () = Env.strengthen := strengthen_lazy

let strengthen ~aliasable env mty p =
  let mty = strengthen_lazy ~aliasable env (Subst.Lazy.of_modtype mty) p in
  Subst.Lazy.force_modtype mty

let strengthen_decl ~aliasable env md p =
  let md = strengthen_lazy_decl ~aliasable env
             (Subst.Lazy.of_module_decl md) p in
  Subst.Lazy.force_module_decl md
>>>>>>> ba4dad63

let rec make_aliases_absent pres mty =
  match mty with
  | Mty_alias (_, None) -> Mp_absent, mty
  | Mty_alias (p, Some mty) ->
      let _, mty = make_aliases_absent Mp_present mty in
      pres, Mty_alias (p, Some mty)
  | Mty_signature sg ->
      pres, Mty_signature(make_aliases_absent_sig sg)
  | Mty_functor(arg, res) ->
      let _, res = make_aliases_absent Mp_present res in
      pres, Mty_functor(arg, res)
  | mty ->
      pres, mty

and make_aliases_absent_sig sg =
  match sg with
    [] -> []
  | Sig_module(id, pres, md, rs, priv) :: rem ->
      let pres, md_type = make_aliases_absent pres md.md_type in
      let md = { md with md_type } in
      Sig_module(id, pres, md, rs, priv) :: make_aliases_absent_sig rem
  | sigelt :: rem ->
      sigelt :: make_aliases_absent_sig rem

let scrape_for_type_of env pres mty =
  let rec loop env path mty =
    match mty, path with
    | Mty_alias (path, None), _ -> begin
        try
          let md = Env.find_module path env in
          loop env (Some path) md.md_type
        with Not_found -> mty
      end
    | Mty_alias (path, Some mty), _ ->
        strengthen ~aliasable:Misc.Str_none env mty path
    | mty, Some path ->
        strengthen ~aliasable:Misc.Str_none env mty path
    | _ -> mty
  in
  make_aliases_absent pres (loop env None mty)

(* In nondep_supertype, env is only used for the type it assigns to id.
   Hence there is no need to keep env up-to-date by adding the bindings
   traversed. *)

type variance = Co | Contra | Strict

let rec nondep_mty_with_presence env va ids pres mty =
  match mty with
    Mty_ident p ->
      begin match Path.find_free_opt ids p with
      | Some id ->
          let expansion =
            try Env.find_modtype_expansion p env
            with Not_found ->
              raise (Ctype.Nondep_cannot_erase id)
          in
          nondep_mty_with_presence env va ids pres expansion
      | None -> pres, mty
      end
  | Mty_alias (p, None) ->
      begin match Path.find_free_opt ids p with
      | Some id ->
          let expansion =
            try Env.find_module p env
            with Not_found ->
              raise (Ctype.Nondep_cannot_erase id)
          in
          nondep_mty_with_presence env va ids Mp_present expansion.md_type
      | None -> pres, mty
      end
  | Mty_alias (p, Some mty) ->
      let mty = nondep_mty env va ids mty in
      begin match Path.find_free_opt ids p with
      | Some _id ->
          let expansion =
            try Some (Env.find_module p env)
            with Not_found -> None
          in
          begin match expansion with
          | Some {md_type= Mty_alias (p, _); _} ->
              (* Note that ((M :> S) :> S') is the same as (M :> S') *)
              nondep_mty_with_presence env va ids pres (Mty_alias (p, Some mty))
          | _ ->
              nondep_mty_with_presence env va ids Mp_present
                (strengthen ~aliasable:Str_ascribe env mty p)
          end
      | None -> pres, Mty_alias (p, Some mty)
      end
  | Mty_signature sg ->
      let mty = Mty_signature(nondep_sig env va ids sg) in
      pres, mty
  | Mty_functor(Unit, res) ->
      pres, Mty_functor(Unit, nondep_mty env va ids res)
  | Mty_functor(Named (param, arg), res) ->
      let var_inv =
        match va with Co -> Contra | Contra -> Co | Strict -> Strict in
      let res_env =
        match param with
        | None -> env
        | Some param -> Env.add_module ~arg:true param Mp_present arg env
      in
      let mty =
        Mty_functor(Named (param, nondep_mty env var_inv ids arg),
                    nondep_mty res_env va ids res)
      in
      pres, mty

and nondep_mty env va ids mty =
  snd (nondep_mty_with_presence env va ids Mp_present mty)

and nondep_sig_item env va ids = function
  | Sig_value(id, d, vis) ->
      Sig_value(id,
                {d with val_type = Ctype.nondep_type env ids d.val_type},
                vis)
  | Sig_type(id, d, rs, vis) ->
      Sig_type(id, Ctype.nondep_type_decl env ids (va = Co) d, rs, vis)
  | Sig_typext(id, ext, es, vis) ->
      Sig_typext(id, Ctype.nondep_extension_constructor env ids ext, es, vis)
  | Sig_module(id, pres, md, rs, vis) ->
      let pres, mty = nondep_mty_with_presence env va ids pres md.md_type in
      Sig_module(id, pres, {md with md_type = mty}, rs, vis)
  | Sig_modtype(id, d, vis) ->
      begin try
        Sig_modtype(id, nondep_modtype_decl env ids d, vis)
      with Ctype.Nondep_cannot_erase _ as exn ->
        match va with
          Co -> Sig_modtype(id, {mtd_type=None; mtd_loc=Location.none;
                                 mtd_attributes=[]; mtd_uid = d.mtd_uid}, vis)
        | _  -> raise exn
      end
  | Sig_class(id, d, rs, vis) ->
      Sig_class(id, Ctype.nondep_class_declaration env ids d, rs, vis)
  | Sig_class_type(id, d, rs, vis) ->
      Sig_class_type(id, Ctype.nondep_cltype_declaration env ids d, rs, vis)

and nondep_sig env va ids sg =
  let scope = Ctype.create_scope () in
  let sg, env = Env.enter_signature ~scope sg env in
  List.map (nondep_sig_item env va ids) sg

and nondep_modtype_decl env ids mtd =
  {mtd with mtd_type = Option.map (nondep_mty env Strict ids) mtd.mtd_type}

let nondep_supertype env ids = nondep_mty env Co ids
let nondep_sig_item env ids = nondep_sig_item env Co ids

let enrich_typedecl env p id decl =
  match decl.type_manifest with
    Some _ -> decl
  | None ->
    match Env.find_type p env with
    | exception Not_found -> decl
        (* Type which was not present in the signature, so we don't have
           anything to do. *)
    | orig_decl ->
        if decl.type_arity <> orig_decl.type_arity then
          decl
        else begin
          let orig_ty =
            Ctype.reify_univars env
              (Btype.newgenty(Tconstr(p, orig_decl.type_params, ref Mnil)))
          in
          let new_ty =
            Ctype.reify_univars env
              (Btype.newgenty(Tconstr(Pident id, decl.type_params, ref Mnil)))
          in
          let env = Env.add_type ~check:false id decl env in
          match Ctype.mcomp env orig_ty new_ty with
          | exception Ctype.Incompatible -> decl
              (* The current declaration is not compatible with the one we got
                 from the signature. We should just fail now, but then, we could
                 also have failed if the arities of the two decls were
                 different, which we didn't. *)
          | () ->
              let orig_ty =
                Btype.newgenty(Tconstr(p, decl.type_params, ref Mnil))
              in
              {decl with type_manifest = Some orig_ty}
        end

let rec enrich_modtype env p mty =
  match mty with
    Mty_signature sg ->
      Mty_signature(List.map (enrich_item env p) sg)
  | _ ->
      mty

and enrich_item env p = function
    Sig_type(id, decl, rs, priv) ->
      Sig_type(id,
                enrich_typedecl env (Pdot(p, Ident.name id)) id decl, rs, priv)
  | Sig_module(id, pres, md, rs, priv) ->
      Sig_module(id, pres,
                  {md with
                   md_type = enrich_modtype env
                       (Pdot(p, Ident.name id)) md.md_type},
                 rs,
                 priv)
  | item -> item

let rec type_paths env p mty =
  match scrape env mty with
    Mty_ident _ -> []
  | Mty_alias (_, None) -> []
  | Mty_alias (_, Some mty) -> type_paths env p mty
  | Mty_signature sg -> type_paths_sig env p sg
  | Mty_functor _ -> []

and type_paths_sig env p sg =
  match sg with
    [] -> []
  | Sig_type(id, _decl, _, _) :: rem ->
      Pdot(p, Ident.name id) :: type_paths_sig env p rem
  | Sig_module(id, pres, md, _, _) :: rem ->
      type_paths env (Pdot(p, Ident.name id)) md.md_type @
      type_paths_sig (Env.add_module_declaration ~check:false id pres md env)
        p rem
  | Sig_modtype(id, decl, _) :: rem ->
      type_paths_sig (Env.add_modtype id decl env) p rem
  | (Sig_value _ | Sig_typext _ | Sig_class _ | Sig_class_type _) :: rem ->
      type_paths_sig env p rem


let rec no_code_needed_mod env pres mty =
  match pres with
  | Mp_absent -> true
  | Mp_present -> begin
      match scrape env mty with
        Mty_ident _ -> false
      | Mty_signature sg -> no_code_needed_sig env sg
      | Mty_functor _ -> false
      | Mty_alias _ -> false
    end

and no_code_needed_sig env sg =
  match sg with
    [] -> true
  | Sig_value(_id, decl, _) :: rem ->
      begin match decl.val_kind with
      | Val_prim _ -> no_code_needed_sig env rem
      | _ -> false
      end
  | Sig_module(id, pres, md, _, _) :: rem ->
      no_code_needed_mod env pres md.md_type &&
      no_code_needed_sig
        (Env.add_module_declaration ~check:false id pres md env) rem
  | (Sig_type _ | Sig_modtype _ | Sig_class_type _) :: rem ->
      no_code_needed_sig env rem
  | (Sig_typext _ | Sig_class _) :: _ ->
      false

let no_code_needed env mty = no_code_needed_mod env Mp_present mty

(* Check whether a module type may return types *)

let rec contains_type env = function
    Mty_ident path ->
      begin try match (Env.find_modtype path env).mtd_type with
      | None -> raise Exit (* PR#6427 *)
      | Some mty -> contains_type env mty
      with Not_found -> raise Exit
      end
  | Mty_signature sg ->
      contains_type_sig env sg
  | Mty_functor (_, body) ->
      contains_type env body
  | Mty_alias _ ->
      ()

and contains_type_sig env = List.iter (contains_type_item env)

and contains_type_item env = function
    Sig_type (_,({type_manifest = None} |
                 {type_kind = Type_abstract; type_private = Private}),_, _)
  | Sig_modtype _
  | Sig_typext (_, {ext_args = Cstr_record _}, _, _) ->
      (* We consider that extension constructors with an inlined
         record create a type (the inlined record), even though
         it would be technically safe to ignore that considering
         the current constraints which guarantee that this type
         is kept local to expressions.  *)
      raise Exit
  | Sig_module (_, _, {md_type = mty}, _, _) ->
      contains_type env mty
  | Sig_value _
  | Sig_type _
  | Sig_typext _
  | Sig_class _
  | Sig_class_type _ ->
      ()

let contains_type env mty =
  try contains_type env mty; false with Exit -> true


(* Remove module aliases from a signature *)

let rec get_prefixes = function
  | Pident _ -> Path.Set.empty
  | Pdot (p, _)
  | Papply (p, _) -> Path.Set.add p (get_prefixes p)

let rec get_arg_paths = function
  | Pident _ -> Path.Set.empty
  | Pdot (p, _) -> get_arg_paths p
  | Papply (p1, p2) ->
      Path.Set.add p2
        (Path.Set.union (get_prefixes p2)
           (Path.Set.union (get_arg_paths p1) (get_arg_paths p2)))

let rec rollback_path subst p =
  try Pident (Path.Map.find p subst)
  with Not_found ->
    match p with
      Pident _ | Papply _ -> p
    | Pdot (p1, s) ->
        let p1' = rollback_path subst p1 in
        if Path.same p1 p1' then p else rollback_path subst (Pdot (p1', s))

let rec collect_ids subst bindings p =
    begin match rollback_path subst p with
      Pident id ->
        let ids =
          try collect_ids subst bindings (Ident.find_same id bindings)
          with Not_found -> Ident.Set.empty
        in
        Ident.Set.add id ids
    | _ -> Ident.Set.empty
    end

let collect_arg_paths mty =
  let open Btype in
  let paths = ref Path.Set.empty
  and subst = ref Path.Map.empty
  and bindings = ref Ident.empty in
  (* let rt = Ident.create "Root" in
     and prefix = ref (Path.Pident rt) in *)
  let it_path p = paths := Path.Set.union (get_arg_paths p) !paths
  and it_signature_item it si =
    type_iterators.it_signature_item it si;
    match si with
    | Sig_module (id, _, {md_type=Mty_alias (p, _) }, _, _) ->
        bindings := Ident.add id p !bindings
    | Sig_module (id, _, {md_type=Mty_signature sg}, _, _) ->
        List.iter
          (function Sig_module (id', _, _, _, _) ->
              subst :=
                Path.Map.add (Pdot (Pident id, Ident.name id')) id' !subst
            | _ -> ())
          sg
    | _ -> ()
  in
  let it = {type_iterators with it_path; it_signature_item} in
  it.it_module_type it mty;
  it.it_module_type unmark_iterators mty;
  Path.Set.fold (fun p -> Ident.Set.union (collect_ids !subst !bindings p))
    !paths Ident.Set.empty

type remove_alias_args =
    { mutable modified: bool;
      exclude: Ident.t -> Path.t -> bool;
      scrape: Env.t -> module_type -> module_type;
      weaken_aliases: bool }

let rec remove_aliases_mty env args pres mty =
  let args' = {args with modified = false} in
  let res =
    match args.scrape env mty with
      Mty_signature sg ->
        Mp_present, Mty_signature (remove_aliases_sig env args' sg)
    | Mty_alias (p, Some mty) when args'.weaken_aliases ->
        let args'' = {args with weaken_aliases = false} in
        let _, mty = remove_aliases_mty env args'' Mp_present mty in
        args'.modified <- args''.modified;
        pres, Mty_alias (p, Some mty)
    | Mty_alias (p, None) when args'.weaken_aliases ->
        let mty' = Env.scrape_alias env mty in
        if mty' = mty then begin
          pres, mty
        end else begin
          args'.modified <- true;
          match mty' with
          | Mty_alias _ ->
              remove_aliases_mty env args' Mp_present mty'
          | _ ->
              remove_aliases_mty env args' Mp_present (Mty_alias (p, Some mty'))
        end
    | Mty_alias _ ->
        let mty' = Env.scrape_alias env mty in
        if mty' = mty then begin
          pres, mty
        end else begin
          args'.modified <- true;
          remove_aliases_mty env args' Mp_present mty'
        end
    | mty ->
        Mp_present, mty
  in
  if args'.modified then begin
    args.modified <- true;
    res
  end else begin
    pres, mty
  end

and remove_aliases_sig env args sg =
  match sg with
    [] -> []
  | Sig_module(id, pres, md, rs, priv) :: rem  ->
      let pres, mty =
        match md.md_type with
          Mty_alias (p, None) when args.exclude id p ->
            pres, md.md_type
        | Mty_alias (p, Some mty) when args.exclude id p ->
            let _, mty = remove_aliases_mty env args Mp_present mty in
            pres, Mty_alias (p, Some mty)
        | mty ->
            remove_aliases_mty env args pres mty
      in
      Sig_module(id, pres, {md with md_type = mty} , rs, priv) ::
      remove_aliases_sig (Env.add_module id pres mty env) args rem
  | Sig_modtype(id, mtd, priv) :: rem ->
      Sig_modtype(id, mtd, priv) ::
      remove_aliases_sig (Env.add_modtype id mtd env) args rem
  | it :: rem ->
      it :: remove_aliases_sig env args rem

let scrape_for_functor_arg env mty =
  let exclude _id p =
    try ignore (Env.find_module p env); true with Not_found -> false
  in
  let _, mty =
    remove_aliases_mty env
      {modified=false; exclude; scrape; weaken_aliases= true}
      Mp_present mty
  in
  mty

let scrape_for_type_of ~remove_aliases env mty =
  if remove_aliases then begin
    let excl = collect_arg_paths mty in
    let exclude id _p = Ident.Set.mem id excl in
    let scrape _ mty = mty in
    let _, mty =
      remove_aliases_mty env
        {modified=false; exclude; scrape; weaken_aliases= false}
        Mp_present mty
    in
    mty
  end else begin
    let _, mty = scrape_for_type_of env Mp_present mty in
    mty
  end

(* Lower non-generalizable type variables *)

let lower_nongen nglev mty =
  let open Btype in
  let it_type_expr it ty =
    match get_desc ty with
      Tvar _ ->
        let level = get_level ty in
        if level < generic_level && level > nglev then set_level ty nglev
    | _ ->
        type_iterators.it_type_expr it ty
  in
  let it = {type_iterators with it_type_expr} in
  it.it_module_type it mty;
  it.it_module_type unmark_iterators mty<|MERGE_RESOLUTION|>--- conflicted
+++ resolved
@@ -46,23 +46,15 @@
       MtyL_signature(strengthen_lazy_sig ~aliasable env sg p)
   | MtyL_functor(Named (Some param, arg), res)
     when !Clflags.applicative_functors ->
-<<<<<<< HEAD
-      Mty_functor(Named (Some param, arg),
-        strengthen ~aliasable:Misc.Str_none env res (Papply(p, Pident param)))
-  | Mty_functor(Named (None, arg), res)
-    when !Clflags.applicative_functors ->
-      let param = Ident.create_scoped ~scope:(Path.scope p) "Arg" in
-      Mty_functor(Named (Some param, arg),
-        strengthen ~aliasable:Misc.Str_none env res (Papply(p, Pident param)))
-=======
       MtyL_functor(Named (Some param, arg),
-        strengthen_lazy ~aliasable:false env res (Papply(p, Pident param)))
+        strengthen_lazy ~aliasable:Misc.Str_none env res
+          (Papply(p, Pident param)))
   | MtyL_functor(Named (None, arg), res)
     when !Clflags.applicative_functors ->
       let param = Ident.create_scoped ~scope:(Path.scope p) "Arg" in
       MtyL_functor(Named (Some param, arg),
-        strengthen_lazy ~aliasable:false env res (Papply(p, Pident param)))
->>>>>>> ba4dad63
+        strengthen_lazy ~aliasable:Misc.Str_none env res
+          (Papply(p, Pident param)))
   | mty ->
       mty
 
@@ -104,8 +96,8 @@
       (* Need to add the module in case it defines manifest module types *)
   | SigL_modtype(id, decl, vis) :: rem ->
       let newdecl =
-        match decl.mtdl_type with
-        | Some _ when not aliasable ->
+        match decl.mtdl_type, aliasable with
+        | Some _, Misc.Str_none ->
             (* [not alisable] condition needed because of recursive modules.
                See [Typemod.check_recmodule_inclusion]. *)
             decl
@@ -116,22 +108,6 @@
       SigL_modtype(id, newdecl, vis) ::
       strengthen_lazy_sig' ~aliasable env rem p
       (* Need to add the module type in case it is manifest *)
-<<<<<<< HEAD
-  | (Sig_class _ as sigelt) :: rem ->
-      sigelt :: strengthen_sig ~aliasable env rem p
-  | (Sig_class_type _ as sigelt) :: rem ->
-      sigelt :: strengthen_sig ~aliasable env rem p
-
-and strengthen_decl ~aliasable env md p =
-  match md.md_type, aliasable with
-  | Mty_alias (_, None), _ -> md
-  | _, Misc.Str_alias -> {md with md_type = Mty_alias (p, None)}
-  | Mty_alias (_, Some _), _ -> md
-  | _, Misc.Str_ascribe -> {md with md_type = Mty_alias (p, Some md.md_type)}
-  | mty, _ -> {md with md_type = strengthen ~aliasable env mty p}
-
-let () = Env.strengthen := strengthen
-=======
   | (SigL_class _ as sigelt) :: rem ->
       sigelt :: strengthen_lazy_sig' ~aliasable env rem p
   | (SigL_class_type _ as sigelt) :: rem ->
@@ -144,10 +120,12 @@
 
 and strengthen_lazy_decl ~aliasable env md p =
   let open Subst.Lazy in
-  match md.mdl_type with
-  | MtyL_alias _ -> md
-  | _ when aliasable -> {md with mdl_type = MtyL_alias p}
-  | mty -> {md with mdl_type = strengthen_lazy ~aliasable env mty p}
+  match md.mdl_type, aliasable with
+  | MtyL_alias (_, None), _ -> md
+  | _, Misc.Str_alias -> {md with mdl_type = MtyL_alias (p, None)}
+  | MtyL_alias (_, Some _), _ -> md
+  | mty, Misc.Str_ascribe -> {md with mdl_type = MtyL_alias (p, Some mty)}
+  | mty, _ -> {md with mdl_type = strengthen_lazy ~aliasable env mty p}
 
 let () = Env.strengthen := strengthen_lazy
 
@@ -159,7 +137,6 @@
   let md = strengthen_lazy_decl ~aliasable env
              (Subst.Lazy.of_module_decl md) p in
   Subst.Lazy.force_module_decl md
->>>>>>> ba4dad63
 
 let rec make_aliases_absent pres mty =
   match mty with
