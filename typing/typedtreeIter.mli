(**************************************************************************)
(*                                                                        *)
(*                                OCaml                                   *)
(*                                                                        *)
(*    Thomas Gazagnaire (OCamlPro), Fabrice Le Fessant (INRIA Saclay)     *)
(*                                                                        *)
(*   Copyright 2007 Institut National de Recherche en Informatique et     *)
(*   en Automatique.  All rights reserved.  This file is distributed      *)
(*   under the terms of the Q Public License version 1.0.                 *)
(*                                                                        *)
(**************************************************************************)

open Asttypes
open Typedtree


module type IteratorArgument = sig
    val enter_structure : structure -> unit
    val enter_value_description : value_description -> unit
    val enter_type_declaration : type_declaration -> unit
<<<<<<< HEAD
    val enter_type_extension : type_extension -> unit
    val enter_extension_constructor : extension_constructor -> unit
    val enter_exception_declaration :
      exception_declaration -> unit
=======
>>>>>>> b0d5fc28
    val enter_pattern : pattern -> unit
    val enter_expression : expression -> unit
    val enter_package_type : package_type -> unit
    val enter_signature : signature -> unit
    val enter_signature_item : signature_item -> unit
    val enter_module_type_declaration : module_type_declaration -> unit
    val enter_module_type : module_type -> unit
    val enter_module_expr : module_expr -> unit
    val enter_with_constraint : with_constraint -> unit
    val enter_class_expr : class_expr -> unit
    val enter_class_signature : class_signature -> unit
    val enter_class_declaration : class_declaration -> unit
    val enter_class_description : class_description -> unit
    val enter_class_type_declaration : class_type_declaration -> unit
    val enter_class_type : class_type -> unit
    val enter_class_type_field : class_type_field -> unit
    val enter_core_type : core_type -> unit
    val enter_class_structure : class_structure -> unit
    val enter_class_field : class_field -> unit
    val enter_structure_item : structure_item -> unit


    val leave_structure : structure -> unit
    val leave_value_description : value_description -> unit
    val leave_type_declaration : type_declaration -> unit
<<<<<<< HEAD
    val leave_type_extension : type_extension -> unit
    val leave_extension_constructor : extension_constructor -> unit
    val leave_exception_declaration :
      exception_declaration -> unit
=======
>>>>>>> b0d5fc28
    val leave_pattern : pattern -> unit
    val leave_expression : expression -> unit
    val leave_package_type : package_type -> unit
    val leave_signature : signature -> unit
    val leave_signature_item : signature_item -> unit
    val leave_module_type_declaration : module_type_declaration -> unit
    val leave_module_type : module_type -> unit
    val leave_module_expr : module_expr -> unit
    val leave_with_constraint : with_constraint -> unit
    val leave_class_expr : class_expr -> unit
    val leave_class_signature : class_signature -> unit
    val leave_class_declaration : class_declaration -> unit
    val leave_class_description : class_description -> unit
    val leave_class_type_declaration : class_type_declaration -> unit
    val leave_class_type : class_type -> unit
    val leave_class_type_field : class_type_field -> unit
    val leave_core_type : core_type -> unit
    val leave_class_structure : class_structure -> unit
    val leave_class_field : class_field -> unit
    val leave_structure_item : structure_item -> unit

    val enter_bindings : rec_flag -> unit
    val enter_binding : value_binding -> unit
    val leave_binding : value_binding -> unit
    val leave_bindings : rec_flag -> unit

      end

module MakeIterator :
  functor
  (Iter : IteratorArgument) ->
           sig
             val iter_structure : structure -> unit
             val iter_signature : signature -> unit
    val iter_structure_item : structure_item -> unit
    val iter_signature_item : signature_item -> unit
    val iter_expression : expression -> unit
    val iter_module_type : module_type -> unit
    val iter_pattern : pattern -> unit
    val iter_class_expr : class_expr -> unit
           end

module DefaultIteratorArgument : IteratorArgument<|MERGE_RESOLUTION|>--- conflicted
+++ resolved
@@ -18,13 +18,8 @@
     val enter_structure : structure -> unit
     val enter_value_description : value_description -> unit
     val enter_type_declaration : type_declaration -> unit
-<<<<<<< HEAD
     val enter_type_extension : type_extension -> unit
     val enter_extension_constructor : extension_constructor -> unit
-    val enter_exception_declaration :
-      exception_declaration -> unit
-=======
->>>>>>> b0d5fc28
     val enter_pattern : pattern -> unit
     val enter_expression : expression -> unit
     val enter_package_type : package_type -> unit
@@ -50,13 +45,8 @@
     val leave_structure : structure -> unit
     val leave_value_description : value_description -> unit
     val leave_type_declaration : type_declaration -> unit
-<<<<<<< HEAD
     val leave_type_extension : type_extension -> unit
     val leave_extension_constructor : extension_constructor -> unit
-    val leave_exception_declaration :
-      exception_declaration -> unit
-=======
->>>>>>> b0d5fc28
     val leave_pattern : pattern -> unit
     val leave_expression : expression -> unit
     val leave_package_type : package_type -> unit
