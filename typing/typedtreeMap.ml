
open Typedtree

module type MapArgument = sig
  val enter_structure : structure -> structure
  val enter_value_description : value_description -> value_description
  val enter_type_declaration : type_declaration -> type_declaration
  val enter_type_extension : type_extension -> type_extension
  val enter_extension_constructor : extension_constructor -> extension_constructor
  val enter_exception_declaration :
    exception_declaration -> exception_declaration
  val enter_pattern : pattern -> pattern
  val enter_expression : expression -> expression
  val enter_package_type : package_type -> package_type
  val enter_signature : signature -> signature
  val enter_signature_item : signature_item -> signature_item
  val enter_modtype_declaration : modtype_declaration -> modtype_declaration
  val enter_module_type : module_type -> module_type
  val enter_module_expr : module_expr -> module_expr
  val enter_with_constraint : with_constraint -> with_constraint
  val enter_class_expr : class_expr -> class_expr
  val enter_class_signature : class_signature -> class_signature
  val enter_class_description : class_description -> class_description
  val enter_class_type_declaration :
    class_type_declaration -> class_type_declaration
  val enter_class_infos : 'a class_infos -> 'a class_infos
  val enter_class_type : class_type -> class_type
  val enter_class_type_field : class_type_field -> class_type_field
  val enter_core_type : core_type -> core_type
  val enter_core_field_type : core_field_type -> core_field_type
  val enter_class_structure : class_structure -> class_structure
  val enter_class_field : class_field -> class_field
  val enter_structure_item : structure_item -> structure_item

  val leave_structure : structure -> structure
  val leave_value_description : value_description -> value_description
  val leave_type_declaration : type_declaration -> type_declaration
  val leave_type_extension : type_extension -> type_extension
  val leave_extension_constructor : extension_constructor -> extension_constructor
  val leave_exception_declaration :
    exception_declaration -> exception_declaration
  val leave_pattern : pattern -> pattern
  val leave_expression : expression -> expression
  val leave_package_type : package_type -> package_type
  val leave_signature : signature -> signature
  val leave_signature_item : signature_item -> signature_item
  val leave_modtype_declaration : modtype_declaration -> modtype_declaration
  val leave_module_type : module_type -> module_type
  val leave_module_expr : module_expr -> module_expr
  val leave_with_constraint : with_constraint -> with_constraint
  val leave_class_expr : class_expr -> class_expr
  val leave_class_signature : class_signature -> class_signature
  val leave_class_description : class_description -> class_description
  val leave_class_type_declaration :
    class_type_declaration -> class_type_declaration
  val leave_class_infos : 'a class_infos -> 'a class_infos
  val leave_class_type : class_type -> class_type
  val leave_class_type_field : class_type_field -> class_type_field
  val leave_core_type : core_type -> core_type
  val leave_core_field_type : core_field_type -> core_field_type
  val leave_class_structure : class_structure -> class_structure
  val leave_class_field : class_field -> class_field
  val leave_structure_item : structure_item -> structure_item

end


module MakeMap(Map : MapArgument) = struct

  let may_map f v =
    match v with
        None -> v
      | Some x -> Some (f x)


  open Misc
  open Asttypes

  let rec map_structure str =
    let str = Map.enter_structure str in
    let str_items = List.map map_structure_item str.str_items in
    Map.leave_structure { str with str_items = str_items }

  and map_binding (pat, exp) = (map_pattern pat, map_expression exp)

  and map_bindings rec_flag list =
    List.map map_binding list

  and map_structure_item item =
    let item = Map.enter_structure_item item in
    let str_desc =
      match item.str_desc with
          Tstr_eval exp -> Tstr_eval (map_expression exp)
        | Tstr_value (rec_flag, list) ->
          Tstr_value (rec_flag, map_bindings rec_flag list)
        | Tstr_primitive (id, name, v) ->
          Tstr_primitive (id, name, map_value_description v)
        | Tstr_type list ->
          Tstr_type (List.map (
            fun (id, name, decl) ->
              (id, name, map_type_declaration decl) ) list)
        | Tstr_extension tyext -> 
          Tstr_extension (map_type_extension tyext)
        | Tstr_exception (id, name, decl) ->
          Tstr_exception (id, name, map_exception_declaration decl)
        | Tstr_exn_rebind (id, name, path, lid) ->
          Tstr_exn_rebind (id, name, path, lid)
        | Tstr_module (id, name, mexpr) ->
          Tstr_module (id, name, map_module_expr mexpr)
        | Tstr_recmodule list ->
          let list =
            List.map (fun (id, name, mtype, mexpr) ->
              (id, name, map_module_type mtype, map_module_expr mexpr)
            ) list
          in
          Tstr_recmodule list
        | Tstr_modtype (id, name, mtype) ->
          Tstr_modtype (id, name, map_module_type mtype)
        | Tstr_open (path, lid) -> Tstr_open (path, lid)
        | Tstr_class list ->
          let list =
            List.map (fun (ci, string_list, virtual_flag) ->
<<<<<<< HEAD
	      let ci = Map.enter_class_infos ci in
              let ci_params = List.map map_core_type ci.ci_params in
	      let ci_expr = map_class_expr ci.ci_expr in
	      (Map.leave_class_infos { ci with ci_params = ci_params; ci_expr = ci_expr},
=======
              let ci = Map.enter_class_infos ci in
              let ci_expr = map_class_expr ci.ci_expr in
              (Map.leave_class_infos { ci with ci_expr = ci_expr},
>>>>>>> 997a678d
               string_list, virtual_flag)
            ) list
          in
          Tstr_class list
        | Tstr_class_type list ->
          let list = List.map (fun (id, name, ct) ->
            let ct = Map.enter_class_infos ct in
            let ci_params = List.map map_core_type ct.ci_params in
            let ci_expr = map_class_type ct.ci_expr in
<<<<<<< HEAD
	    (id, name, Map.leave_class_infos { ct with ci_params = ci_params; ci_expr = ci_expr})
=======
            (id, name, Map.leave_class_infos { ct with ci_expr = ci_expr})
>>>>>>> 997a678d
          ) list in
          Tstr_class_type list
        | Tstr_include (mexpr, idents) ->
          Tstr_include (map_module_expr mexpr, idents)
    in
    Map.leave_structure_item { item with str_desc = str_desc}

  and map_value_description v =
    let v = Map.enter_value_description v in
    let val_desc = map_core_type v.val_desc in
    Map.leave_value_description { v with val_desc = val_desc }

  and map_type_declaration decl =
    let decl = Map.enter_type_declaration decl in
    let typ_params = List.map map_core_type decl.typ_params in
    let typ_cstrs = List.map (fun (ct1, ct2, loc) ->
      (map_core_type ct1,
       map_core_type ct2,
       loc)
    ) decl.typ_cstrs in
    let typ_kind = match decl.typ_kind with
        Ttype_abstract -> Ttype_abstract
      | Ttype_variant list ->
        let list = List.map (fun (s, name, cts, loc) ->
          (s, name, List.map map_core_type cts, loc)
        ) list in
        Ttype_variant list
      | Ttype_record list ->
        let list =
          List.map (fun (s, name, mut, ct, loc) ->
            (s, name, mut, map_core_type ct, loc)
          ) list in
<<<<<<< HEAD
	Ttype_record list
      | Ttype_open -> Ttype_open
=======
        Ttype_record list
>>>>>>> 997a678d
    in
    let typ_manifest = may_map map_core_type decl.typ_manifest in
    Map.leave_type_declaration { decl with typ_params = typ_params; 
      typ_cstrs = typ_cstrs; typ_kind = typ_kind; typ_manifest = typ_manifest }

    and map_type_extension tyext =
      let tyext = Map.enter_type_extension tyext in
      let tyext_params = List.map map_core_type tyext.tyext_params in
      let tyext_constructors  = 
        List.map map_extension_constructor tyext.tyext_constructors 
      in
      Map.leave_type_extension { tyext with tyext_params = tyext_params;
        tyext_constructors = tyext_constructors }

    and map_extension_constructor ext =
      let ext = Map.enter_extension_constructor ext in
      let ext_kind = match ext.ext_kind with
          Text_decl(args, ret) ->
            let args = List.map map_core_type args in
            let ret = may_map map_core_type ret in
              Text_decl(args, ret)
        | Text_rebind(p, lid) -> Text_rebind(p, lid)
      in
      Map.leave_extension_constructor {ext with ext_kind = ext_kind}

  and map_exception_declaration decl =
    let decl = Map.enter_exception_declaration decl in
    let exn_args = List.map map_core_type decl.exn_args in
    let decl =       { exn_args = exn_args;
                       exn_exn = decl.exn_exn;
                       exn_loc = decl.exn_loc } in
    Map.leave_exception_declaration decl;

  and map_pattern pat =
    let pat = Map.enter_pattern pat in
    let pat_desc =
      match pat.pat_desc with
        | Tpat_alias (pat1, p, text) ->
          let pat1 = map_pattern pat1 in
          Tpat_alias (pat1, p, text)
        | Tpat_tuple list -> Tpat_tuple (List.map map_pattern list)
        | Tpat_construct (path, lid, cstr_decl, args, arity) ->
          Tpat_construct (path, lid, cstr_decl,
                          List.map map_pattern args, arity)
        | Tpat_variant (label, pato, rowo) ->
          let pato = match pato with
              None -> pato
            | Some pat -> Some (map_pattern pat)
          in
          Tpat_variant (label, pato, rowo)
        | Tpat_record (list, closed) ->
          Tpat_record (List.map (fun (path, lid, lab_desc, pat) ->
            (path, lid, lab_desc, map_pattern pat) ) list, closed)
        | Tpat_array list -> Tpat_array (List.map map_pattern list)
        | Tpat_or (p1, p2, rowo) ->
          Tpat_or (map_pattern p1, map_pattern p2, rowo)
        | Tpat_lazy p -> Tpat_lazy (map_pattern p)
        | Tpat_constant _
        | Tpat_any
        | Tpat_var _ -> pat.pat_desc

    in
    let pat_extra = List.map map_pat_extra pat.pat_extra in
    Map.leave_pattern { pat with pat_desc = pat_desc; pat_extra = pat_extra }

  and map_pat_extra pat_extra =
    match pat_extra with
      | Tpat_constraint ct, loc -> (Tpat_constraint (map_core_type  ct), loc)
      | (Tpat_type _ | Tpat_unpack), _ -> pat_extra

  and map_expression exp =
    let exp = Map.enter_expression exp in
    let exp_desc =
      match exp.exp_desc with
          Texp_ident (_, _, _)
        | Texp_constant _ -> exp.exp_desc
        | Texp_let (rec_flag, list, exp) ->
          Texp_let (rec_flag,
                    map_bindings rec_flag list,
                    map_expression exp)
        | Texp_function (label, cases, partial) ->
          Texp_function (label, map_bindings Nonrecursive cases, partial)
        | Texp_apply (exp, list) ->
          Texp_apply (map_expression exp,
                      List.map (fun (label, expo, optional) ->
                        let expo =
                          match expo with
                              None -> expo
                            | Some exp -> Some (map_expression exp)
                        in
                        (label, expo, optional)
                      ) list )
        | Texp_match (exp, list, partial) ->
          Texp_match (
            map_expression exp,
            map_bindings Nonrecursive list,
            partial
          )
        | Texp_try (exp, list) ->
          Texp_try (
            map_expression exp,
            map_bindings Nonrecursive list
          )
        | Texp_tuple list ->
          Texp_tuple (List.map map_expression list)
        | Texp_construct (path, lid, cstr_desc, args, arity) ->
          Texp_construct (path, lid, cstr_desc,
                          List.map map_expression args, arity )
        | Texp_variant (label, expo) ->
          let expo =match expo with
              None -> expo
            | Some exp -> Some (map_expression exp)
          in
          Texp_variant (label, expo)
        | Texp_record (list, expo) ->
          let list =
            List.map (fun (path, lid, lab_desc, exp) ->
              (path, lid, lab_desc, map_expression exp)
            ) list in
          let expo = match expo with
              None -> expo
            | Some exp -> Some (map_expression exp)
          in
          Texp_record (list, expo)
        | Texp_field (exp, path, lid, label) ->
          Texp_field (map_expression exp, path, lid, label)
        | Texp_setfield (exp1, path, lid, label, exp2) ->
          Texp_setfield (
            map_expression exp1,
            path, lid,
            label,
            map_expression exp2)
        | Texp_array list ->
          Texp_array (List.map map_expression list)
        | Texp_ifthenelse (exp1, exp2, expo) ->
          Texp_ifthenelse (
            map_expression exp1,
            map_expression exp2,
            match expo with
                None -> expo
              | Some exp -> Some (map_expression exp)
          )
        | Texp_sequence (exp1, exp2) ->
          Texp_sequence (
            map_expression exp1,
            map_expression exp2
          )
        | Texp_while (exp1, exp2) ->
          Texp_while (
            map_expression exp1,
            map_expression exp2
          )
        | Texp_for (id, name, exp1, exp2, dir, exp3) ->
          Texp_for (
            id, name,
            map_expression exp1,
            map_expression exp2,
            dir,
            map_expression exp3
          )
        | Texp_when (exp1, exp2) ->
          Texp_when (
            map_expression exp1,
            map_expression exp2
          )
        | Texp_send (exp, meth, expo) ->
          Texp_send (map_expression exp, meth, may_map map_expression expo)
        | Texp_new (path, lid, cl_decl) -> exp.exp_desc
        | Texp_instvar (_, path, _) -> exp.exp_desc
        | Texp_setinstvar (path, lid, path2, exp) ->
          Texp_setinstvar (path, lid, path2, map_expression exp)
        | Texp_override (path, list) ->
          Texp_override (
            path,
            List.map (fun (path, lid, exp) ->
              (path, lid, map_expression exp)
            ) list
          )
        | Texp_letmodule (id, name, mexpr, exp) ->
          Texp_letmodule (
            id, name,
            map_module_expr mexpr,
            map_expression exp
          )
        | Texp_assert exp -> Texp_assert (map_expression exp)
        | Texp_assertfalse -> exp.exp_desc
        | Texp_lazy exp -> Texp_lazy (map_expression exp)
        | Texp_object (cl, string_list) ->
          Texp_object (map_class_structure cl, string_list)
        | Texp_pack (mexpr) ->
          Texp_pack (map_module_expr mexpr)
    in
    let exp_extra = List.map map_exp_extra exp.exp_extra in
    Map.leave_expression {
      exp with
        exp_desc = exp_desc;
        exp_extra = exp_extra }

  and map_exp_extra exp_extra =
    let loc = snd exp_extra in
    match fst exp_extra with
      | Texp_constraint (Some ct, None) ->
        Texp_constraint (Some (map_core_type ct), None), loc
      | Texp_constraint (None, Some ct) ->
        Texp_constraint (None, Some (map_core_type ct)), loc
      | Texp_constraint (Some ct1, Some ct2) ->
        Texp_constraint (Some (map_core_type ct1),
                         Some (map_core_type ct2)), loc
      | Texp_poly (Some ct) ->
        Texp_poly (Some ( map_core_type ct )), loc
      | Texp_newtype _
      | Texp_constraint (None, None)
      | Texp_open _
      | Texp_poly None -> exp_extra


  and map_package_type pack =
    let pack = Map.enter_package_type pack in
    let pack_fields = List.map (
      fun (s, ct) -> (s, map_core_type ct) ) pack.pack_fields in
    Map.leave_package_type { pack with pack_fields = pack_fields }

  and map_signature sg =
    let sg = Map.enter_signature sg in
    let sig_items = List.map map_signature_item sg.sig_items in
    Map.leave_signature { sg with sig_items = sig_items }

  and map_signature_item item =
    let item = Map.enter_signature_item item in
    let sig_desc =
      match item.sig_desc with
          Tsig_value (id, name, v) ->
            Tsig_value (id, name, map_value_description v)
        | Tsig_type list -> Tsig_type (
          List.map (fun (id, name, decl) ->
            (id, name, map_type_declaration decl)
          ) list
<<<<<<< HEAD
	)
        | Tsig_extension tyext -> 
          Tsig_extension (map_type_extension tyext)
=======
        )
>>>>>>> 997a678d
        | Tsig_exception (id, name, decl) ->
          Tsig_exception (id, name, map_exception_declaration decl)
        | Tsig_module (id, name, mtype) ->
          Tsig_module (id, name, map_module_type mtype)
        | Tsig_recmodule list ->
          Tsig_recmodule (List.map (
            fun (id, name, mtype) ->
              (id, name, map_module_type mtype) ) list)
        | Tsig_modtype (id, name, mdecl) ->
          Tsig_modtype (id, name, map_modtype_declaration mdecl)
        | Tsig_open (path, lid) -> item.sig_desc
        | Tsig_include (mty, lid) -> Tsig_include (map_module_type mty, lid)
        | Tsig_class list -> Tsig_class (List.map map_class_description list)
        | Tsig_class_type list ->
          Tsig_class_type (List.map map_class_type_declaration list)
    in
    Map.leave_signature_item { item with sig_desc = sig_desc }

  and map_modtype_declaration mdecl =
    let mdecl = Map.enter_modtype_declaration mdecl in
    let mdecl =
      match mdecl with
          Tmodtype_abstract -> Tmodtype_abstract
        | Tmodtype_manifest mtype ->
          Tmodtype_manifest (map_module_type mtype)
    in
    Map.leave_modtype_declaration mdecl

  and map_class_description cd =
    let cd = Map.enter_class_description cd in
    let ci_params = List.map map_core_type cd.ci_params in
    let ci_expr = map_class_type cd.ci_expr in
    Map.leave_class_description { cd with ci_params = ci_params; ci_expr = ci_expr}

  and map_class_type_declaration cd =
    let cd = Map.enter_class_type_declaration cd in
    let ci_params = List.map map_core_type cd.ci_params in
    let ci_expr = map_class_type cd.ci_expr in
    Map.leave_class_type_declaration { cd with ci_params = ci_params; ci_expr = ci_expr }

  and map_module_type mty =
    let mty = Map.enter_module_type mty in
    let mty_desc =
      match mty.mty_desc with
          Tmty_ident (path, lid) -> mty.mty_desc
        | Tmty_signature sg -> Tmty_signature (map_signature sg)
        | Tmty_functor (id, name, mtype1, mtype2) ->
          Tmty_functor (id, name, map_module_type mtype1,
                        map_module_type mtype2)
        | Tmty_with (mtype, list) ->
          Tmty_with (map_module_type mtype,
                     List.map (fun (path, lid, withc) ->
                       (path, lid, map_with_constraint withc)
                     ) list)
        | Tmty_typeof mexpr ->
          Tmty_typeof (map_module_expr mexpr)
    in
    Map.leave_module_type { mty with mty_desc = mty_desc}

  and map_with_constraint cstr =
    let cstr = Map.enter_with_constraint cstr in
    let cstr =
      match cstr with
          Twith_type decl -> Twith_type (map_type_declaration decl)
        | Twith_typesubst decl -> Twith_typesubst (map_type_declaration decl)
        | Twith_module (path, lid) -> cstr
        | Twith_modsubst (path, lid) -> cstr
    in
    Map.leave_with_constraint cstr

  and map_module_expr mexpr =
    let mexpr = Map.enter_module_expr mexpr in
    let mod_desc =
      match mexpr.mod_desc with
          Tmod_ident (p, lid) -> mexpr.mod_desc
        | Tmod_structure st -> Tmod_structure (map_structure st)
        | Tmod_functor (id, name, mtype, mexpr) ->
          Tmod_functor (id, name, map_module_type mtype,
                        map_module_expr mexpr)
        | Tmod_apply (mexp1, mexp2, coercion) ->
          Tmod_apply (map_module_expr mexp1, map_module_expr mexp2, coercion)
        | Tmod_constraint (mexpr, mod_type, Tmodtype_implicit, coercion ) ->
          Tmod_constraint (map_module_expr mexpr, mod_type,
                           Tmodtype_implicit, coercion)
        | Tmod_constraint (mexpr, mod_type,
                           Tmodtype_explicit mtype, coercion) ->
          Tmod_constraint (map_module_expr mexpr, mod_type,
                           Tmodtype_explicit (map_module_type mtype),
                           coercion)
        | Tmod_unpack (exp, mod_type) ->
          Tmod_unpack (map_expression exp, mod_type)
    in
    Map.leave_module_expr { mexpr with mod_desc = mod_desc }

  and map_class_expr cexpr =
    let cexpr = Map.enter_class_expr cexpr in
    let cl_desc =
      match cexpr.cl_desc with
        | Tcl_constraint (cl, None, string_list1, string_list2, concr ) ->
          Tcl_constraint (map_class_expr cl, None, string_list1,
                          string_list2, concr)
        | Tcl_structure clstr -> Tcl_structure (map_class_structure clstr)
        | Tcl_fun (label, pat, priv, cl, partial) ->
          Tcl_fun (label, map_pattern pat,
                   List.map (fun (id, name, exp) ->
                     (id, name, map_expression exp)) priv,
                   map_class_expr cl, partial)

        | Tcl_apply (cl, args) ->
          Tcl_apply (map_class_expr cl,
                     List.map (fun (label, expo, optional) ->
                       (label, may_map map_expression expo,
                        optional)
                     ) args)
        | Tcl_let (rec_flat, bindings, ivars, cl) ->
          Tcl_let (rec_flat, map_bindings rec_flat bindings,
                   List.map (fun (id, name, exp) ->
                     (id, name, map_expression exp)) ivars,
                   map_class_expr cl)

        | Tcl_constraint (cl, Some clty, vals, meths, concrs) ->
          Tcl_constraint ( map_class_expr cl,
                           Some (map_class_type clty), vals, meths, concrs)

        | Tcl_ident (id, name, tyl) ->
          Tcl_ident (id, name, List.map map_core_type tyl)
    in
    Map.leave_class_expr { cexpr with cl_desc = cl_desc }

  and map_class_type ct =
    let ct = Map.enter_class_type ct in
    let cltyp_desc =
      match ct.cltyp_desc with
          Tcty_signature csg -> Tcty_signature (map_class_signature csg)
        | Tcty_constr (path, lid, list) ->
          Tcty_constr (path, lid, List.map map_core_type list)
        | Tcty_fun (label, ct, cl) ->
          Tcty_fun (label, map_core_type ct, map_class_type cl)
    in
    Map.leave_class_type { ct with cltyp_desc = cltyp_desc }

  and map_class_signature cs =
    let cs = Map.enter_class_signature cs in
    let csig_self = map_core_type cs.csig_self in
    let csig_fields = List.map map_class_type_field cs.csig_fields in
    Map.leave_class_signature { cs with
      csig_self = csig_self; csig_fields = csig_fields }


  and map_class_type_field ctf =
    let ctf = Map.enter_class_type_field ctf in
    let ctf_desc =
      match ctf.ctf_desc with
          Tctf_inher ct -> Tctf_inher (map_class_type ct)
        | Tctf_val (s, mut, virt, ct) ->
          Tctf_val (s, mut, virt, map_core_type ct)
        | Tctf_virt  (s, priv, ct) ->
          Tctf_virt (s, priv, map_core_type ct)
        | Tctf_meth  (s, priv, ct) ->
          Tctf_meth (s, priv, map_core_type ct)
        | Tctf_cstr  (ct1, ct2) ->
          Tctf_cstr (map_core_type ct1, map_core_type ct2)
    in
    Map.leave_class_type_field { ctf with ctf_desc = ctf_desc }

  and map_core_type ct =
    let ct = Map.enter_core_type ct in
    let ctyp_desc =
      match ct.ctyp_desc with
          Ttyp_any
        | Ttyp_var _ -> ct.ctyp_desc
        | Ttyp_arrow (label, ct1, ct2) ->
          Ttyp_arrow (label, map_core_type ct1, map_core_type ct2)
        | Ttyp_tuple list -> Ttyp_tuple (List.map map_core_type list)
        | Ttyp_constr (path, lid, list) ->
          Ttyp_constr (path, lid, List.map map_core_type list)
        | Ttyp_object list -> Ttyp_object (List.map map_core_field_type list)
        | Ttyp_class (path, lid, list, labels) ->
          Ttyp_class (path, lid, List.map map_core_type list, labels)
        | Ttyp_alias (ct, s) -> Ttyp_alias (map_core_type ct, s)
        | Ttyp_variant (list, bool, labels) ->
          Ttyp_variant (List.map map_row_field list, bool, labels)
        | Ttyp_poly (list, ct) -> Ttyp_poly (list, map_core_type ct)
        | Ttyp_package pack -> Ttyp_package (map_package_type pack)
    in
    Map.leave_core_type { ct with ctyp_desc = ctyp_desc }

  and map_core_field_type cft =
    let cft = Map.enter_core_field_type cft in
    let field_desc = match cft.field_desc with
        Tcfield_var -> Tcfield_var
      | Tcfield (s, ct) -> Tcfield (s, map_core_type ct)
    in
    Map.leave_core_field_type { cft with field_desc = field_desc }

  and map_class_structure cs =
    let cs = Map.enter_class_structure cs in
    let cstr_pat = map_pattern cs.cstr_pat in
    let cstr_fields = List.map map_class_field cs.cstr_fields in
    Map.leave_class_structure { cs with cstr_pat = cstr_pat;
      cstr_fields = cstr_fields }

  and map_row_field rf =
    match rf with
        Ttag (label, bool, list) ->
          Ttag (label, bool, List.map map_core_type list)
      | Tinherit ct -> Tinherit (map_core_type ct)

  and map_class_field cf =
    let cf = Map.enter_class_field cf in
    let cf_desc =
      match cf.cf_desc with
          Tcf_inher (ovf, cl, super, vals, meths) ->
            Tcf_inher (ovf, map_class_expr cl, super, vals, meths)
        | Tcf_constr (cty, cty') ->
          Tcf_constr (map_core_type cty, map_core_type cty')
        | Tcf_val (lab, name, mut, ident, Tcfk_virtual cty, override) ->
          Tcf_val (lab, name, mut, ident, Tcfk_virtual (map_core_type cty),
                   override)
        | Tcf_val (lab, name, mut, ident, Tcfk_concrete exp, override) ->
          Tcf_val (lab, name, mut, ident, Tcfk_concrete (map_expression exp),
                   override)
        | Tcf_meth (lab, name, priv, Tcfk_virtual cty, override) ->
          Tcf_meth (lab, name, priv, Tcfk_virtual (map_core_type cty),
                    override)
        | Tcf_meth (lab, name, priv, Tcfk_concrete exp, override) ->
          Tcf_meth (lab, name, priv, Tcfk_concrete (map_expression exp),
                    override)
        | Tcf_init exp -> Tcf_init (map_expression exp)
    in
    Map.leave_class_field { cf with cf_desc = cf_desc }
end


module DefaultMapArgument = struct

  let enter_structure t = t
  let enter_value_description t = t
  let enter_type_declaration t = t
  let enter_type_extension t = t
  let enter_extension_constructor t = t
  let enter_exception_declaration t = t
  let enter_pattern t = t
  let enter_expression t = t
  let enter_package_type t = t
  let enter_signature t = t
  let enter_signature_item t = t
  let enter_modtype_declaration t = t
  let enter_module_type t = t
  let enter_module_expr t = t
  let enter_with_constraint t = t
  let enter_class_expr t = t
  let enter_class_signature t = t
  let enter_class_description t = t
  let enter_class_type_declaration t = t
  let enter_class_infos t = t
  let enter_class_type t = t
  let enter_class_type_field t = t
  let enter_core_type t = t
  let enter_core_field_type t = t
  let enter_class_structure t = t
  let enter_class_field t = t
  let enter_structure_item t = t


  let leave_structure t = t
  let leave_value_description t = t
  let leave_type_declaration t = t
  let leave_type_extension t = t
  let leave_extension_constructor t = t

  let leave_exception_declaration t = t
  let leave_pattern t = t
  let leave_expression t = t
  let leave_package_type t = t
  let leave_signature t = t
  let leave_signature_item t = t
  let leave_modtype_declaration t = t
  let leave_module_type t = t
  let leave_module_expr t = t
  let leave_with_constraint t = t
  let leave_class_expr t = t
  let leave_class_signature t = t
  let leave_class_description t = t
  let leave_class_type_declaration t = t
  let leave_class_infos t = t
  let leave_class_type t = t
  let leave_class_type_field t = t
  let leave_core_type t = t
  let leave_core_field_type t = t
  let leave_class_structure t = t
  let leave_class_field t = t
  let leave_structure_item t = t

end<|MERGE_RESOLUTION|>--- conflicted
+++ resolved
@@ -120,16 +120,10 @@
         | Tstr_class list ->
           let list =
             List.map (fun (ci, string_list, virtual_flag) ->
-<<<<<<< HEAD
-	      let ci = Map.enter_class_infos ci in
+              let ci = Map.enter_class_infos ci in
               let ci_params = List.map map_core_type ci.ci_params in
-	      let ci_expr = map_class_expr ci.ci_expr in
-	      (Map.leave_class_infos { ci with ci_params = ci_params; ci_expr = ci_expr},
-=======
-              let ci = Map.enter_class_infos ci in
               let ci_expr = map_class_expr ci.ci_expr in
-              (Map.leave_class_infos { ci with ci_expr = ci_expr},
->>>>>>> 997a678d
+              (Map.leave_class_infos { ci with ci_params = ci_params; ci_expr = ci_expr},
                string_list, virtual_flag)
             ) list
           in
@@ -139,11 +133,7 @@
             let ct = Map.enter_class_infos ct in
             let ci_params = List.map map_core_type ct.ci_params in
             let ci_expr = map_class_type ct.ci_expr in
-<<<<<<< HEAD
-	    (id, name, Map.leave_class_infos { ct with ci_params = ci_params; ci_expr = ci_expr})
-=======
-            (id, name, Map.leave_class_infos { ct with ci_expr = ci_expr})
->>>>>>> 997a678d
+            (id, name, Map.leave_class_infos { ct with ci_params = ci_params; ci_expr = ci_expr})
           ) list in
           Tstr_class_type list
         | Tstr_include (mexpr, idents) ->
@@ -176,12 +166,8 @@
           List.map (fun (s, name, mut, ct, loc) ->
             (s, name, mut, map_core_type ct, loc)
           ) list in
-<<<<<<< HEAD
-	Ttype_record list
+        Ttype_record list
       | Ttype_open -> Ttype_open
-=======
-        Ttype_record list
->>>>>>> 997a678d
     in
     let typ_manifest = may_map map_core_type decl.typ_manifest in
     Map.leave_type_declaration { decl with typ_params = typ_params; 
@@ -419,13 +405,9 @@
           List.map (fun (id, name, decl) ->
             (id, name, map_type_declaration decl)
           ) list
-<<<<<<< HEAD
-	)
+        )
         | Tsig_extension tyext -> 
           Tsig_extension (map_type_extension tyext)
-=======
-        )
->>>>>>> 997a678d
         | Tsig_exception (id, name, decl) ->
           Tsig_exception (id, name, map_exception_declaration decl)
         | Tsig_module (id, name, mtype) ->
