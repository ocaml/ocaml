(**************************************************************************)
(*                                                                        *)
(*                                 OCaml                                  *)
(*                                                                        *)
(*             Xavier Leroy, projet Cristal, INRIA Rocquencourt           *)
(*                                                                        *)
(*   Copyright 1996 Institut National de Recherche en Informatique et     *)
(*     en Automatique.                                                    *)
(*                                                                        *)
(*   All rights reserved.  This file is distributed under the terms of    *)
(*   the GNU Lesser General Public License version 2.1, with the          *)
(*   special exception on linking described in the file LICENSE.          *)
(*                                                                        *)
(**************************************************************************)

open Misc
open Longident
open Path
open Asttypes
open Parsetree
open Types
open Format

type error =
    Cannot_apply of module_type
  | Not_included of Includemod.error list
  | Cannot_eliminate_dependency of module_type
  | Signature_expected
  | Structure_expected of module_type
  | With_no_component of Longident.t
  | With_mismatch of Longident.t * Includemod.error list
  | With_makes_applicative_functor_ill_typed of
      Longident.t * Path.t * Includemod.error list
  | With_changes_module_alias of Longident.t * Ident.t * Path.t
  | With_cannot_remove_constrained_type
  | Repeated_name of string * string
  | Non_generalizable of type_expr
  | Non_generalizable_class of Ident.t * class_declaration
  | Non_generalizable_module of module_type
  | Implementation_is_required of string
  | Interface_not_compiled of string
  | Not_allowed_in_functor_body
  | Not_a_packed_module of type_expr
  | Incomplete_packed_module of type_expr
  | Scoping_pack of Longident.t * type_expr
  | Recursive_module_require_explicit_type
  | Apply_generative
  | Cannot_scrape_alias of Path.t
  | Invalid_open of Parsetree.module_expr
  | Cannot_eliminate_anon_module of Ident.t * signature

exception Error of Location.t * Env.t * error
exception Error_forward of Location.error

module ImplementationHooks = Misc.MakeHooks(struct
    type t = Typedtree.structure * Typedtree.module_coercion
  end)
module InterfaceHooks = Misc.MakeHooks(struct
    type t = Typedtree.signature
  end)

open Typedtree

let fst3 (x,_,_) = x

let rec path_concat head p =
  match p with
    Pident tail -> Pdot (Pident head, Ident.name tail, 0)
  | Pdot (pre, s, pos) -> Pdot (path_concat head pre, s, pos)
  | Papply _ -> assert false

(* Extract a signature from a module type *)

let extract_sig env loc mty =
  match Env.scrape_alias env mty with
    Mty_signature sg -> sg
  | Mty_alias(_, path) ->
      raise(Error(loc, env, Cannot_scrape_alias path))
  | _ -> raise(Error(loc, env, Signature_expected))

let extract_sig_open env loc mty =
  match Env.scrape_alias env mty with
    Mty_signature sg -> sg
  | Mty_alias(_, path) ->
      raise(Error(loc, env, Cannot_scrape_alias path))
  | mty -> raise(Error(loc, env, Structure_expected mty))

(* Compute the environment after opening a module *)

let type_module_fwd : (Env.t -> Parsetree.module_expr ->
                       Typedtree.module_expr) ref =
  ref (fun _ _ -> assert false)

let mod_ident_counter = ref 0

let gen_mod_ident () =
  let n = !mod_ident_counter in
  incr mod_ident_counter;
  let ident = Ident.create (Printf.sprintf "M#%d" n) in
  ident

let open_struct_level = ref 0
let in_nested_struct () = !open_struct_level <> 0
let enter_struct () = incr open_struct_level
let leave_struct () = decr open_struct_level

let open_generated s = String.contains s '#'

let type_open_ ?used_slot ?toplevel ovf env loc me =
  match me.pmod_desc with
  | Pmod_functor _ | Pmod_extension _ ->
      raise(Error(me.pmod_loc, env, Invalid_open me))
  | Pmod_ident lid -> begin
      let path = Typetexp.lookup_module ~load:true env lid.loc lid.txt in
      match Env.open_signature ~loc ?used_slot ?toplevel ovf path env with
      | Some env ->
          let tme =
            {
              mod_desc=Tmod_ident (path, lid);
              mod_loc=lid.loc;
              mod_type=Mty_ident path;
              mod_env=env;
              mod_attributes=me.pmod_attributes
            } in
          None, tme, env
      | None ->
          let md = Env.find_module path env in
          ignore (extract_sig_open env lid.loc md.md_type);
          assert false
    end
  | Pmod_structure _ | Pmod_apply _ | Pmod_constraint _ | Pmod_unpack _ ->
      enter_struct ();
      let ident = gen_mod_ident () in
      let tme = !type_module_fwd env me in
      leave_struct ();
      (match tme.mod_type with
       | Mty_signature _ | Mty_ident _ -> ()
       | Mty_functor _ | Mty_alias _ ->
           raise(Error(me.pmod_loc, env, Invalid_open me)));
      let md = {
        md_type = tme.mod_type;
        md_loc = me.pmod_loc;
        md_attributes = me.pmod_attributes;
      } in
      let newenv = Env.enter_module_declaration ident md env in
      let root = Pident ident in
      match Env.open_signature ~loc ?used_slot ?toplevel ovf root newenv with
      | None -> assert false (* not possible to open a Mty_functor *)
      | Some opened_env -> Some (ident, md, newenv), tme, opened_env

let type_initially_opened_module env module_name =
  let loc = Location.in_file "compiler internals" in
  let lid = { Asttypes.loc; txt = Longident.Lident module_name } in
  let path = Typetexp.lookup_module ~load:true env lid.loc lid.txt in
  match Env.open_signature_of_initially_opened_module path env with
  | Some env -> path, env
  | None ->
      let md = Env.find_module path env in
      ignore (extract_sig_open env lid.loc md.md_type);
      assert false

let initial_env ~loc ~safe_string ~initially_opened_module
      ~open_implicit_modules =
  let env =
    if safe_string then
      Env.initial_safe_string
    else
      Env.initial_unsafe_string
  in
  let env =
    match initially_opened_module with
    | None -> env
    | Some name ->
      snd (type_initially_opened_module env name)
  in
  let open_implicit_module env m =
    let open Asttypes in
    let lid = {loc; txt = Longident.parse m } in
    snd (type_open_ Override env lid.loc lid)
  in
  List.fold_left open_implicit_module env open_implicit_modules

let type_open ?toplevel env sod =
  let (inserted_md, tme, open_env) =
    Builtin_attributes.warning_scope sod.popen_attributes
      (fun () ->
         type_open_ ?toplevel sod.popen_override env sod.popen_loc
           sod.popen_expr
      )
  in
  let od =
    {
      open_override = sod.popen_override;
      open_expr = tme;
      open_attributes = sod.popen_attributes;
      open_loc = sod.popen_loc;
      open_env;
    }
  in
  inserted_md, open_env, od

(* Record a module type *)
let rm node =
  Stypes.record (Stypes.Ti_mod node);
  node

(* Forward declaration, to be filled in by type_module_type_of *)
let type_module_type_of_fwd :
    (Env.t -> Parsetree.module_expr ->
      Typedtree.module_expr * Types.module_type) ref
  = ref (fun _env _m -> assert false)

(* Merge one "with" constraint in a signature *)

let rec add_rec_types env = function
    Sig_type(id, decl, Trec_next) :: rem ->
      add_rec_types (Env.add_type ~check:true id decl env) rem
  | _ -> env

let check_type_decl env loc id row_id newdecl decl rs rem =
  let env = Env.add_type ~check:true id newdecl env in
  let env =
    match row_id with
    | None -> env
    | Some id -> Env.add_type ~check:false id newdecl env
  in
  let env = if rs = Trec_not then env else add_rec_types env rem in
  Includemod.type_declarations ~loc env id newdecl decl;
  Typedecl.check_coherence env loc id newdecl

let update_rec_next rs rem =
  match rs with
    Trec_next -> rem
  | Trec_first | Trec_not ->
      match rem with
        Sig_type (id, decl, Trec_next) :: rem ->
          Sig_type (id, decl, rs) :: rem
      | Sig_module (id, mty, Trec_next) :: rem ->
          Sig_module (id, mty, rs) :: rem
      | _ -> rem

let make p n i =
  let open Variance in
  set May_pos p (set May_neg n (set May_weak n (set Inj i null)))

let rec iter_path_apply p ~f =
  match p with
  | Pident _ -> ()
  | Pdot (p, _, _) -> iter_path_apply p ~f
  | Papply (p1, p2) ->
     iter_path_apply p1 ~f;
     iter_path_apply p2 ~f;
     f p1 p2 (* after recursing, so we know both paths are well typed *)

let path_is_strict_prefix =
  let rec list_is_strict_prefix l ~prefix =
    match l, prefix with
    | [], [] -> false
    | _ :: _, [] -> true
    | [], _ :: _ -> false
    | s1 :: t1, s2 :: t2 ->
       String.equal s1 s2 && list_is_strict_prefix t1 ~prefix:t2
  in
  fun path ~prefix ->
    match Path.flatten path, Path.flatten prefix with
    | `Contains_apply, _ | _, `Contains_apply -> false
    | `Ok (ident1, l1), `Ok (ident2, l2) ->
       Ident.same ident1 ident2
       && list_is_strict_prefix l1 ~prefix:l2

let iterator_with_env env =
  let env = ref env in
  let super = Btype.type_iterators in
  env, { super with
    Btype.it_signature = (fun self sg ->
      (* add all items to the env before recursing down, to handle recursive
         definitions *)
      let env_before = !env in
      List.iter (fun i -> env := Env.add_item i !env) sg;
      super.Btype.it_signature self sg;
      env := env_before
    );
    Btype.it_module_type = (fun self -> function
    | Mty_functor (param, mty_arg, mty_body) ->
      may (self.Btype.it_module_type self) mty_arg;
      let env_before = !env in
      env := Env.add_module ~arg:true param (Btype.default_mty mty_arg) !env;
      self.Btype.it_module_type self mty_body;
      env := env_before;
    | mty ->
      super.Btype.it_module_type self mty
    )
  }

let retype_applicative_functor_type ~loc env funct arg =
  let mty_functor = (Env.find_module funct env).md_type in
  let mty_arg = (Env.find_module arg env).md_type in
  let mty_param =
    match Env.scrape_alias env mty_functor with
    | Mty_functor (_, Some mty_param, _) -> mty_param
    | _ -> assert false (* could trigger due to MPR#7611 *)
  in
  Includemod.check_modtype_inclusion ~loc env mty_arg arg mty_param

(* When doing a deep destructive substitution with type M.N.t := .., we change M
   and M.N and so we have to check that uses of the modules other than just
   extracting components from them still make sense. There are only two such
   kinds of uses:
   - applicative functor types: F(M).t might not be well typed anymore
   - aliases: module A = M still makes sense but it doesn't mean the same thing
     anymore, so it's forbidden until it's clear what we should do with it.
   This function would be called with M.N.t and N.t to check for these uses. *)
let check_usage_of_path_of_substituted_item paths env signature ~loc ~lid =
  let iterator =
    let env, super = iterator_with_env env in
    { super with
      Btype.it_signature_item = (fun self -> function
      | Sig_module (id, { md_type = Mty_alias (_, aliased_path); _ }, _)
        when List.exists
               (fun path -> path_is_strict_prefix path ~prefix:aliased_path)
               paths
        ->
         let e = With_changes_module_alias (lid.txt, id, aliased_path) in
         raise(Error(loc, !env, e))
      | sig_item ->
         super.Btype.it_signature_item self sig_item
      );
      Btype.it_path = (fun referenced_path ->
        iter_path_apply referenced_path ~f:(fun funct arg ->
          if List.exists
               (fun path -> path_is_strict_prefix path ~prefix:arg)
               paths
          then
            let env = !env in
            try retype_applicative_functor_type ~loc env funct arg
            with Includemod.Error explanation ->
              raise(Error(loc, env,
                          With_makes_applicative_functor_ill_typed
                            (lid.txt, referenced_path, explanation)))
        )
      );
    }
  in
  iterator.Btype.it_signature iterator signature;
  Btype.unmark_iterators.Btype.it_signature Btype.unmark_iterators signature

let type_decl_is_alias sdecl = (* assuming no explicit constraint *)
  match sdecl.ptype_manifest with
  | Some {ptyp_desc = Ptyp_constr (lid, stl)}
       when List.length stl = List.length sdecl.ptype_params ->
     begin
       match
         List.iter2 (fun x (y, _) ->
             match x, y with
               {ptyp_desc=Ptyp_var sx}, {ptyp_desc=Ptyp_var sy}
                  when sx = sy -> ()
             | _, _ -> raise Exit)
           stl sdecl.ptype_params;
       with
       | exception Exit -> None
       | () -> Some lid
     end
  | _ -> None
;;

let params_are_constrained =
  let rec loop = function
    | [] -> false
    | hd :: tl ->
       match (Btype.repr hd).desc with
       | Tvar _ -> List.memq hd tl || loop tl
       | _ -> true
  in
  loop
;;

let merge_constraint initial_env loc sg constr =
  let lid =
    match constr with
    | Pwith_type (lid, _) | Pwith_module (lid, _)
    | Pwith_typesubst (lid, _) | Pwith_modsubst (lid, _) -> lid
  in
  let destructive_substitution =
    match constr with
    | Pwith_type _ | Pwith_module _ -> false
    | Pwith_typesubst _ | Pwith_modsubst _ -> true
  in
  let real_ids = ref [] in
  let rec merge env sg namelist row_id =
    match (sg, namelist, constr) with
      ([], _, _) ->
        raise(Error(loc, env, With_no_component lid.txt))
    | (Sig_type(id, decl, rs) :: rem, [s],
       Pwith_type (_, ({ptype_kind = Ptype_abstract} as sdecl)))
      when Ident.name id = s && Typedecl.is_fixed_type sdecl ->
        let decl_row =
          { type_params =
              List.map (fun _ -> Btype.newgenvar()) sdecl.ptype_params;
            type_arity = List.length sdecl.ptype_params;
            type_kind = Type_abstract;
            type_private = Private;
            type_manifest = None;
            type_variance =
              List.map
                (fun (_, v) ->
                   let (c, n) =
                     match v with
                     | Covariant -> true, false
                     | Contravariant -> false, true
                     | Invariant -> false, false
                   in
                   make (not n) (not c) false
                )
                sdecl.ptype_params;
            type_loc = sdecl.ptype_loc;
            type_is_newtype = false;
            type_expansion_scope = None;
            type_attributes = [];
            type_immediate = false;
            type_unboxed = unboxed_false_default_false;
          }
        and id_row = Ident.create (s^"#row") in
        let initial_env =
          Env.add_type ~check:false id_row decl_row initial_env
        in
        let tdecl = Typedecl.transl_with_constraint
                        initial_env id (Some(Pident id_row)) decl sdecl in
        let newdecl = tdecl.typ_type in
        check_type_decl env sdecl.ptype_loc id row_id newdecl decl rs rem;
        let decl_row = {decl_row with type_params = newdecl.type_params} in
        let rs' = if rs = Trec_first then Trec_not else rs in
        (Pident id, lid, Twith_type tdecl),
        Sig_type(id_row, decl_row, rs') :: Sig_type(id, newdecl, rs) :: rem
    | (Sig_type(id, decl, rs) :: rem , [s], Pwith_type (_, sdecl))
      when Ident.name id = s ->
        let tdecl =
          Typedecl.transl_with_constraint initial_env id None decl sdecl in
        let newdecl = tdecl.typ_type in
        check_type_decl env sdecl.ptype_loc id row_id newdecl decl rs rem;
        (Pident id, lid, Twith_type tdecl), Sig_type(id, newdecl, rs) :: rem
    | (Sig_type(id, _, _) :: rem, [s], (Pwith_type _ | Pwith_typesubst _))
      when Ident.name id = s ^ "#row" ->
        merge env rem namelist (Some id)
    | (Sig_type(id, decl, rs) :: rem, [s], Pwith_typesubst (_, sdecl))
      when Ident.name id = s ->
        (* Check as for a normal with constraint, but discard definition *)
        let tdecl =
          Typedecl.transl_with_constraint initial_env id None decl sdecl in
        let newdecl = tdecl.typ_type in
        check_type_decl env sdecl.ptype_loc id row_id newdecl decl rs rem;
        real_ids := [Pident id];
        (Pident id, lid, Twith_typesubst tdecl),
        update_rec_next rs rem
    | (Sig_module(id, md, rs) :: rem, [s], Pwith_module (_, lid'))
      when Ident.name id = s ->
        let path, md' = Typetexp.find_module initial_env loc lid'.txt in
        let md'' = {md' with md_type = Mtype.remove_aliases env md'.md_type} in
        let newmd = Mtype.strengthen_decl ~aliasable:false env md'' path in
        ignore(Includemod.modtypes ~loc env newmd.md_type md.md_type);
        (Pident id, lid, Twith_module (path, lid')),
        Sig_module(id, newmd, rs) :: rem
    | (Sig_module(id, md, rs) :: rem, [s], Pwith_modsubst (_, lid'))
      when Ident.name id = s ->
        let path, md' = Typetexp.find_module initial_env loc lid'.txt in
        let aliasable = not (Env.is_functor_arg path env) in
        let newmd = Mtype.strengthen_decl ~aliasable env md' path in
        ignore(Includemod.modtypes ~loc env newmd.md_type md.md_type);
        real_ids := [Pident id];
        (Pident id, lid, Twith_modsubst (path, lid')),
        update_rec_next rs rem
    | (Sig_module(id, md, rs) :: rem, s :: namelist, _)
      when Ident.name id = s ->
        let ((path, _path_loc, tcstr), newsg) =
          merge env (extract_sig env loc md.md_type) namelist None in
        let path = path_concat id path in
        real_ids := path :: !real_ids;
        let item = Sig_module(id, {md with md_type=Mty_signature newsg}, rs) in
        (path, lid, tcstr),
        item :: rem
    | (item :: rem, _, _) ->
        let (cstr, items) = merge (Env.add_item item env) rem namelist row_id
        in
        cstr, item :: items
  in
  try
    let names = Longident.flatten lid.txt in
    let (tcstr, sg) = merge initial_env sg names None in
    if destructive_substitution then (
      match List.rev !real_ids with
      | [] -> assert false
      | last :: rest ->
        (* The last item is the one that's removed. We don't need to check how
           it's used since it's replaced by a more specific type/module. *)
        assert (match last with Pident _ -> true | _ -> false);
        match rest with
        | [] -> ()
        | _ :: _ ->
          check_usage_of_path_of_substituted_item
            rest initial_env sg ~loc ~lid;
    );
    let sg =
    match tcstr with
    | (_, _, Twith_typesubst tdecl) ->
       let how_to_extend_subst =
         let sdecl =
           match constr with
           | Pwith_typesubst (_, sdecl) -> sdecl
           | _ -> assert false
         in
         match type_decl_is_alias sdecl with
         | Some lid ->
            let replacement =
              try Env.lookup_type lid.txt initial_env
              with Not_found -> assert false
            in
            fun s path -> Subst.add_type_path path replacement s
         | None ->
            let body =
              match tdecl.typ_type.type_manifest with
              | None -> assert false
              | Some x -> x
            in
            let params = tdecl.typ_type.type_params in
            if params_are_constrained params
            then raise(Error(loc, initial_env, With_cannot_remove_constrained_type));
            fun s path -> Subst.add_type_function path ~params ~body s
       in
       let sub = List.fold_left how_to_extend_subst Subst.identity !real_ids in
       Subst.signature sub sg
    | (_, _, Twith_modsubst (real_path, _)) ->
       let sub =
         List.fold_left
           (fun s path -> Subst.add_module_path path real_path s)
           Subst.identity
           !real_ids
       in
       Subst.signature sub sg
    | _ ->
       sg
    in
    (tcstr, sg)
  with Includemod.Error explanation ->
    raise(Error(loc, initial_env, With_mismatch(lid.txt, explanation)))

(* Add recursion flags on declarations arising from a mutually recursive
   block. *)

let map_rec fn decls rem =
  match decls with
  | [] -> rem
  | d1 :: dl -> fn Trec_first d1 :: map_end (fn Trec_next) dl rem

let map_rec_type ~rec_flag fn decls rem =
  match decls with
  | [] -> rem
  | d1 :: dl ->
      let first =
        match rec_flag with
        | Recursive -> Trec_first
        | Nonrecursive -> Trec_not
      in
      fn first d1 :: map_end (fn Trec_next) dl rem

let rec map_rec_type_with_row_types ~rec_flag fn decls rem =
  match decls with
  | [] -> rem
  | d1 :: dl ->
      if Btype.is_row_name (Ident.name d1.typ_id) then
        fn Trec_not d1 :: map_rec_type_with_row_types ~rec_flag fn dl rem
      else
        map_rec_type ~rec_flag fn decls rem

(* Add type extension flags to extension constructors *)
let map_ext fn exts rem =
  match exts with
  | [] -> rem
  | d1 :: dl -> fn Text_first d1 :: map_end (fn Text_next) dl rem

(* Auxiliary for translating recursively-defined module types.
   Return a module type that approximates the shape of the given module
   type AST.  Retain only module, type, and module type
   components of signatures.  For types, retain only their arity,
   making them abstract otherwise. *)

let rec approx_modtype env smty =
  match smty.pmty_desc with
    Pmty_ident lid ->
      let (path, _info) = Typetexp.find_modtype env smty.pmty_loc lid.txt in
      Mty_ident path
  | Pmty_alias lid ->
      let path = Typetexp.lookup_module env smty.pmty_loc lid.txt in
      Mty_alias(Mta_absent, path)
  | Pmty_signature ssg ->
      Mty_signature(approx_sig env ssg)
  | Pmty_functor(param, sarg, sres) ->
      let arg = may_map (approx_modtype env) sarg in
      let (id, newenv) =
        Env.enter_module ~arg:true param.txt (Btype.default_mty arg) env in
      let res = approx_modtype newenv sres in
      Mty_functor(id, arg, res)
  | Pmty_with(sbody, _constraints) ->
      approx_modtype env sbody
  | Pmty_typeof smod ->
      let (_, mty) = !type_module_type_of_fwd env smod in
      mty
  | Pmty_extension ext ->
      raise (Error_forward (Builtin_attributes.error_of_extension ext))

and approx_module_declaration env pmd =
  {
    Types.md_type = approx_modtype env pmd.pmd_type;
    md_attributes = pmd.pmd_attributes;
    md_loc = pmd.pmd_loc;
  }

and approx_sig env ssg =
  match ssg with
    [] -> []
  | item :: srem ->
      match item.psig_desc with
      | Psig_type (rec_flag, sdecls) ->
          let decls = Typedecl.approx_type_decl sdecls in
          let rem = approx_sig env srem in
          map_rec_type ~rec_flag
            (fun rs (id, info) -> Sig_type(id, info, rs)) decls rem
      | Psig_module pmd ->
          let id = Ident.create pmd.pmd_name.txt in
          let md = approx_module_declaration env pmd in
          let newenv = Env.enter_module_declaration id md env in
          Sig_module(id, md, Trec_not) :: approx_sig newenv srem
      | Psig_recmodule sdecls ->
          let decls =
            List.map
              (fun pmd ->
                 (Ident.create pmd.pmd_name.txt,
                  approx_module_declaration env pmd)
              )
              sdecls
          in
          let newenv =
            List.fold_left
              (fun env (id, md) -> Env.add_module_declaration ~check:false
                  id md env)
              env decls in
          map_rec (fun rs (id, md) -> Sig_module(id, md, rs)) decls
                  (approx_sig newenv srem)
      | Psig_modtype d ->
          let info = approx_modtype_info env d in
          let (id, newenv) = Env.enter_modtype d.pmtd_name.txt info env in
          Sig_modtype(id, info) :: approx_sig newenv srem
      | Psig_open sod ->
          let (_id, mty, _od) = type_open env sod in
          approx_sig mty srem
      | Psig_include sincl ->
          let smty = sincl.pincl_mod in
          let mty = approx_modtype env smty in
          let sg = Subst.signature Subst.identity
              (extract_sig env smty.pmty_loc mty) in
          let newenv = Env.add_signature sg env in
          sg @ approx_sig newenv srem
      | Psig_class sdecls | Psig_class_type sdecls ->
          let decls = Typeclass.approx_class_declarations env sdecls in
          let rem = approx_sig env srem in
          List.flatten
            (map_rec
               (fun rs decl ->
                  let open Typeclass in
                  [Sig_class_type(decl.clsty_ty_id, decl.clsty_ty_decl, rs);
                   Sig_type(decl.clsty_obj_id, decl.clsty_obj_abbr, rs);
                   Sig_type(decl.clsty_typesharp_id, decl.clsty_abbr, rs)])
              decls [rem])
      | _ ->
          approx_sig env srem

and approx_modtype_info env sinfo =
  {
   mtd_type = may_map (approx_modtype env) sinfo.pmtd_type;
   mtd_attributes = sinfo.pmtd_attributes;
   mtd_loc = sinfo.pmtd_loc;
  }

let approx_modtype env smty =
  Warnings.without_warnings
    (fun () -> approx_modtype env smty)

(* Additional validity checks on type definitions arising from
   recursive modules *)

let check_recmod_typedecls env sdecls decls =
  let recmod_ids = List.map fst3 decls in
  List.iter2
    (fun pmd (id, _, mty) ->
       let mty = mty.mty_type in
      List.iter
        (fun path ->
          Typedecl.check_recmod_typedecl env pmd.pmd_type.pmty_loc recmod_ids
                                         path (Env.find_type path env))
        (Mtype.type_paths env (Pident id) mty))
    sdecls decls

(* Auxiliaries for checking uniqueness of names in signatures and structures *)

module StringSet =
  Set.Make(struct type t = string let compare (x:t) y = String.compare x y end)

let check cl loc set_ref name =
  if StringSet.mem name !set_ref
  then raise(Error(loc, Env.empty, Repeated_name(cl, name)))
  else set_ref := StringSet.add name !set_ref

type names =
  {
    types: StringSet.t ref;
    modules: StringSet.t ref;
    modtypes: StringSet.t ref;
    typexts: StringSet.t ref;
  }

let new_names () =
  {
    types = ref StringSet.empty;
    modules = ref StringSet.empty;
    modtypes = ref StringSet.empty;
    typexts = ref StringSet.empty;
  }


let check_name check names name = check names name.loc name.txt
let check_type names loc s = check "type" loc names.types s
let check_module names loc s = check "module" loc names.modules s
let check_modtype names loc s = check "module type" loc names.modtypes s
let check_typext names loc s = check "extension constructor" loc names.typexts s


let check_sig_item names loc = function
  | Sig_type(id, _, _) -> check_type names loc (Ident.name id)
  | Sig_module(id, _, _) -> check_module names loc (Ident.name id)
  | Sig_modtype(id, _) -> check_modtype names loc (Ident.name id)
  | Sig_typext(id, _, _) -> check_typext names loc (Ident.name id)
  | _ -> ()

(* Simplify multiple specifications of a value or an extension in a signature.
   (Other signature components, e.g. types, modules, etc, are checked for
   name uniqueness.)  If multiple specifications with the same name,
   keep only the last (rightmost) one. *)

let simplify_signature sg =
  let rec aux = function
    | [] -> [], StringSet.empty
    | (Sig_value(id, _descr) as component) :: sg ->
        let (sg, val_names) as k = aux sg in
        let name = Ident.name id in
        if StringSet.mem name val_names then k
        else (component :: sg, StringSet.add name val_names)
    | component :: sg ->
        let (sg, val_names) = aux sg in
        (component :: sg, val_names)
  in
  let (sg, _) = aux sg in
  sg


let remove_inserted_modtype mty =
  let rec aux = function
    | Mty_signature sg ->
        let sg =
          List.filter (
            function
            | Sig_module({Ident.name}, _, _) when open_generated name -> false
            | _ -> true) sg in
        Mty_signature sg
    | Mty_functor (id, mty_arg, mty_res) ->
        Mty_functor (id,
        (match mty_arg with
         | None -> None
         | Some mty -> Some (aux mty)),
        (aux mty_res))
    | mty -> mty in
  aux mty


(* Check and translate a module type expression *)

let transl_modtype_longident loc env lid =
  let (path, _info) = Typetexp.find_modtype env loc lid in
  path

let transl_module_alias loc env lid =
  Typetexp.lookup_module env loc lid

let mkmty desc typ env loc attrs =
  let mty = {
    mty_desc = desc;
    mty_type = typ;
    mty_loc = loc;
    mty_env = env;
    mty_attributes = attrs;
    } in
  Cmt_format.add_saved_type (Cmt_format.Partial_module_type mty);
  mty

let mksig desc env loc =
  let sg = { sig_desc = desc; sig_loc = loc; sig_env = env } in
  Cmt_format.add_saved_type (Cmt_format.Partial_signature_item sg);
  sg

let mkstr str env loc =
  let str = { str_desc = str; str_loc = loc; str_env = env } in
  Cmt_format.add_saved_type (Cmt_format.Partial_structure_item str);
  str

(* let signature sg = List.map (fun item -> item.sig_type) sg *)

let rec transl_modtype env smty =
  Builtin_attributes.warning_scope smty.pmty_attributes
    (fun () -> transl_modtype_aux env smty)

and transl_modtype_aux env smty =
  let loc = smty.pmty_loc in
  match smty.pmty_desc with
    Pmty_ident lid ->
      let path = transl_modtype_longident loc env lid.txt in
      mkmty (Tmty_ident (path, lid)) (Mty_ident path) env loc
        smty.pmty_attributes
  | Pmty_alias lid ->
      let path = transl_module_alias loc env lid.txt in
      mkmty (Tmty_alias (path, lid)) (Mty_alias(Mta_absent, path)) env loc
        smty.pmty_attributes
  | Pmty_signature ssg ->
      let sg = transl_signature env ssg in
      mkmty (Tmty_signature sg) (Mty_signature sg.sig_type) env loc
        smty.pmty_attributes
  | Pmty_functor(param, sarg, sres) ->
      let arg = Misc.may_map (transl_modtype env) sarg in
      let ty_arg = Misc.may_map (fun m -> m.mty_type) arg in
      let (id, newenv) =
        Env.enter_module ~arg:true param.txt (Btype.default_mty ty_arg) env in
      Ctype.init_def(Ident.current_time()); (* PR#6513 *)
      let res = transl_modtype newenv sres in
      mkmty (Tmty_functor (id, param, arg, res))
      (Mty_functor(id, ty_arg, res.mty_type)) env loc
        smty.pmty_attributes
  | Pmty_with(sbody, constraints) ->
      let body = transl_modtype env sbody in
      let init_sg = extract_sig env sbody.pmty_loc body.mty_type in
      let (rev_tcstrs, final_sg) =
        List.fold_left
          (fun (rev_tcstrs,sg) sdecl ->
            let (tcstr, sg) = merge_constraint env smty.pmty_loc sg sdecl
            in
            (tcstr :: rev_tcstrs, sg)
        )
        ([],init_sg) constraints in
      mkmty (Tmty_with ( body, List.rev rev_tcstrs))
        (Mtype.freshen (Mty_signature final_sg)) env loc
        smty.pmty_attributes
  | Pmty_typeof smod ->
      let env = Env.in_signature false env in
      let tmty, mty = !type_module_type_of_fwd env smod in
      mkmty (Tmty_typeof tmty) mty env loc smty.pmty_attributes
  | Pmty_extension ext ->
      raise (Error_forward (Builtin_attributes.error_of_extension ext))

and transl_signature env sg =
  let names = new_names () in
  let rec transl_sig env sg =
    Ctype.init_def(Ident.current_time());
    match sg with
      [] -> [], [], env
    | item :: srem ->
        let loc = item.psig_loc in
        match item.psig_desc with
        | Psig_value sdesc ->
            let (tdesc, newenv) =
              Typedecl.transl_value_decl env item.psig_loc sdesc
            in
            let (trem,rem, final_env) = transl_sig newenv srem in
            mksig (Tsig_value tdesc) env loc :: trem,
            Sig_value(tdesc.val_id, tdesc.val_val) :: rem,
              final_env
        | Psig_type (rec_flag, sdecls) ->
            List.iter
              (fun decl -> check_name check_type names decl.ptype_name)
              sdecls;
            let (decls, newenv) =
              Typedecl.transl_type_decl env rec_flag sdecls
            in
            let (trem, rem, final_env) = transl_sig newenv srem in
            mksig (Tsig_type (rec_flag, decls)) env loc :: trem,
            map_rec_type_with_row_types ~rec_flag
              (fun rs td -> Sig_type(td.typ_id, td.typ_type, rs)) decls rem,
            final_env
        | Psig_typext styext ->
            List.iter
              (fun pext -> check_name check_typext names pext.pext_name)
              styext.ptyext_constructors;
            let (tyext, newenv) =
              Typedecl.transl_type_extension false env item.psig_loc styext
            in
            let (trem, rem, final_env) = transl_sig newenv srem in
            let constructors = tyext.tyext_constructors in
              mksig (Tsig_typext tyext) env loc :: trem,
              map_ext (fun es ext ->
                Sig_typext(ext.ext_id, ext.ext_type, es)) constructors rem,
              final_env
        | Psig_exception sext ->
            check_name check_typext names sext.pext_name;
            let (ext, newenv) = Typedecl.transl_exception env sext in
            let (trem, rem, final_env) = transl_sig newenv srem in
            mksig (Tsig_exception ext) env loc :: trem,
            Sig_typext(ext.ext_id, ext.ext_type, Text_exception) :: rem,
            final_env
        | Psig_module pmd ->
            check_name check_module names pmd.pmd_name;
            let id = Ident.create pmd.pmd_name.txt in
            let tmty =
              Builtin_attributes.warning_scope pmd.pmd_attributes
                (fun () -> transl_modtype env pmd.pmd_type)
            in
            let md = {
              md_type=tmty.mty_type;
              md_attributes=pmd.pmd_attributes;
              md_loc=pmd.pmd_loc;
            }
            in
            let newenv = Env.enter_module_declaration id md env in
            let (trem, rem, final_env) = transl_sig newenv srem in
            mksig (Tsig_module {md_id=id; md_name=pmd.pmd_name; md_type=tmty;
                                md_loc=pmd.pmd_loc;
                                md_attributes=pmd.pmd_attributes})
              env loc :: trem,
            Sig_module(id, md, Trec_not) :: rem,
            final_env
        | Psig_recmodule sdecls ->
            List.iter
              (fun pmd -> check_name check_module names pmd.pmd_name)
              sdecls;
            let (decls, newenv) =
              transl_recmodule_modtypes env sdecls in
            let (trem, rem, final_env) = transl_sig newenv srem in
            mksig (Tsig_recmodule decls) env loc :: trem,
            map_rec (fun rs md ->
                let d = {Types.md_type = md.md_type.mty_type;
                         md_attributes = md.md_attributes;
                         md_loc = md.md_loc;
                        } in
                Sig_module(md.md_id, d, rs))
              decls rem,
            final_env
        | Psig_modtype pmtd ->
            let newenv, mtd, sg =
              transl_modtype_decl names env pmtd
            in
            let (trem, rem, final_env) = transl_sig newenv srem in
            mksig (Tsig_modtype mtd) env loc :: trem,
            sg :: rem,
            final_env
        | Psig_open sod -> begin
            let (id, open_env, od) = type_open env sod in
            let (trem, rem, final_env) = transl_sig open_env srem in
            match id with
            | None -> mksig (Tsig_open od) env loc :: trem, rem, final_env
            | Some (id, _md, _env) ->
                let s_rem = Mty_signature rem in
                match Mtype.nondep_supertype open_env id s_rem with
                | Mty_signature rem' ->
                    mksig (Tsig_open od) env loc :: trem, rem', final_env
                | exception Not_found ->
                    raise(Error(sod.popen_loc, env,
                                Cannot_eliminate_anon_module(id, rem)))
                | _ -> assert false
          end
        | Psig_include sincl ->
            let smty = sincl.pincl_mod in
            let tmty =
              Builtin_attributes.warning_scope sincl.pincl_attributes
                (fun () -> transl_modtype env smty)
            in
            let mty = tmty.mty_type in
            let sg = Subst.signature Subst.identity
                       (extract_sig env smty.pmty_loc mty) in
            List.iter (check_sig_item names item.psig_loc) sg;
            let newenv = Env.add_signature sg env in
            let incl =
              { incl_mod = tmty;
                incl_type = sg;
                incl_attributes = sincl.pincl_attributes;
                incl_loc = sincl.pincl_loc;
              }
            in
            let (trem, rem, final_env) = transl_sig newenv srem  in
            mksig (Tsig_include incl) env loc :: trem,
            sg @ rem,
            final_env
        | Psig_class cl ->
            List.iter
              (fun {pci_name} -> check_name check_type names pci_name)
              cl;
            let (classes, newenv) = Typeclass.class_descriptions env cl in
            let (trem, rem, final_env) = transl_sig newenv srem in
            mksig (Tsig_class
                     (List.map (fun decr ->
                          decr.Typeclass.cls_info) classes)) env loc
            :: trem,
            List.flatten
              (map_rec
                 (fun rs cls ->
                    let open Typeclass in
                    [Sig_class(cls.cls_id, cls.cls_decl, rs);
                     Sig_class_type(cls.cls_ty_id, cls.cls_ty_decl, rs);
                     Sig_type(cls.cls_obj_id, cls.cls_obj_abbr, rs);
                     Sig_type(cls.cls_typesharp_id, cls.cls_abbr, rs)])
                 classes [rem]),
            final_env
        | Psig_class_type cl ->
            List.iter
              (fun {pci_name} -> check_name check_type names pci_name)
              cl;
            let (classes, newenv) = Typeclass.class_type_declarations env cl in
            let (trem,rem, final_env) = transl_sig newenv srem in
            mksig (Tsig_class_type
                     (List.map (fun decl -> decl.Typeclass.clsty_info) classes))
              env loc :: trem,
            List.flatten
              (map_rec
                 (fun rs decl ->
                    let open Typeclass in
                    [Sig_class_type(decl.clsty_ty_id, decl.clsty_ty_decl, rs);
                     Sig_type(decl.clsty_obj_id, decl.clsty_obj_abbr, rs);
                     Sig_type(decl.clsty_typesharp_id, decl.clsty_abbr, rs)])
                 classes [rem]),
            final_env
        | Psig_attribute x ->
            Builtin_attributes.warning_attribute x;
            let (trem,rem, final_env) = transl_sig env srem in
            mksig (Tsig_attribute x) env loc :: trem, rem, final_env
        | Psig_extension (ext, _attrs) ->
            raise (Error_forward (Builtin_attributes.error_of_extension ext))
  in
  let previous_saved_types = Cmt_format.get_saved_types () in
  Builtin_attributes.warning_scope []
    (fun () ->
       let (trem, rem, final_env) = transl_sig (Env.in_signature true env) sg in
       let rem = simplify_signature rem in
       let sg = { sig_items = trem; sig_type =  rem; sig_final_env = final_env } in
       Cmt_format.set_saved_types
         ((Cmt_format.Partial_signature sg) :: previous_saved_types);
       sg
    )

and transl_modtype_decl names env pmtd =
  Builtin_attributes.warning_scope pmtd.pmtd_attributes
    (fun () -> transl_modtype_decl_aux names env pmtd)

and transl_modtype_decl_aux names env
    {pmtd_name; pmtd_type; pmtd_attributes; pmtd_loc} =
  check_name check_modtype names pmtd_name;
  let tmty = Misc.may_map (transl_modtype env) pmtd_type in
  let decl =
    {
     Types.mtd_type=may_map (fun t -> t.mty_type) tmty;
     mtd_attributes=pmtd_attributes;
     mtd_loc=pmtd_loc;
    }
  in
  let (id, newenv) = Env.enter_modtype pmtd_name.txt decl env in
  let mtd =
    {
     mtd_id=id;
     mtd_name=pmtd_name;
     mtd_type=tmty;
     mtd_attributes=pmtd_attributes;
     mtd_loc=pmtd_loc;
    }
  in
  newenv, mtd, Sig_modtype(id, decl)

and transl_recmodule_modtypes env sdecls =
  let make_env curr =
    List.fold_left
      (fun env (id, _, mty) -> Env.add_module ~arg:true id mty env)
      env curr in
  let make_env2 curr =
    List.fold_left
      (fun env (id, _, mty) -> Env.add_module ~arg:true id mty.mty_type env)
      env curr in
  let transition env_c curr =
    List.map2
      (fun pmd (id, id_loc, _mty) ->
        let tmty =
          Builtin_attributes.warning_scope pmd.pmd_attributes
            (fun () -> transl_modtype env_c pmd.pmd_type)
        in
        (id, id_loc, tmty))
      sdecls curr in
  let ids = List.map (fun x -> Ident.create x.pmd_name.txt) sdecls in
  let approx_env =
    (*
       cf #5965
       We use a dummy module type in order to detect a reference to one
       of the module being defined during the call to approx_modtype.
       It will be detected in Env.lookup_module.
    *)
    List.fold_left
      (fun env id ->
         let dummy = Mty_ident (Path.Pident (Ident.create "#recmod#")) in
         Env.add_module ~arg:true id dummy env
      )
      env ids
  in
  Ctype.init_def(Ident.current_time()); (* PR#7082 *)
  let init =
    List.map2
      (fun id pmd ->
        (id, pmd.pmd_name, approx_modtype approx_env pmd.pmd_type))
      ids sdecls
  in
  let env0 = make_env init in
  let dcl1 =
    Warnings.without_warnings
      (fun () -> transition env0 init)
  in
  let env1 = make_env2 dcl1 in
  check_recmod_typedecls env1 sdecls dcl1;
  let dcl2 = transition env1 dcl1 in
(*
  List.iter
    (fun (id, mty) ->
      Format.printf "%a: %a@." Printtyp.ident id Printtyp.modtype mty)
    dcl2;
*)
  let env2 = make_env2 dcl2 in
  check_recmod_typedecls env2 sdecls dcl2;
  let dcl2 =
    List.map2
      (fun pmd (id, id_loc, mty) ->
        {md_id=id; md_name=id_loc; md_type=mty;
         md_loc=pmd.pmd_loc;
         md_attributes=pmd.pmd_attributes})
      sdecls dcl2
  in
  (dcl2, env2)

(* Try to convert a module expression to a module path. *)

exception Not_a_path

let rec path_of_module mexp =
  match mexp.mod_desc with
    Tmod_ident (p,_) -> p
  | Tmod_apply(funct, arg, _coercion) when !Clflags.applicative_functors ->
      Papply(path_of_module funct, path_of_module arg)
  | Tmod_constraint (mexp, _, _, _) ->
      path_of_module mexp
  | _ -> raise Not_a_path

let path_of_module mexp =
 try Some (path_of_module mexp) with Not_a_path -> None

(* Check that all core type schemes in a structure are closed *)

let rec closed_modtype env = function
    Mty_ident _ -> true
  | Mty_alias _ -> true
  | Mty_signature sg ->
      let env = Env.add_signature sg env in
      List.for_all (closed_signature_item env) sg
  | Mty_functor(id, param, body) ->
      let env = Env.add_module ~arg:true id (Btype.default_mty param) env in
      closed_modtype env body

and closed_signature_item env = function
    Sig_value(_id, desc) -> Ctype.closed_schema env desc.val_type
  | Sig_module(_id, md, _) -> closed_modtype env md.md_type
  | _ -> true

let check_nongen_scheme env sig_item =
  match sig_item with
    Sig_value(_id, vd) ->
      if not (Ctype.closed_schema env vd.val_type) then
        raise (Error (vd.val_loc, env, Non_generalizable vd.val_type))
  | Sig_module (_id, md, _) ->
      if not (closed_modtype env md.md_type) then
        raise(Error(md.md_loc, env, Non_generalizable_module md.md_type))
  | _ -> ()

let check_nongen_schemes env sg =
  List.iter (check_nongen_scheme env) sg

(* Helpers for typing recursive modules *)

let anchor_submodule name anchor =
  match anchor with None -> None | Some p -> Some(Pdot(p, name, nopos))
let anchor_recmodule id =
  Some (Pident id)

let enrich_type_decls anchor decls oldenv newenv =
  match anchor with
    None -> newenv
  | Some p ->
      List.fold_left
        (fun e info ->
          let id = info.typ_id in
          let info' =
            Mtype.enrich_typedecl oldenv (Pdot(p, Ident.name id, nopos))
              id info.typ_type
          in
            Env.add_type ~check:true id info' e)
        oldenv decls

let enrich_module_type anchor name mty env =
  match anchor with
    None -> mty
  | Some p -> Mtype.enrich_modtype env (Pdot(p, name, nopos)) mty

let check_recmodule_inclusion env bindings =
  (* PR#4450, PR#4470: consider
        module rec X : DECL = MOD  where MOD has inferred type ACTUAL
     The "natural" typing condition
        E, X: ACTUAL |- ACTUAL <: DECL
     leads to circularities through manifest types.
     Instead, we "unroll away" the potential circularities a finite number
     of times.  The (weaker) condition we implement is:
        E, X: DECL,
           X1: ACTUAL,
           X2: ACTUAL{X <- X1}/X1
           ...
           Xn: ACTUAL{X <- X(n-1)}/X(n-1)
        |- ACTUAL{X <- Xn}/Xn <: DECL{X <- Xn}
     so that manifest types rooted at X(n+1) are expanded in terms of X(n),
     avoiding circularities.  The strengthenings ensure that
     Xn.t = X(n-1).t = ... = X2.t = X1.t.
     N can be chosen arbitrarily; larger values of N result in more
     recursive definitions being accepted.  A good choice appears to be
     the number of mutually recursive declarations. *)

  let subst_and_strengthen env s id mty =
    Mtype.strengthen ~aliasable:false env (Subst.modtype s mty)
      (Subst.module_path s (Pident id)) in

  let rec check_incl first_time n env s =
    if n > 0 then begin
      (* Generate fresh names Y_i for the rec. bound module idents X_i *)
      let bindings1 =
        List.map
          (fun (id, _, _mty_decl, _modl, mty_actual, _attrs, _loc) ->
             (id, Ident.rename id, mty_actual))
          bindings in
      (* Enter the Y_i in the environment with their actual types substituted
         by the input substitution s *)
      let env' =
        List.fold_left
          (fun env (id, id', mty_actual) ->
             let mty_actual' =
               if first_time
               then mty_actual
               else subst_and_strengthen env s id mty_actual in
             Env.add_module ~arg:false id' mty_actual' env)
          env bindings1 in
      (* Build the output substitution Y_i <- X_i *)
      let s' =
        List.fold_left
          (fun s (id, id', _mty_actual) ->
             Subst.add_module id (Pident id') s)
          Subst.identity bindings1 in
      (* Recurse with env' and s' *)
      check_incl false (n-1) env' s'
    end else begin
      (* Base case: check inclusion of s(mty_actual) in s(mty_decl)
         and insert coercion if needed *)
      let check_inclusion (id, id_loc, mty_decl, modl, mty_actual, attrs, loc) =
        let mty_decl' = Subst.modtype s mty_decl.mty_type
        and mty_actual' = subst_and_strengthen env s id mty_actual in
        let coercion =
          try
            Includemod.modtypes ~loc:modl.mod_loc env mty_actual' mty_decl'
          with Includemod.Error msg ->
            raise(Error(modl.mod_loc, env, Not_included msg)) in
        let modl' =
            { mod_desc = Tmod_constraint(modl, mty_decl.mty_type,
                Tmodtype_explicit mty_decl, coercion);
              mod_type = mty_decl.mty_type;
              mod_env = env;
              mod_loc = modl.mod_loc;
              mod_attributes = [];
             } in
        {
         mb_id = id;
         mb_name = id_loc;
         mb_expr = modl';
         mb_attributes = attrs;
         mb_loc = loc;
        }
      in
      List.map check_inclusion bindings
    end
  in check_incl true (List.length bindings) env Subst.identity

(* Helper for unpack *)

let rec package_constraints env loc mty constrs =
  if constrs = [] then mty
  else let sg = extract_sig env loc mty in
  let sg' =
    List.map
      (function
        | Sig_type (id, ({type_params=[]} as td), rs)
          when List.mem_assoc [Ident.name id] constrs ->
            let ty = List.assoc [Ident.name id] constrs in
            Sig_type (id, {td with type_manifest = Some ty}, rs)
        | Sig_module (id, md, rs) ->
            let rec aux = function
              | (m :: ((_ :: _) as l), t) :: rest when m = Ident.name id ->
                  (l, t) :: aux rest
              | _ :: rest -> aux rest
              | [] -> []
            in
            let md =
              {md with
               md_type = package_constraints env loc md.md_type (aux constrs)
              }
            in
            Sig_module (id, md, rs)
        | item -> item
      )
      sg
  in
  Mty_signature sg'

let modtype_of_package env loc p nl tl =
  try match (Env.find_modtype p env).mtd_type with
  | Some mty when nl <> [] ->
      package_constraints env loc mty
        (List.combine (List.map Longident.flatten nl) tl)
  | _ ->
      if nl = [] then Mty_ident p
      else raise(Error(loc, env, Signature_expected))
  with Not_found ->
    let error = Typetexp.Unbound_modtype (Ctype.lid_of_path p) in
    raise(Typetexp.Error(loc, env, error))

let package_subtype env p1 nl1 tl1 p2 nl2 tl2 =
  let mkmty p nl tl =
    let ntl =
      List.filter (fun (_n,t) -> Ctype.free_variables t = [])
        (List.combine nl tl) in
    let (nl, tl) = List.split ntl in
    modtype_of_package env Location.none p nl tl
  in
  let mty1 = mkmty p1 nl1 tl1 and mty2 = mkmty p2 nl2 tl2 in
  try Includemod.modtypes ~loc:Location.none env mty1 mty2 = Tcoerce_none
  with Includemod.Error _msg -> false
    (* raise(Error(Location.none, env, Not_included msg)) *)

let () = Ctype.package_subtype := package_subtype

let wrap_constraint env mark arg mty explicit =
  let mark = if mark then Includemod.Mark_both else Includemod.Mark_neither in
  let coercion =
    try
      Includemod.modtypes ~loc:arg.mod_loc env ~mark arg.mod_type mty
    with Includemod.Error msg ->
      raise(Error(arg.mod_loc, env, Not_included msg)) in
  { mod_desc = Tmod_constraint(arg, mty, explicit, coercion);
    mod_type = mty;
    mod_env = env;
    mod_attributes = [];
    mod_loc = arg.mod_loc }

(* Type a module value expression *)

let rec type_module ?(alias=false) sttn funct_body anchor env smod =
  Builtin_attributes.warning_scope smod.pmod_attributes
    (fun () -> type_module_aux ~alias sttn funct_body anchor env smod)

and type_module_aux ~alias sttn funct_body anchor env smod =
  match smod.pmod_desc with
    Pmod_ident lid ->
      let path =
        Typetexp.lookup_module ~load:(not alias) env smod.pmod_loc lid.txt in
      let md = { mod_desc = Tmod_ident (path, lid);
                 mod_type = Mty_alias(Mta_absent, path);
                 mod_env = env;
                 mod_attributes = smod.pmod_attributes;
                 mod_loc = smod.pmod_loc } in
      let aliasable = not (Env.is_functor_arg path env) in
      let md =
        if alias && aliasable then
          (Env.add_required_global (Path.head path); md)
        else match (Env.find_module path env).md_type with
          Mty_alias(_, p1) when not alias ->
            let p1 = Env.normalize_path (Some smod.pmod_loc) env p1 in
            let mty = Includemod.expand_module_alias env [] p1 in
            { md with
              mod_desc = Tmod_constraint (md, mty, Tmodtype_implicit,
                                          Tcoerce_alias (p1, Tcoerce_none));
              mod_type =
                if sttn then Mtype.strengthen ~aliasable:true env mty p1
                else mty }
        | mty ->
            let mty =
              if sttn then Mtype.strengthen ~aliasable env mty path
              else mty
            in
            { md with mod_type = mty }
      in rm md
  | Pmod_structure sstr ->
      let (str, sg, _finalenv) =
        type_structure funct_body anchor env sstr smod.pmod_loc in
      let md =
        rm { mod_desc = Tmod_structure str;
             mod_type = Mty_signature sg;
             mod_env = env;
             mod_attributes = smod.pmod_attributes;
             mod_loc = smod.pmod_loc }
      in
      let sg' = simplify_signature sg in
      if List.length sg' = List.length sg then md else
      wrap_constraint env false md (Mty_signature sg')
        Tmodtype_implicit
  | Pmod_functor(name, smty, sbody) ->
      let mty = may_map (transl_modtype env) smty in
      let ty_arg = may_map (fun m -> m.mty_type) mty in
      let (id, newenv), funct_body =
        match ty_arg with None -> (Ident.create "*", env), false
        | Some mty -> Env.enter_module ~arg:true name.txt mty env, true in
      Ctype.init_def(Ident.current_time()); (* PR#6981 *)
      let body = type_module sttn funct_body None newenv sbody in
      rm { mod_desc = Tmod_functor(id, name, mty, body);
           mod_type = Mty_functor(id, ty_arg, body.mod_type);
           mod_env = env;
           mod_attributes = smod.pmod_attributes;
           mod_loc = smod.pmod_loc }
  | Pmod_apply(sfunct, sarg) ->
      let arg = type_module true funct_body None env sarg in
      let path = path_of_module arg in
      let funct =
        type_module (sttn && path <> None) funct_body None env sfunct in
      begin match Env.scrape_alias env funct.mod_type with
        Mty_functor(param, mty_param, mty_res) as mty_functor ->
          let generative, mty_param =
            (mty_param = None, Btype.default_mty mty_param) in
          if generative then begin
            if sarg.pmod_desc <> Pmod_structure [] then
              raise (Error (sfunct.pmod_loc, env, Apply_generative));
            if funct_body && Mtype.contains_type env funct.mod_type then
              raise (Error (smod.pmod_loc, env, Not_allowed_in_functor_body));
          end;
          let coercion =
            try
              Includemod.modtypes ~loc:sarg.pmod_loc env arg.mod_type mty_param
            with Includemod.Error msg ->
              raise(Error(sarg.pmod_loc, env, Not_included msg)) in
          let mty_appl =
            match path with
              Some path ->
                Subst.modtype (Subst.add_module param path Subst.identity)
                              mty_res
            | None ->
                if generative then mty_res else
                try
                  Mtype.nondep_supertype
                    (Env.add_module ~arg:true param arg.mod_type env)
                    param mty_res
                with Not_found ->
                  raise(Error(smod.pmod_loc, env,
                              Cannot_eliminate_dependency mty_functor))
          in
          rm { mod_desc = Tmod_apply(funct, arg, coercion);
               mod_type = mty_appl;
               mod_env = env;
               mod_attributes = smod.pmod_attributes;
               mod_loc = smod.pmod_loc }
      | Mty_alias(_, path) ->
          raise(Error(sfunct.pmod_loc, env, Cannot_scrape_alias path))
      | _ ->
          raise(Error(sfunct.pmod_loc, env, Cannot_apply funct.mod_type))
      end
  | Pmod_constraint(sarg, smty) ->
      let arg = type_module ~alias true funct_body anchor env sarg in
      let mty = transl_modtype env smty in
      let md =
        wrap_constraint env true arg mty.mty_type (Tmodtype_explicit mty)
      in
      rm { md with
          mod_loc = smod.pmod_loc;
          mod_attributes = smod.pmod_attributes;
         }

  | Pmod_unpack sexp ->
      if !Clflags.principal then Ctype.begin_def ();
      let exp = Typecore.type_exp env sexp in
      if !Clflags.principal then begin
        Ctype.end_def ();
        Ctype.generalize_structure exp.exp_type
      end;
      let mty =
        match Ctype.expand_head env exp.exp_type with
          {desc = Tpackage (p, nl, tl)} ->
            if List.exists (fun t -> Ctype.free_variables t <> []) tl then
              raise (Error (smod.pmod_loc, env,
                            Incomplete_packed_module exp.exp_type));
            if !Clflags.principal &&
              not (Typecore.generalizable (Btype.generic_level-1) exp.exp_type)
            then
              Location.prerr_warning smod.pmod_loc
                (Warnings.Not_principal "this module unpacking");
            modtype_of_package env smod.pmod_loc p nl tl
        | {desc = Tvar _} ->
            raise (Typecore.Error
                     (smod.pmod_loc, env, Typecore.Cannot_infer_signature))
        | _ ->
            raise (Error(smod.pmod_loc, env, Not_a_packed_module exp.exp_type))
      in
      if funct_body && Mtype.contains_type env mty then
        raise (Error (smod.pmod_loc, env, Not_allowed_in_functor_body));
      rm { mod_desc = Tmod_unpack(exp, mty);
           mod_type = mty;
           mod_env = env;
           mod_attributes = smod.pmod_attributes;
           mod_loc = smod.pmod_loc }
  | Pmod_extension ext ->
      raise (Error_forward (Builtin_attributes.error_of_extension ext))

and type_structure ?(toplevel = false) funct_body anchor env sstr scope =
  let names = new_names () in

  let rec type_struct env sstr =
    Ctype.init_def (Ident.current_time());
    match sstr with
    | [] -> ([], [], env)
    | {pstr_desc = desc; pstr_loc = loc} :: srem ->
        match desc with
        | Pstr_eval (sexpr, attrs) ->
            let expr =
              Builtin_attributes.warning_scope attrs
                (fun () -> Typecore.type_expression env sexpr)
            in
            let str_rem, sig_rem, final_env = type_struct env srem in
            mkstr (Tstr_eval (expr, attrs)) env loc :: str_rem,
            sig_rem, final_env
        | Pstr_value(rec_flag, sdefs) ->
            let scope =
              match rec_flag with
              | Recursive ->
                  Some (Annot.Idef {scope with
                                    Location.loc_start = loc.Location.loc_start})
              | Nonrecursive ->
                  let start =
                    match srem with
                    | [] -> loc.Location.loc_end
                    | {pstr_loc = loc2} :: _ -> loc2.Location.loc_start
                  in
                  Some (Annot.Idef {scope with Location.loc_start = start})
            in
            let (defs, newenv) =
              Typecore.type_binding env rec_flag sdefs scope in
            let () = if rec_flag = Recursive then
              Typecore.check_recursive_bindings env defs
            in
            let str_rem, sig_rem, final_env = type_struct newenv srem in
            (* Note: Env.find_value does not trigger the value_used event. Values
               will be marked as being used during the signature inclusion test. *)
            mkstr (Tstr_value(rec_flag, defs)) newenv loc :: str_rem,
            (List.map (fun id -> Sig_value(id, Env.find_value (Pident id) newenv))
              (let_bound_idents defs)) @ sig_rem, final_env
        | Pstr_primitive sdesc ->
            let (desc, newenv) = Typedecl.transl_value_decl env loc sdesc in
            let str_rem, sig_rem, final_env = type_struct newenv srem in
            mkstr (Tstr_primitive desc) newenv loc :: str_rem,
            [Sig_value(desc.val_id, desc.val_val)] @ sig_rem, final_env
        | Pstr_type (rec_flag, sdecls) ->
            List.iter
              (fun decl -> check_name check_type names decl.ptype_name)
              sdecls;
            let (decls, newenv) = Typedecl.transl_type_decl env rec_flag sdecls in
            let newenv = enrich_type_decls anchor decls env newenv in
            let str_rem, sig_rem, final_env = type_struct newenv srem in
            mkstr (Tstr_type (rec_flag, decls)) newenv loc :: str_rem,
            (map_rec_type_with_row_types ~rec_flag
              (fun rs info -> Sig_type(info.typ_id, info.typ_type, rs))
              decls []) @ sig_rem, final_env
        | Pstr_typext styext ->
            List.iter
              (fun pext -> check_name check_typext names pext.pext_name)
              styext.ptyext_constructors;
            let (tyext, newenv) =
              Typedecl.transl_type_extension true env loc styext
            in
            let str_rem, sig_rem, final_env = type_struct newenv srem in
            mkstr (Tstr_typext tyext) newenv loc :: str_rem,
             (map_ext
               (fun es ext -> Sig_typext(ext.ext_id, ext.ext_type, es))
               tyext.tyext_constructors []) @ sig_rem, final_env
        | Pstr_exception sext ->
            check_name check_typext names sext.pext_name;
            let (ext, newenv) = Typedecl.transl_exception env sext in
            let str_rem, sig_rem, final_env = type_struct newenv srem in
            mkstr (Tstr_exception ext) newenv loc :: str_rem,
            [Sig_typext(ext.ext_id, ext.ext_type, Text_exception)] @ sig_rem,
            final_env
        | Pstr_module {pmb_name = name; pmb_expr = smodl; pmb_attributes = attrs;
                       pmb_loc;
                      } ->
            check_name check_module names name;
            let id = Ident.create name.txt in (* create early for PR#6752 *)
            let modl =
              Builtin_attributes.warning_scope attrs
                (fun () ->
                   type_module ~alias:true true funct_body
                     (anchor_submodule name.txt anchor) env smodl
                )
            in
            let md =
              { md_type = enrich_module_type anchor name.txt modl.mod_type env;
                md_attributes = attrs;
                md_loc = pmb_loc;
              }
            in
            (*prerr_endline (Ident.unique_toplevel_name id);*)
            Mtype.lower_nongen (Ident.binding_time id - 1) md.md_type;
            let newenv = Env.enter_module_declaration id md env in
            let str_rem, sig_rem, final_env = type_struct newenv srem in
            mkstr (Tstr_module {mb_id=id; mb_name=name; mb_expr=modl;
                         mb_attributes=attrs;  mb_loc=pmb_loc;
                        }) newenv loc :: str_rem,
            Sig_module(id,
                        {md_type = remove_inserted_modtype modl.mod_type;
                         md_attributes = attrs;
                         md_loc = pmb_loc;
                        }, Trec_not) :: sig_rem,
            final_env
        | Pstr_recmodule sbind ->
            let sbind =
              List.map
                (function
                  | {pmb_name = name;
                     pmb_expr = {pmod_desc=Pmod_constraint(expr, typ)};
                     pmb_attributes = attrs;
                     pmb_loc = loc;
                    } ->
                      name, typ, expr, attrs, loc
                  | mb ->
                      raise (Error (mb.pmb_expr.pmod_loc, env,
                                    Recursive_module_require_explicit_type))
                )
                sbind
            in
            List.iter
              (fun (name, _, _, _, _) -> check_name check_module names name)
              sbind;
            let (decls, newenv) =
              transl_recmodule_modtypes env
                (List.map (fun (name, smty, _smodl, attrs, loc) ->
                     {pmd_name=name; pmd_type=smty;
                      pmd_attributes=attrs; pmd_loc=loc}) sbind
                ) in
            let bindings1 =
              List.map2
                (fun {md_id=id; md_type=mty} (name, _, smodl, attrs, loc) ->
                   let modl =
                     Builtin_attributes.warning_scope attrs
                       (fun () ->
                          type_module true funct_body (anchor_recmodule id)
                            newenv smodl
                       )
                   in
                   let mty' =
                     enrich_module_type anchor (Ident.name id) modl.mod_type newenv
                   in
                   (id, name, mty, modl, mty', attrs, loc))
                decls sbind in
            let newenv = (* allow aliasing recursive modules from outside *)
              List.fold_left
                (fun env md ->
                   let mdecl =
                     {
                       md_type = md.md_type.mty_type;
                       md_attributes = md.md_attributes;
                       md_loc = md.md_loc;
                     }
                   in
                   Env.add_module_declaration ~check:true md.md_id mdecl env
                )
                env decls
            in
            let str_rem, sig_rem, final_env = type_struct newenv srem in
            let bindings2 =
              check_recmodule_inclusion newenv bindings1 in
            mkstr (Tstr_recmodule bindings2) newenv loc :: str_rem,
            (map_rec (fun rs mb ->
                Sig_module(mb.mb_id, {
                    md_type=mb.mb_expr.mod_type;
                    md_attributes=mb.mb_attributes;
                    md_loc=mb.mb_loc;
                  }, rs))
               bindings2 []) @ sig_rem,
           final_env 
        | Pstr_modtype pmtd ->
            (* check that it is non-abstract *)
            let newenv, mtd, sg =
              transl_modtype_decl names env pmtd
            in
            let str_rem, sig_rem, final_env = type_struct newenv srem in
            mkstr (Tstr_modtype mtd) newenv loc :: str_rem, sg :: sig_rem,
            final_env
        | Pstr_open sod -> begin
            let (inserted_md, open_env, od) = type_open ~toplevel env sod in
            let str_rem, sig_rem, final_env = type_struct open_env srem in
            match inserted_md with
            | None -> mkstr (Tstr_open od) open_env loc :: str_rem,
                      sig_rem, final_env
            | Some (id, md, md_env) ->
                let tm =
                  Tstr_module {mb_id=id;
                               mb_name={txt=Ident.name id; loc=Location.none};
                               mb_expr = od.open_expr;
                               mb_attributes=od.open_expr.mod_attributes;
                               mb_loc=od.open_expr.mod_loc} in
                let tm_str = { str_desc = tm; str_loc = loc; str_env = md_env } in
                let open_str = mkstr (Tstr_open od) open_env loc in
                let md_sig =
                  Sig_module (id, {md_type=md.Types.md_type; md_loc=loc;
                                   md_attributes = []}, Trec_not) in
                if not (in_nested_struct ()) then
                  let s_rem = Mty_signature sig_rem in
                  match Mtype.nondep_supertype open_env id s_rem with
                  | Mty_signature sg ->
                      tm_str :: open_str :: str_rem, md_sig :: sg, final_env
                  | exception Not_found ->
                      raise (Error(loc, env,
                                   Cannot_eliminate_anon_module(id, sig_rem)))
                  | Mty_ident _ | Mty_functor _ | Mty_alias _ -> assert false
                else
                  tm_str :: open_str :: str_rem, md_sig :: sig_rem, final_env
          end
        | Pstr_class cl ->
            List.iter
              (fun {pci_name} -> check_name check_type names pci_name)
              cl;
            let (classes, new_env) = Typeclass.class_declarations env cl in
            let str_rem, sig_rem, final_env = type_struct new_env srem in
            mkstr
              (Tstr_class
                (List.map (fun cls ->
                     (cls.Typeclass.cls_info,
                      cls.Typeclass.cls_pub_methods)) classes))
                new_env loc :: str_rem,
    (* TODO: check with Jacques why this is here
          Tstr_class_type
              (List.map (fun (_,_, i, d, _,_,_,_,_,_,c) -> (i, c)) classes) ::
          Tstr_type
              (List.map (fun (_,_,_,_, i, d, _,_,_,_,_) -> (i, d)) classes) ::
          Tstr_type
              (List.map (fun (_,_,_,_,_,_, i, d, _,_,_) -> (i, d)) classes) ::
    *)
            (List.flatten
              (map_rec
                (fun rs cls ->
                  let open Typeclass in
                  [Sig_class(cls.cls_id, cls.cls_decl, rs);
                   Sig_class_type(cls.cls_ty_id, cls.cls_ty_decl, rs);
                   Sig_type(cls.cls_obj_id, cls.cls_obj_abbr, rs);
                   Sig_type(cls.cls_typesharp_id, cls.cls_abbr, rs)])
                 classes [])) @ sig_rem,
            final_env
        | Pstr_class_type cl ->
            List.iter
              (fun {pci_name} -> check_name check_type names pci_name)
              cl;
            let (classes, new_env) = Typeclass.class_type_declarations env cl in
            let str_rem, sig_rem, final_env = type_struct new_env srem in
            mkstr
              (Tstr_class_type
                (List.map (fun cl ->
                     (cl.Typeclass.clsty_ty_id,
                      cl.Typeclass.clsty_id_loc,
                      cl.Typeclass.clsty_info)) classes)) new_env loc :: str_rem,
    (*  TODO: check with Jacques why this is here
               Tstr_type
                 (List.map (fun (_, _, i, d, _, _) -> (i, d)) classes) ::
               Tstr_type
                 (List.map (fun (_, _, _, _, i, d) -> (i, d)) classes) :: *)
            (List.flatten
              (map_rec
                 (fun rs decl ->
                    let open Typeclass in
                    [Sig_class_type(decl.clsty_ty_id, decl.clsty_ty_decl, rs);
                     Sig_type(decl.clsty_obj_id, decl.clsty_obj_abbr, rs);
                     Sig_type(decl.clsty_typesharp_id, decl.clsty_abbr, rs)])
                 classes [])) @ sig_rem,
            final_env
        | Pstr_include sincl ->
            let smodl = sincl.pincl_mod in
            let modl =
              Builtin_attributes.warning_scope sincl.pincl_attributes
                (fun () -> type_module true funct_body None env smodl)
            in
            (* Rename all identifiers bound by this signature to avoid clashes *)
            let sg = Subst.signature Subst.identity
                (extract_sig_open env smodl.pmod_loc modl.mod_type) in
            List.iter (check_sig_item names loc) sg;
            let new_env = Env.add_signature sg env in
            let str_rem, sig_rem, final_env = type_struct new_env srem in
            let incl =
              { incl_mod = modl;
                incl_type = sg;
                incl_attributes = sincl.pincl_attributes;
                incl_loc = sincl.pincl_loc;
              }
            in
            mkstr (Tstr_include incl) new_env loc :: str_rem,
              sg @ sig_rem, final_env
        | Pstr_extension (ext, _attrs) ->
            raise (Error_forward (Builtin_attributes.error_of_extension ext))
        | Pstr_attribute x ->
            Builtin_attributes.warning_attribute x;
            let str_rem, sig_rem, final_env = type_struct env srem in
            mkstr (Tstr_attribute x) env loc :: str_rem, sig_rem, final_env
  in
  if !Clflags.annotations then
    (* moved to genannot *)
    List.iter (function {pstr_loc = l} -> Stypes.record_phrase l) sstr;
  let previous_saved_types = Cmt_format.get_saved_types () in
  let run () =
    let (items, sg, final_env) = type_struct env sstr in
    let str = { str_items = items; str_type = sg; str_final_env = final_env } in
    Cmt_format.set_saved_types
      (Cmt_format.Partial_structure str :: previous_saved_types);
    str, sg, final_env
  in
  if toplevel then run ()
  else Builtin_attributes.warning_scope [] run

let type_toplevel_phrase env s =
  Env.reset_required_globals ();
  let (str, sg, env) =
    Misc.protect_refs [R(open_struct_level, 0)] (fun () ->
      type_structure ~toplevel:true false None env s Location.none) in
  let (str, _coerce) = ImplementationHooks.apply_hooks
      { Misc.sourcefile = "//toplevel//" } (str, Tcoerce_none)
  in
  (str, sg, env)

let type_module_alias = type_module ~alias:true true false None
let type_module = type_module true false None
let type_structure = type_structure false None

(* Normalize types in a signature *)

let rec normalize_modtype env = function
    Mty_ident _
  | Mty_alias _ -> ()
  | Mty_signature sg -> normalize_signature env sg
  | Mty_functor(_id, _param, body) -> normalize_modtype env body

and normalize_signature env = List.iter (normalize_signature_item env)

and normalize_signature_item env = function
    Sig_value(_id, desc) -> Ctype.normalize_type env desc.val_type
  | Sig_module(_id, md, _) -> normalize_modtype env md.md_type
  | _ -> ()

(* Extract the module type of a module expression *)

let type_module_type_of env smod =
  let tmty =
    match smod.pmod_desc with
    | Pmod_ident lid -> (* turn off strengthening in this case *)
        let path, md = Typetexp.find_module env smod.pmod_loc lid.txt in
        rm { mod_desc = Tmod_ident (path, lid);
             mod_type = md.md_type;
             mod_env = env;
             mod_attributes = smod.pmod_attributes;
             mod_loc = smod.pmod_loc }
    | _ -> type_module env smod in
  let mty = tmty.mod_type in
  (* PR#6307: expand aliases at root and submodules *)
  let mty = Mtype.remove_aliases env mty in
  (* PR#5036: must not contain non-generalized type variables *)
  if not (closed_modtype env mty) then
    raise(Error(smod.pmod_loc, env, Non_generalizable_module mty));
  tmty, mty

(* For Typecore *)

let type_package env m p nl =
  (* Same as Pexp_letmodule *)
  (* remember original level *)
  let lv = Ctype.get_current_level () in
  Ctype.begin_def ();
  Ident.set_current_time lv;
  let context = Typetexp.narrow () in
  let modl = type_module env m in
  Ctype.init_def(Ident.current_time());
  Typetexp.widen context;
  let (mp, env) =
    match modl.mod_desc with
      Tmod_ident (mp,_) -> (mp, env)
    | Tmod_constraint ({mod_desc=Tmod_ident (mp,_)}, _, Tmodtype_implicit, _)
        -> (mp, env)  (* PR#6982 *)
    | _ ->
      let (id, new_env) = Env.enter_module ~arg:true "%M" modl.mod_type env in
      (Pident id, new_env)
  in
  let rec mkpath mp = function
    | Lident name -> Pdot(mp, name, nopos)
    | Ldot (m, name) -> Pdot(mkpath mp m, name, nopos)
    | _ -> assert false
  in
  let tl' =
    List.map
      (fun name -> Btype.newgenty (Tconstr (mkpath mp name,[],ref Mnil)))
      (* beware of interactions with Printtyp and short-path:
         mp.name may have an arity > 0, cf. PR#7534 *)
      nl in
  (* go back to original level *)
  Ctype.end_def ();
  if nl = [] then
    (wrap_constraint env true modl (Mty_ident p) Tmodtype_implicit, [])
  else let mty = modtype_of_package env modl.mod_loc p nl tl' in
  List.iter2
    (fun n ty ->
      try Ctype.unify env ty (Ctype.newvar ())
      with Ctype.Unify _ ->
        raise (Error(m.pmod_loc, env, Scoping_pack (n,ty))))
    nl tl';
  (wrap_constraint env true modl mty Tmodtype_implicit, tl')

(* Fill in the forward declarations *)

let type_open ?used_slot ovf env loc me =
  let md, tme, env = type_open_ ?used_slot ?toplevel:None ovf env loc me in
  match md with
  | None -> tme, env
  | Some _ -> assert false

let () =
  Typecore.type_module := type_module_alias;
  Typetexp.transl_modtype_longident := transl_modtype_longident;
  Typetexp.transl_modtype := transl_modtype;
  Typecore.type_open := type_open;
  Typecore.type_package := type_package;
  type_module_fwd := type_module;
  type_module_type_of_fwd := type_module_type_of


(* Typecheck an implementation file *)

let simplify_signature sg =
  let rec aux = function
    | [] -> [], StringSet.empty
    | (Sig_value(id, _descr) as component) :: sg ->
        let (sg, val_names) as k = aux sg in
        let name = Ident.name id in
        if StringSet.mem name val_names then k
        else (component :: sg, StringSet.add name val_names)
    | Sig_module({Ident.name}, _, _) :: sg
        when open_generated name -> aux sg
    | component :: sg ->
        let (sg, val_names) = aux sg in
        (component :: sg, val_names)
  in
  let (sg, _) = aux sg in
  sg

let type_implementation sourcefile outputprefix modulename initial_env ast =
<<<<<<< HEAD
  Misc.protect_refs [R(open_struct_level, 0)] (fun () ->
    Cmt_format.clear ();
    try
    Typecore.reset_delayed_checks ();
    Env.reset_required_globals ();
    if !Clflags.print_types then (* #7656 *)
      Warnings.parse_options false "-32-34-37-38-60";
    let (str, sg, finalenv) =
      type_structure initial_env ast (Location.in_file sourcefile) in
    let simple_sg = simplify_signature sg in
    if !Clflags.print_types then begin
=======
  Cmt_format.clear ();
  try
  Typecore.reset_delayed_checks ();
  Env.reset_required_globals ();
  if !Clflags.print_types then (* #7656 *)
    Warnings.parse_options false "-32-34-37-38-60";
  let (str, sg, finalenv) =
    type_structure initial_env ast (Location.in_file sourcefile) in
  let simple_sg = simplify_signature sg in
  if !Clflags.print_types then begin
    Typecore.force_delayed_checks ();
    Printtyp.wrap_printing_env initial_env
      (fun () -> fprintf std_formatter "%a@." Printtyp.signature simple_sg);
    (str, Tcoerce_none)   (* result is ignored by Compile.implementation *)
  end else begin
    let sourceintf =
      Filename.remove_extension sourcefile ^ !Config.interface_suffix in
    if Sys.file_exists sourceintf then begin
      let intf_file =
        try
          find_in_path_uncap !Config.load_path (modulename ^ ".cmi")
        with Not_found ->
          raise(Error(Location.in_file sourcefile, Env.empty,
                      Interface_not_compiled sourceintf)) in
      let dclsig = Env.read_signature modulename intf_file in
      let coercion =
        Includemod.compunit initial_env ~mark:Includemod.Mark_positive
          sourcefile sg intf_file dclsig
      in
>>>>>>> 02326ad0
      Typecore.force_delayed_checks ();
      Printtyp.wrap_printing_env initial_env
        (fun () -> fprintf std_formatter "%a@." Printtyp.signature simple_sg);
      (str, Tcoerce_none)   (* result is ignored by Compile.implementation *)
    end else begin
<<<<<<< HEAD
      let sourceintf =
        Filename.remove_extension sourcefile ^ !Config.interface_suffix in
      if Sys.file_exists sourceintf then begin
        let intf_file =
          try
            find_in_path_uncap !Config.load_path (modulename ^ ".cmi")
          with Not_found ->
            raise(Error(Location.in_file sourcefile, Env.empty,
                        Interface_not_compiled sourceintf)) in
        let dclsig = Env.read_signature modulename intf_file in
        let coercion =
          Includemod.compunit initial_env sourcefile sg intf_file dclsig in
        Typecore.force_delayed_checks ();
        (* It is important to run these checks after the inclusion test above,
           so that value declarations which are not used internally but exported
           are not reported as being unused. *)
        Cmt_format.save_cmt (outputprefix ^ ".cmt") modulename
          (Cmt_format.Implementation str) (Some sourcefile) initial_env None;
        (str, coercion)
      end else begin
        let coercion =
          Includemod.compunit initial_env sourcefile sg
                              "(inferred signature)" simple_sg in
        check_nongen_schemes finalenv simple_sg;
        normalize_signature finalenv simple_sg;
        Typecore.force_delayed_checks ();
        (* See comment above. Here the target signature contains all
           the value being exported. We can still capture unused
           declarations like "let x = true;; let x = 1;;", because in this
           case, the inferred signature contains only the last declaration. *)
        if not !Clflags.dont_write_files then begin
          let deprecated = Builtin_attributes.deprecated_of_str ast in
          let cmi =
            Env.save_signature ~deprecated
              simple_sg modulename (outputprefix ^ ".cmi")
          in
          Cmt_format.save_cmt  (outputprefix ^ ".cmt") modulename
            (Cmt_format.Implementation str)
            (Some sourcefile) initial_env (Some cmi);
        end;
        (str, coercion)
      end
      end
    with e ->
      Cmt_format.save_cmt  (outputprefix ^ ".cmt") modulename
        (Cmt_format.Partial_implementation
           (Array.of_list (Cmt_format.get_saved_types ())))
        (Some sourcefile) initial_env None;
      raise e
  )
=======
      let coercion =
        Includemod.compunit initial_env ~mark:Includemod.Mark_positive
          sourcefile sg "(inferred signature)" simple_sg
      in
      check_nongen_schemes finalenv simple_sg;
      normalize_signature finalenv simple_sg;
      Typecore.force_delayed_checks ();
      (* See comment above. Here the target signature contains all
         the value being exported. We can still capture unused
         declarations like "let x = true;; let x = 1;;", because in this
         case, the inferred signature contains only the last declaration. *)
      if not !Clflags.dont_write_files then begin
        let deprecated = Builtin_attributes.deprecated_of_str ast in
        let cmi =
          Env.save_signature ~deprecated
            simple_sg modulename (outputprefix ^ ".cmi")
        in
        Cmt_format.save_cmt  (outputprefix ^ ".cmt") modulename
          (Cmt_format.Implementation str)
          (Some sourcefile) initial_env (Some cmi);
      end;
      (str, coercion)
    end
    end
  with e ->
    Cmt_format.save_cmt  (outputprefix ^ ".cmt") modulename
      (Cmt_format.Partial_implementation
         (Array.of_list (Cmt_format.get_saved_types ())))
      (Some sourcefile) initial_env None;
    raise e
>>>>>>> 02326ad0

let type_implementation sourcefile outputprefix modulename initial_env ast =
  ImplementationHooks.apply_hooks { Misc.sourcefile }
    (type_implementation sourcefile outputprefix modulename initial_env ast)

let save_signature modname tsg outputprefix source_file initial_env cmi =
  Cmt_format.save_cmt  (outputprefix ^ ".cmti") modname
    (Cmt_format.Interface tsg) (Some source_file) initial_env (Some cmi)

let type_interface sourcefile env ast =
  InterfaceHooks.apply_hooks { Misc.sourcefile } (transl_signature env ast)

(* "Packaging" of several compilation units into one unit
   having them as sub-modules.  *)

let rec package_signatures subst = function
    [] -> []
  | (name, sg) :: rem ->
      let sg' = Subst.signature subst sg in
      let oldid = Ident.create_persistent name
      and newid = Ident.create name in
      Sig_module(newid, {md_type=Mty_signature sg';
                         md_attributes=[];
                         md_loc=Location.none;
                        },
                 Trec_not) ::
      package_signatures (Subst.add_module oldid (Pident newid) subst) rem

let package_units initial_env objfiles cmifile modulename =
  (* Read the signatures of the units *)
  let units =
    List.map
      (fun f ->
         let pref = chop_extensions f in
         let modname = String.capitalize_ascii(Filename.basename pref) in
         let sg = Env.read_signature modname (pref ^ ".cmi") in
         if Filename.check_suffix f ".cmi" &&
            not(Mtype.no_code_needed_sig Env.initial_safe_string sg)
         then raise(Error(Location.none, Env.empty,
                          Implementation_is_required f));
         (modname, Env.read_signature modname (pref ^ ".cmi")))
      objfiles in
  (* Compute signature of packaged unit *)
  Ident.reinit();
  let sg = package_signatures Subst.identity units in
  (* See if explicit interface is provided *)
  let prefix = Filename.remove_extension cmifile in
  let mlifile = prefix ^ !Config.interface_suffix in
  if Sys.file_exists mlifile then begin
    if not (Sys.file_exists cmifile) then begin
      raise(Error(Location.in_file mlifile, Env.empty,
                  Interface_not_compiled mlifile))
    end;
    let dclsig = Env.read_signature modulename cmifile in
    Cmt_format.save_cmt  (prefix ^ ".cmt") modulename
      (Cmt_format.Packed (sg, objfiles)) None initial_env  None ;
    Includemod.compunit initial_env "(obtained by packing)" sg mlifile dclsig
  end else begin
    (* Determine imports *)
    let unit_names = List.map fst units in
    let imports =
      List.filter
        (fun (name, _crc) -> not (List.mem name unit_names))
        (Env.imports()) in
    (* Write packaged signature *)
    if not !Clflags.dont_write_files then begin
      let cmi =
        Env.save_signature_with_imports ~deprecated:None
          sg modulename
          (prefix ^ ".cmi") imports
      in
      Cmt_format.save_cmt (prefix ^ ".cmt")  modulename
        (Cmt_format.Packed (cmi.Cmi_format.cmi_sign, objfiles)) None initial_env (Some cmi)
    end;
    Tcoerce_none
  end

(* Error report *)

open Printtyp

let report_error ppf = function
    Cannot_apply mty ->
      fprintf ppf
        "@[This module is not a functor; it has type@ %a@]" modtype mty
  | Not_included errs ->
      fprintf ppf
        "@[<v>Signature mismatch:@ %a@]" Includemod.report_error errs
  | Cannot_eliminate_dependency mty ->
      fprintf ppf
        "@[This functor has type@ %a@ \
           The parameter cannot be eliminated in the result type.@  \
           Please bind the argument to a module identifier.@]" modtype mty
  | Signature_expected -> fprintf ppf "This module type is not a signature"
  | Structure_expected mty ->
      fprintf ppf
        "@[This module is not a structure; it has type@ %a" modtype mty
  | With_no_component lid ->
      fprintf ppf
        "@[The signature constrained by `with' has no component named %a@]"
        longident lid
  | With_mismatch(lid, explanation) ->
      fprintf ppf
        "@[<v>\
           @[In this `with' constraint, the new definition of %a@ \
             does not match its original definition@ \
             in the constrained signature:@]@ \
           %a@]"
        longident lid Includemod.report_error explanation
  | With_makes_applicative_functor_ill_typed(lid, path, explanation) ->
      fprintf ppf
        "@[<v>\
           @[This `with' constraint on %a makes the applicative functor @ \
             type %s ill-typed in the constrained signature:@]@ \
           %a@]"
        longident lid (Path.name path) Includemod.report_error explanation
  | With_changes_module_alias(lid, id, path) ->
      fprintf ppf
        "@[<v>\
           @[This `with' constraint on %a changes %s, which is aliased @ \
             in the constrained signature (as %s)@].@]"
        longident lid (Path.name path) (Ident.name id)
  | With_cannot_remove_constrained_type ->
      fprintf ppf
        "@[<v>Destructive substitutions are not supported for constrained @ \
              types (other than when replacing a type constructor with @ \
              a type constructor with the same arguments).@]"
  | Repeated_name(kind, name) ->
      fprintf ppf
        "@[Multiple definition of the %s name %s.@ \
           Names must be unique in a given structure or signature.@]" kind name
  | Non_generalizable typ ->
      fprintf ppf
        "@[The type of this expression,@ %a,@ \
           contains type variables that cannot be generalized@]" type_scheme typ
  | Non_generalizable_class (id, desc) ->
      fprintf ppf
        "@[The type of this class,@ %a,@ \
           contains type variables that cannot be generalized@]"
        (class_declaration id) desc
  | Non_generalizable_module mty ->
      fprintf ppf
        "@[The type of this module,@ %a,@ \
           contains type variables that cannot be generalized@]" modtype mty
  | Implementation_is_required intf_name ->
      fprintf ppf
        "@[The interface %a@ declares values, not just types.@ \
           An implementation must be provided.@]"
        Location.print_filename intf_name
  | Interface_not_compiled intf_name ->
      fprintf ppf
        "@[Could not find the .cmi file for interface@ %a.@]"
        Location.print_filename intf_name
  | Not_allowed_in_functor_body ->
      fprintf ppf
        "@[This expression creates fresh types.@ %s@]"
        "It is not allowed inside applicative functors."
  | Not_a_packed_module ty ->
      fprintf ppf
        "This expression is not a packed module. It has type@ %a"
        type_expr ty
  | Incomplete_packed_module ty ->
      fprintf ppf
        "The type of this packed module contains variables:@ %a"
        type_expr ty
  | Scoping_pack (lid, ty) ->
      fprintf ppf
        "The type %a in this module cannot be exported.@ " longident lid;
      fprintf ppf
        "Its type contains local dependencies:@ %a" type_expr ty
  | Recursive_module_require_explicit_type ->
      fprintf ppf "Recursive modules require an explicit module type."
  | Apply_generative ->
      fprintf ppf "This is a generative functor. It can only be applied to ()"
  | Cannot_scrape_alias p ->
      fprintf ppf
        "This is an alias for module %a, which is missing"
        path p
  | Invalid_open _me ->
      fprintf ppf "Invalid open"
  | Cannot_eliminate_anon_module (id, sg) ->
      fprintf ppf "The module identifier %a cannot be \
        eliminated from %a" ident id signature sg

let report_error env ppf err =
  Printtyp.wrap_printing_env env (fun () -> report_error ppf err)

let () =
  Location.register_error_of_exn
    (function
      | Error (loc, env, err) ->
        Some (Location.error_of_printer loc (report_error env) err)
      | Error_forward err ->
        Some err
      | _ ->
        None
    )<|MERGE_RESOLUTION|>--- conflicted
+++ resolved
@@ -1965,7 +1965,6 @@
   sg
 
 let type_implementation sourcefile outputprefix modulename initial_env ast =
-<<<<<<< HEAD
   Misc.protect_refs [R(open_struct_level, 0)] (fun () ->
     Cmt_format.clear ();
     try
@@ -1977,43 +1976,11 @@
       type_structure initial_env ast (Location.in_file sourcefile) in
     let simple_sg = simplify_signature sg in
     if !Clflags.print_types then begin
-=======
-  Cmt_format.clear ();
-  try
-  Typecore.reset_delayed_checks ();
-  Env.reset_required_globals ();
-  if !Clflags.print_types then (* #7656 *)
-    Warnings.parse_options false "-32-34-37-38-60";
-  let (str, sg, finalenv) =
-    type_structure initial_env ast (Location.in_file sourcefile) in
-  let simple_sg = simplify_signature sg in
-  if !Clflags.print_types then begin
-    Typecore.force_delayed_checks ();
-    Printtyp.wrap_printing_env initial_env
-      (fun () -> fprintf std_formatter "%a@." Printtyp.signature simple_sg);
-    (str, Tcoerce_none)   (* result is ignored by Compile.implementation *)
-  end else begin
-    let sourceintf =
-      Filename.remove_extension sourcefile ^ !Config.interface_suffix in
-    if Sys.file_exists sourceintf then begin
-      let intf_file =
-        try
-          find_in_path_uncap !Config.load_path (modulename ^ ".cmi")
-        with Not_found ->
-          raise(Error(Location.in_file sourcefile, Env.empty,
-                      Interface_not_compiled sourceintf)) in
-      let dclsig = Env.read_signature modulename intf_file in
-      let coercion =
-        Includemod.compunit initial_env ~mark:Includemod.Mark_positive
-          sourcefile sg intf_file dclsig
-      in
->>>>>>> 02326ad0
       Typecore.force_delayed_checks ();
       Printtyp.wrap_printing_env initial_env
         (fun () -> fprintf std_formatter "%a@." Printtyp.signature simple_sg);
       (str, Tcoerce_none)   (* result is ignored by Compile.implementation *)
     end else begin
-<<<<<<< HEAD
       let sourceintf =
         Filename.remove_extension sourcefile ^ !Config.interface_suffix in
       if Sys.file_exists sourceintf then begin
@@ -2025,7 +1992,9 @@
                         Interface_not_compiled sourceintf)) in
         let dclsig = Env.read_signature modulename intf_file in
         let coercion =
-          Includemod.compunit initial_env sourcefile sg intf_file dclsig in
+          Includemod.compunit initial_env ~mark:Includemod.Mark_positive
+            sourcefile sg intf_file dclsig
+        in
         Typecore.force_delayed_checks ();
         (* It is important to run these checks after the inclusion test above,
            so that value declarations which are not used internally but exported
@@ -2035,8 +2004,9 @@
         (str, coercion)
       end else begin
         let coercion =
-          Includemod.compunit initial_env sourcefile sg
-                              "(inferred signature)" simple_sg in
+          Includemod.compunit initial_env ~mark:Includemod.Mark_positive
+            sourcefile sg "(inferred signature)" simple_sg
+        in
         check_nongen_schemes finalenv simple_sg;
         normalize_signature finalenv simple_sg;
         Typecore.force_delayed_checks ();
@@ -2064,38 +2034,6 @@
         (Some sourcefile) initial_env None;
       raise e
   )
-=======
-      let coercion =
-        Includemod.compunit initial_env ~mark:Includemod.Mark_positive
-          sourcefile sg "(inferred signature)" simple_sg
-      in
-      check_nongen_schemes finalenv simple_sg;
-      normalize_signature finalenv simple_sg;
-      Typecore.force_delayed_checks ();
-      (* See comment above. Here the target signature contains all
-         the value being exported. We can still capture unused
-         declarations like "let x = true;; let x = 1;;", because in this
-         case, the inferred signature contains only the last declaration. *)
-      if not !Clflags.dont_write_files then begin
-        let deprecated = Builtin_attributes.deprecated_of_str ast in
-        let cmi =
-          Env.save_signature ~deprecated
-            simple_sg modulename (outputprefix ^ ".cmi")
-        in
-        Cmt_format.save_cmt  (outputprefix ^ ".cmt") modulename
-          (Cmt_format.Implementation str)
-          (Some sourcefile) initial_env (Some cmi);
-      end;
-      (str, coercion)
-    end
-    end
-  with e ->
-    Cmt_format.save_cmt  (outputprefix ^ ".cmt") modulename
-      (Cmt_format.Partial_implementation
-         (Array.of_list (Cmt_format.get_saved_types ())))
-      (Some sourcefile) initial_env None;
-    raise e
->>>>>>> 02326ad0
 
 let type_implementation sourcefile outputprefix modulename initial_env ast =
   ImplementationHooks.apply_hooks { Misc.sourcefile }
