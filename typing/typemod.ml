--- conflicted
+++ resolved
@@ -662,14 +662,9 @@
               }
             in
             let (trem, rem, final_env) = transl_sig newenv srem in
-<<<<<<< HEAD
-            mksig (Tsig_include (tmty, sg, attrs)) env loc :: trem,
+            mksig (Tsig_include incl) env loc :: trem,
             remove_duplicates (get_values rem)
               (get_extension_constructors rem) sg @ rem,
-=======
-            mksig (Tsig_include incl) env loc :: trem,
-            remove_duplicates (get_values rem) (get_exceptions rem) sg @ rem,
->>>>>>> 979fe8b8
             final_env
         | Psig_class cl ->
             List.iter
@@ -1204,7 +1199,6 @@
         map_rec'' (fun rs info -> Sig_type(info.typ_id, info.typ_type, rs))
           decls [],
         enrich_type_decls anchor decls env newenv
-<<<<<<< HEAD
     | Pstr_typext styext ->
         let (tyext, newenv) =
           Typedecl.transl_type_extension true env loc styext
@@ -1218,15 +1212,6 @@
         let (ext, newenv) = Typedecl.transl_exception env sext in
         Tstr_exception ext,
         [Sig_typext(ext.ext_id, ext.ext_type, Text_exception)],
-=======
-    | Pstr_exception sarg ->
-        let (arg, decl, newenv) = Typedecl.transl_exception env sarg in
-        Tstr_exception arg, [Sig_exception(arg.cd_id, decl)], newenv
-    | Pstr_exn_rebind ser ->
-        let (er, newenv) = Typedecl.transl_exn_rebind env ser in
-        Tstr_exn_rebind er,
-        [Sig_exception(er.exrb_id, er.exrb_type)],
->>>>>>> 979fe8b8
         newenv
     | Pstr_module {pmb_name = name; pmb_expr = smodl; pmb_attributes = attrs;
                    pmb_loc;
