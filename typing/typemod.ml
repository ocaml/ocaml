(***********************************************************************)
(*                                                                     *)
(*                                OCaml                                *)
(*                                                                     *)
(*            Xavier Leroy, projet Cristal, INRIA Rocquencourt         *)
(*                                                                     *)
(*  Copyright 1996 Institut National de Recherche en Informatique et   *)
(*  en Automatique.  All rights reserved.  This file is distributed    *)
(*  under the terms of the Q Public License version 1.0.               *)
(*                                                                     *)
(***********************************************************************)

open Misc
open Longident
open Path
open Asttypes
open Parsetree
open Types
open Format

type error =
    Cannot_apply of module_type
  | Not_included of Includemod.error list
  | Cannot_eliminate_dependency of module_type
  | Signature_expected
  | Structure_expected of module_type
  | With_no_component of Longident.t
  | With_mismatch of Longident.t * Includemod.error list
  | Repeated_name of string * string
  | Non_generalizable of type_expr
  | Non_generalizable_class of Ident.t * class_declaration
  | Non_generalizable_module of module_type
  | Implementation_is_required of string
  | Interface_not_compiled of string
  | Not_allowed_in_functor_body
  | With_need_typeconstr
  | Not_a_packed_module of type_expr
  | Incomplete_packed_module of type_expr
  | Scoping_pack of Longident.t * type_expr

exception Error of Location.t * Env.t * error

open Typedtree

let fst3 (x,_,_) = x

let rec path_concat head p =
  match p with
    Pident tail -> Pdot (Pident head, Ident.name tail, 0)
  | Pdot (pre, s, pos) -> Pdot (path_concat head pre, s, pos)
  | Papply _ -> assert false

(* Extract a signature from a module type *)

let extract_sig env loc mty =
  match Mtype.scrape env mty with
    Mty_signature sg -> sg
  | _ -> raise(Error(loc, env, Signature_expected))

let extract_sig_open env loc mty =
  match Mtype.scrape env mty with
    Mty_signature sg -> sg
  | _ -> raise(Error(loc, env, Structure_expected mty))

(* Compute the environment after opening a module *)

let type_open ?toplevel ovf env loc lid =
  let (path, mty) = Typetexp.find_module env loc lid.txt in
  let sg = extract_sig_open env loc mty in
  path, Env.open_signature ~loc ?toplevel ovf path sg env

(* Record a module type *)
let rm node =
  Stypes.record (Stypes.Ti_mod node);
  node

(* Forward declaration, to be filled in by type_module_type_of *)
let type_module_type_of_fwd :
    (Env.t -> Parsetree.module_expr ->
      Typedtree.module_expr * Types.module_type) ref
  = ref (fun env m -> assert false)

(* Merge one "with" constraint in a signature *)

let rec add_rec_types env = function
    Sig_type(id, decl, Trec_next) :: rem ->
      add_rec_types (Env.add_type id decl env) rem
  | _ -> env

let check_type_decl env loc id row_id newdecl decl rs rem =
  let env = Env.add_type id newdecl env in
  let env =
    match row_id with None -> env | Some id -> Env.add_type id newdecl env in
  let env = if rs = Trec_not then env else add_rec_types env rem in
  Includemod.type_declarations env id newdecl decl;
  Typedecl.check_coherence env loc id newdecl

let rec make_params n = function
    [] -> []
  | _ :: l -> ("a" ^ string_of_int n) :: make_params (n+1) l

let wrap_param s = {ptyp_desc=Ptyp_var s; ptyp_loc=Location.none}

let make_next_first rs rem =
  if rs = Trec_first then
    match rem with
      Sig_type (id, decl, Trec_next) :: rem ->
        Sig_type (id, decl, Trec_first) :: rem
    | Sig_module (id, mty, Trec_next) :: rem ->
        Sig_module (id, mty, Trec_first) :: rem
    | _ -> rem
  else rem

let sig_item desc typ env loc = {
  Typedtree.sig_desc = desc; sig_loc = loc; sig_env = env
}

let make p n i =
  let open Variance in
  set May_pos p (set May_neg n (set May_weak n (set Inj i null)))

let merge_constraint initial_env loc  sg lid constr =
  let real_id = ref None in
  let rec merge env sg namelist row_id =
    match (sg, namelist, constr) with
      ([], _, _) ->
        raise(Error(loc, env, With_no_component lid.txt))
    | (Sig_type(id, decl, rs) :: rem, [s],
       Pwith_type ({ptype_kind = Ptype_abstract} as sdecl))
      when Ident.name id = s && Typedecl.is_fixed_type sdecl ->
        let decl_row =
          { type_params =
              List.map (fun _ -> Btype.newgenvar()) sdecl.ptype_params;
            type_arity = List.length sdecl.ptype_params;
            type_kind = Type_abstract;
            type_private = Private;
            type_manifest = None;
            type_variance =
              List.map (fun (c,n) -> make (not n) (not c) false)
              sdecl.ptype_variance;
            type_loc = sdecl.ptype_loc;
            type_newtype_level = None }
        and id_row = Ident.create (s^"#row") in
        let initial_env = Env.add_type id_row decl_row initial_env in
        let tdecl = Typedecl.transl_with_constraint
                        initial_env id (Some(Pident id_row)) decl sdecl in
        let newdecl = tdecl.typ_type in
        check_type_decl env sdecl.ptype_loc id row_id newdecl decl rs rem;
        let decl_row = {decl_row with type_params = newdecl.type_params} in
        let rs' = if rs = Trec_first then Trec_not else rs in
        (Pident id, lid, Twith_type tdecl),
        Sig_type(id_row, decl_row, rs') :: Sig_type(id, newdecl, rs) :: rem
    | (Sig_type(id, decl, rs) :: rem , [s], Pwith_type sdecl)
      when Ident.name id = s ->
        let tdecl =
          Typedecl.transl_with_constraint initial_env id None decl sdecl in
        let newdecl = tdecl.typ_type in
        check_type_decl env sdecl.ptype_loc id row_id newdecl decl rs rem;
        (Pident id, lid, Twith_type tdecl), Sig_type(id, newdecl, rs) :: rem
    | (Sig_type(id, decl, rs) :: rem, [s], (Pwith_type _ | Pwith_typesubst _))
      when Ident.name id = s ^ "#row" ->
        merge env rem namelist (Some id)
    | (Sig_type(id, decl, rs) :: rem, [s], Pwith_typesubst sdecl)
      when Ident.name id = s ->
        (* Check as for a normal with constraint, but discard definition *)
        let tdecl =
          Typedecl.transl_with_constraint initial_env id None decl sdecl in
        let newdecl = tdecl.typ_type in
        check_type_decl env sdecl.ptype_loc id row_id newdecl decl rs rem;
        real_id := Some id;
        (Pident id, lid, Twith_typesubst tdecl),
        make_next_first rs rem
    | (Sig_module(id, mty, rs) :: rem, [s], Pwith_module (lid))
      when Ident.name id = s ->
        let (path, mty') = Typetexp.find_module initial_env loc lid.txt in
        let newmty = Mtype.strengthen env mty' path in
        ignore(Includemod.modtypes env newmty mty);
        (Pident id, lid, Twith_module (path, lid)),
        Sig_module(id, newmty, rs) :: rem
    | (Sig_module(id, mty, rs) :: rem, [s], Pwith_modsubst (lid))
      when Ident.name id = s ->
        let (path, mty') = Typetexp.find_module initial_env loc lid.txt in
        let newmty = Mtype.strengthen env mty' path in
        ignore(Includemod.modtypes env newmty mty);
        real_id := Some id;
        (Pident id, lid, Twith_modsubst (path, lid)),
        make_next_first rs rem
    | (Sig_module(id, mty, rs) :: rem, s :: namelist, _)
      when Ident.name id = s ->
        let ((path, path_loc, tcstr), newsg) =
          merge env (extract_sig env loc mty) namelist None in
        (path_concat id path, lid, tcstr),
        Sig_module(id, Mty_signature newsg, rs) :: rem
    | (item :: rem, _, _) ->
        let (cstr, items) = merge (Env.add_item item env) rem namelist row_id
        in
        cstr, item :: items
  in
  try
    let names = Longident.flatten lid.txt in
    let (tcstr, sg) = merge initial_env sg names None in
    let sg =
    match names, constr with
      [s], Pwith_typesubst sdecl ->
        let id =
          match !real_id with None -> assert false | Some id -> id in
        let lid =
          try match sdecl.ptype_manifest with
          | Some {ptyp_desc = Ptyp_constr (lid, stl)}
            when List.length stl = List.length sdecl.ptype_params ->
              List.iter2 (fun x y ->
                match x, y with
                  {ptyp_desc=Ptyp_var sx}, {ptyp_desc=Ptyp_var sy}
                    when sx = sy -> ()
                | _, _ -> raise Exit)
                stl sdecl.ptype_params;
              lid
          | _ -> raise Exit
          with Exit ->
            raise(Error(sdecl.ptype_loc, initial_env, With_need_typeconstr))
        in
        let (path, _) =
          try Env.lookup_type lid.txt initial_env with Not_found -> assert false
        in
        let sub = Subst.add_type id path Subst.identity in
        Subst.signature sub sg
    | [s], Pwith_modsubst (lid) ->
        let id =
          match !real_id with None -> assert false | Some id -> id in
        let (path, _) = Typetexp.find_module initial_env loc lid.txt in
        let sub = Subst.add_module id path Subst.identity in
        Subst.signature sub sg
    | _ ->
          sg
    in
    (tcstr, sg)
  with Includemod.Error explanation ->
    raise(Error(loc, initial_env, With_mismatch(lid.txt, explanation)))

(* Add recursion flags on declarations arising from a mutually recursive
   block. *)

let map_rec fn decls rem =
  match decls with
  | [] -> rem
  | d1 :: dl -> fn Trec_first d1 :: map_end (fn Trec_next) dl rem

let map_rec' = map_rec
(*
let rec map_rec' fn decls rem =
  match decls with
  | (id,_ as d1) :: dl when Btype.is_row_name (Ident.name id) ->
      fn Trec_not d1 :: map_rec' fn dl rem
  | _ -> map_rec fn decls rem
*)

let rec map_rec'' fn decls rem =
  match decls with
  | (id, _,_ as d1) :: dl when Btype.is_row_name (Ident.name id) ->
    fn Trec_not d1 :: map_rec'' fn dl rem
  | _ -> map_rec fn decls rem

(* Add extension flags to extension contructors *)
let map_ext fn exts rem =
  match exts with
  | [] -> rem
  | d1 :: dl -> fn Text_first d1 :: map_end (fn Text_next) dl rem

(* Auxiliary for translating recursively-defined module types.
   Return a module type that approximates the shape of the given module
   type AST.  Retain only module, type, and module type
   components of signatures.  For types, retain only their arity,
   making them abstract otherwise. *)

let rec approx_modtype env smty =
  match smty.pmty_desc with
    Pmty_ident lid ->
      let (path, info) = Typetexp.find_modtype env smty.pmty_loc lid.txt in
      Mty_ident path
  | Pmty_signature ssg ->
      Mty_signature(approx_sig env ssg)
  | Pmty_functor(param, sarg, sres) ->
      let arg = approx_modtype env sarg in
      let (id, newenv) = Env.enter_module param.txt arg env in
      let res = approx_modtype newenv sres in
      Mty_functor(id, arg, res)
  | Pmty_with(sbody, constraints) ->
      approx_modtype env sbody
  | Pmty_typeof smod ->
      let (_, mty) = !type_module_type_of_fwd env smod in
      mty

and approx_sig env ssg =
  match ssg with
    [] -> []
  | item :: srem ->
      match item.psig_desc with
      | Psig_type sdecls ->
          let decls = Typedecl.approx_type_decl env sdecls in
          let rem = approx_sig env srem in
          map_rec' (fun rs (id, info) -> Sig_type(id, info, rs)) decls rem
      | Psig_module(name, smty) ->
          let mty = approx_modtype env smty in
          let (id, newenv) = Env.enter_module name.txt mty env in
          Sig_module(id, mty, Trec_not) :: approx_sig newenv srem
      | Psig_recmodule sdecls ->
          let decls =
            List.map
              (fun (name, smty) ->
                (Ident.create name.txt, approx_modtype env smty))
              sdecls in
          let newenv =
            List.fold_left (fun env (id, mty) -> Env.add_module id mty env)
            env decls in
          map_rec (fun rs (id, mty) -> Sig_module(id, mty, rs)) decls
                  (approx_sig newenv srem)
      | Psig_modtype(name, sinfo) ->
          let info = approx_modtype_info env sinfo in
          let (id, newenv) = Env.enter_modtype name.txt info env in
          Sig_modtype(id, info) :: approx_sig newenv srem
      | Psig_open (ovf, lid) ->
          let (path, mty) = type_open ovf env item.psig_loc lid in
          approx_sig mty srem
      | Psig_include smty ->
          let mty = approx_modtype env smty in
          let sg = Subst.signature Subst.identity
                     (extract_sig env smty.pmty_loc mty) in
          let newenv = Env.add_signature sg env in
          sg @ approx_sig newenv srem
      | Psig_class sdecls | Psig_class_type sdecls ->
          let decls = Typeclass.approx_class_declarations env sdecls in
          let rem = approx_sig env srem in
          List.flatten
            (map_rec
              (fun rs (i1, _, d1, i2, d2, i3, d3, _) ->
                [Sig_class_type(i1, d1, rs);
                 Sig_type(i2, d2, rs);
                 Sig_type(i3, d3, rs)])
              decls [rem])
      | _ ->
          approx_sig env srem

and approx_modtype_info env sinfo =
  match sinfo with
    Pmodtype_abstract ->
      Modtype_abstract
  | Pmodtype_manifest smty ->
      Modtype_manifest(approx_modtype env smty)

(* Additional validity checks on type definitions arising from
   recursive modules *)

let check_recmod_typedecls env sdecls decls =
  let recmod_ids = List.map fst3 decls in
  List.iter2
    (fun (_, smty) (id, _, mty) ->
       let mty = mty.mty_type in
      List.iter
        (fun path ->
          Typedecl.check_recmod_typedecl env smty.pmty_loc recmod_ids
                                         path (Env.find_type path env))
        (Mtype.type_paths env (Pident id) mty))
    sdecls decls

(* Auxiliaries for checking uniqueness of names in signatures and structures *)

module StringSet =
  Set.Make(struct type t = string let compare (x:t) y = compare x y end)

let check cl loc set_ref name =
  if StringSet.mem name !set_ref
  then raise(Error(loc, Env.empty, Repeated_name(cl, name)))
  else set_ref := StringSet.add name !set_ref

let check_sig_item type_names module_names modtype_names loc = function
    Sig_type(id, _, _) ->
      check "type" loc type_names (Ident.name id)
  | Sig_module(id, _, _) ->
      check "module" loc module_names (Ident.name id)
  | Sig_modtype(id, _) ->
      check "module type" loc modtype_names (Ident.name id)
  | _ -> ()

<<<<<<< HEAD
let rec remove_duplicates val_ids ext_ids exn_ids = function
    [] -> []
  | Sig_value (id, _) :: rem
    when List.exists (Ident.equal id) val_ids -> 
      remove_duplicates val_ids ext_ids exn_ids rem
  | Sig_extension (id, _, _) :: rem
    when List.exists (Ident.equal id) ext_ids -> 
      remove_duplicates val_ids ext_ids exn_ids rem
  | Sig_exception (id, _) :: rem
    when List.exists (Ident.equal id) exn_ids -> 
      remove_duplicates val_ids ext_ids exn_ids rem
  | f :: rem -> f :: remove_duplicates val_ids ext_ids exn_ids rem
=======
let rec remove_duplicates val_ids exn_ids  = function
    [] -> []
  | Sig_value (id, _) :: rem
    when List.exists (Ident.equal id) val_ids -> remove_duplicates val_ids exn_ids rem
  | Sig_exception(id, _) :: rem
    when List.exists (Ident.equal id) exn_ids -> remove_duplicates val_ids exn_ids rem
  | f :: rem -> f :: remove_duplicates val_ids exn_ids rem
>>>>>>> 4fb61c91

let rec get_values = function
    [] -> []
  | Sig_value (id, _) :: rem -> id :: get_values rem
  | f :: rem -> get_values rem

<<<<<<< HEAD
let rec get_extensions = function
    [] -> []
  | Sig_extension (id, _, _) :: rem -> id :: get_extensions rem
  | f :: rem -> get_extensions rem

=======
>>>>>>> 4fb61c91
let rec get_exceptions = function
    [] -> []
  | Sig_exception (id, _) :: rem -> id :: get_exceptions rem
  | f :: rem -> get_exceptions rem

<<<<<<< HEAD
=======

>>>>>>> 4fb61c91
(* Check and translate a module type expression *)

let transl_modtype_longident loc env lid =
  let (path, info) = Typetexp.find_modtype env loc lid in
  path

let mkmty desc typ env loc =
  let mty = {
    mty_desc = desc;
    mty_type = typ;
    mty_loc = loc;
    mty_env = env;
    } in
  Cmt_format.add_saved_type (Cmt_format.Partial_module_type mty);
  mty

let mksig desc env loc =
  let sg = { sig_desc = desc; sig_loc = loc; sig_env = env } in
  Cmt_format.add_saved_type (Cmt_format.Partial_signature_item sg);
  sg

(* let signature sg = List.map (fun item -> item.sig_type) sg *)

let rec transl_modtype env smty =
  let loc = smty.pmty_loc in
  match smty.pmty_desc with
    Pmty_ident lid ->
      let path = transl_modtype_longident loc env lid.txt in
      mkmty (Tmty_ident (path, lid)) (Mty_ident path) env loc
  | Pmty_signature ssg ->
      let sg = transl_signature env ssg in
      mkmty (Tmty_signature sg) (Mty_signature sg.sig_type) env loc
  | Pmty_functor(param, sarg, sres) ->
      let arg = transl_modtype env sarg in
      let (id, newenv) = Env.enter_module param.txt arg.mty_type env in
      let res = transl_modtype newenv sres in
      mkmty (Tmty_functor (id, param, arg, res))
      (Mty_functor(id, arg.mty_type, res.mty_type)) env loc
  | Pmty_with(sbody, constraints) ->
      let body = transl_modtype env sbody in
      let init_sg = extract_sig env sbody.pmty_loc body.mty_type in
      let (tcstrs, final_sg) =
        List.fold_left
          (fun (tcstrs,sg) (lid, sdecl) ->
            let (tcstr, sg) = merge_constraint env smty.pmty_loc sg lid sdecl
            in
            (tcstr :: tcstrs, sg)
        )
        ([],init_sg) constraints in
      mkmty (Tmty_with ( body, tcstrs))
      (Mtype.freshen (Mty_signature final_sg)) env loc
  | Pmty_typeof smod ->
      let tmty, mty = !type_module_type_of_fwd env smod in
      mkmty (Tmty_typeof tmty) mty env loc


and transl_signature env sg =
  let type_names = ref StringSet.empty
  and module_names = ref StringSet.empty
  and modtype_names = ref StringSet.empty in
  let rec transl_sig env sg =
    Ctype.init_def(Ident.current_time());
    match sg with
      [] -> [], [], env
    | item :: srem ->
        let loc = item.psig_loc in
        match item.psig_desc with
        | Psig_value(name, sdesc) ->
            let tdesc = Typedecl.transl_value_decl env item.psig_loc sdesc in
            let desc = tdesc.val_val in
            let (id, newenv) =
              Env.enter_value name.txt desc env
                ~check:(fun s -> Warnings.Unused_value_declaration s)  in
            let (trem,rem, final_env) = transl_sig newenv srem in
            mksig (Tsig_value (id, name, tdesc)) env loc :: trem,
            (if List.exists (Ident.equal id) (get_values rem) then rem
            else Sig_value(id, desc) :: rem),
              final_env
        | Psig_type sdecls ->
            List.iter
              (fun (name, decl) ->
                check "type" item.psig_loc type_names name.txt)
              sdecls;
            let (decls, newenv) = Typedecl.transl_type_decl env sdecls in
            let (trem, rem, final_env) = transl_sig newenv srem in
            mksig (Tsig_type decls) env loc :: trem,
            map_rec'' (fun rs (id, _, info) ->
                Sig_type(id, info.typ_type, rs)) decls rem,
            final_env
        | Psig_extension styext ->
            let (tyext, newenv) =
              Typedecl.transl_type_extension false env item.psig_loc styext
            in
            let (trem, rem, final_env) = transl_sig newenv srem in
            let constructors =
              List.filter
                (fun ext -> not
                  (List.exists (Ident.equal ext.ext_name) (get_extensions rem)))
                tyext.tyext_constructors
            in
              mksig (Tsig_extension tyext) env loc :: trem,
              map_ext (fun es ext ->
                Sig_extension(ext.ext_name, ext.ext_type, es)) constructors rem,
              final_env
        | Psig_exception(name, sarg) ->
            let arg = Typedecl.transl_exception env item.psig_loc sarg in
            let (id, newenv) = Env.enter_exception name.txt arg.exn_exn env in
            let (trem, rem, final_env) = transl_sig newenv srem in
            mksig (Tsig_exception (id, name, arg)) env loc :: trem,
            (if List.exists (Ident.equal id) (get_exceptions rem) then rem
            else Sig_exception(id, arg.exn_exn) :: rem),
            final_env
        | Psig_module(name, smty) ->
            check "module" item.psig_loc module_names name.txt;
            let tmty = transl_modtype env smty in
            let mty = tmty.mty_type in
            let (id, newenv) = Env.enter_module name.txt mty env in
            let (trem, rem, final_env) = transl_sig newenv srem in
            mksig (Tsig_module (id, name, tmty)) env loc :: trem,
            Sig_module(id, mty, Trec_not) :: rem,
            final_env
        | Psig_recmodule sdecls ->
            List.iter
              (fun (name, smty) ->
                 check "module" item.psig_loc module_names name.txt)
              sdecls;
            let (decls, newenv) =
              transl_recmodule_modtypes item.psig_loc env sdecls in
            let (trem, rem, final_env) = transl_sig newenv srem in
            mksig (Tsig_recmodule decls) env loc :: trem,
            map_rec (fun rs (id, _, tmty) -> Sig_module(id, tmty.mty_type, rs))
              decls rem,
            final_env
        | Psig_modtype(name, sinfo) ->
            check "module type" item.psig_loc modtype_names name.txt;
            let (tinfo, info) = transl_modtype_info env sinfo in
            let (id, newenv) = Env.enter_modtype name.txt info env in
            let (trem, rem, final_env) = transl_sig newenv srem in
            mksig (Tsig_modtype (id, name, tinfo)) env loc :: trem,
            Sig_modtype(id, info) :: rem,
            final_env
        | Psig_open (ovf, lid) ->
            let (path, newenv) = type_open ovf env item.psig_loc lid in
            let (trem, rem, final_env) = transl_sig newenv srem in
            mksig (Tsig_open (ovf, path,lid)) env loc :: trem,
            rem, final_env
        | Psig_include smty ->
            let tmty = transl_modtype env smty in
            let mty = tmty.mty_type in
            let sg = Subst.signature Subst.identity
                       (extract_sig env smty.pmty_loc mty) in
            List.iter
              (check_sig_item type_names module_names modtype_names
                              item.psig_loc)
              sg;
            let newenv = Env.add_signature sg env in
            let (trem, rem, final_env) = transl_sig newenv srem in
            mksig (Tsig_include (tmty, sg)) env loc :: trem,
<<<<<<< HEAD
            remove_duplicates (get_values rem) (get_extensions rem)
              (get_exceptions rem) sg @ rem,
=======
            remove_duplicates (get_values rem) (get_exceptions rem) sg @ rem,
>>>>>>> 4fb61c91
            final_env
        | Psig_class cl ->
            List.iter
              (fun {pci_name = name} ->
                 check "type" item.psig_loc type_names name.txt )
              cl;
            let (classes, newenv) = Typeclass.class_descriptions env cl in
            let (trem, rem, final_env) = transl_sig newenv srem in
            mksig (Tsig_class
                     (List.map2
                        (fun pcl tcl ->
                          let (_, _, _, _, _, _, _, _, _, _, _, tcl) = tcl in
                          tcl)
                        cl classes)) env loc
            :: trem,
            List.flatten
              (map_rec
                 (fun rs (i, _, d, i', d', i'', d'', i''', d''', _, _, _) ->
                   [Sig_class(i, d, rs);
                    Sig_class_type(i', d', rs);
                    Sig_type(i'', d'', rs);
                    Sig_type(i''', d''', rs)])
                 classes [rem]),
            final_env
        | Psig_class_type cl ->
            List.iter
              (fun {pci_name = name} ->
                 check "type" item.psig_loc type_names name.txt)
              cl;
            let (classes, newenv) = Typeclass.class_type_declarations env cl in
            let (trem,rem, final_env) = transl_sig newenv srem in
            mksig (Tsig_class_type (List.map2 (fun pcl tcl ->
              let (_, _, _, _, _, _, _, tcl) = tcl in
              tcl
            ) cl classes)) env loc :: trem,
            List.flatten
              (map_rec
                 (fun rs (i, _, d, i', d', i'', d'', _) ->
                   [Sig_class_type(i, d, rs);
                    Sig_type(i', d', rs);
                    Sig_type(i'', d'', rs)])
                 classes [rem]),
            final_env
  in
  let previous_saved_types = Cmt_format.get_saved_types () in
  let (trem, rem, final_env) = transl_sig (Env.in_signature env) sg in
  let sg = { sig_items = trem; sig_type =  rem; sig_final_env = final_env } in
  Cmt_format.set_saved_types
    ((Cmt_format.Partial_signature sg) :: previous_saved_types);
  sg

and transl_modtype_info env sinfo =
  match sinfo with
    Pmodtype_abstract ->
      Tmodtype_abstract, Modtype_abstract
  | Pmodtype_manifest smty ->
      let tmty = transl_modtype env smty in
      Tmodtype_manifest tmty, Modtype_manifest tmty.mty_type

and transl_recmodule_modtypes loc env sdecls =
  let make_env curr =
    List.fold_left
      (fun env (id, _, mty) -> Env.add_module id mty env)
      env curr in
  let make_env2 curr =
    List.fold_left
      (fun env (id, _, mty) -> Env.add_module id mty.mty_type env)
      env curr in
  let transition env_c curr =
    List.map2
      (fun (_,smty) (id,id_loc,mty) -> (id, id_loc, transl_modtype env_c smty))
      sdecls curr in
  let ids = List.map (fun (name, _) -> Ident.create name.txt) sdecls in
  let approx_env =
    (*
       cf #5965
       We use a dummy module type in order to detect a reference to one
       of the module being defined during the call to approx_modtype.
       It will be detected in Env.lookup_module.
    *)
    List.fold_left
      (fun env id ->
         let dummy = Mty_ident (Path.Pident (Ident.create "#recmod#")) in
         Env.add_module id dummy env
      )
      env ids
  in
  let init =
    List.map2
      (fun id (name, smty) ->
         (id, name, approx_modtype approx_env smty))
      ids sdecls
  in
  let env0 = make_env init in
  let dcl1 = transition env0 init in
  let env1 = make_env2 dcl1 in
  check_recmod_typedecls env1 sdecls dcl1;
  let dcl2 = transition env1 dcl1 in
(*
  List.iter
    (fun (id, mty) ->
      Format.printf "%a: %a@." Printtyp.ident id Printtyp.modtype mty)
    dcl2;
*)
  let env2 = make_env2 dcl2 in
  check_recmod_typedecls env2 sdecls dcl2;
  (dcl2, env2)

(* Try to convert a module expression to a module path. *)

exception Not_a_path

let rec path_of_module mexp =
  match mexp.mod_desc with
    Tmod_ident (p,_) -> p
  | Tmod_apply(funct, arg, coercion) when !Clflags.applicative_functors ->
      Papply(path_of_module funct, path_of_module arg)
  | _ -> raise Not_a_path

(* Check that all core type schemes in a structure are closed *)

let rec closed_modtype = function
    Mty_ident p -> true
  | Mty_signature sg -> List.for_all closed_signature_item sg
  | Mty_functor(id, param, body) -> closed_modtype body

and closed_signature_item = function
    Sig_value(id, desc) -> Ctype.closed_schema desc.val_type
  | Sig_module(id, mty, _) -> closed_modtype mty
  | _ -> true

let check_nongen_scheme env str =
  match str.str_desc with
    Tstr_value(rec_flag, pat_exp_list) ->
      List.iter
        (fun (pat, exp) ->
          if not (Ctype.closed_schema exp.exp_type) then
            raise(Error(exp.exp_loc, env, Non_generalizable exp.exp_type)))
        pat_exp_list
  | Tstr_module(id, _, md) ->
      if not (closed_modtype md.mod_type) then
        raise(Error(md.mod_loc, env, Non_generalizable_module md.mod_type))
  | _ -> ()

let check_nongen_schemes env str =
  List.iter (check_nongen_scheme env) str

(* Extract the list of "value" identifiers bound by a signature.
   "Value" identifiers are identifiers for signature components that
   correspond to a run-time value: values, exceptions, modules, classes.
   Note: manifest primitives do not correspond to a run-time value! *)

let rec bound_value_identifiers = function
    [] -> []
  | Sig_value(id, {val_kind = Val_reg}) :: rem ->
      id :: bound_value_identifiers rem
  | Sig_extension(id, ext, _) :: rem -> id :: bound_value_identifiers rem
  | Sig_exception(id, decl) :: rem -> id :: bound_value_identifiers rem
  | Sig_module(id, mty, _) :: rem -> id :: bound_value_identifiers rem
  | Sig_class(id, decl, _) :: rem -> id :: bound_value_identifiers rem
  | _ :: rem -> bound_value_identifiers rem

(* Helpers for typing recursive modules *)

let anchor_submodule name anchor =
  match anchor with None -> None | Some p -> Some(Pdot(p, name, nopos))
let anchor_recmodule id anchor =
  Some (Pident id)

let enrich_type_decls anchor decls oldenv newenv =
  match anchor with
    None -> newenv
  | Some p ->
      List.fold_left
        (fun e (id, _, info) ->
          let info' =
            Mtype.enrich_typedecl oldenv (Pdot(p, Ident.name id, nopos))
              info.typ_type
          in
            Env.add_type id info' e)
        oldenv decls

let enrich_module_type anchor name mty env =
  match anchor with
    None -> mty
  | Some p -> Mtype.enrich_modtype env (Pdot(p, name, nopos)) mty

let check_recmodule_inclusion env bindings =
  (* PR#4450, PR#4470: consider
        module rec X : DECL = MOD  where MOD has inferred type ACTUAL
     The "natural" typing condition
        E, X: ACTUAL |- ACTUAL <: DECL
     leads to circularities through manifest types.
     Instead, we "unroll away" the potential circularities a finite number
     of times.  The (weaker) condition we implement is:
        E, X: DECL,
           X1: ACTUAL,
           X2: ACTUAL{X <- X1}/X1
           ...
           Xn: ACTUAL{X <- X(n-1)}/X(n-1)
        |- ACTUAL{X <- Xn}/Xn <: DECL{X <- Xn}
     so that manifest types rooted at X(n+1) are expanded in terms of X(n),
     avoiding circularities.  The strengthenings ensure that
     Xn.t = X(n-1).t = ... = X2.t = X1.t.
     N can be chosen arbitrarily; larger values of N result in more
     recursive definitions being accepted.  A good choice appears to be
     the number of mutually recursive declarations. *)

  let subst_and_strengthen env s id mty =
    Mtype.strengthen env (Subst.modtype s mty)
                         (Subst.module_path s (Pident id)) in

  let rec check_incl first_time n env s =
    if n > 0 then begin
      (* Generate fresh names Y_i for the rec. bound module idents X_i *)
      let bindings1 =
        List.map
          (fun (id, _, mty_decl, modl, mty_actual) ->
             (id, Ident.rename id, mty_actual))
          bindings in
      (* Enter the Y_i in the environment with their actual types substituted
         by the input substitution s *)
      let env' =
        List.fold_left
          (fun env (id, id', mty_actual) ->
             let mty_actual' =
               if first_time
               then mty_actual
               else subst_and_strengthen env s id mty_actual in
             Env.add_module id' mty_actual' env)
          env bindings1 in
      (* Build the output substitution Y_i <- X_i *)
      let s' =
        List.fold_left
          (fun s (id, id', mty_actual) ->
             Subst.add_module id (Pident id') s)
          Subst.identity bindings1 in
      (* Recurse with env' and s' *)
      check_incl false (n-1) env' s'
    end else begin
      (* Base case: check inclusion of s(mty_actual) in s(mty_decl)
         and insert coercion if needed *)
      let check_inclusion (id, id_loc, mty_decl, modl, mty_actual) =
        let mty_decl' = Subst.modtype s mty_decl.mty_type
        and mty_actual' = subst_and_strengthen env s id mty_actual in
        let coercion =
          try
            Includemod.modtypes env mty_actual' mty_decl'
          with Includemod.Error msg ->
            raise(Error(modl.mod_loc, env, Not_included msg)) in
        let modl' =
            { mod_desc = Tmod_constraint(modl, mty_decl.mty_type,
                Tmodtype_explicit mty_decl, coercion);
            mod_type = mty_decl.mty_type;
            mod_env = env;
            mod_loc = modl.mod_loc } in
        (id, id_loc, mty_decl, modl') in
      List.map check_inclusion bindings
    end
  in check_incl true (List.length bindings) env Subst.identity

(* Helper for unpack *)

let rec package_constraints env loc mty constrs =
  if constrs = [] then mty
  else let sg = extract_sig env loc mty in
  let sg' =
    List.map
      (function
        | Sig_type (id, ({type_params=[]} as td), rs)
          when List.mem_assoc [Ident.name id] constrs ->
            let ty = List.assoc [Ident.name id] constrs in
            Sig_type (id, {td with type_manifest = Some ty}, rs)
        | Sig_module (id, mty, rs) ->
            let rec aux = function
              | (m :: ((_ :: _) as l), t) :: rest when m = Ident.name id ->
                  (l, t) :: aux rest
              | _ :: rest -> aux rest
              | [] -> []
            in
            Sig_module (id, package_constraints env loc mty (aux constrs), rs)
        | item -> item
      )
      sg
  in
  Mty_signature sg'

let modtype_of_package env loc p nl tl =
  try match Env.find_modtype p env with
  | Modtype_manifest mty when nl <> [] ->
      package_constraints env loc mty
        (List.combine (List.map Longident.flatten nl) tl)
  | _ ->
      if nl = [] then Mty_ident p
      else raise(Error(loc, env, Signature_expected))
  with Not_found ->
    let error = Typetexp.Unbound_modtype (Ctype.lid_of_path p) in
    raise(Typetexp.Error(loc, env, error))

let wrap_constraint env arg mty explicit =
  let coercion =
    try
      Includemod.modtypes env arg.mod_type mty
    with Includemod.Error msg ->
      raise(Error(arg.mod_loc, env, Not_included msg)) in
  { mod_desc = Tmod_constraint(arg, mty, explicit, coercion);
    mod_type = mty;
    mod_env = env;
    mod_loc = arg.mod_loc }

(* Type a module value expression *)

let rec type_module sttn funct_body anchor env smod =
  match smod.pmod_desc with
    Pmod_ident lid ->
      let (path, mty) = Typetexp.find_module env smod.pmod_loc lid.txt in
      rm { mod_desc = Tmod_ident (path, lid);
           mod_type = if sttn then Mtype.strengthen env mty path else mty;
           mod_env = env;
           mod_loc = smod.pmod_loc }
  | Pmod_structure sstr ->
      let (str, sg, finalenv) =
        type_structure funct_body anchor env sstr smod.pmod_loc in
      rm { mod_desc = Tmod_structure str;
           mod_type = Mty_signature sg;
           mod_env = env;
           mod_loc = smod.pmod_loc }
  | Pmod_functor(name, smty, sbody) ->
      let mty = transl_modtype env smty in
      let (id, newenv) = Env.enter_module name.txt mty.mty_type env in
      let body = type_module sttn true None newenv sbody in
      rm { mod_desc = Tmod_functor(id, name, mty, body);
           mod_type = Mty_functor(id, mty.mty_type, body.mod_type);
           mod_env = env;
           mod_loc = smod.pmod_loc }
  | Pmod_apply(sfunct, sarg) ->
      let arg = type_module true funct_body None env sarg in
      let path = try Some (path_of_module arg) with Not_a_path -> None in
      let funct =
        type_module (sttn && path <> None) funct_body None env sfunct in
      begin match Mtype.scrape env funct.mod_type with
        Mty_functor(param, mty_param, mty_res) as mty_functor ->
          let coercion =
            try
              Includemod.modtypes env arg.mod_type mty_param
            with Includemod.Error msg ->
              raise(Error(sarg.pmod_loc, env, Not_included msg)) in
          let mty_appl =
            match path with
              Some path ->
                Subst.modtype (Subst.add_module param path Subst.identity)
                              mty_res
            | None ->
                try
                  Mtype.nondep_supertype
                    (Env.add_module param arg.mod_type env) param mty_res
                with Not_found ->
                  raise(Error(smod.pmod_loc, env,
                              Cannot_eliminate_dependency mty_functor))
          in
          rm { mod_desc = Tmod_apply(funct, arg, coercion);
               mod_type = mty_appl;
               mod_env = env;
               mod_loc = smod.pmod_loc }
      | _ ->
          raise(Error(sfunct.pmod_loc, env, Cannot_apply funct.mod_type))
      end
  | Pmod_constraint(sarg, smty) ->
      let arg = type_module true funct_body anchor env sarg in
      let mty = transl_modtype env smty in
      rm {(wrap_constraint env arg mty.mty_type (Tmodtype_explicit mty)) with
          mod_loc = smod.pmod_loc}

  | Pmod_unpack sexp ->
      if funct_body then
        raise (Error (smod.pmod_loc, env, Not_allowed_in_functor_body));
      if !Clflags.principal then Ctype.begin_def ();
      let exp = Typecore.type_exp env sexp in
      if !Clflags.principal then begin
        Ctype.end_def ();
        Ctype.generalize_structure exp.exp_type
      end;
      let mty =
        match Ctype.expand_head env exp.exp_type with
          {desc = Tpackage (p, nl, tl)} ->
            if List.exists (fun t -> Ctype.free_variables t <> []) tl then
              raise (Error (smod.pmod_loc, env,
                            Incomplete_packed_module exp.exp_type));
            if !Clflags.principal &&
              not (Typecore.generalizable (Btype.generic_level-1) exp.exp_type)
            then
              Location.prerr_warning smod.pmod_loc
                (Warnings.Not_principal "this module unpacking");
            modtype_of_package env smod.pmod_loc p nl tl
        | {desc = Tvar _} ->
            raise (Typecore.Error
                     (smod.pmod_loc, env, Typecore.Cannot_infer_signature))
        | _ ->
            raise (Error(smod.pmod_loc, env, Not_a_packed_module exp.exp_type))
      in
      rm { mod_desc = Tmod_unpack(exp, mty);
           mod_type = mty;
           mod_env = env;
           mod_loc = smod.pmod_loc }

and type_structure ?(toplevel = false) funct_body anchor env sstr scope =
  let type_names = ref StringSet.empty
  and module_names = ref StringSet.empty
  and modtype_names = ref StringSet.empty in
  let rec type_struct env sstr =
    let previous_saved_types = Cmt_format.get_saved_types () in
    Ctype.init_def(Ident.current_time());
    match sstr with
      [] ->
        ([], [], env)
      | pstr :: srem ->
          let loc = pstr.pstr_loc in
          let mk desc =
            let str = { str_desc = desc; str_loc = loc; str_env = env } in
            Cmt_format.set_saved_types (Cmt_format.Partial_structure_item str :: previous_saved_types);
            str
          in
            match pstr.pstr_desc with
              | Pstr_eval sexpr ->
                  let expr = Typecore.type_expression env sexpr in
                  let item = mk (Tstr_eval expr) in
                  let (str_rem, sig_rem, final_env) = type_struct env srem in
                  (item :: str_rem, sig_rem, final_env)
              | Pstr_value(rec_flag, sdefs) ->
        let scope =
          match rec_flag with
          | Recursive -> Some (Annot.Idef {scope with
                                 Location.loc_start = loc.Location.loc_start})
          | Nonrecursive ->
              let start = match srem with
                | [] -> loc.Location.loc_end
                | {pstr_loc = loc2} :: _ -> loc2.Location.loc_start
              in Some (Annot.Idef {scope with Location.loc_start = start})
          | Default -> None
        in
        let (defs, newenv) =
          Typecore.type_binding env rec_flag sdefs scope in
        let item = mk (Tstr_value(rec_flag, defs)) in
        let (str_rem, sig_rem, final_env) = type_struct newenv srem in
        let bound_idents = let_bound_idents defs in
        (* Note: Env.find_value does not trigger the value_used event. Values
           will be marked as being used during the signature inclusion test. *)
        let make_sig_value id =
          Sig_value(id, Env.find_value (Pident id) newenv) in
        (item :: str_rem,
         map_end make_sig_value bound_idents sig_rem,
         final_env)
    | Pstr_primitive(name, sdesc) ->
        let desc = Typedecl.transl_value_decl env loc sdesc in
        let (id, newenv) = Env.enter_value name.txt desc.val_val env
            ~check:(fun s -> Warnings.Unused_value_declaration s) in
        let item = mk (Tstr_primitive(id, name, desc)) in
        let (str_rem, sig_rem, final_env) = type_struct newenv srem in
        (item :: str_rem, Sig_value(id, desc.val_val) :: sig_rem, final_env)
    | Pstr_type sdecls ->
        List.iter
          (fun (name, decl) -> check "type" loc type_names name.txt)
          sdecls;
        let (decls, newenv) = Typedecl.transl_type_decl env sdecls in
        let item = mk (Tstr_type decls) in
        let newenv' =
          enrich_type_decls anchor decls env newenv in
        let (str_rem, sig_rem, final_env) = type_struct newenv' srem in
        (item :: str_rem,
         map_rec'' (fun rs (id, _, info) -> Sig_type(id, info.typ_type, rs))
           decls sig_rem,
         final_env)
    | Pstr_extension styext ->
        let (tyext, newenv) =
          Typedecl.transl_type_extension true env loc styext
        in
        let item = mk (Tstr_extension tyext) in
        let (str_rem, sig_rem, final_env) = type_struct newenv srem in
        (item :: str_rem,
         map_ext
           (fun es ext -> Sig_extension(ext.ext_name, ext.ext_type, es))
           tyext.tyext_constructors sig_rem,
         final_env)
    | Pstr_exception(name, sarg) ->
        let arg = Typedecl.transl_exception env loc sarg in
        let (id, newenv) = Env.enter_exception name.txt arg.exn_exn env in
        let item = mk (Tstr_exception(id, name, arg)) in
        let (str_rem, sig_rem, final_env) = type_struct newenv srem in
        (item :: str_rem,
         Sig_exception(id, arg.exn_exn) :: sig_rem,
         final_env)
    | Pstr_exn_rebind(name, longid) ->
        let (path, arg) = Typedecl.transl_exn_rebind env loc longid.txt in
        let (id, newenv) = Env.enter_exception name.txt arg env in
        let item = mk (Tstr_exn_rebind(id, name, path, longid)) in
        let (str_rem, sig_rem, final_env) = type_struct newenv srem in
        (item :: str_rem,
         Sig_exception(id, arg) :: sig_rem,
         final_env)
    | Pstr_module(name, smodl) ->
        check "module" loc module_names name.txt;
        let modl =
          type_module true funct_body (anchor_submodule name.txt anchor) env
            smodl in
        let mty = enrich_module_type anchor name.txt modl.mod_type env in
        let (id, newenv) = Env.enter_module name.txt mty env in
        let item = mk (Tstr_module(id, name, modl)) in
        let (str_rem, sig_rem, final_env) = type_struct newenv srem in
        (item :: str_rem,
         Sig_module(id, modl.mod_type, Trec_not) :: sig_rem,
         final_env)
    | Pstr_recmodule sbind ->
        List.iter
          (fun (name, _, _) -> check "module" loc module_names name.txt)
          sbind;
        let (decls, newenv) =
          transl_recmodule_modtypes loc env
            (List.map (fun (name, smty, smodl) -> (name, smty)) sbind) in
        let bindings1 =
          List.map2
            (fun (id, _, mty) (name, _, smodl) ->
              let modl =
                type_module true funct_body (anchor_recmodule id anchor) newenv
                  smodl in
              let mty' =
                enrich_module_type anchor (Ident.name id) modl.mod_type newenv
              in
              (id, name, mty, modl, mty'))
           decls sbind in
        let bindings2 =
          check_recmodule_inclusion newenv bindings1 in
        let item = mk (Tstr_recmodule bindings2) in
        let (str_rem, sig_rem, final_env) = type_struct newenv srem in
        (item :: str_rem,
         map_rec (fun rs (id, _, _, modl) -> Sig_module(id, modl.mod_type, rs))
                 bindings2 sig_rem,
         final_env)
    | Pstr_modtype(name, smty) ->
        check "module type" loc modtype_names name.txt;
        let mty = transl_modtype env smty in
        let (id, newenv) =
          Env.enter_modtype name.txt (Modtype_manifest mty.mty_type) env in
        let item = mk (Tstr_modtype(id, name, mty)) in
        let (str_rem, sig_rem, final_env) = type_struct newenv srem in
        (item :: str_rem,
         Sig_modtype(id, Modtype_manifest mty.mty_type) :: sig_rem,
         final_env)
    | Pstr_open (ovf, lid) ->
        let (path, newenv) = type_open ovf ~toplevel env loc lid in
        let item = mk (Tstr_open (ovf, path, lid)) in
        let (str_rem, sig_rem, final_env) = type_struct newenv srem in
        (item :: str_rem, sig_rem, final_env)
    | Pstr_class cl ->
         List.iter
           (fun {pci_name = name} -> check "type" loc type_names name.txt)
           cl;
        let (classes, new_env) = Typeclass.class_declarations env cl in
        let item =
          mk
            (Tstr_class
               (List.map (fun (i, _, d, _,_,_,_,_,_, s, m, c) ->
                 let vf = if d.cty_new = None then Virtual else Concrete in
                 (* (i, s, m, c, vf) *) (c, m, vf)) classes))
(* TODO: check with Jacques why this is here
           Tstr_class_type
           (List.map (fun (_,_, i, d, _,_,_,_,_,_,c) -> (i, c)) classes) ::
         Tstr_type
           (List.map (fun (_,_,_,_, i, d, _,_,_,_,_) -> (i, d)) classes) ::
         Tstr_type
           (List.map (fun (_,_,_,_,_,_, i, d, _,_,_) -> (i, d)) classes) ::
*)
        in
        let (str_rem, sig_rem, final_env) = type_struct new_env srem in
        (item :: str_rem,
         List.flatten
           (map_rec
              (fun rs (i, _, d, i', d', i'', d'', i''', d''', _, _, _) ->
                [Sig_class(i, d, rs);
                 Sig_class_type(i', d', rs);
                 Sig_type(i'', d'', rs);
                 Sig_type(i''', d''', rs)])
              classes [sig_rem]),
         final_env)
    | Pstr_class_type cl ->
        List.iter
          (fun {pci_name = name} -> check "type" loc type_names name.txt)
          cl;
        let (classes, new_env) = Typeclass.class_type_declarations env cl in
        let item =
          mk
            (Tstr_class_type
               (List.map (fun (i, i_loc, d, _, _, _, _, c) ->
                 (i, i_loc, c)) classes))
(*  TODO: check with Jacques why this is here
       Tstr_type
           (List.map (fun (_, _, i, d, _, _) -> (i, d)) classes) ::
         Tstr_type
           (List.map (fun (_, _, _, _, i, d) -> (i, d)) classes) :: *)
        in
        let (str_rem, sig_rem, final_env) = type_struct new_env srem in
        (item :: str_rem,
         List.flatten
           (map_rec
              (fun rs (i, _, d, i', d', i'', d'', _) ->
                 [Sig_class_type(i, d, rs);
                  Sig_type(i', d', rs);
                  Sig_type(i'', d'', rs)])
              classes [sig_rem]),
         final_env)
    | Pstr_include smodl ->
        let modl = type_module true funct_body None env smodl in
        (* Rename all identifiers bound by this signature to avoid clashes *)
        let sg = Subst.signature Subst.identity
                   (extract_sig_open env smodl.pmod_loc modl.mod_type) in
        List.iter
          (check_sig_item type_names module_names modtype_names loc) sg;
        let new_env = Env.add_signature sg env in
        let item = mk (Tstr_include (modl, bound_value_identifiers sg)) in
        let (str_rem, sig_rem, final_env) = type_struct new_env srem in
        (item :: str_rem,
         sg @ sig_rem,
         final_env)
  in
  if !Clflags.annotations then
    (* moved to genannot *)
    List.iter (function {pstr_loc = l} -> Stypes.record_phrase l) sstr;
  let previous_saved_types = Cmt_format.get_saved_types () in
  let (items, sg, final_env) = type_struct env sstr in
  let str = { str_items = items; str_type = sg; str_final_env = final_env } in
  Cmt_format.set_saved_types
    (Cmt_format.Partial_structure str :: previous_saved_types);
  str, sg, final_env

let type_toplevel_phrase env s = type_structure ~toplevel:true false None env s Location.none
let type_module = type_module true false None
let type_structure = type_structure false None

(* Normalize types in a signature *)

let rec normalize_modtype env = function
    Mty_ident p -> ()
  | Mty_signature sg -> normalize_signature env sg
  | Mty_functor(id, param, body) -> normalize_modtype env body

and normalize_signature env = List.iter (normalize_signature_item env)

and normalize_signature_item env = function
    Sig_value(id, desc) -> Ctype.normalize_type env desc.val_type
  | Sig_module(id, mty, _) -> normalize_modtype env mty
  | _ -> ()

(* Simplify multiple specifications of a value or an exception in a signature.
   (Other signature components, e.g. types, modules, etc, are checked for
   name uniqueness.)  If multiple specifications with the same name,
   keep only the last (rightmost) one. *)

let rec simplify_modtype mty =
  match mty with
    Mty_ident path -> mty
  | Mty_functor(id, arg, res) -> Mty_functor(id, arg, simplify_modtype res)
  | Mty_signature sg -> Mty_signature(simplify_signature sg)

and simplify_signature sg =
  let rec simplif val_names ext_names exn_names res = function
    [] -> res
  | (Sig_value(id, descr) as component) :: sg ->
      let name = Ident.name id in
      simplif (StringSet.add name val_names) ext_names exn_names
              (if StringSet.mem name val_names then res else component :: res)
              sg
  | (Sig_extension(id, ext, es) as component) :: sg ->
      let name = Ident.name id in
      simplif val_names (StringSet.add name ext_names) exn_names
              (if StringSet.mem name ext_names then res else component :: res)
              sg
  | (Sig_exception(id, decl) as component) :: sg ->
      let name = Ident.name id in
      simplif val_names ext_names (StringSet.add name exn_names)
              (if StringSet.mem name exn_names then res else component :: res)
              sg
  | Sig_module(id, mty, rs) :: sg ->
      simplif val_names ext_names exn_names
              (Sig_module(id, simplify_modtype mty, rs) :: res) sg
  | component :: sg ->
      simplif val_names ext_names exn_names (component :: res) sg
  in
    simplif StringSet.empty StringSet.empty StringSet.empty [] (List.rev sg)

(* Extract the module type of a module expression *)

let type_module_type_of env smod =
  let tmty =
    match smod.pmod_desc with
    | Pmod_ident lid -> (* turn off strengthening in this case *)
        let (path, mty) = Typetexp.find_module env smod.pmod_loc lid.txt in
        rm { mod_desc = Tmod_ident (path, lid);
             mod_type = mty;
             mod_env = env;
             mod_loc = smod.pmod_loc }
    | _ -> type_module env smod in
  let mty = tmty.mod_type in
  (* PR#5037: clean up inferred signature to remove duplicate specs *)
  let mty = simplify_modtype mty in
  (* PR#5036: must not contain non-generalized type variables *)
  if not (closed_modtype mty) then
    raise(Error(smod.pmod_loc, env, Non_generalizable_module mty));
  tmty, mty

(* For Typecore *)

let rec get_manifest_types = function
    [] -> []
  | Sig_type (id, {type_params=[]; type_manifest=Some ty}, _) :: rem ->
      (Ident.name id, ty) :: get_manifest_types rem
  | _ :: rem -> get_manifest_types rem

let type_package env m p nl tl =
  (* Same as Pexp_letmodule *)
  (* remember original level *)
  let lv = Ctype.get_current_level () in
  Ctype.begin_def ();
  Ident.set_current_time lv;
  let context = Typetexp.narrow () in
  let modl = type_module env m in
  Ctype.init_def(Ident.current_time());
  Typetexp.widen context;
  let (mp, env) =
    match modl.mod_desc with
      Tmod_ident (mp,_) -> (mp, env)
    | _ ->
      let (id, new_env) = Env.enter_module "%M" modl.mod_type env in
      (Pident id, new_env)
  in
  let rec mkpath mp = function
    | Lident name -> Pdot(mp, name, nopos)
    | Ldot (m, name) -> Pdot(mkpath mp m, name, nopos)
    | _ -> assert false
  in
  let tl' =
    List.map (fun name -> Ctype.newconstr (mkpath mp name) []) nl in
  (* go back to original level *)
  Ctype.end_def ();
  if nl = [] then
    (wrap_constraint env modl (Mty_ident p) Tmodtype_implicit, [])
  else let mty = modtype_of_package env modl.mod_loc p nl tl' in
  List.iter2
    (fun n ty ->
      try Ctype.unify env ty (Ctype.newvar ())
      with Ctype.Unify _ ->
        raise (Error(m.pmod_loc, env, Scoping_pack (n,ty))))
    nl tl';
  (wrap_constraint env modl mty Tmodtype_implicit, tl')

(* Fill in the forward declarations *)
let () =
  Typecore.type_module := type_module;
  Typetexp.transl_modtype_longident := transl_modtype_longident;
  Typetexp.transl_modtype := transl_modtype;
  Typecore.type_open := type_open;
  Typecore.type_package := type_package;
  type_module_type_of_fwd := type_module_type_of

(* Typecheck an implementation file *)

let type_implementation sourcefile outputprefix modulename initial_env ast =
  Cmt_format.set_saved_types [];
  try
  Typecore.reset_delayed_checks ();
  let (str, sg, finalenv) =
    type_structure initial_env ast (Location.in_file sourcefile) in
  let simple_sg = simplify_signature sg in
  if !Clflags.print_types then begin
    Printtyp.wrap_printing_env initial_env
      (fun () -> fprintf std_formatter "%a@." Printtyp.signature simple_sg);
    (str, Tcoerce_none)   (* result is ignored by Compile.implementation *)
  end else begin
    let sourceintf =
      Misc.chop_extension_if_any sourcefile ^ !Config.interface_suffix in
    if Sys.file_exists sourceintf then begin
      let intf_file =
        try
          find_in_path_uncap !Config.load_path (modulename ^ ".cmi")
        with Not_found ->
          raise(Error(Location.in_file sourcefile, Env.empty,
                      Interface_not_compiled sourceintf)) in
      let dclsig = Env.read_signature modulename intf_file in
      let coercion = Includemod.compunit sourcefile sg intf_file dclsig in
      Typecore.force_delayed_checks ();
      (* It is important to run these checks after the inclusion test above,
         so that value declarations which are not used internally but exported
         are not reported as being unused. *)
      Cmt_format.save_cmt (outputprefix ^ ".cmt") modulename
        (Cmt_format.Implementation str) (Some sourcefile) initial_env None;
      (str, coercion)
    end else begin
      check_nongen_schemes finalenv str.str_items;
      normalize_signature finalenv simple_sg;
      let coercion =
        Includemod.compunit sourcefile sg
                            "(inferred signature)" simple_sg in
      Typecore.force_delayed_checks ();
      (* See comment above. Here the target signature contains all
         the value being exported. We can still capture unused
         declarations like "let x = true;; let x = 1;;", because in this
         case, the inferred signature contains only the last declaration. *)
      if not !Clflags.dont_write_files then begin
        let sg =
          Env.save_signature simple_sg modulename (outputprefix ^ ".cmi") in
        Cmt_format.save_cmt  (outputprefix ^ ".cmt") modulename
          (Cmt_format.Implementation str)
          (Some sourcefile) initial_env (Some sg);
      end;
      (str, coercion)
    end
    end
  with e ->
    Cmt_format.save_cmt  (outputprefix ^ ".cmt") modulename
      (Cmt_format.Partial_implementation
         (Array.of_list (Cmt_format.get_saved_types ())))
      (Some sourcefile) initial_env None;
    raise e


let save_signature modname tsg outputprefix source_file initial_env cmi =
  Cmt_format.save_cmt  (outputprefix ^ ".cmti") modname
    (Cmt_format.Interface tsg) (Some source_file) initial_env (Some cmi)

(* "Packaging" of several compilation units into one unit
   having them as sub-modules.  *)

let rec package_signatures subst = function
    [] -> []
  | (name, sg) :: rem ->
      let sg' = Subst.signature subst sg in
      let oldid = Ident.create_persistent name
      and newid = Ident.create name in
      Sig_module(newid, Mty_signature sg', Trec_not) ::
      package_signatures (Subst.add_module oldid (Pident newid) subst) rem

let package_units objfiles cmifile modulename =
  (* Read the signatures of the units *)
  let units =
    List.map
      (fun f ->
         let pref = chop_extensions f in
         let modname = String.capitalize(Filename.basename pref) in
         let sg = Env.read_signature modname (pref ^ ".cmi") in
         if Filename.check_suffix f ".cmi" &&
            not(Mtype.no_code_needed_sig Env.initial sg)
         then raise(Error(Location.none, Env.empty,
                          Implementation_is_required f));
         (modname, Env.read_signature modname (pref ^ ".cmi")))
      objfiles in
  (* Compute signature of packaged unit *)
  Ident.reinit();
  let sg = package_signatures Subst.identity units in
  (* See if explicit interface is provided *)
  let prefix = chop_extension_if_any cmifile in
  let mlifile = prefix ^ !Config.interface_suffix in
  if Sys.file_exists mlifile then begin
    if not (Sys.file_exists cmifile) then begin
      raise(Error(Location.in_file mlifile, Env.empty,
                  Interface_not_compiled mlifile))
    end;
    let dclsig = Env.read_signature modulename cmifile in
    Cmt_format.save_cmt  (prefix ^ ".cmt") modulename
      (Cmt_format.Packed (sg, objfiles)) None Env.initial None ;
    Includemod.compunit "(obtained by packing)" sg mlifile dclsig
  end else begin
    (* Determine imports *)
    let unit_names = List.map fst units in
    let imports =
      List.filter
        (fun (name, crc) -> not (List.mem name unit_names))
        (Env.imported_units()) in
    (* Write packaged signature *)
    if not !Clflags.dont_write_files then begin
      let sg =
        Env.save_signature_with_imports sg modulename
          (prefix ^ ".cmi") imports in
      Cmt_format.save_cmt (prefix ^ ".cmt")  modulename
        (Cmt_format.Packed (sg, objfiles)) None Env.initial (Some sg)
    end;
    Tcoerce_none
  end

(* Error report *)

open Printtyp

let report_error ppf = function
    Cannot_apply mty ->
      fprintf ppf
        "@[This module is not a functor; it has type@ %a@]" modtype mty
  | Not_included errs ->
      fprintf ppf
        "@[<v>Signature mismatch:@ %a@]" Includemod.report_error errs
  | Cannot_eliminate_dependency mty ->
      fprintf ppf
        "@[This functor has type@ %a@ \
           The parameter cannot be eliminated in the result type.@  \
           Please bind the argument to a module identifier.@]" modtype mty
  | Signature_expected -> fprintf ppf "This module type is not a signature"
  | Structure_expected mty ->
      fprintf ppf
        "@[This module is not a structure; it has type@ %a" modtype mty
  | With_no_component lid ->
      fprintf ppf
        "@[The signature constrained by `with' has no component named %a@]"
        longident lid
  | With_mismatch(lid, explanation) ->
      fprintf ppf
        "@[<v>\
           @[In this `with' constraint, the new definition of %a@ \
             does not match its original definition@ \
             in the constrained signature:@]@ \
           %a@]"
        longident lid Includemod.report_error explanation
  | Repeated_name(kind, name) ->
      fprintf ppf
        "@[Multiple definition of the %s name %s.@ \
           Names must be unique in a given structure or signature.@]" kind name
  | Non_generalizable typ ->
      fprintf ppf
        "@[The type of this expression,@ %a,@ \
           contains type variables that cannot be generalized@]" type_scheme typ
  | Non_generalizable_class (id, desc) ->
      fprintf ppf
        "@[The type of this class,@ %a,@ \
           contains type variables that cannot be generalized@]"
        (class_declaration id) desc
  | Non_generalizable_module mty ->
      fprintf ppf
        "@[The type of this module,@ %a,@ \
           contains type variables that cannot be generalized@]" modtype mty
  | Implementation_is_required intf_name ->
      fprintf ppf
        "@[The interface %a@ declares values, not just types.@ \
           An implementation must be provided.@]"
        Location.print_filename intf_name
  | Interface_not_compiled intf_name ->
      fprintf ppf
        "@[Could not find the .cmi file for interface@ %a.@]"
        Location.print_filename intf_name
  | Not_allowed_in_functor_body ->
      fprintf ppf
        "This kind of expression is not allowed within the body of a functor."
  | With_need_typeconstr ->
      fprintf ppf
        "Only type constructors with identical parameters can be substituted."
  | Not_a_packed_module ty ->
      fprintf ppf
        "This expression is not a packed module. It has type@ %a"
        type_expr ty
  | Incomplete_packed_module ty ->
      fprintf ppf
        "The type of this packed module contains variables:@ %a"
        type_expr ty
  | Scoping_pack (lid, ty) ->
      fprintf ppf
        "The type %a in this module cannot be exported.@ " longident lid;
      fprintf ppf
        "Its type contains local dependencies:@ %a" type_expr ty

let report_error env ppf err =
  Printtyp.wrap_printing_env env (fun () -> report_error ppf err)<|MERGE_RESOLUTION|>--- conflicted
+++ resolved
@@ -381,51 +381,34 @@
       check "module type" loc modtype_names (Ident.name id)
   | _ -> ()
 
-<<<<<<< HEAD
 let rec remove_duplicates val_ids ext_ids exn_ids = function
     [] -> []
   | Sig_value (id, _) :: rem
-    when List.exists (Ident.equal id) val_ids -> 
+    when List.exists (Ident.equal id) val_ids ->
       remove_duplicates val_ids ext_ids exn_ids rem
   | Sig_extension (id, _, _) :: rem
-    when List.exists (Ident.equal id) ext_ids -> 
+    when List.exists (Ident.equal id) ext_ids ->
       remove_duplicates val_ids ext_ids exn_ids rem
   | Sig_exception (id, _) :: rem
-    when List.exists (Ident.equal id) exn_ids -> 
+    when List.exists (Ident.equal id) exn_ids ->
       remove_duplicates val_ids ext_ids exn_ids rem
   | f :: rem -> f :: remove_duplicates val_ids ext_ids exn_ids rem
-=======
-let rec remove_duplicates val_ids exn_ids  = function
-    [] -> []
-  | Sig_value (id, _) :: rem
-    when List.exists (Ident.equal id) val_ids -> remove_duplicates val_ids exn_ids rem
-  | Sig_exception(id, _) :: rem
-    when List.exists (Ident.equal id) exn_ids -> remove_duplicates val_ids exn_ids rem
-  | f :: rem -> f :: remove_duplicates val_ids exn_ids rem
->>>>>>> 4fb61c91
 
 let rec get_values = function
     [] -> []
   | Sig_value (id, _) :: rem -> id :: get_values rem
   | f :: rem -> get_values rem
 
-<<<<<<< HEAD
 let rec get_extensions = function
     [] -> []
   | Sig_extension (id, _, _) :: rem -> id :: get_extensions rem
   | f :: rem -> get_extensions rem
 
-=======
->>>>>>> 4fb61c91
 let rec get_exceptions = function
     [] -> []
   | Sig_exception (id, _) :: rem -> id :: get_exceptions rem
   | f :: rem -> get_exceptions rem
 
-<<<<<<< HEAD
-=======
-
->>>>>>> 4fb61c91
 (* Check and translate a module type expression *)
 
 let transl_modtype_longident loc env lid =
@@ -584,12 +567,8 @@
             let newenv = Env.add_signature sg env in
             let (trem, rem, final_env) = transl_sig newenv srem in
             mksig (Tsig_include (tmty, sg)) env loc :: trem,
-<<<<<<< HEAD
             remove_duplicates (get_values rem) (get_extensions rem)
               (get_exceptions rem) sg @ rem,
-=======
-            remove_duplicates (get_values rem) (get_exceptions rem) sg @ rem,
->>>>>>> 4fb61c91
             final_env
         | Psig_class cl ->
             List.iter
