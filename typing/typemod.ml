(***********************************************************************)
(*                                                                     *)
(*                                OCaml                                *)
(*                                                                     *)
(*            Xavier Leroy, projet Cristal, INRIA Rocquencourt         *)
(*                                                                     *)
(*  Copyright 1996 Institut National de Recherche en Informatique et   *)
(*  en Automatique.  All rights reserved.  This file is distributed    *)
(*  under the terms of the Q Public License version 1.0.               *)
(*                                                                     *)
(***********************************************************************)

open Misc
open Longident
open Path
open Asttypes
open Parsetree
open Types
open Format

type error =
    Cannot_apply of module_type
  | Not_included of Includemod.error list
  | Cannot_eliminate_dependency of module_type
  | Signature_expected
  | Structure_expected of module_type
  | With_no_component of Longident.t
  | With_mismatch of Longident.t * Includemod.error list
  | Repeated_name of string * string
  | Non_generalizable of type_expr
  | Non_generalizable_class of Ident.t * class_declaration
  | Non_generalizable_module of module_type
  | Implementation_is_required of string
  | Interface_not_compiled of string
  | Not_allowed_in_functor_body
  | With_need_typeconstr
  | Not_a_packed_module of type_expr
  | Incomplete_packed_module of type_expr
  | Scoping_pack of Longident.t * type_expr
  | Recursive_module_require_explicit_type
  | Apply_generative

exception Error of Location.t * Env.t * error
exception Error_forward of Location.error

open Typedtree

let fst3 (x,_,_) = x

let rec path_concat head p =
  match p with
    Pident tail -> Pdot (Pident head, Ident.name tail, 0)
  | Pdot (pre, s, pos) -> Pdot (path_concat head pre, s, pos)
  | Papply _ -> assert false

(* Extract a signature from a module type *)

let extract_sig env loc mty =
  match Env.scrape_alias env mty with
    Mty_signature sg -> sg
  | _ -> raise(Error(loc, env, Signature_expected))

let extract_sig_open env loc mty =
  match Env.scrape_alias env mty with
    Mty_signature sg -> sg
  | _ -> raise(Error(loc, env, Structure_expected mty))

(* Compute the environment after opening a module *)

let type_open_ ?toplevel ovf env loc lid =
  let path, md = Typetexp.find_module env lid.loc lid.txt in
  let sg = extract_sig_open env lid.loc md.md_type in
  path, Env.open_signature ~loc ?toplevel ovf path sg env

let type_open ?toplevel env sod =
  let (path, newenv) =
    type_open_ ?toplevel sod.popen_override env sod.popen_loc sod.popen_lid
  in
  let od =
    {
      open_override = sod.popen_override;
      open_path = path;
      open_txt = sod.popen_lid;
      open_attributes = sod.popen_attributes;
      open_loc = sod.popen_loc;
    }
  in
  (path, newenv, od)

(* Record a module type *)
let rm node =
  Stypes.record (Stypes.Ti_mod node);
  node

(* Forward declaration, to be filled in by type_module_type_of *)
let type_module_type_of_fwd :
    (Env.t -> Parsetree.module_expr ->
      Typedtree.module_expr * Types.module_type) ref
  = ref (fun env m -> assert false)

(* Merge one "with" constraint in a signature *)

let rec add_rec_types env = function
    Sig_type(id, decl, Trec_next) :: rem ->
      add_rec_types (Env.add_type ~check:true id decl env) rem
  | _ -> env

let check_type_decl env loc id row_id newdecl decl rs rem =
  let env = Env.add_type ~check:true id newdecl env in
  let env =
    match row_id with
    | None -> env
    | Some id -> Env.add_type ~check:true id newdecl env
  in
  let env = if rs = Trec_not then env else add_rec_types env rem in
  Includemod.type_declarations env id newdecl decl;
  Typedecl.check_coherence env loc id newdecl

let rec make_params n = function
    [] -> []
  | _ :: l -> ("a" ^ string_of_int n) :: make_params (n+1) l

let make_next_first rs rem =
  if rs = Trec_first then
    match rem with
      Sig_type (id, decl, Trec_next) :: rem ->
        Sig_type (id, decl, Trec_first) :: rem
    | Sig_module (id, mty, Trec_next) :: rem ->
        Sig_module (id, mty, Trec_first) :: rem
    | _ -> rem
  else rem

let sig_item desc typ env loc = {
  Typedtree.sig_desc = desc; sig_loc = loc; sig_env = env
}

let make p n i =
  let open Variance in
  set May_pos p (set May_neg n (set May_weak n (set Inj i null)))

let merge_constraint initial_env loc sg constr =
  let lid =
    match constr with
    | Pwith_type (lid, _) | Pwith_module (lid, _) -> lid
    | Pwith_typesubst {ptype_name=s} | Pwith_modsubst (s, _) ->
        {loc = s.loc; txt=Lident s.txt}
  in
  let real_id = ref None in
  let rec merge env sg namelist row_id =
    match (sg, namelist, constr) with
      ([], _, _) ->
        raise(Error(loc, env, With_no_component lid.txt))
    | (Sig_type(id, decl, rs) :: rem, [s],
       Pwith_type (_, ({ptype_kind = Ptype_abstract} as sdecl)))
      when Ident.name id = s && Typedecl.is_fixed_type sdecl ->
        let decl_row =
          { type_params =
              List.map (fun _ -> Btype.newgenvar()) sdecl.ptype_params;
            type_arity = List.length sdecl.ptype_params;
            type_kind = Type_abstract;
            type_private = Private;
            type_manifest = None;
            type_variance =
              List.map
                (fun (_, v) ->
                   let (c, n) =
                     match v with
                     | Covariant -> true, false
                     | Contravariant -> false, true
                     | Invariant -> false, false
                   in
                   make (not n) (not c) false
                )
                sdecl.ptype_params;
            type_loc = sdecl.ptype_loc;
            type_newtype_level = None;
            type_attributes = [];
          }
        and id_row = Ident.create (s^"#row") in
        let initial_env =
          Env.add_type ~check:true id_row decl_row initial_env
        in
        let tdecl = Typedecl.transl_with_constraint
                        initial_env id (Some(Pident id_row)) decl sdecl in
        let newdecl = tdecl.typ_type in
        check_type_decl env sdecl.ptype_loc id row_id newdecl decl rs rem;
        let decl_row = {decl_row with type_params = newdecl.type_params} in
        let rs' = if rs = Trec_first then Trec_not else rs in
        (Pident id, lid, Twith_type tdecl),
        Sig_type(id_row, decl_row, rs') :: Sig_type(id, newdecl, rs) :: rem
    | (Sig_type(id, decl, rs) :: rem , [s], Pwith_type (_, sdecl))
      when Ident.name id = s ->
        let tdecl =
          Typedecl.transl_with_constraint initial_env id None decl sdecl in
        let newdecl = tdecl.typ_type in
        check_type_decl env sdecl.ptype_loc id row_id newdecl decl rs rem;
        (Pident id, lid, Twith_type tdecl), Sig_type(id, newdecl, rs) :: rem
    | (Sig_type(id, decl, rs) :: rem, [s], (Pwith_type _ | Pwith_typesubst _))
      when Ident.name id = s ^ "#row" ->
        merge env rem namelist (Some id)
    | (Sig_type(id, decl, rs) :: rem, [s], Pwith_typesubst sdecl)
      when Ident.name id = s ->
        (* Check as for a normal with constraint, but discard definition *)
        let tdecl =
          Typedecl.transl_with_constraint initial_env id None decl sdecl in
        let newdecl = tdecl.typ_type in
        check_type_decl env sdecl.ptype_loc id row_id newdecl decl rs rem;
        real_id := Some id;
        (Pident id, lid, Twith_typesubst tdecl),
        make_next_first rs rem
    | (Sig_module(id, md, rs) :: rem, [s], Pwith_module (_, lid'))
      when Ident.name id = s ->
<<<<<<< HEAD
        let path = Typetexp.find_module initial_env loc lid'.txt in
        let md' = Env.find_module path env in
=======
        let path, md' = Typetexp.find_module initial_env loc lid.txt in
>>>>>>> a97652ff
        let md'' = {md' with md_type = Mtype.remove_aliases env md'.md_type} in
        let newmd = Mtype.strengthen_decl env md'' path in
        ignore(Includemod.modtypes env newmd.md_type md.md_type);
        (Pident id, lid, Twith_module (path, lid')),
        Sig_module(id, newmd, rs) :: rem
    | (Sig_module(id, md, rs) :: rem, [s], Pwith_modsubst (_, lid'))
      when Ident.name id = s ->
<<<<<<< HEAD
        let path = Typetexp.find_module initial_env loc lid'.txt in
        let md' = Env.find_module path env in
=======
        let path, md' = Typetexp.find_module initial_env loc lid.txt in
>>>>>>> a97652ff
        let newmd = Mtype.strengthen_decl env md' path in
        ignore(Includemod.modtypes env newmd.md_type md.md_type);
        real_id := Some id;
        (Pident id, lid, Twith_modsubst (path, lid')),
        make_next_first rs rem
    | (Sig_module(id, md, rs) :: rem, s :: namelist, _)
      when Ident.name id = s ->
        let ((path, path_loc, tcstr), newsg) =
          merge env (extract_sig env loc md.md_type) namelist None in
        (path_concat id path, lid, tcstr),
        Sig_module(id, {md with md_type=Mty_signature newsg}, rs) :: rem
    | (item :: rem, _, _) ->
        let (cstr, items) = merge (Env.add_item item env) rem namelist row_id
        in
        cstr, item :: items
  in
  try
    let names = Longident.flatten lid.txt in
    let (tcstr, sg) = merge initial_env sg names None in
    let sg =
    match names, constr with
      [s], Pwith_typesubst sdecl ->
        let id =
          match !real_id with None -> assert false | Some id -> id in
        let lid =
          try match sdecl.ptype_manifest with
          | Some {ptyp_desc = Ptyp_constr (lid, stl)}
            when List.length stl = List.length sdecl.ptype_params ->
              List.iter2 (fun x (y, _) ->
                match x, y with
                  {ptyp_desc=Ptyp_var sx}, {ptyp_desc=Ptyp_var sy}
                    when sx = sy -> ()
                | _, _ -> raise Exit)
                stl sdecl.ptype_params;
              lid
          | _ -> raise Exit
          with Exit ->
            raise(Error(sdecl.ptype_loc, initial_env, With_need_typeconstr))
        in
        let (path, _) =
          try Env.lookup_type lid.txt initial_env with Not_found -> assert false
        in
        let sub = Subst.add_type id path Subst.identity in
        Subst.signature sub sg
    | [s], Pwith_modsubst (_, lid) ->
        let id =
          match !real_id with None -> assert false | Some id -> id in
        let path = Typetexp.lookup_module initial_env loc lid.txt in
        let sub = Subst.add_module id path Subst.identity in
        Subst.signature sub sg
    | _ ->
          sg
    in
    (tcstr, sg)
  with Includemod.Error explanation ->
    raise(Error(loc, initial_env, With_mismatch(lid.txt, explanation)))

(* Add recursion flags on declarations arising from a mutually recursive
   block. *)

let map_rec fn decls rem =
  match decls with
  | [] -> rem
  | d1 :: dl -> fn Trec_first d1 :: map_end (fn Trec_next) dl rem

let map_rec' = map_rec
(*
let rec map_rec' fn decls rem =
  match decls with
  | (id,_ as d1) :: dl when Btype.is_row_name (Ident.name id) ->
      fn Trec_not d1 :: map_rec' fn dl rem
  | _ -> map_rec fn decls rem
*)

let rec map_rec'' fn decls rem =
  match decls with
  | d1 :: dl when Btype.is_row_name (Ident.name d1.typ_id) ->
      fn Trec_not d1 :: map_rec'' fn dl rem
  | _ -> map_rec fn decls rem

(* Add type extension flags to extension contructors *)
let map_ext fn exts rem =
  match exts with
  | [] -> rem
  | d1 :: dl -> fn Text_first d1 :: map_end (fn Text_next) dl rem

(* Auxiliary for translating recursively-defined module types.
   Return a module type that approximates the shape of the given module
   type AST.  Retain only module, type, and module type
   components of signatures.  For types, retain only their arity,
   making them abstract otherwise. *)

let rec approx_modtype env smty =
  match smty.pmty_desc with
    Pmty_ident lid ->
      let (path, info) = Typetexp.find_modtype env smty.pmty_loc lid.txt in
      Mty_ident path
  | Pmty_alias lid ->
      let path = Typetexp.lookup_module env smty.pmty_loc lid.txt in
      Mty_alias path
  | Pmty_signature ssg ->
      Mty_signature(approx_sig env ssg)
  | Pmty_functor(param, sarg, sres) ->
      let arg = may_map (approx_modtype env) sarg in
      let (id, newenv) =
        Env.enter_module ~arg:true param.txt (Btype.default_mty arg) env in
      let res = approx_modtype newenv sres in
      Mty_functor(id, arg, res)
  | Pmty_with(sbody, constraints) ->
      approx_modtype env sbody
  | Pmty_typeof smod ->
      let (_, mty) = !type_module_type_of_fwd env smod in
      mty
  | Pmty_extension ext ->
      raise (Error_forward (Typetexp.error_of_extension ext))

and approx_module_declaration env pmd =
  {
    Types.md_type = approx_modtype env pmd.pmd_type;
    md_attributes = pmd.pmd_attributes;
    md_loc = pmd.pmd_loc;
  }

and approx_sig env ssg =
  match ssg with
    [] -> []
  | item :: srem ->
      match item.psig_desc with
      | Psig_type sdecls ->
          let decls = Typedecl.approx_type_decl env sdecls in
          let rem = approx_sig env srem in
          map_rec' (fun rs (id, info) -> Sig_type(id, info, rs)) decls rem
      | Psig_module pmd ->
          let md = approx_module_declaration env pmd in
          let (id, newenv) =
            Env.enter_module_declaration pmd.pmd_name.txt md env
          in
          Sig_module(id, md, Trec_not) :: approx_sig newenv srem
      | Psig_recmodule sdecls ->
          let decls =
            List.map
              (fun pmd ->
                 (Ident.create pmd.pmd_name.txt,
                  approx_module_declaration env pmd)
              )
              sdecls
          in
          let newenv =
            List.fold_left
              (fun env (id, md) -> Env.add_module_declaration id md env)
              env decls in
          map_rec (fun rs (id, md) -> Sig_module(id, md, rs)) decls
                  (approx_sig newenv srem)
      | Psig_modtype d ->
          let info = approx_modtype_info env d in
          let (id, newenv) = Env.enter_modtype d.pmtd_name.txt info env in
          Sig_modtype(id, info) :: approx_sig newenv srem
      | Psig_open sod ->
          let (path, mty, _od) = type_open env sod in
          approx_sig mty srem
      | Psig_include sincl ->
          let smty = sincl.pincl_mod in
          let mty = approx_modtype env smty in
          let sg = Subst.signature Subst.identity
                     (extract_sig env smty.pmty_loc mty) in
          let newenv = Env.add_signature sg env in
          sg @ approx_sig newenv srem
      | Psig_class sdecls | Psig_class_type sdecls ->
          let decls = Typeclass.approx_class_declarations env sdecls in
          let rem = approx_sig env srem in
          List.flatten
            (map_rec
              (fun rs (i1, _, d1, i2, d2, i3, d3, _) ->
                [Sig_class_type(i1, d1, rs);
                 Sig_type(i2, d2, rs);
                 Sig_type(i3, d3, rs)])
              decls [rem])
      | _ ->
          approx_sig env srem

and approx_modtype_info env sinfo =
  {
   mtd_type = may_map (approx_modtype env) sinfo.pmtd_type;
   mtd_attributes = sinfo.pmtd_attributes;
   mtd_loc = sinfo.pmtd_loc;
  }

(* Additional validity checks on type definitions arising from
   recursive modules *)

let check_recmod_typedecls env sdecls decls =
  let recmod_ids = List.map fst3 decls in
  List.iter2
    (fun pmd (id, _, mty) ->
       let mty = mty.mty_type in
      List.iter
        (fun path ->
          Typedecl.check_recmod_typedecl env pmd.pmd_type.pmty_loc recmod_ids
                                         path (Env.find_type path env))
        (Mtype.type_paths env (Pident id) mty))
    sdecls decls

(* Auxiliaries for checking uniqueness of names in signatures and structures *)

module StringSet =
  Set.Make(struct type t = string let compare (x:t) y = compare x y end)

let check cl loc set_ref name =
  if StringSet.mem name !set_ref
  then raise(Error(loc, Env.empty, Repeated_name(cl, name)))
  else set_ref := StringSet.add name !set_ref

let check_name cl set_ref name =
  check cl name.loc set_ref name.txt

let check_sig_item type_names module_names modtype_names loc = function
    Sig_type(id, _, _) ->
      check "type" loc type_names (Ident.name id)
  | Sig_module(id, _, _) ->
      check "module" loc module_names (Ident.name id)
  | Sig_modtype(id, _) ->
      check "module type" loc modtype_names (Ident.name id)
  | _ -> ()

let rec remove_duplicates val_ids ext_ids = function
    [] -> []
  | Sig_value (id, _) :: rem
    when List.exists (Ident.equal id) val_ids ->
      remove_duplicates val_ids ext_ids rem
  | Sig_typext (id, _, _) :: rem
    when List.exists (Ident.equal id) ext_ids ->
      remove_duplicates val_ids ext_ids rem
  | f :: rem -> f :: remove_duplicates val_ids ext_ids rem

let rec get_values = function
    [] -> []
  | Sig_value (id, _) :: rem -> id :: get_values rem
  | f :: rem -> get_values rem

let rec get_extension_constructors = function
    [] -> []
  | Sig_typext (id, _, _) :: rem -> id :: get_extension_constructors rem
  | f :: rem -> get_extension_constructors rem

(* Check and translate a module type expression *)

let transl_modtype_longident loc env lid =
  let (path, info) = Typetexp.find_modtype env loc lid in
  path

let transl_module_alias loc env lid =
  Typetexp.lookup_module env loc lid

let mkmty desc typ env loc attrs =
  let mty = {
    mty_desc = desc;
    mty_type = typ;
    mty_loc = loc;
    mty_env = env;
    mty_attributes = attrs;
    } in
  Cmt_format.add_saved_type (Cmt_format.Partial_module_type mty);
  mty

let mksig desc env loc =
  let sg = { sig_desc = desc; sig_loc = loc; sig_env = env } in
  Cmt_format.add_saved_type (Cmt_format.Partial_signature_item sg);
  sg

(* let signature sg = List.map (fun item -> item.sig_type) sg *)

let rec transl_modtype env smty =
  let loc = smty.pmty_loc in
  match smty.pmty_desc with
    Pmty_ident lid ->
      let path = transl_modtype_longident loc env lid.txt in
      mkmty (Tmty_ident (path, lid)) (Mty_ident path) env loc
        smty.pmty_attributes
  | Pmty_alias lid ->
      let path = transl_module_alias loc env lid.txt in
      mkmty (Tmty_alias (path, lid)) (Mty_alias path) env loc
        smty.pmty_attributes
  | Pmty_signature ssg ->
      let sg = transl_signature env ssg in
      mkmty (Tmty_signature sg) (Mty_signature sg.sig_type) env loc
        smty.pmty_attributes
  | Pmty_functor(param, sarg, sres) ->
      let arg = Misc.may_map (transl_modtype env) sarg in
      let ty_arg = Misc.may_map (fun m -> m.mty_type) arg in
      let (id, newenv) =
        Env.enter_module ~arg:true param.txt (Btype.default_mty ty_arg) env in
      let res = transl_modtype newenv sres in
      mkmty (Tmty_functor (id, param, arg, res))
      (Mty_functor(id, ty_arg, res.mty_type)) env loc
        smty.pmty_attributes
  | Pmty_with(sbody, constraints) ->
      let body = transl_modtype env sbody in
      let init_sg = extract_sig env sbody.pmty_loc body.mty_type in
      let (rev_tcstrs, final_sg) =
        List.fold_left
          (fun (rev_tcstrs,sg) sdecl ->
            let (tcstr, sg) = merge_constraint env smty.pmty_loc sg sdecl
            in
            (tcstr :: rev_tcstrs, sg)
        )
        ([],init_sg) constraints in
      mkmty (Tmty_with ( body, List.rev rev_tcstrs))
        (Mtype.freshen (Mty_signature final_sg)) env loc
        smty.pmty_attributes
  | Pmty_typeof smod ->
      let tmty, mty = !type_module_type_of_fwd env smod in
      mkmty (Tmty_typeof tmty) mty env loc smty.pmty_attributes
  | Pmty_extension ext ->
      raise (Error_forward (Typetexp.error_of_extension ext))


and transl_signature env sg =
  let type_names = ref StringSet.empty
  and module_names = ref StringSet.empty
  and modtype_names = ref StringSet.empty in
  let rec transl_sig env sg =
    Ctype.init_def(Ident.current_time());
    match sg with
      [] -> [], [], env
    | item :: srem ->
        let loc = item.psig_loc in
        match item.psig_desc with
        | Psig_value sdesc ->
            let (tdesc, newenv) =
              Typedecl.transl_value_decl env item.psig_loc sdesc in
            let (trem,rem, final_env) = transl_sig newenv srem in
            mksig (Tsig_value tdesc) env loc :: trem,
            (if List.exists (Ident.equal tdesc.val_id) (get_values rem) then rem
            else Sig_value(tdesc.val_id, tdesc.val_val) :: rem),
              final_env
        | Psig_type sdecls ->
            List.iter
              (fun decl ->
                check_name "type" type_names decl.ptype_name)
              sdecls;
            let (decls, newenv) = Typedecl.transl_type_decl env sdecls in
            let (trem, rem, final_env) = transl_sig newenv srem in
            mksig (Tsig_type decls) env loc :: trem,
            map_rec'' (fun rs td ->
                Sig_type(td.typ_id, td.typ_type, rs)) decls rem,
            final_env
        | Psig_typext styext ->
            let (tyext, newenv) =
              Typedecl.transl_type_extension false env item.psig_loc styext
            in
            let (trem, rem, final_env) = transl_sig newenv srem in
            let constructors =
              List.filter
                (fun ext -> not
                  (List.exists (Ident.equal ext.ext_id)
                               (get_extension_constructors rem)))
                tyext.tyext_constructors
            in
              mksig (Tsig_typext tyext) env loc :: trem,
              map_ext (fun es ext ->
                Sig_typext(ext.ext_id, ext.ext_type, es)) constructors rem,
              final_env
        | Psig_exception sext ->
            let (ext, newenv) = Typedecl.transl_exception env sext in
            let (trem, rem, final_env) = transl_sig newenv srem in
            let shadowed =
              List.exists
                (Ident.equal ext.ext_id)
                (get_extension_constructors rem)
            in
            mksig (Tsig_exception ext) env loc :: trem,
            (if shadowed then rem else
               Sig_typext(ext.ext_id, ext.ext_type, Text_exception) :: rem),
            final_env
        | Psig_module pmd ->
            check_name "module" module_names pmd.pmd_name;
            let tmty = transl_modtype env pmd.pmd_type in
            let md = {
              md_type=tmty.mty_type;
              md_attributes=pmd.pmd_attributes;
              md_loc=pmd.pmd_loc;
            }
            in
            let (id, newenv) =
              Env.enter_module_declaration pmd.pmd_name.txt md env in
            let (trem, rem, final_env) = transl_sig newenv srem in
            mksig (Tsig_module {md_id=id; md_name=pmd.pmd_name; md_type=tmty;
                                md_loc=pmd.pmd_loc;
                                md_attributes=pmd.pmd_attributes})
              env loc :: trem,
            Sig_module(id, md, Trec_not) :: rem,
            final_env
        | Psig_recmodule sdecls ->
            List.iter
              (fun pmd -> check_name "module" module_names pmd.pmd_name)
              sdecls;
            let (decls, newenv) =
              transl_recmodule_modtypes item.psig_loc env sdecls in
            let (trem, rem, final_env) = transl_sig newenv srem in
            mksig (Tsig_recmodule decls) env loc :: trem,
            map_rec (fun rs md ->
                let d = {Types.md_type = md.md_type.mty_type;
                         md_attributes = md.md_attributes;
                         md_loc = md.md_loc;
                        } in
                Sig_module(md.md_id, d, rs))
              decls rem,
            final_env
        | Psig_modtype pmtd ->
            let newenv, mtd, sg =
              transl_modtype_decl modtype_names env item.psig_loc pmtd
            in
            let (trem, rem, final_env) = transl_sig newenv srem in
            mksig (Tsig_modtype mtd) env loc :: trem,
            sg :: rem,
            final_env
        | Psig_open sod ->
            let (path, newenv, od) = type_open env sod in
            let (trem, rem, final_env) = transl_sig newenv srem in
            mksig (Tsig_open od) env loc :: trem,
            rem, final_env
        | Psig_include sincl ->
            let smty = sincl.pincl_mod in
            let tmty = transl_modtype env smty in
            let mty = tmty.mty_type in
            let sg = Subst.signature Subst.identity
                       (extract_sig env smty.pmty_loc mty) in
            List.iter
              (check_sig_item type_names module_names modtype_names
                              item.psig_loc)
              sg;
            let newenv = Env.add_signature sg env in
            let incl =
              { incl_mod = tmty;
                incl_type = sg;
                incl_attributes = sincl.pincl_attributes;
                incl_loc = sincl.pincl_loc;
              }
            in
            let (trem, rem, final_env) = transl_sig newenv srem in
            mksig (Tsig_include incl) env loc :: trem,
            remove_duplicates (get_values rem)
              (get_extension_constructors rem) sg @ rem,
            final_env
        | Psig_class cl ->
            List.iter
              (fun {pci_name = name} -> check_name "type" type_names name)
              cl;
            let (classes, newenv) = Typeclass.class_descriptions env cl in
            let (trem, rem, final_env) = transl_sig newenv srem in
            mksig (Tsig_class
                     (List.map2
                        (fun pcl tcl ->
                          let (_, _, _, _, _, _, _, _, _, _, _, tcl) = tcl in
                          tcl)
                        cl classes)) env loc
            :: trem,
            List.flatten
              (map_rec
                 (fun rs (i, _, d, i', d', i'', d'', i''', d''', _, _, _) ->
                   [Sig_class(i, d, rs);
                    Sig_class_type(i', d', rs);
                    Sig_type(i'', d'', rs);
                    Sig_type(i''', d''', rs)])
                 classes [rem]),
            final_env
        | Psig_class_type cl ->
            List.iter
              (fun {pci_name = name} -> check_name "type" type_names name)
              cl;
            let (classes, newenv) = Typeclass.class_type_declarations env cl in
            let (trem,rem, final_env) = transl_sig newenv srem in
            mksig (Tsig_class_type (List.map2 (fun pcl tcl ->
              let (_, _, _, _, _, _, _, tcl) = tcl in
              tcl
            ) cl classes)) env loc :: trem,
            List.flatten
              (map_rec
                 (fun rs (i, _, d, i', d', i'', d'', _) ->
                   [Sig_class_type(i, d, rs);
                    Sig_type(i', d', rs);
                    Sig_type(i'', d'', rs)])
                 classes [rem]),
            final_env
        | Psig_attribute x ->
            Typetexp.warning_attribute [x];
            let (trem,rem, final_env) = transl_sig env srem in
            mksig (Tsig_attribute x) env loc :: trem, rem, final_env
        | Psig_extension (ext, _attrs) ->
            raise (Error_forward (Typetexp.error_of_extension ext))
  in
  let previous_saved_types = Cmt_format.get_saved_types () in
  Typetexp.warning_enter_scope ();
  let (trem, rem, final_env) = transl_sig (Env.in_signature env) sg in
  let sg = { sig_items = trem; sig_type =  rem; sig_final_env = final_env } in
  Typetexp.warning_leave_scope ();
  Cmt_format.set_saved_types
    ((Cmt_format.Partial_signature sg) :: previous_saved_types);
  sg

and transl_modtype_decl modtype_names env loc
    {pmtd_name; pmtd_type; pmtd_attributes; pmtd_loc} =
  check_name "module type" modtype_names pmtd_name;
  let tmty = Misc.may_map (transl_modtype env) pmtd_type in
  let decl =
    {
     Types.mtd_type=may_map (fun t -> t.mty_type) tmty;
     mtd_attributes=pmtd_attributes;
     mtd_loc=pmtd_loc;
    }
  in
  let (id, newenv) = Env.enter_modtype pmtd_name.txt decl env in
  let mtd =
    {
     mtd_id=id;
     mtd_name=pmtd_name;
     mtd_type=tmty;
     mtd_attributes=pmtd_attributes;
     mtd_loc=pmtd_loc;
    }
  in
  newenv, mtd, Sig_modtype(id, decl)

and transl_recmodule_modtypes loc env sdecls =
  let make_env curr =
    List.fold_left
      (fun env (id, _, mty) -> Env.add_module ~arg:true id mty env)
      env curr in
  let make_env2 curr =
    List.fold_left
      (fun env (id, _, mty) -> Env.add_module ~arg:true id mty.mty_type env)
      env curr in
  let transition env_c curr =
    List.map2
      (fun pmd (id, id_loc, mty) ->
        (id, id_loc, transl_modtype env_c pmd.pmd_type))
      sdecls curr in
  let ids = List.map (fun x -> Ident.create x.pmd_name.txt) sdecls in
  let approx_env =
    (*
       cf #5965
       We use a dummy module type in order to detect a reference to one
       of the module being defined during the call to approx_modtype.
       It will be detected in Env.lookup_module.
    *)
    List.fold_left
      (fun env id ->
         let dummy = Mty_ident (Path.Pident (Ident.create "#recmod#")) in
         Env.add_module ~arg:true id dummy env
      )
      env ids
  in
  let init =
    List.map2
      (fun id pmd ->
        (id, pmd.pmd_name, approx_modtype approx_env pmd.pmd_type))
      ids sdecls
  in
  let env0 = make_env init in
  let dcl1 = transition env0 init in
  let env1 = make_env2 dcl1 in
  check_recmod_typedecls env1 sdecls dcl1;
  let dcl2 = transition env1 dcl1 in
(*
  List.iter
    (fun (id, mty) ->
      Format.printf "%a: %a@." Printtyp.ident id Printtyp.modtype mty)
    dcl2;
*)
  let env2 = make_env2 dcl2 in
  check_recmod_typedecls env2 sdecls dcl2;
  let dcl2 =
    List.map2
      (fun pmd (id, id_loc, mty) ->
        {md_id=id; md_name=id_loc; md_type=mty;
         md_loc=pmd.pmd_loc;
         md_attributes=pmd.pmd_attributes})
      sdecls dcl2
  in
  (dcl2, env2)

(* Try to convert a module expression to a module path. *)

exception Not_a_path

let rec path_of_module mexp =
  match mexp.mod_desc with
    Tmod_ident (p,_) -> p
  | Tmod_apply(funct, arg, coercion) when !Clflags.applicative_functors ->
      Papply(path_of_module funct, path_of_module arg)
  | Tmod_constraint (mexp, _, _, _) ->
      path_of_module mexp
  | _ -> raise Not_a_path

(* Check that all core type schemes in a structure are closed *)

let rec closed_modtype = function
    Mty_ident p -> true
  | Mty_alias p -> true
  | Mty_signature sg -> List.for_all closed_signature_item sg
  | Mty_functor(id, param, body) -> closed_modtype body

and closed_signature_item = function
    Sig_value(id, desc) -> Ctype.closed_schema desc.val_type
  | Sig_module(id, md, _) -> closed_modtype md.md_type
  | _ -> true

let check_nongen_scheme env str =
  match str.str_desc with
    Tstr_value(rec_flag, pat_exp_list) ->
      List.iter
        (fun {vb_expr=exp} ->
          if not (Ctype.closed_schema exp.exp_type) then
            raise(Error(exp.exp_loc, env, Non_generalizable exp.exp_type)))
        pat_exp_list
  | Tstr_module {mb_expr=md;_} ->
      if not (closed_modtype md.mod_type) then
        raise(Error(md.mod_loc, env, Non_generalizable_module md.mod_type))
  | _ -> ()

let check_nongen_schemes env str =
  List.iter (check_nongen_scheme env) str

(* Helpers for typing recursive modules *)

let anchor_submodule name anchor =
  match anchor with None -> None | Some p -> Some(Pdot(p, name, nopos))
let anchor_recmodule id anchor =
  Some (Pident id)

let enrich_type_decls anchor decls oldenv newenv =
  match anchor with
    None -> newenv
  | Some p ->
      List.fold_left
        (fun e info ->
          let id = info.typ_id in
          let info' =
            Mtype.enrich_typedecl oldenv (Pdot(p, Ident.name id, nopos))
              info.typ_type
          in
            Env.add_type ~check:true id info' e)
        oldenv decls

let enrich_module_type anchor name mty env =
  match anchor with
    None -> mty
  | Some p -> Mtype.enrich_modtype env (Pdot(p, name, nopos)) mty

let check_recmodule_inclusion env bindings =
  (* PR#4450, PR#4470: consider
        module rec X : DECL = MOD  where MOD has inferred type ACTUAL
     The "natural" typing condition
        E, X: ACTUAL |- ACTUAL <: DECL
     leads to circularities through manifest types.
     Instead, we "unroll away" the potential circularities a finite number
     of times.  The (weaker) condition we implement is:
        E, X: DECL,
           X1: ACTUAL,
           X2: ACTUAL{X <- X1}/X1
           ...
           Xn: ACTUAL{X <- X(n-1)}/X(n-1)
        |- ACTUAL{X <- Xn}/Xn <: DECL{X <- Xn}
     so that manifest types rooted at X(n+1) are expanded in terms of X(n),
     avoiding circularities.  The strengthenings ensure that
     Xn.t = X(n-1).t = ... = X2.t = X1.t.
     N can be chosen arbitrarily; larger values of N result in more
     recursive definitions being accepted.  A good choice appears to be
     the number of mutually recursive declarations. *)

  let subst_and_strengthen env s id mty =
    Mtype.strengthen env (Subst.modtype s mty)
                         (Subst.module_path s (Pident id)) in

  let rec check_incl first_time n env s =
    if n > 0 then begin
      (* Generate fresh names Y_i for the rec. bound module idents X_i *)
      let bindings1 =
        List.map
          (fun (id, _, mty_decl, modl, mty_actual, _attrs, _loc) ->
             (id, Ident.rename id, mty_actual))
          bindings in
      (* Enter the Y_i in the environment with their actual types substituted
         by the input substitution s *)
      let env' =
        List.fold_left
          (fun env (id, id', mty_actual) ->
             let mty_actual' =
               if first_time
               then mty_actual
               else subst_and_strengthen env s id mty_actual in
             Env.add_module ~arg:false id' mty_actual' env)
          env bindings1 in
      (* Build the output substitution Y_i <- X_i *)
      let s' =
        List.fold_left
          (fun s (id, id', mty_actual) ->
             Subst.add_module id (Pident id') s)
          Subst.identity bindings1 in
      (* Recurse with env' and s' *)
      check_incl false (n-1) env' s'
    end else begin
      (* Base case: check inclusion of s(mty_actual) in s(mty_decl)
         and insert coercion if needed *)
      let check_inclusion (id, id_loc, mty_decl, modl, mty_actual, attrs, loc) =
        let mty_decl' = Subst.modtype s mty_decl.mty_type
        and mty_actual' = subst_and_strengthen env s id mty_actual in
        let coercion =
          try
            Includemod.modtypes env mty_actual' mty_decl'
          with Includemod.Error msg ->
            raise(Error(modl.mod_loc, env, Not_included msg)) in
        let modl' =
            { mod_desc = Tmod_constraint(modl, mty_decl.mty_type,
                Tmodtype_explicit mty_decl, coercion);
              mod_type = mty_decl.mty_type;
              mod_env = env;
              mod_loc = modl.mod_loc;
              mod_attributes = [];
             } in
        {
         mb_id = id;
         mb_name = id_loc;
         mb_expr = modl';
         mb_attributes = attrs;
         mb_loc = loc;
        }
      in
      List.map check_inclusion bindings
    end
  in check_incl true (List.length bindings) env Subst.identity

(* Helper for unpack *)

let rec package_constraints env loc mty constrs =
  if constrs = [] then mty
  else let sg = extract_sig env loc mty in
  let sg' =
    List.map
      (function
        | Sig_type (id, ({type_params=[]} as td), rs)
          when List.mem_assoc [Ident.name id] constrs ->
            let ty = List.assoc [Ident.name id] constrs in
            Sig_type (id, {td with type_manifest = Some ty}, rs)
        | Sig_module (id, md, rs) ->
            let rec aux = function
              | (m :: ((_ :: _) as l), t) :: rest when m = Ident.name id ->
                  (l, t) :: aux rest
              | _ :: rest -> aux rest
              | [] -> []
            in
            let md =
              {md with
               md_type = package_constraints env loc md.md_type (aux constrs)
              }
            in
            Sig_module (id, md, rs)
        | item -> item
      )
      sg
  in
  Mty_signature sg'

let modtype_of_package env loc p nl tl =
  try match (Env.find_modtype p env).mtd_type with
  | Some mty when nl <> [] ->
      package_constraints env loc mty
        (List.combine (List.map Longident.flatten nl) tl)
  | _ ->
      if nl = [] then Mty_ident p
      else raise(Error(loc, env, Signature_expected))
  with Not_found ->
    let error = Typetexp.Unbound_modtype (Ctype.lid_of_path p) in
    raise(Typetexp.Error(loc, env, error))

let package_subtype env p1 nl1 tl1 p2 nl2 tl2 =
  let mkmty p nl tl =
    let ntl =
      List.filter (fun (n,t) -> Ctype.free_variables t = [])
        (List.combine nl tl) in
    let (nl, tl) = List.split ntl in
    modtype_of_package env Location.none p nl tl
  in
  let mty1 = mkmty p1 nl1 tl1 and mty2 = mkmty p2 nl2 tl2 in
  try Includemod.modtypes env mty1 mty2 = Tcoerce_none
  with Includemod.Error msg -> false
    (* raise(Error(Location.none, env, Not_included msg)) *)

let () = Ctype.package_subtype := package_subtype

let wrap_constraint env arg mty explicit =
  let coercion =
    try
      Includemod.modtypes env arg.mod_type mty
    with Includemod.Error msg ->
      raise(Error(arg.mod_loc, env, Not_included msg)) in
  { mod_desc = Tmod_constraint(arg, mty, explicit, coercion);
    mod_type = mty;
    mod_env = env;
    mod_attributes = [];
    mod_loc = arg.mod_loc }

(* Type a module value expression *)

let rec type_module ?(alias=false) sttn funct_body anchor env smod =
  match smod.pmod_desc with
    Pmod_ident lid ->
      let path =
        Typetexp.lookup_module ~load:(not alias) env smod.pmod_loc lid.txt in
      let md = { mod_desc = Tmod_ident (path, lid);
                 mod_type = Mty_alias path;
                 mod_env = env;
                 mod_attributes = smod.pmod_attributes;
                 mod_loc = smod.pmod_loc } in
      let md =
        if alias && not (Env.is_functor_arg path env) then
          (Env.add_required_global (Path.head path); md)
        else match (Env.find_module path env).md_type with
          Mty_alias p1 when not alias ->
            let p1 = Env.normalize_path (Some smod.pmod_loc) env p1 in
            let mty = Includemod.expand_module_alias env [] p1 in
            { md with
              mod_desc = Tmod_constraint (md, mty, Tmodtype_implicit,
                                          Tcoerce_alias (p1, Tcoerce_none));
              mod_type = if sttn then Mtype.strengthen env mty p1 else mty }
        | mty ->
            let mty =
              if sttn then Mtype.strengthen env mty path else mty in
            { md with mod_type = mty }
      in rm md
  | Pmod_structure sstr ->
      let (str, sg, finalenv) =
        type_structure funct_body anchor env sstr smod.pmod_loc in
      rm { mod_desc = Tmod_structure str;
           mod_type = Mty_signature sg;
           mod_env = env;
           mod_attributes = smod.pmod_attributes;
           mod_loc = smod.pmod_loc }
  | Pmod_functor(name, smty, sbody) ->
      let mty = may_map (transl_modtype env) smty in
      let ty_arg = may_map (fun m -> m.mty_type) mty in
      let (id, newenv), funct_body =
        match ty_arg with None -> (Ident.create "*", env), false
        | Some mty -> Env.enter_module ~arg:true name.txt mty env, true in
      let body = type_module sttn funct_body None newenv sbody in
      rm { mod_desc = Tmod_functor(id, name, mty, body);
           mod_type = Mty_functor(id, ty_arg, body.mod_type);
           mod_env = env;
           mod_attributes = smod.pmod_attributes;
           mod_loc = smod.pmod_loc }
  | Pmod_apply(sfunct, sarg) ->
      let arg = type_module true funct_body None env sarg in
      let path = try Some (path_of_module arg) with Not_a_path -> None in
      let funct =
        type_module (sttn && path <> None) funct_body None env sfunct in
      begin match Env.scrape_alias env funct.mod_type with
        Mty_functor(param, mty_param, mty_res) as mty_functor ->
          let generative, mty_param =
            (mty_param = None, Btype.default_mty mty_param) in
          if generative then begin
            if sarg.pmod_desc <> Pmod_structure [] then
              raise (Error (sfunct.pmod_loc, env, Apply_generative));
            if funct_body && Mtype.contains_type env funct.mod_type then
              raise (Error (smod.pmod_loc, env, Not_allowed_in_functor_body));
          end;
          let coercion =
            try
              Includemod.modtypes env arg.mod_type mty_param
            with Includemod.Error msg ->
              raise(Error(sarg.pmod_loc, env, Not_included msg)) in
          let mty_appl =
            match path with
              Some path ->
                Subst.modtype (Subst.add_module param path Subst.identity)
                              mty_res
            | None ->
                if generative then mty_res else
                try
                  Mtype.nondep_supertype
                    (Env.add_module ~arg:true param arg.mod_type env)
                    param mty_res
                with Not_found ->
                  raise(Error(smod.pmod_loc, env,
                              Cannot_eliminate_dependency mty_functor))
          in
          rm { mod_desc = Tmod_apply(funct, arg, coercion);
               mod_type = mty_appl;
               mod_env = env;
               mod_attributes = smod.pmod_attributes;
               mod_loc = smod.pmod_loc }
      | _ ->
          raise(Error(sfunct.pmod_loc, env, Cannot_apply funct.mod_type))
      end
  | Pmod_constraint(sarg, smty) ->
      let arg = type_module ~alias true funct_body anchor env sarg in
      let mty = transl_modtype env smty in
      rm {(wrap_constraint env arg mty.mty_type (Tmodtype_explicit mty)) with
          mod_loc = smod.pmod_loc;
          mod_attributes = smod.pmod_attributes;
         }

  | Pmod_unpack sexp ->
      if !Clflags.principal then Ctype.begin_def ();
      let exp = Typecore.type_exp env sexp in
      if !Clflags.principal then begin
        Ctype.end_def ();
        Ctype.generalize_structure exp.exp_type
      end;
      let mty =
        match Ctype.expand_head env exp.exp_type with
          {desc = Tpackage (p, nl, tl)} ->
            if List.exists (fun t -> Ctype.free_variables t <> []) tl then
              raise (Error (smod.pmod_loc, env,
                            Incomplete_packed_module exp.exp_type));
            if !Clflags.principal &&
              not (Typecore.generalizable (Btype.generic_level-1) exp.exp_type)
            then
              Location.prerr_warning smod.pmod_loc
                (Warnings.Not_principal "this module unpacking");
            modtype_of_package env smod.pmod_loc p nl tl
        | {desc = Tvar _} ->
            raise (Typecore.Error
                     (smod.pmod_loc, env, Typecore.Cannot_infer_signature))
        | _ ->
            raise (Error(smod.pmod_loc, env, Not_a_packed_module exp.exp_type))
      in
      if funct_body && Mtype.contains_type env mty then
        raise (Error (smod.pmod_loc, env, Not_allowed_in_functor_body));
      rm { mod_desc = Tmod_unpack(exp, mty);
           mod_type = mty;
           mod_env = env;
           mod_attributes = smod.pmod_attributes;
           mod_loc = smod.pmod_loc }
  | Pmod_extension ext ->
      raise (Error_forward (Typetexp.error_of_extension ext))

and type_structure ?(toplevel = false) funct_body anchor env sstr scope =
  let type_names = ref StringSet.empty
  and module_names = ref StringSet.empty
  and modtype_names = ref StringSet.empty in

  let type_str_item env srem {pstr_loc = loc; pstr_desc = desc} =
    match desc with
    | Pstr_eval (sexpr, attrs) ->
        let expr = Typecore.type_expression env sexpr in
        Tstr_eval (expr, attrs), [], env
    | Pstr_value(rec_flag, sdefs) ->
        let scope =
          match rec_flag with
          | Recursive ->
              Some (Annot.Idef {scope with
                                Location.loc_start = loc.Location.loc_start})
          | Nonrecursive ->
              let start =
                match srem with
                | [] -> loc.Location.loc_end
                | {pstr_loc = loc2} :: _ -> loc2.Location.loc_start
              in
              Some (Annot.Idef {scope with Location.loc_start = start})
        in
        let (defs, newenv) =
          Typecore.type_binding env rec_flag sdefs scope in
        (* Note: Env.find_value does not trigger the value_used event. Values
           will be marked as being used during the signature inclusion test. *)
        Tstr_value(rec_flag, defs),
        List.map (fun id -> Sig_value(id, Env.find_value (Pident id) newenv))
          (let_bound_idents defs),
        newenv
    | Pstr_primitive sdesc ->
        let (desc, newenv) = Typedecl.transl_value_decl env loc sdesc in
        Tstr_primitive desc, [Sig_value(desc.val_id, desc.val_val)], newenv
    | Pstr_type sdecls ->
        List.iter
          (fun decl -> check_name "type" type_names decl.ptype_name)
          sdecls;
        let (decls, newenv) = Typedecl.transl_type_decl env sdecls in
        Tstr_type decls,
        map_rec'' (fun rs info -> Sig_type(info.typ_id, info.typ_type, rs))
          decls [],
        enrich_type_decls anchor decls env newenv
    | Pstr_typext styext ->
        let (tyext, newenv) =
          Typedecl.transl_type_extension true env loc styext
        in
        (Tstr_typext tyext,
         map_ext
           (fun es ext -> Sig_typext(ext.ext_id, ext.ext_type, es))
           tyext.tyext_constructors [],
         newenv)
    | Pstr_exception sext ->
        let (ext, newenv) = Typedecl.transl_exception env sext in
        Tstr_exception ext,
        [Sig_typext(ext.ext_id, ext.ext_type, Text_exception)],
        newenv
    | Pstr_module {pmb_name = name; pmb_expr = smodl; pmb_attributes = attrs;
                   pmb_loc;
                  } ->
        check_name "module" module_names name;
        let modl =
          type_module ~alias:true true funct_body
            (anchor_submodule name.txt anchor) env smodl in
        let md =
          { md_type = enrich_module_type anchor name.txt modl.mod_type env;
            md_attributes = attrs;
            md_loc = pmb_loc;
          }
        in
        let (id, newenv) = Env.enter_module_declaration name.txt md env in
        Tstr_module {mb_id=id; mb_name=name; mb_expr=modl;
                     mb_attributes=attrs;  mb_loc=pmb_loc;
                    },
        [Sig_module(id,
                    {md_type = modl.mod_type;
                     md_attributes = attrs;
                     md_loc = pmb_loc;
                    }, Trec_not)],
        newenv
    | Pstr_recmodule sbind ->
        let sbind =
          List.map
            (function
              | {pmb_name = name;
                 pmb_expr = {pmod_desc=Pmod_constraint(expr, typ)};
                 pmb_attributes = attrs;
                 pmb_loc = loc;
                } ->
                  name, typ, expr, attrs, loc
              | mb ->
                  raise (Error (mb.pmb_expr.pmod_loc, env,
                                Recursive_module_require_explicit_type))
            )
            sbind
        in
        List.iter
          (fun (name, _, _, _, _) -> check_name "module" module_names name)
          sbind;
        let (decls, newenv) =
          transl_recmodule_modtypes loc env
            (List.map (fun (name, smty, smodl, attrs, loc) ->
                 {pmd_name=name; pmd_type=smty;
                  pmd_attributes=attrs; pmd_loc=loc}) sbind
            ) in
        let bindings1 =
          List.map2
            (fun {md_id=id; md_type=mty} (name, _, smodl, attrs, loc) ->
               let modl =
                 type_module true funct_body (anchor_recmodule id anchor) newenv
                   smodl in
               let mty' =
                 enrich_module_type anchor (Ident.name id) modl.mod_type newenv
               in
               (id, name, mty, modl, mty', attrs, loc))
            decls sbind in
        let newenv = (* allow aliasing recursive modules from outside *)
          List.fold_left
            (fun env md -> Env.add_module md.md_id md.md_type.mty_type env)
            env decls
        in
        let bindings2 =
          check_recmodule_inclusion newenv bindings1 in
        Tstr_recmodule bindings2,
        map_rec (fun rs mb ->
            Sig_module(mb.mb_id, {
                md_type=mb.mb_expr.mod_type;
                md_attributes=mb.mb_attributes;
                md_loc=mb.mb_loc;
              }, rs))
           bindings2 [],
        newenv
    | Pstr_modtype pmtd ->
        (* check that it is non-abstract *)
        let newenv, mtd, sg =
          transl_modtype_decl modtype_names env loc pmtd
        in
        Tstr_modtype mtd, [sg], newenv
    | Pstr_open sod ->
        let (path, newenv, od) = type_open ~toplevel env sod in
        Tstr_open od, [], newenv
    | Pstr_class cl ->
        List.iter
          (fun {pci_name = name} -> check_name "type" type_names name)
          cl;
        let (classes, new_env) = Typeclass.class_declarations env cl in
        Tstr_class
          (List.map (fun (i, _, d, _,_,_,_,_,_, s, m, c) ->
               let vf = if d.cty_new = None then Virtual else Concrete in
               (* (i, s, m, c, vf) *) (c, m, vf))
              classes),
(* TODO: check with Jacques why this is here
      Tstr_class_type
          (List.map (fun (_,_, i, d, _,_,_,_,_,_,c) -> (i, c)) classes) ::
      Tstr_type
          (List.map (fun (_,_,_,_, i, d, _,_,_,_,_) -> (i, d)) classes) ::
      Tstr_type
          (List.map (fun (_,_,_,_,_,_, i, d, _,_,_) -> (i, d)) classes) ::
*)
        List.flatten
          (map_rec
             (fun rs (i, _, d, i', d', i'', d'', i''', d''', _, _, _) ->
                [Sig_class(i, d, rs);
                 Sig_class_type(i', d', rs);
                 Sig_type(i'', d'', rs);
                 Sig_type(i''', d''', rs)])
             classes []),
        new_env
    | Pstr_class_type cl ->
        List.iter
          (fun {pci_name = name} -> check_name "type" type_names name)
          cl;
        let (classes, new_env) = Typeclass.class_type_declarations env cl in
        Tstr_class_type
          (List.map (fun (i, i_loc, d, _, _, _, _, c) ->
               (i, i_loc, c)) classes),
(*  TODO: check with Jacques why this is here
           Tstr_type
             (List.map (fun (_, _, i, d, _, _) -> (i, d)) classes) ::
           Tstr_type
             (List.map (fun (_, _, _, _, i, d) -> (i, d)) classes) :: *)
        List.flatten
          (map_rec
             (fun rs (i, _, d, i', d', i'', d'', _) ->
                [Sig_class_type(i, d, rs);
                 Sig_type(i', d', rs);
                 Sig_type(i'', d'', rs)])
             classes []),
        new_env
    | Pstr_include sincl ->
        let smodl = sincl.pincl_mod in
        let modl = type_module true funct_body None env smodl in
        (* Rename all identifiers bound by this signature to avoid clashes *)
        let sg = Subst.signature Subst.identity
            (extract_sig_open env smodl.pmod_loc modl.mod_type) in
        let sg =
          match modl.mod_desc with
            Tmod_ident (p, _) when not (Env.is_functor_arg p env) ->
              Env.add_required_global (Path.head p);
              let pos = ref 0 in
              List.map
                (function
                  | Sig_module (id, md, rs) ->
                      let n = !pos in incr pos;
                      Sig_module (id, {md with md_type =
                                       Mty_alias (Pdot(p,Ident.name id,n))},
                                  rs)
                  | Sig_value (_, {val_kind=Val_reg})
                  | Sig_typext _ | Sig_class _ as it ->
                      incr pos; it
                  | Sig_value _ | Sig_type _ | Sig_modtype _
                  | Sig_class_type _ as it ->
                      it)
                sg
          | _ -> sg
        in
        List.iter
          (check_sig_item type_names module_names modtype_names loc) sg;
        let new_env = Env.add_signature sg env in
        let incl =
          { incl_mod = modl;
            incl_type = sg;
            incl_attributes = sincl.pincl_attributes;
            incl_loc = sincl.pincl_loc;
          }
        in
        Tstr_include incl, sg, new_env
    | Pstr_extension (ext, _attrs) ->
        raise (Error_forward (Typetexp.error_of_extension ext))
    | Pstr_attribute x ->
        Typetexp.warning_attribute [x];
        Tstr_attribute x, [], env
  in
  let rec type_struct env sstr =
    Ctype.init_def(Ident.current_time());
    match sstr with
    | [] -> ([], [], env)
    | pstr :: srem ->
        let previous_saved_types = Cmt_format.get_saved_types () in
        let desc, sg, new_env = type_str_item env srem pstr in
        let str = { str_desc = desc; str_loc = pstr.pstr_loc; str_env = env } in
        Cmt_format.set_saved_types (Cmt_format.Partial_structure_item str
                                    :: previous_saved_types);
        let (str_rem, sig_rem, final_env) = type_struct new_env srem in
        (str :: str_rem, sg @ sig_rem, final_env)
  in
  if !Clflags.annotations then
    (* moved to genannot *)
    List.iter (function {pstr_loc = l} -> Stypes.record_phrase l) sstr;
  let previous_saved_types = Cmt_format.get_saved_types () in
  Typetexp.warning_enter_scope ();
  let (items, sg, final_env) = type_struct env sstr in
  let str = { str_items = items; str_type = sg; str_final_env = final_env } in
  Typetexp.warning_leave_scope ();
  Cmt_format.set_saved_types
    (Cmt_format.Partial_structure str :: previous_saved_types);
  str, sg, final_env

let type_toplevel_phrase env s =
  Env.reset_required_globals ();
  type_structure ~toplevel:true false None env s Location.none
(*let type_module_alias = type_module ~alias:true true false None*)
let type_module = type_module true false None
let type_structure = type_structure false None

(* Normalize types in a signature *)

let rec normalize_modtype env = function
    Mty_ident p -> ()
  | Mty_alias p -> ()
  | Mty_signature sg -> normalize_signature env sg
  | Mty_functor(id, param, body) -> normalize_modtype env body

and normalize_signature env = List.iter (normalize_signature_item env)

and normalize_signature_item env = function
    Sig_value(id, desc) -> Ctype.normalize_type env desc.val_type
  | Sig_module(id, md, _) -> normalize_modtype env md.md_type
  | _ -> ()

(* Simplify multiple specifications of a value or an extension in a signature.
   (Other signature components, e.g. types, modules, etc, are checked for
   name uniqueness.)  If multiple specifications with the same name,
   keep only the last (rightmost) one. *)

let rec simplify_modtype mty =
  match mty with
    Mty_ident path -> mty
  | Mty_alias path -> mty
  | Mty_functor(id, arg, res) -> Mty_functor(id, arg, simplify_modtype res)
  | Mty_signature sg -> Mty_signature(simplify_signature sg)

and simplify_signature sg =
  let rec simplif val_names ext_names res = function
    [] -> res
  | (Sig_value(id, descr) as component) :: sg ->
      let name = Ident.name id in
      simplif (StringSet.add name val_names) ext_names
              (if StringSet.mem name val_names then res else component :: res)
              sg
  | (Sig_typext(id, ext, es) as component) :: sg ->
      let name = Ident.name id in
      simplif val_names (StringSet.add name ext_names)
              (if StringSet.mem name ext_names then res else component :: res)
              sg
  | Sig_module(id, md, rs) :: sg ->
      let md = {md with md_type = simplify_modtype md.md_type} in
      simplif val_names ext_names (Sig_module(id, md, rs) :: res) sg
  | component :: sg ->
      simplif val_names ext_names (component :: res) sg
  in
    simplif StringSet.empty StringSet.empty [] (List.rev sg)

(* Extract the module type of a module expression *)

let type_module_type_of env smod =
  let tmty =
    match smod.pmod_desc with
    | Pmod_ident lid -> (* turn off strengthening in this case *)
        let path, md = Typetexp.find_module env smod.pmod_loc lid.txt in
        rm { mod_desc = Tmod_ident (path, lid);
             mod_type = md.md_type;
             mod_env = env;
             mod_attributes = smod.pmod_attributes;
             mod_loc = smod.pmod_loc }
    | _ -> type_module env smod in
  let mty = tmty.mod_type in
  (* PR#6307: expand aliases at root and submodules *)
  let mty = Mtype.remove_aliases env mty in
  (* PR#5037: clean up inferred signature to remove duplicate specs *)
  let mty = simplify_modtype mty in
  (* PR#5036: must not contain non-generalized type variables *)
  if not (closed_modtype mty) then
    raise(Error(smod.pmod_loc, env, Non_generalizable_module mty));
  tmty, mty

(* For Typecore *)

let rec get_manifest_types = function
    [] -> []
  | Sig_type (id, {type_params=[]; type_manifest=Some ty}, _) :: rem ->
      (Ident.name id, ty) :: get_manifest_types rem
  | _ :: rem -> get_manifest_types rem

let type_package env m p nl tl =
  (* Same as Pexp_letmodule *)
  (* remember original level *)
  let lv = Ctype.get_current_level () in
  Ctype.begin_def ();
  Ident.set_current_time lv;
  let context = Typetexp.narrow () in
  let modl = type_module env m in
  Ctype.init_def(Ident.current_time());
  Typetexp.widen context;
  let (mp, env) =
    match modl.mod_desc with
      Tmod_ident (mp,_) -> (mp, env)
    | _ ->
      let (id, new_env) = Env.enter_module ~arg:true "%M" modl.mod_type env in
      (Pident id, new_env)
  in
  let rec mkpath mp = function
    | Lident name -> Pdot(mp, name, nopos)
    | Ldot (m, name) -> Pdot(mkpath mp m, name, nopos)
    | _ -> assert false
  in
  let tl' =
    List.map
      (fun name -> Btype.newgenty (Tconstr (mkpath mp name,[],ref Mnil)))
      nl in
  (* go back to original level *)
  Ctype.end_def ();
  if nl = [] then
    (wrap_constraint env modl (Mty_ident p) Tmodtype_implicit, [])
  else let mty = modtype_of_package env modl.mod_loc p nl tl' in
  List.iter2
    (fun n ty ->
      try Ctype.unify env ty (Ctype.newvar ())
      with Ctype.Unify _ ->
        raise (Error(m.pmod_loc, env, Scoping_pack (n,ty))))
    nl tl';
  (wrap_constraint env modl mty Tmodtype_implicit, tl')

(* Fill in the forward declarations *)
let () =
  Typecore.type_module := type_module;
  Typetexp.transl_modtype_longident := transl_modtype_longident;
  Typetexp.transl_modtype := transl_modtype;
  Typecore.type_open := type_open_ ?toplevel:None;
  Typecore.type_package := type_package;
  type_module_type_of_fwd := type_module_type_of


(* Typecheck an implementation file *)

let type_implementation sourcefile outputprefix modulename initial_env ast =
  Cmt_format.clear ();
  try
  Typecore.reset_delayed_checks ();
  Env.reset_required_globals ();
  begin
    let map = Typetexp.emit_external_warnings in
    ignore (map.Ast_mapper.structure map ast)
  end;

  let (str, sg, finalenv) =
    type_structure initial_env ast (Location.in_file sourcefile) in
  let simple_sg = simplify_signature sg in
  if !Clflags.print_types then begin
    Printtyp.wrap_printing_env initial_env
      (fun () -> fprintf std_formatter "%a@." Printtyp.signature simple_sg);
    (str, Tcoerce_none)   (* result is ignored by Compile.implementation *)
  end else begin
    let sourceintf =
      Misc.chop_extension_if_any sourcefile ^ !Config.interface_suffix in
    if Sys.file_exists sourceintf then begin
      let intf_file =
        try
          find_in_path_uncap !Config.load_path (modulename ^ ".cmi")
        with Not_found ->
          raise(Error(Location.in_file sourcefile, Env.empty,
                      Interface_not_compiled sourceintf)) in
      let dclsig = Env.read_signature modulename intf_file in
      let coercion =
        Includemod.compunit initial_env sourcefile sg intf_file dclsig in
      Typecore.force_delayed_checks ();
      (* It is important to run these checks after the inclusion test above,
         so that value declarations which are not used internally but exported
         are not reported as being unused. *)
      Cmt_format.save_cmt (outputprefix ^ ".cmt") modulename
        (Cmt_format.Implementation str) (Some sourcefile) initial_env None;
      (str, coercion)
    end else begin
      check_nongen_schemes finalenv str.str_items;
      normalize_signature finalenv simple_sg;
      let coercion =
        Includemod.compunit initial_env sourcefile sg
                            "(inferred signature)" simple_sg in
      Typecore.force_delayed_checks ();
      (* See comment above. Here the target signature contains all
         the value being exported. We can still capture unused
         declarations like "let x = true;; let x = 1;;", because in this
         case, the inferred signature contains only the last declaration. *)
      if not !Clflags.dont_write_files then begin
        let sg =
          Env.save_signature simple_sg modulename (outputprefix ^ ".cmi") in
        Cmt_format.save_cmt  (outputprefix ^ ".cmt") modulename
          (Cmt_format.Implementation str)
          (Some sourcefile) initial_env (Some sg);
      end;
      (str, coercion)
    end
    end
  with e ->
    Cmt_format.save_cmt  (outputprefix ^ ".cmt") modulename
      (Cmt_format.Partial_implementation
         (Array.of_list (Cmt_format.get_saved_types ())))
      (Some sourcefile) initial_env None;
    raise e


let save_signature modname tsg outputprefix source_file initial_env cmi =
  Cmt_format.save_cmt  (outputprefix ^ ".cmti") modname
    (Cmt_format.Interface tsg) (Some source_file) initial_env (Some cmi)

let type_interface env ast =
  begin
    let map = Typetexp.emit_external_warnings in
    ignore (map.Ast_mapper.signature map ast)
  end;
  transl_signature env ast

(* "Packaging" of several compilation units into one unit
   having them as sub-modules.  *)

let rec package_signatures subst = function
    [] -> []
  | (name, sg) :: rem ->
      let sg' = Subst.signature subst sg in
      let oldid = Ident.create_persistent name
      and newid = Ident.create name in
      Sig_module(newid, {md_type=Mty_signature sg';
                         md_attributes=[];
                         md_loc=Location.none;
                        },
                 Trec_not) ::
      package_signatures (Subst.add_module oldid (Pident newid) subst) rem

let package_units initial_env objfiles cmifile modulename =
  (* Read the signatures of the units *)
  let units =
    List.map
      (fun f ->
         let pref = chop_extensions f in
         let modname = String.capitalize(Filename.basename pref) in
         let sg = Env.read_signature modname (pref ^ ".cmi") in
         if Filename.check_suffix f ".cmi" &&
            not(Mtype.no_code_needed_sig Env.initial_safe_string sg)
         then raise(Error(Location.none, Env.empty,
                          Implementation_is_required f));
         (modname, Env.read_signature modname (pref ^ ".cmi")))
      objfiles in
  (* Compute signature of packaged unit *)
  Ident.reinit();
  let sg = package_signatures Subst.identity units in
  (* See if explicit interface is provided *)
  let prefix = chop_extension_if_any cmifile in
  let mlifile = prefix ^ !Config.interface_suffix in
  if Sys.file_exists mlifile then begin
    if not (Sys.file_exists cmifile) then begin
      raise(Error(Location.in_file mlifile, Env.empty,
                  Interface_not_compiled mlifile))
    end;
    let dclsig = Env.read_signature modulename cmifile in
    Cmt_format.save_cmt  (prefix ^ ".cmt") modulename
      (Cmt_format.Packed (sg, objfiles)) None initial_env  None ;
    Includemod.compunit initial_env "(obtained by packing)" sg mlifile dclsig
  end else begin
    (* Determine imports *)
    let unit_names = List.map fst units in
    let imports =
      List.filter
        (fun (name, crc) -> not (List.mem name unit_names))
        (Env.imports()) in
    (* Write packaged signature *)
    if not !Clflags.dont_write_files then begin
      let sg =
        Env.save_signature_with_imports sg modulename
          (prefix ^ ".cmi") imports in
      Cmt_format.save_cmt (prefix ^ ".cmt")  modulename
        (Cmt_format.Packed (sg, objfiles)) None initial_env (Some sg)
    end;
    Tcoerce_none
  end

(* Error report *)

open Printtyp

let report_error ppf = function
    Cannot_apply mty ->
      fprintf ppf
        "@[This module is not a functor; it has type@ %a@]" modtype mty
  | Not_included errs ->
      fprintf ppf
        "@[<v>Signature mismatch:@ %a@]" Includemod.report_error errs
  | Cannot_eliminate_dependency mty ->
      fprintf ppf
        "@[This functor has type@ %a@ \
           The parameter cannot be eliminated in the result type.@  \
           Please bind the argument to a module identifier.@]" modtype mty
  | Signature_expected -> fprintf ppf "This module type is not a signature"
  | Structure_expected mty ->
      fprintf ppf
        "@[This module is not a structure; it has type@ %a" modtype mty
  | With_no_component lid ->
      fprintf ppf
        "@[The signature constrained by `with' has no component named %a@]"
        longident lid
  | With_mismatch(lid, explanation) ->
      fprintf ppf
        "@[<v>\
           @[In this `with' constraint, the new definition of %a@ \
             does not match its original definition@ \
             in the constrained signature:@]@ \
           %a@]"
        longident lid Includemod.report_error explanation
  | Repeated_name(kind, name) ->
      fprintf ppf
        "@[Multiple definition of the %s name %s.@ \
           Names must be unique in a given structure or signature.@]" kind name
  | Non_generalizable typ ->
      fprintf ppf
        "@[The type of this expression,@ %a,@ \
           contains type variables that cannot be generalized@]" type_scheme typ
  | Non_generalizable_class (id, desc) ->
      fprintf ppf
        "@[The type of this class,@ %a,@ \
           contains type variables that cannot be generalized@]"
        (class_declaration id) desc
  | Non_generalizable_module mty ->
      fprintf ppf
        "@[The type of this module,@ %a,@ \
           contains type variables that cannot be generalized@]" modtype mty
  | Implementation_is_required intf_name ->
      fprintf ppf
        "@[The interface %a@ declares values, not just types.@ \
           An implementation must be provided.@]"
        Location.print_filename intf_name
  | Interface_not_compiled intf_name ->
      fprintf ppf
        "@[Could not find the .cmi file for interface@ %a.@]"
        Location.print_filename intf_name
  | Not_allowed_in_functor_body ->
      fprintf ppf
        "@[This expression creates fresh types.@ %s@]"
        "It is not allowed inside applicative functors."
  | With_need_typeconstr ->
      fprintf ppf
        "Only type constructors with identical parameters can be substituted."
  | Not_a_packed_module ty ->
      fprintf ppf
        "This expression is not a packed module. It has type@ %a"
        type_expr ty
  | Incomplete_packed_module ty ->
      fprintf ppf
        "The type of this packed module contains variables:@ %a"
        type_expr ty
  | Scoping_pack (lid, ty) ->
      fprintf ppf
        "The type %a in this module cannot be exported.@ " longident lid;
      fprintf ppf
        "Its type contains local dependencies:@ %a" type_expr ty
  | Recursive_module_require_explicit_type ->
      fprintf ppf "Recursive modules require an explicit module type."
  | Apply_generative ->
      fprintf ppf "This is a generative functor. It can only be applied to ()"

let report_error env ppf err =
  Printtyp.wrap_printing_env env (fun () -> report_error ppf err)

let () =
  Location.register_error_of_exn
    (function
      | Error (loc, env, err) ->
        Some (Location.error_of_printer loc (report_error env) err)
      | Error_forward err ->
        Some err
      | _ ->
        None
    )<|MERGE_RESOLUTION|>--- conflicted
+++ resolved
@@ -210,12 +210,7 @@
         make_next_first rs rem
     | (Sig_module(id, md, rs) :: rem, [s], Pwith_module (_, lid'))
       when Ident.name id = s ->
-<<<<<<< HEAD
-        let path = Typetexp.find_module initial_env loc lid'.txt in
-        let md' = Env.find_module path env in
-=======
-        let path, md' = Typetexp.find_module initial_env loc lid.txt in
->>>>>>> a97652ff
+        let path, md' = Typetexp.find_module initial_env loc lid'.txt in
         let md'' = {md' with md_type = Mtype.remove_aliases env md'.md_type} in
         let newmd = Mtype.strengthen_decl env md'' path in
         ignore(Includemod.modtypes env newmd.md_type md.md_type);
@@ -223,12 +218,7 @@
         Sig_module(id, newmd, rs) :: rem
     | (Sig_module(id, md, rs) :: rem, [s], Pwith_modsubst (_, lid'))
       when Ident.name id = s ->
-<<<<<<< HEAD
-        let path = Typetexp.find_module initial_env loc lid'.txt in
-        let md' = Env.find_module path env in
-=======
-        let path, md' = Typetexp.find_module initial_env loc lid.txt in
->>>>>>> a97652ff
+        let path, md' = Typetexp.find_module initial_env loc lid'.txt in
         let newmd = Mtype.strengthen_decl env md' path in
         ignore(Includemod.modtypes env newmd.md_type md.md_type);
         real_id := Some id;
