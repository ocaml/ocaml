(**************************************************************************)
(*                                                                        *)
(*                                 OCaml                                  *)
(*                                                                        *)
(*             Xavier Leroy, projet Cristal, INRIA Rocquencourt           *)
(*                                                                        *)
(*   Copyright 1996 Institut National de Recherche en Informatique et     *)
(*     en Automatique.                                                    *)
(*                                                                        *)
(*   All rights reserved.  This file is distributed under the terms of    *)
(*   the GNU Lesser General Public License version 2.1, with the          *)
(*   special exception on linking described in the file LICENSE.          *)
(*                                                                        *)
(**************************************************************************)

open Misc
open Longident
open Path
open Asttypes
open Parsetree
open Types
open Format

type error =
    Cannot_apply of module_type
  | Not_included of Includemod.error list
  | Cannot_eliminate_dependency of module_type
  | Signature_expected
  | Structure_expected of module_type
  | With_no_component of Longident.t
  | With_mismatch of Longident.t * Includemod.error list
  | With_makes_applicative_functor_ill_typed of
      Longident.t * Path.t * Includemod.error list
  | With_changes_module_alias of Longident.t * Ident.t * Path.t
  | With_cannot_remove_constrained_type
  | Repeated_name of string * string
  | Non_generalizable of type_expr
  | Non_generalizable_class of Ident.t * class_declaration
  | Non_generalizable_module of module_type
  | Implementation_is_required of string
  | Interface_not_compiled of string
  | Not_allowed_in_functor_body
  | Not_a_packed_module of type_expr
  | Incomplete_packed_module of type_expr
  | Scoping_pack of Longident.t * type_expr
  | Recursive_module_require_explicit_type
  | Apply_generative
  | Cannot_scrape_alias of Path.t
  | Invalid_open of Parsetree.module_expr
  | Cannot_eliminate_anon_module of Ident.t * signature

exception Error of Location.t * Env.t * error
exception Error_forward of Location.error

module ImplementationHooks = Misc.MakeHooks(struct
    type t = Typedtree.structure * Typedtree.module_coercion
  end)
module InterfaceHooks = Misc.MakeHooks(struct
    type t = Typedtree.signature
  end)

open Typedtree

let fst3 (x,_,_) = x

let rec path_concat head p =
  match p with
    Pident tail -> Pdot (Pident head, Ident.name tail, 0)
  | Pdot (pre, s, pos) -> Pdot (path_concat head pre, s, pos)
  | Papply _ -> assert false

(* Extract a signature from a module type *)

let extract_sig env loc mty =
  match Env.scrape_alias env mty with
    Mty_signature sg -> sg
  | Mty_alias(_, path) ->
      raise(Error(loc, env, Cannot_scrape_alias path))
  | _ -> raise(Error(loc, env, Signature_expected))

let extract_sig_open env loc mty =
  match Env.scrape_alias env mty with
    Mty_signature sg -> sg
  | Mty_alias(_, path) ->
      raise(Error(loc, env, Cannot_scrape_alias path))
  | mty -> raise(Error(loc, env, Structure_expected mty))

(* Compute the environment after opening a module *)

<<<<<<< HEAD
let type_module_fwd : (Env.t -> Parsetree.module_expr ->
                       Typedtree.module_expr) ref =
  ref (fun _ _ -> assert false)

let mod_ident_counter = ref 0
let generated_module_ident = ref []
let generated_module_ident_in_sig = ref []

let push_current_mid (mi, md, env) in_sig =
  if in_sig then
    generated_module_ident_in_sig := (mi, md, env) :: !generated_module_ident
  else
    generated_module_ident := (mi, md, env) :: !generated_module_ident

let pop_current_mid in_sig =
  let slots =
    if in_sig then generated_module_ident_in_sig
    else generated_module_ident in
  let slot = List.hd !slots in
  slots := List.tl !slots;
  slot

let gen_mod_ident () =
  let n = !mod_ident_counter in
  incr mod_ident_counter;
  let ident = Ident.create (Printf.sprintf "M#%d" n) in
  ident

let saved_full_mod_types = ref []
let push_mod_type mt =
  saved_full_mod_types := mt :: !saved_full_mod_types
let pop_mod_type () =
  let mt = List.hd !saved_full_mod_types in
  saved_full_mod_types := List.tl !saved_full_mod_types;
  mt

let open_struct_level = ref 0
let enter_struct () = incr open_struct_level
let leave_struct () = decr open_struct_level

let type_open_ ?toplevel in_sig ovf env loc me =
  match me.pmod_desc with
  | Pmod_functor _ | Pmod_unpack _ | Pmod_extension _ ->
      raise(Error(me.pmod_loc, env, Invalid_open me))
  | Pmod_ident lid -> begin
      let path = Typetexp.lookup_module ~load:true env lid.loc lid.txt in
      match Env.open_signature ~loc ?toplevel ovf path env with
      | Some env ->
          let tme =
            {
              mod_desc=Tmod_ident (path, lid);
              mod_loc=lid.loc;
              mod_type=Mty_ident path;
              mod_env=env;
              mod_attributes=me.pmod_attributes
            } in
          tme, env
      | None ->
          let md = Env.find_module path env in
          ignore (extract_sig_open env lid.loc md.md_type);
          assert false
    end
  | _ -> begin
      enter_struct ();
      let ident = gen_mod_ident () in
      let tme = !type_module_fwd env me in
      leave_struct ();
      begin
      match tme.mod_type with
      | Mty_signature _ -> ()
      | _ -> raise(Error(me.pmod_loc, env, Invalid_open me));
      end;
      let full_modtype = pop_mod_type () in
      let md = {
        md_type = full_modtype;
        md_loc = me.pmod_loc;
        md_attributes = me.pmod_attributes;
      } in
      let newenv = Env.enter_module_declaration ident md env in
      push_current_mid (ident, md, newenv) in_sig;
      let root = Pident ident in
      match Env.open_signature ~loc ?toplevel ovf root newenv with
      | None -> assert false
      | Some opened_env -> tme, opened_env
    end

let extract_open od in_sig =
  match od.open_expr.mod_desc with
  | Tmod_ident (_, _) -> None
  | Tmod_structure _ | Tmod_apply _ | Tmod_constraint _ ->
      let id, md, env =
        if in_sig then List.hd !generated_module_ident_in_sig
        else (pop_current_mid false) in
      let tm =
        Tstr_module {mb_id=id;
                     mb_name={txt=Ident.name id; loc=Location.none};
                     mb_expr = od.open_expr;
                     mb_attributes=od.open_expr.mod_attributes;
                     mb_loc=od.open_expr.mod_loc} in
      Some (tm, md, id, env)
  | _ -> assert false

let extract_open_struct = function
  | Tstr_open od -> extract_open od false
  | _ -> None

let type_open ?toplevel env sod in_sig =
  let (tme, newenv) =
    type_open_ ?toplevel in_sig sod.popen_override env sod.popen_loc
      sod.popen_expr
=======
let type_open_ ?used_slot ?toplevel ovf env loc lid =
  let path = Typetexp.lookup_module ~load:true env lid.loc lid.txt in
  match Env.open_signature ~loc ?used_slot ?toplevel ovf path env with
  | Some env -> path, env
  | None ->
      let md = Env.find_module path env in
      ignore (extract_sig_open env lid.loc md.md_type);
      assert false

let type_open ?toplevel env sod =
  let (path, newenv) =
    Builtin_attributes.warning_scope sod.popen_attributes
      (fun () ->
         type_open_ ?toplevel sod.popen_override env sod.popen_loc
           sod.popen_lid
      )
>>>>>>> 67a7eeab
  in
  let od =
    {
      open_override = sod.popen_override;
      open_expr = tme;
      open_attributes = sod.popen_attributes;
      open_loc = sod.popen_loc;
    }
  in
  newenv, od

(* Record a module type *)
let rm node =
  Stypes.record (Stypes.Ti_mod node);
  node

(* Forward declaration, to be filled in by type_module_type_of *)
let type_module_type_of_fwd :
    (Env.t -> Parsetree.module_expr ->
      Typedtree.module_expr * Types.module_type) ref
  = ref (fun _env _m -> assert false)

(* Merge one "with" constraint in a signature *)

let rec add_rec_types env = function
    Sig_type(id, decl, Trec_next) :: rem ->
      add_rec_types (Env.add_type ~check:true id decl env) rem
  | _ -> env

let check_type_decl env loc id row_id newdecl decl rs rem =
  let env = Env.add_type ~check:true id newdecl env in
  let env =
    match row_id with
    | None -> env
    | Some id -> Env.add_type ~check:false id newdecl env
  in
  let env = if rs = Trec_not then env else add_rec_types env rem in
  Includemod.type_declarations ~loc env id newdecl decl;
  Typedecl.check_coherence env loc id newdecl

let update_rec_next rs rem =
  match rs with
    Trec_next -> rem
  | Trec_first | Trec_not ->
      match rem with
        Sig_type (id, decl, Trec_next) :: rem ->
          Sig_type (id, decl, rs) :: rem
      | Sig_module (id, mty, Trec_next) :: rem ->
          Sig_module (id, mty, rs) :: rem
      | _ -> rem

let make p n i =
  let open Variance in
  set May_pos p (set May_neg n (set May_weak n (set Inj i null)))

let rec iter_path_apply p ~f =
  match p with
  | Pident _ -> ()
  | Pdot (p, _, _) -> iter_path_apply p ~f
  | Papply (p1, p2) ->
     iter_path_apply p1 ~f;
     iter_path_apply p2 ~f;
     f p1 p2 (* after recursing, so we know both paths are well typed *)

let path_is_strict_prefix =
  let rec list_is_strict_prefix l ~prefix =
    match l, prefix with
    | [], [] -> false
    | _ :: _, [] -> true
    | [], _ :: _ -> false
    | s1 :: t1, s2 :: t2 ->
       String.equal s1 s2 && list_is_strict_prefix t1 ~prefix:t2
  in
  fun path ~prefix ->
    match Path.flatten path, Path.flatten prefix with
    | `Contains_apply, _ | _, `Contains_apply -> false
    | `Ok (ident1, l1), `Ok (ident2, l2) ->
       Ident.same ident1 ident2
       && list_is_strict_prefix l1 ~prefix:l2

let iterator_with_env env =
  let env = ref env in
  let super = Btype.type_iterators in
  env, { super with
    Btype.it_signature = (fun self sg ->
      (* add all items to the env before recursing down, to handle recursive
         definitions *)
      let env_before = !env in
      List.iter (fun i -> env := Env.add_item i !env) sg;
      super.Btype.it_signature self sg;
      env := env_before
    );
    Btype.it_module_type = (fun self -> function
    | Mty_functor (param, mty_arg, mty_body) ->
      may (self.Btype.it_module_type self) mty_arg;
      let env_before = !env in
      env := Env.add_module ~arg:true param (Btype.default_mty mty_arg) !env;
      self.Btype.it_module_type self mty_body;
      env := env_before;
    | mty ->
      super.Btype.it_module_type self mty
    )
  }

let retype_applicative_functor_type ~loc env funct arg =
  let mty_functor = (Env.find_module funct env).md_type in
  let mty_arg = (Env.find_module arg env).md_type in
  let mty_param =
    match Env.scrape_alias env mty_functor with
    | Mty_functor (_, Some mty_param, _) -> mty_param
    | _ -> assert false (* could trigger due to MPR#7611 *)
  in
  let aliasable = not (Env.is_functor_arg arg env) in
  ignore(Includemod.modtypes ~loc env
           (Mtype.strengthen ~aliasable env mty_arg arg) mty_param)

(* When doing a deep destructive substitution with type M.N.t := .., we change M
   and M.N and so we have to check that uses of the modules other than just
   extracting components from them still make sense. There are only two such
   kinds of uses:
   - applicative functor types: F(M).t might not be well typed anymore
   - aliases: module A = M still makes sense but it doesn't mean the same thing
     anymore, so it's forbidden until it's clear what we should do with it.
   This function would be called with M.N.t and N.t to check for these uses. *)
let check_usage_of_path_of_substituted_item paths env signature ~loc ~lid =
  let iterator =
    let env, super = iterator_with_env env in
    { super with
      Btype.it_signature_item = (fun self -> function
      | Sig_module (id, { md_type = Mty_alias (_, aliased_path); _ }, _)
        when List.exists
               (fun path -> path_is_strict_prefix path ~prefix:aliased_path)
               paths
        ->
         let e = With_changes_module_alias (lid.txt, id, aliased_path) in
         raise(Error(loc, !env, e))
      | sig_item ->
         super.Btype.it_signature_item self sig_item
      );
      Btype.it_path = (fun referenced_path ->
        iter_path_apply referenced_path ~f:(fun funct arg ->
          if List.exists
               (fun path -> path_is_strict_prefix path ~prefix:arg)
               paths
          then
            let env = !env in
            try retype_applicative_functor_type ~loc env funct arg
            with Includemod.Error explanation ->
              raise(Error(loc, env,
                          With_makes_applicative_functor_ill_typed
                            (lid.txt, referenced_path, explanation)))
        )
      );
    }
  in
  iterator.Btype.it_signature iterator signature;
  Btype.unmark_iterators.Btype.it_signature Btype.unmark_iterators signature

let type_decl_is_alias sdecl = (* assuming no explicit constraint *)
  match sdecl.ptype_manifest with
  | Some {ptyp_desc = Ptyp_constr (lid, stl)}
       when List.length stl = List.length sdecl.ptype_params ->
     begin
       match
         List.iter2 (fun x (y, _) ->
             match x, y with
               {ptyp_desc=Ptyp_var sx}, {ptyp_desc=Ptyp_var sy}
                  when sx = sy -> ()
             | _, _ -> raise Exit)
           stl sdecl.ptype_params;
       with
       | exception Exit -> None
       | () -> Some lid
     end
  | _ -> None
;;

let params_are_constrained =
  let rec loop = function
    | [] -> false
    | hd :: tl ->
       match (Btype.repr hd).desc with
       | Tvar _ -> List.memq hd tl || loop tl
       | _ -> true
  in
  loop
;;

let merge_constraint initial_env loc sg constr =
  let lid =
    match constr with
    | Pwith_type (lid, _) | Pwith_module (lid, _)
    | Pwith_typesubst (lid, _) | Pwith_modsubst (lid, _) -> lid
  in
  let destructive_substitution =
    match constr with
    | Pwith_type _ | Pwith_module _ -> false
    | Pwith_typesubst _ | Pwith_modsubst _ -> true
  in
  let real_ids = ref [] in
  let rec merge env sg namelist row_id =
    match (sg, namelist, constr) with
      ([], _, _) ->
        raise(Error(loc, env, With_no_component lid.txt))
    | (Sig_type(id, decl, rs) :: rem, [s],
       Pwith_type (_, ({ptype_kind = Ptype_abstract} as sdecl)))
      when Ident.name id = s && Typedecl.is_fixed_type sdecl ->
        let decl_row =
          { type_params =
              List.map (fun _ -> Btype.newgenvar()) sdecl.ptype_params;
            type_arity = List.length sdecl.ptype_params;
            type_kind = Type_abstract;
            type_private = Private;
            type_manifest = None;
            type_variance =
              List.map
                (fun (_, v) ->
                   let (c, n) =
                     match v with
                     | Covariant -> true, false
                     | Contravariant -> false, true
                     | Invariant -> false, false
                   in
                   make (not n) (not c) false
                )
                sdecl.ptype_params;
            type_loc = sdecl.ptype_loc;
            type_newtype_level = None;
            type_attributes = [];
            type_immediate = false;
            type_unboxed = unboxed_false_default_false;
          }
        and id_row = Ident.create (s^"#row") in
        let initial_env =
          Env.add_type ~check:false id_row decl_row initial_env
        in
        let tdecl = Typedecl.transl_with_constraint
                        initial_env id (Some(Pident id_row)) decl sdecl in
        let newdecl = tdecl.typ_type in
        check_type_decl env sdecl.ptype_loc id row_id newdecl decl rs rem;
        let decl_row = {decl_row with type_params = newdecl.type_params} in
        let rs' = if rs = Trec_first then Trec_not else rs in
        (Pident id, lid, Twith_type tdecl),
        Sig_type(id_row, decl_row, rs') :: Sig_type(id, newdecl, rs) :: rem
    | (Sig_type(id, decl, rs) :: rem , [s], Pwith_type (_, sdecl))
      when Ident.name id = s ->
        let tdecl =
          Typedecl.transl_with_constraint initial_env id None decl sdecl in
        let newdecl = tdecl.typ_type in
        check_type_decl env sdecl.ptype_loc id row_id newdecl decl rs rem;
        (Pident id, lid, Twith_type tdecl), Sig_type(id, newdecl, rs) :: rem
    | (Sig_type(id, _, _) :: rem, [s], (Pwith_type _ | Pwith_typesubst _))
      when Ident.name id = s ^ "#row" ->
        merge env rem namelist (Some id)
    | (Sig_type(id, decl, rs) :: rem, [s], Pwith_typesubst (_, sdecl))
      when Ident.name id = s ->
        (* Check as for a normal with constraint, but discard definition *)
        let tdecl =
          Typedecl.transl_with_constraint initial_env id None decl sdecl in
        let newdecl = tdecl.typ_type in
        check_type_decl env sdecl.ptype_loc id row_id newdecl decl rs rem;
        real_ids := [Pident id];
        (Pident id, lid, Twith_typesubst tdecl),
        update_rec_next rs rem
    | (Sig_module(id, md, rs) :: rem, [s], Pwith_module (_, lid'))
      when Ident.name id = s ->
        let path, md' = Typetexp.find_module initial_env loc lid'.txt in
        let md'' = {md' with md_type = Mtype.remove_aliases env md'.md_type} in
        let newmd = Mtype.strengthen_decl ~aliasable:false env md'' path in
        ignore(Includemod.modtypes ~loc env newmd.md_type md.md_type);
        (Pident id, lid, Twith_module (path, lid')),
        Sig_module(id, newmd, rs) :: rem
    | (Sig_module(id, md, rs) :: rem, [s], Pwith_modsubst (_, lid'))
      when Ident.name id = s ->
        let path, md' = Typetexp.find_module initial_env loc lid'.txt in
        let newmd = Mtype.strengthen_decl ~aliasable:false env md' path in
        ignore(Includemod.modtypes ~loc env newmd.md_type md.md_type);
        real_ids := [Pident id];
        (Pident id, lid, Twith_modsubst (path, lid')),
        update_rec_next rs rem
    | (Sig_module(id, md, rs) :: rem, s :: namelist, _)
      when Ident.name id = s ->
        let ((path, _path_loc, tcstr), newsg) =
          merge env (extract_sig env loc md.md_type) namelist None in
        let path = path_concat id path in
        real_ids := path :: !real_ids;
        let item = Sig_module(id, {md with md_type=Mty_signature newsg}, rs) in
        (path, lid, tcstr),
        item :: rem
    | (item :: rem, _, _) ->
        let (cstr, items) = merge (Env.add_item item env) rem namelist row_id
        in
        cstr, item :: items
  in
  try
    let names = Longident.flatten lid.txt in
    let (tcstr, sg) = merge initial_env sg names None in
    if destructive_substitution then (
      match List.rev !real_ids with
      | [] -> assert false
      | last :: rest ->
        (* The last item is the one that's removed. We don't need to check how
           it's used since it's replaced by a more specific type/module. *)
        assert (match last with Pident _ -> true | _ -> false);
        match rest with
        | [] -> ()
        | _ :: _ ->
          check_usage_of_path_of_substituted_item
            rest initial_env sg ~loc ~lid;
    );
    let sg =
    match tcstr with
    | (_, _, Twith_typesubst tdecl) ->
       let how_to_extend_subst =
         let sdecl =
           match constr with
           | Pwith_typesubst (_, sdecl) -> sdecl
           | _ -> assert false
         in
         match type_decl_is_alias sdecl with
         | Some lid ->
            let replacement =
              try Env.lookup_type lid.txt initial_env
              with Not_found -> assert false
            in
            fun s path -> Subst.add_type_path path replacement s
         | None ->
            let body =
              match tdecl.typ_type.type_manifest with
              | None -> assert false
              | Some x -> x
            in
            let params = tdecl.typ_type.type_params in
            if params_are_constrained params
            then raise(Error(loc, initial_env, With_cannot_remove_constrained_type));
            fun s path -> Subst.add_type_function path ~params ~body s
       in
       let sub = List.fold_left how_to_extend_subst Subst.identity !real_ids in
       Subst.signature sub sg
    | (_, _, Twith_modsubst (real_path, _)) ->
       let sub =
         List.fold_left
           (fun s path -> Subst.add_module_path path real_path s)
           Subst.identity
           !real_ids
       in
       Subst.signature sub sg
    | _ ->
       sg
    in
    (tcstr, sg)
  with Includemod.Error explanation ->
    raise(Error(loc, initial_env, With_mismatch(lid.txt, explanation)))

(* Add recursion flags on declarations arising from a mutually recursive
   block. *)

let map_rec fn decls rem =
  match decls with
  | [] -> rem
  | d1 :: dl -> fn Trec_first d1 :: map_end (fn Trec_next) dl rem

let map_rec_type ~rec_flag fn decls rem =
  match decls with
  | [] -> rem
  | d1 :: dl ->
      let first =
        match rec_flag with
        | Recursive -> Trec_first
        | Nonrecursive -> Trec_not
      in
      fn first d1 :: map_end (fn Trec_next) dl rem

let rec map_rec_type_with_row_types ~rec_flag fn decls rem =
  match decls with
  | [] -> rem
  | d1 :: dl ->
      if Btype.is_row_name (Ident.name d1.typ_id) then
        fn Trec_not d1 :: map_rec_type_with_row_types ~rec_flag fn dl rem
      else
        map_rec_type ~rec_flag fn decls rem

(* Add type extension flags to extension constructors *)
let map_ext fn exts rem =
  match exts with
  | [] -> rem
  | d1 :: dl -> fn Text_first d1 :: map_end (fn Text_next) dl rem

(* Auxiliary for translating recursively-defined module types.
   Return a module type that approximates the shape of the given module
   type AST.  Retain only module, type, and module type
   components of signatures.  For types, retain only their arity,
   making them abstract otherwise. *)

let rec approx_modtype env smty =
  match smty.pmty_desc with
    Pmty_ident lid ->
      let (path, _info) = Typetexp.find_modtype env smty.pmty_loc lid.txt in
      Mty_ident path
  | Pmty_alias lid ->
      let path = Typetexp.lookup_module env smty.pmty_loc lid.txt in
      Mty_alias(Mta_absent, path)
  | Pmty_signature ssg ->
      Mty_signature(approx_sig env ssg)
  | Pmty_functor(param, sarg, sres) ->
      let arg = may_map (approx_modtype env) sarg in
      let (id, newenv) =
        Env.enter_module ~arg:true param.txt (Btype.default_mty arg) env in
      let res = approx_modtype newenv sres in
      Mty_functor(id, arg, res)
  | Pmty_with(sbody, _constraints) ->
      approx_modtype env sbody
  | Pmty_typeof smod ->
      let (_, mty) = !type_module_type_of_fwd env smod in
      mty
  | Pmty_extension ext ->
      raise (Error_forward (Builtin_attributes.error_of_extension ext))

and approx_module_declaration env pmd =
  {
    Types.md_type = approx_modtype env pmd.pmd_type;
    md_attributes = pmd.pmd_attributes;
    md_loc = pmd.pmd_loc;
  }

and approx_sig env ssg =
  match ssg with
    [] -> []
  | item :: srem ->
      match item.psig_desc with
      | Psig_type (rec_flag, sdecls) ->
          let decls = Typedecl.approx_type_decl sdecls in
          let rem = approx_sig env srem in
          map_rec_type ~rec_flag
            (fun rs (id, info) -> Sig_type(id, info, rs)) decls rem
      | Psig_module pmd ->
          let id = Ident.create pmd.pmd_name.txt in
          let md = approx_module_declaration env pmd in
          let newenv = Env.enter_module_declaration id md env in
          Sig_module(id, md, Trec_not) :: approx_sig newenv srem
      | Psig_recmodule sdecls ->
          let decls =
            List.map
              (fun pmd ->
                 (Ident.create pmd.pmd_name.txt,
                  approx_module_declaration env pmd)
              )
              sdecls
          in
          let newenv =
            List.fold_left
              (fun env (id, md) -> Env.add_module_declaration ~check:false
                  id md env)
              env decls in
          map_rec (fun rs (id, md) -> Sig_module(id, md, rs)) decls
                  (approx_sig newenv srem)
      | Psig_modtype d ->
          let info = approx_modtype_info env d in
          let (id, newenv) = Env.enter_modtype d.pmtd_name.txt info env in
          Sig_modtype(id, info) :: approx_sig newenv srem
      | Psig_open sod ->
          let (mty, _od) = type_open env sod true in
          approx_sig mty srem
      | Psig_include sincl ->
          let smty = sincl.pincl_mod in
          let mty = approx_modtype env smty in
          let sg = Subst.signature Subst.identity
              (extract_sig env smty.pmty_loc mty) in
          let newenv = Env.add_signature sg env in
          sg @ approx_sig newenv srem
      | Psig_class sdecls | Psig_class_type sdecls ->
          let decls = Typeclass.approx_class_declarations env sdecls in
          let rem = approx_sig env srem in
          List.flatten
            (map_rec
               (fun rs decl ->
                  let open Typeclass in
                  [Sig_class_type(decl.clsty_ty_id, decl.clsty_ty_decl, rs);
                   Sig_type(decl.clsty_obj_id, decl.clsty_obj_abbr, rs);
                   Sig_type(decl.clsty_typesharp_id, decl.clsty_abbr, rs)])
              decls [rem])
      | _ ->
          approx_sig env srem

and approx_modtype_info env sinfo =
  {
   mtd_type = may_map (approx_modtype env) sinfo.pmtd_type;
   mtd_attributes = sinfo.pmtd_attributes;
   mtd_loc = sinfo.pmtd_loc;
  }

let approx_modtype env smty =
  Warnings.without_warnings
    (fun () -> approx_modtype env smty)

(* Additional validity checks on type definitions arising from
   recursive modules *)

let check_recmod_typedecls env sdecls decls =
  let recmod_ids = List.map fst3 decls in
  List.iter2
    (fun pmd (id, _, mty) ->
       let mty = mty.mty_type in
      List.iter
        (fun path ->
          Typedecl.check_recmod_typedecl env pmd.pmd_type.pmty_loc recmod_ids
                                         path (Env.find_type path env))
        (Mtype.type_paths env (Pident id) mty))
    sdecls decls

(* Auxiliaries for checking uniqueness of names in signatures and structures *)

module StringSet =
  Set.Make(struct type t = string let compare (x:t) y = String.compare x y end)

let check cl loc set_ref name =
  if StringSet.mem name !set_ref
  then raise(Error(loc, Env.empty, Repeated_name(cl, name)))
  else set_ref := StringSet.add name !set_ref

type names =
  {
    types: StringSet.t ref;
    modules: StringSet.t ref;
    modtypes: StringSet.t ref;
    typexts: StringSet.t ref;
  }

let new_names () =
  {
    types = ref StringSet.empty;
    modules = ref StringSet.empty;
    modtypes = ref StringSet.empty;
    typexts = ref StringSet.empty;
  }


let check_name check names name = check names name.loc name.txt
let check_type names loc s = check "type" loc names.types s
let check_module names loc s = check "module" loc names.modules s
let check_modtype names loc s = check "module type" loc names.modtypes s
let check_typext names loc s = check "extension constructor" loc names.typexts s


let check_sig_item names loc = function
  | Sig_type(id, _, _) -> check_type names loc (Ident.name id)
  | Sig_module(id, _, _) -> check_module names loc (Ident.name id)
  | Sig_modtype(id, _) -> check_modtype names loc (Ident.name id)
  | Sig_typext(id, _, _) -> check_typext names loc (Ident.name id)
  | _ -> ()

(* Simplify multiple specifications of a value or an extension in a signature.
   (Other signature components, e.g. types, modules, etc, are checked for
   name uniqueness.)  If multiple specifications with the same name,
   keep only the last (rightmost) one. *)

let simplify_signature sg =
  let rec aux = function
    | [] -> [], StringSet.empty
    | (Sig_value(id, _descr) as component) :: sg ->
        let (sg, val_names) as k = aux sg in
        let name = Ident.name id in
        if StringSet.mem name val_names then k
        else (component :: sg, StringSet.add name val_names)
    | component :: sg ->
        let (sg, val_names) = aux sg in
        (component :: sg, val_names)
  in
  let (sg, _) = aux sg in
  sg

(* Check and translate a module type expression *)

let transl_modtype_longident loc env lid =
  let (path, _info) = Typetexp.find_modtype env loc lid in
  path

let transl_module_alias loc env lid =
  Typetexp.lookup_module env loc lid

let mkmty desc typ env loc attrs =
  let mty = {
    mty_desc = desc;
    mty_type = typ;
    mty_loc = loc;
    mty_env = env;
    mty_attributes = attrs;
    } in
  Cmt_format.add_saved_type (Cmt_format.Partial_module_type mty);
  mty

let mksig desc env loc =
  let sg = { sig_desc = desc; sig_loc = loc; sig_env = env } in
  Cmt_format.add_saved_type (Cmt_format.Partial_signature_item sg);
  sg

(* let signature sg = List.map (fun item -> item.sig_type) sg *)

let rec transl_modtype env smty =
  Builtin_attributes.warning_scope smty.pmty_attributes
    (fun () -> transl_modtype_aux env smty)

and transl_modtype_aux env smty =
  let loc = smty.pmty_loc in
  match smty.pmty_desc with
    Pmty_ident lid ->
      let path = transl_modtype_longident loc env lid.txt in
      mkmty (Tmty_ident (path, lid)) (Mty_ident path) env loc
        smty.pmty_attributes
  | Pmty_alias lid ->
      let path = transl_module_alias loc env lid.txt in
      mkmty (Tmty_alias (path, lid)) (Mty_alias(Mta_absent, path)) env loc
        smty.pmty_attributes
  | Pmty_signature ssg ->
      let sg = transl_signature env ssg in
      mkmty (Tmty_signature sg) (Mty_signature sg.sig_type) env loc
        smty.pmty_attributes
  | Pmty_functor(param, sarg, sres) ->
      let arg = Misc.may_map (transl_modtype env) sarg in
      let ty_arg = Misc.may_map (fun m -> m.mty_type) arg in
      let (id, newenv) =
        Env.enter_module ~arg:true param.txt (Btype.default_mty ty_arg) env in
      Ctype.init_def(Ident.current_time()); (* PR#6513 *)
      let res = transl_modtype newenv sres in
      mkmty (Tmty_functor (id, param, arg, res))
      (Mty_functor(id, ty_arg, res.mty_type)) env loc
        smty.pmty_attributes
  | Pmty_with(sbody, constraints) ->
      let body = transl_modtype env sbody in
      let init_sg = extract_sig env sbody.pmty_loc body.mty_type in
      let (rev_tcstrs, final_sg) =
        List.fold_left
          (fun (rev_tcstrs,sg) sdecl ->
            let (tcstr, sg) = merge_constraint env smty.pmty_loc sg sdecl
            in
            (tcstr :: rev_tcstrs, sg)
        )
        ([],init_sg) constraints in
      mkmty (Tmty_with ( body, List.rev rev_tcstrs))
        (Mtype.freshen (Mty_signature final_sg)) env loc
        smty.pmty_attributes
  | Pmty_typeof smod ->
      let env = Env.in_signature false env in
      let tmty, mty = !type_module_type_of_fwd env smod in
      mkmty (Tmty_typeof tmty) mty env loc smty.pmty_attributes
  | Pmty_extension ext ->
      raise (Error_forward (Builtin_attributes.error_of_extension ext))

and transl_signature env sg =
  let names = new_names () in
  let rec transl_sig env sg =
    Ctype.init_def(Ident.current_time());
    match sg with
      [] -> [], [], env
    | item :: srem ->
        let loc = item.psig_loc in
        match item.psig_desc with
        | Psig_value sdesc ->
            let (tdesc, newenv) =
              Typedecl.transl_value_decl env item.psig_loc sdesc
            in
            let (trem,rem, final_env) = transl_sig newenv srem in
            mksig (Tsig_value tdesc) env loc :: trem,
            Sig_value(tdesc.val_id, tdesc.val_val) :: rem,
              final_env
        | Psig_type (rec_flag, sdecls) ->
            List.iter
              (fun decl -> check_name check_type names decl.ptype_name)
              sdecls;
            let (decls, newenv) =
              Typedecl.transl_type_decl env rec_flag sdecls
            in
            let (trem, rem, final_env) = transl_sig newenv srem in
            mksig (Tsig_type (rec_flag, decls)) env loc :: trem,
            map_rec_type_with_row_types ~rec_flag
              (fun rs td -> Sig_type(td.typ_id, td.typ_type, rs)) decls rem,
            final_env
        | Psig_typext styext ->
            List.iter
              (fun pext -> check_name check_typext names pext.pext_name)
              styext.ptyext_constructors;
            let (tyext, newenv) =
              Typedecl.transl_type_extension false env item.psig_loc styext
            in
            let (trem, rem, final_env) = transl_sig newenv srem in
            let constructors = tyext.tyext_constructors in
              mksig (Tsig_typext tyext) env loc :: trem,
              map_ext (fun es ext ->
                Sig_typext(ext.ext_id, ext.ext_type, es)) constructors rem,
              final_env
        | Psig_exception sext ->
            check_name check_typext names sext.pext_name;
            let (ext, newenv) = Typedecl.transl_exception env sext in
            let (trem, rem, final_env) = transl_sig newenv srem in
            mksig (Tsig_exception ext) env loc :: trem,
            Sig_typext(ext.ext_id, ext.ext_type, Text_exception) :: rem,
            final_env
        | Psig_module pmd ->
            check_name check_module names pmd.pmd_name;
            let id = Ident.create pmd.pmd_name.txt in
            let tmty =
              Builtin_attributes.warning_scope pmd.pmd_attributes
                (fun () -> transl_modtype env pmd.pmd_type)
            in
            let md = {
              md_type=tmty.mty_type;
              md_attributes=pmd.pmd_attributes;
              md_loc=pmd.pmd_loc;
            }
            in
            let newenv = Env.enter_module_declaration id md env in
            let (trem, rem, final_env) = transl_sig newenv srem in
            mksig (Tsig_module {md_id=id; md_name=pmd.pmd_name; md_type=tmty;
                                md_loc=pmd.pmd_loc;
                                md_attributes=pmd.pmd_attributes})
              env loc :: trem,
            Sig_module(id, md, Trec_not) :: rem,
            final_env
        | Psig_recmodule sdecls ->
            List.iter
              (fun pmd -> check_name check_module names pmd.pmd_name)
              sdecls;
            let (decls, newenv) =
              transl_recmodule_modtypes env sdecls in
            let (trem, rem, final_env) = transl_sig newenv srem in
            mksig (Tsig_recmodule decls) env loc :: trem,
            map_rec (fun rs md ->
                let d = {Types.md_type = md.md_type.mty_type;
                         md_attributes = md.md_attributes;
                         md_loc = md.md_loc;
                        } in
                Sig_module(md.md_id, d, rs))
              decls rem,
            final_env
        | Psig_modtype pmtd ->
            let newenv, mtd, sg =
              transl_modtype_decl names env pmtd
            in
            let (trem, rem, final_env) = transl_sig newenv srem in
            mksig (Tsig_modtype mtd) env loc :: trem,
            sg :: rem,
            final_env
        | Psig_open sod -> begin
            let (newenv, od) = type_open env sod true in
            let (trem, rem, final_env) = transl_sig newenv srem in
            let remr = ref rem in
            begin
            if !open_struct_level = 0 then
              begin
              match extract_open od true with
              | None -> ()
              | Some (_, _, id, _) -> begin
                  let s_rem = Mty_signature rem in begin
                  match Mtype.nondep_supertype newenv id s_rem with
                  | Mty_signature rem' -> remr := rem'
                  | exception Not_found ->
                      raise(Error(sod.popen_loc, env,
                                  Cannot_eliminate_anon_module(id, rem)))
                  | _ -> assert false
                  end
                end
              end else ()
            end;
            mksig (Tsig_open od) env loc :: trem,
            !remr, final_env
          end
        | Psig_include sincl ->
            let smty = sincl.pincl_mod in
            let tmty =
              Builtin_attributes.warning_scope sincl.pincl_attributes
                (fun () -> transl_modtype env smty)
            in
            let mty = tmty.mty_type in
            let sg = Subst.signature Subst.identity
                       (extract_sig env smty.pmty_loc mty) in
            List.iter (check_sig_item names item.psig_loc) sg;
            let newenv = Env.add_signature sg env in
            let incl =
              { incl_mod = tmty;
                incl_type = sg;
                incl_attributes = sincl.pincl_attributes;
                incl_loc = sincl.pincl_loc;
              }
            in
            let (trem, rem, final_env) = transl_sig newenv srem  in
            mksig (Tsig_include incl) env loc :: trem,
            sg @ rem,
            final_env
        | Psig_class cl ->
            List.iter
              (fun {pci_name} -> check_name check_type names pci_name)
              cl;
            let (classes, newenv) = Typeclass.class_descriptions env cl in
            let (trem, rem, final_env) = transl_sig newenv srem in
            mksig (Tsig_class
                     (List.map (fun decr ->
                          decr.Typeclass.cls_info) classes)) env loc
            :: trem,
            List.flatten
              (map_rec
                 (fun rs cls ->
                    let open Typeclass in
                    [Sig_class(cls.cls_id, cls.cls_decl, rs);
                     Sig_class_type(cls.cls_ty_id, cls.cls_ty_decl, rs);
                     Sig_type(cls.cls_obj_id, cls.cls_obj_abbr, rs);
                     Sig_type(cls.cls_typesharp_id, cls.cls_abbr, rs)])
                 classes [rem]),
            final_env
        | Psig_class_type cl ->
            List.iter
              (fun {pci_name} -> check_name check_type names pci_name)
              cl;
            let (classes, newenv) = Typeclass.class_type_declarations env cl in
            let (trem,rem, final_env) = transl_sig newenv srem in
            mksig (Tsig_class_type
                     (List.map (fun decl -> decl.Typeclass.clsty_info) classes))
              env loc :: trem,
            List.flatten
              (map_rec
                 (fun rs decl ->
                    let open Typeclass in
                    [Sig_class_type(decl.clsty_ty_id, decl.clsty_ty_decl, rs);
                     Sig_type(decl.clsty_obj_id, decl.clsty_obj_abbr, rs);
                     Sig_type(decl.clsty_typesharp_id, decl.clsty_abbr, rs)])
                 classes [rem]),
            final_env
        | Psig_attribute x ->
            Builtin_attributes.warning_attribute x;
            let (trem,rem, final_env) = transl_sig env srem in
            mksig (Tsig_attribute x) env loc :: trem, rem, final_env
        | Psig_extension (ext, _attrs) ->
            raise (Error_forward (Builtin_attributes.error_of_extension ext))
  in
  let previous_saved_types = Cmt_format.get_saved_types () in
  Builtin_attributes.warning_scope []
    (fun () ->
       let (trem, rem, final_env) = transl_sig (Env.in_signature true env) sg in
       let rem = simplify_signature rem in
       let sg = { sig_items = trem; sig_type =  rem; sig_final_env = final_env } in
       Cmt_format.set_saved_types
         ((Cmt_format.Partial_signature sg) :: previous_saved_types);
       sg
    )

and transl_modtype_decl names env pmtd =
  Builtin_attributes.warning_scope pmtd.pmtd_attributes
    (fun () -> transl_modtype_decl_aux names env pmtd)

and transl_modtype_decl_aux names env
    {pmtd_name; pmtd_type; pmtd_attributes; pmtd_loc} =
  check_name check_modtype names pmtd_name;
  let tmty = Misc.may_map (transl_modtype env) pmtd_type in
  let decl =
    {
     Types.mtd_type=may_map (fun t -> t.mty_type) tmty;
     mtd_attributes=pmtd_attributes;
     mtd_loc=pmtd_loc;
    }
  in
  let (id, newenv) = Env.enter_modtype pmtd_name.txt decl env in
  let mtd =
    {
     mtd_id=id;
     mtd_name=pmtd_name;
     mtd_type=tmty;
     mtd_attributes=pmtd_attributes;
     mtd_loc=pmtd_loc;
    }
  in
  newenv, mtd, Sig_modtype(id, decl)

and transl_recmodule_modtypes env sdecls =
  let make_env curr =
    List.fold_left
      (fun env (id, _, mty) -> Env.add_module ~arg:true id mty env)
      env curr in
  let make_env2 curr =
    List.fold_left
      (fun env (id, _, mty) -> Env.add_module ~arg:true id mty.mty_type env)
      env curr in
  let transition env_c curr =
    List.map2
      (fun pmd (id, id_loc, _mty) ->
        let tmty =
          Builtin_attributes.warning_scope pmd.pmd_attributes
            (fun () -> transl_modtype env_c pmd.pmd_type)
        in
        (id, id_loc, tmty))
      sdecls curr in
  let ids = List.map (fun x -> Ident.create x.pmd_name.txt) sdecls in
  let approx_env =
    (*
       cf #5965
       We use a dummy module type in order to detect a reference to one
       of the module being defined during the call to approx_modtype.
       It will be detected in Env.lookup_module.
    *)
    List.fold_left
      (fun env id ->
         let dummy = Mty_ident (Path.Pident (Ident.create "#recmod#")) in
         Env.add_module ~arg:true id dummy env
      )
      env ids
  in
  Ctype.init_def(Ident.current_time()); (* PR#7082 *)
  let init =
    List.map2
      (fun id pmd ->
        (id, pmd.pmd_name, approx_modtype approx_env pmd.pmd_type))
      ids sdecls
  in
  let env0 = make_env init in
  let dcl1 =
    Warnings.without_warnings
      (fun () -> transition env0 init)
  in
  let env1 = make_env2 dcl1 in
  check_recmod_typedecls env1 sdecls dcl1;
  let dcl2 = transition env1 dcl1 in
(*
  List.iter
    (fun (id, mty) ->
      Format.printf "%a: %a@." Printtyp.ident id Printtyp.modtype mty)
    dcl2;
*)
  let env2 = make_env2 dcl2 in
  check_recmod_typedecls env2 sdecls dcl2;
  let dcl2 =
    List.map2
      (fun pmd (id, id_loc, mty) ->
        {md_id=id; md_name=id_loc; md_type=mty;
         md_loc=pmd.pmd_loc;
         md_attributes=pmd.pmd_attributes})
      sdecls dcl2
  in
  (dcl2, env2)

(* Try to convert a module expression to a module path. *)

exception Not_a_path

let rec path_of_module mexp =
  match mexp.mod_desc with
    Tmod_ident (p,_) -> p
  | Tmod_apply(funct, arg, _coercion) when !Clflags.applicative_functors ->
      Papply(path_of_module funct, path_of_module arg)
  | Tmod_constraint (mexp, _, _, _) ->
      path_of_module mexp
  | _ -> raise Not_a_path

let path_of_module mexp =
 try Some (path_of_module mexp) with Not_a_path -> None

(* Check that all core type schemes in a structure are closed *)

let rec closed_modtype env = function
    Mty_ident _ -> true
  | Mty_alias _ -> true
  | Mty_signature sg ->
      let env = Env.add_signature sg env in
      List.for_all (closed_signature_item env) sg
  | Mty_functor(id, param, body) ->
      let env = Env.add_module ~arg:true id (Btype.default_mty param) env in
      closed_modtype env body

and closed_signature_item env = function
    Sig_value(_id, desc) -> Ctype.closed_schema env desc.val_type
  | Sig_module(_id, md, _) -> closed_modtype env md.md_type
  | _ -> true

let check_nongen_scheme env sig_item =
  match sig_item with
    Sig_value(_id, vd) ->
      if not (Ctype.closed_schema env vd.val_type) then
        raise (Error (vd.val_loc, env, Non_generalizable vd.val_type))
  | Sig_module (_id, md, _) ->
      if not (closed_modtype env md.md_type) then
        raise(Error(md.md_loc, env, Non_generalizable_module md.md_type))
  | _ -> ()

let check_nongen_schemes env sg =
  List.iter (check_nongen_scheme env) sg

(* Helpers for typing recursive modules *)

let anchor_submodule name anchor =
  match anchor with None -> None | Some p -> Some(Pdot(p, name, nopos))
let anchor_recmodule id =
  Some (Pident id)

let enrich_type_decls anchor decls oldenv newenv =
  match anchor with
    None -> newenv
  | Some p ->
      List.fold_left
        (fun e info ->
          let id = info.typ_id in
          let info' =
            Mtype.enrich_typedecl oldenv (Pdot(p, Ident.name id, nopos))
              info.typ_type
          in
            Env.add_type ~check:true id info' e)
        oldenv decls

let enrich_module_type anchor name mty env =
  match anchor with
    None -> mty
  | Some p -> Mtype.enrich_modtype env (Pdot(p, name, nopos)) mty

let check_recmodule_inclusion env bindings =
  (* PR#4450, PR#4470: consider
        module rec X : DECL = MOD  where MOD has inferred type ACTUAL
     The "natural" typing condition
        E, X: ACTUAL |- ACTUAL <: DECL
     leads to circularities through manifest types.
     Instead, we "unroll away" the potential circularities a finite number
     of times.  The (weaker) condition we implement is:
        E, X: DECL,
           X1: ACTUAL,
           X2: ACTUAL{X <- X1}/X1
           ...
           Xn: ACTUAL{X <- X(n-1)}/X(n-1)
        |- ACTUAL{X <- Xn}/Xn <: DECL{X <- Xn}
     so that manifest types rooted at X(n+1) are expanded in terms of X(n),
     avoiding circularities.  The strengthenings ensure that
     Xn.t = X(n-1).t = ... = X2.t = X1.t.
     N can be chosen arbitrarily; larger values of N result in more
     recursive definitions being accepted.  A good choice appears to be
     the number of mutually recursive declarations. *)

  let subst_and_strengthen env s id mty =
    Mtype.strengthen ~aliasable:false env (Subst.modtype s mty)
      (Subst.module_path s (Pident id)) in

  let rec check_incl first_time n env s =
    if n > 0 then begin
      (* Generate fresh names Y_i for the rec. bound module idents X_i *)
      let bindings1 =
        List.map
          (fun (id, _, _mty_decl, _modl, mty_actual, _attrs, _loc) ->
             (id, Ident.rename id, mty_actual))
          bindings in
      (* Enter the Y_i in the environment with their actual types substituted
         by the input substitution s *)
      let env' =
        List.fold_left
          (fun env (id, id', mty_actual) ->
             let mty_actual' =
               if first_time
               then mty_actual
               else subst_and_strengthen env s id mty_actual in
             Env.add_module ~arg:false id' mty_actual' env)
          env bindings1 in
      (* Build the output substitution Y_i <- X_i *)
      let s' =
        List.fold_left
          (fun s (id, id', _mty_actual) ->
             Subst.add_module id (Pident id') s)
          Subst.identity bindings1 in
      (* Recurse with env' and s' *)
      check_incl false (n-1) env' s'
    end else begin
      (* Base case: check inclusion of s(mty_actual) in s(mty_decl)
         and insert coercion if needed *)
      let check_inclusion (id, id_loc, mty_decl, modl, mty_actual, attrs, loc) =
        let mty_decl' = Subst.modtype s mty_decl.mty_type
        and mty_actual' = subst_and_strengthen env s id mty_actual in
        let coercion =
          try
            Includemod.modtypes ~loc:modl.mod_loc env mty_actual' mty_decl'
          with Includemod.Error msg ->
            raise(Error(modl.mod_loc, env, Not_included msg)) in
        let modl' =
            { mod_desc = Tmod_constraint(modl, mty_decl.mty_type,
                Tmodtype_explicit mty_decl, coercion);
              mod_type = mty_decl.mty_type;
              mod_env = env;
              mod_loc = modl.mod_loc;
              mod_attributes = [];
             } in
        {
         mb_id = id;
         mb_name = id_loc;
         mb_expr = modl';
         mb_attributes = attrs;
         mb_loc = loc;
        }
      in
      List.map check_inclusion bindings
    end
  in check_incl true (List.length bindings) env Subst.identity

(* Helper for unpack *)

let rec package_constraints env loc mty constrs =
  if constrs = [] then mty
  else let sg = extract_sig env loc mty in
  let sg' =
    List.map
      (function
        | Sig_type (id, ({type_params=[]} as td), rs)
          when List.mem_assoc [Ident.name id] constrs ->
            let ty = List.assoc [Ident.name id] constrs in
            Sig_type (id, {td with type_manifest = Some ty}, rs)
        | Sig_module (id, md, rs) ->
            let rec aux = function
              | (m :: ((_ :: _) as l), t) :: rest when m = Ident.name id ->
                  (l, t) :: aux rest
              | _ :: rest -> aux rest
              | [] -> []
            in
            let md =
              {md with
               md_type = package_constraints env loc md.md_type (aux constrs)
              }
            in
            Sig_module (id, md, rs)
        | item -> item
      )
      sg
  in
  Mty_signature sg'

let modtype_of_package env loc p nl tl =
  try match (Env.find_modtype p env).mtd_type with
  | Some mty when nl <> [] ->
      package_constraints env loc mty
        (List.combine (List.map Longident.flatten nl) tl)
  | _ ->
      if nl = [] then Mty_ident p
      else raise(Error(loc, env, Signature_expected))
  with Not_found ->
    let error = Typetexp.Unbound_modtype (Ctype.lid_of_path p) in
    raise(Typetexp.Error(loc, env, error))

let package_subtype env p1 nl1 tl1 p2 nl2 tl2 =
  let mkmty p nl tl =
    let ntl =
      List.filter (fun (_n,t) -> Ctype.free_variables t = [])
        (List.combine nl tl) in
    let (nl, tl) = List.split ntl in
    modtype_of_package env Location.none p nl tl
  in
  let mty1 = mkmty p1 nl1 tl1 and mty2 = mkmty p2 nl2 tl2 in
  try Includemod.modtypes ~loc:Location.none env mty1 mty2 = Tcoerce_none
  with Includemod.Error _msg -> false
    (* raise(Error(Location.none, env, Not_included msg)) *)

let () = Ctype.package_subtype := package_subtype

let wrap_constraint env arg mty explicit =
  let coercion =
    try
      Includemod.modtypes ~loc:arg.mod_loc env arg.mod_type mty
    with Includemod.Error msg ->
      raise(Error(arg.mod_loc, env, Not_included msg)) in
  { mod_desc = Tmod_constraint(arg, mty, explicit, coercion);
    mod_type = mty;
    mod_env = env;
    mod_attributes = [];
    mod_loc = arg.mod_loc }

(* Type a module value expression *)

let rec type_module ?(alias=false) sttn funct_body anchor env smod =
  Builtin_attributes.warning_scope smod.pmod_attributes
    (fun () -> type_module_aux ~alias sttn funct_body anchor env smod)

and type_module_aux ~alias sttn funct_body anchor env smod =
  match smod.pmod_desc with
    Pmod_ident lid ->
      let path =
        Typetexp.lookup_module ~load:(not alias) env smod.pmod_loc lid.txt in
      let md = { mod_desc = Tmod_ident (path, lid);
                 mod_type = Mty_alias(Mta_absent, path);
                 mod_env = env;
                 mod_attributes = smod.pmod_attributes;
                 mod_loc = smod.pmod_loc } in
      let aliasable = not (Env.is_functor_arg path env) in
      let md =
        if alias && aliasable then
          (Env.add_required_global (Path.head path); md)
        else match (Env.find_module path env).md_type with
          Mty_alias(_, p1) when not alias ->
            let p1 = Env.normalize_path (Some smod.pmod_loc) env p1 in
            let mty = Includemod.expand_module_alias env [] p1 in
            { md with
              mod_desc = Tmod_constraint (md, mty, Tmodtype_implicit,
                                          Tcoerce_alias (p1, Tcoerce_none));
              mod_type =
                if sttn then Mtype.strengthen ~aliasable:true env mty p1
                else mty }
        | mty ->
            let mty =
              if sttn then Mtype.strengthen ~aliasable env mty path
              else mty
            in
            { md with mod_type = mty }
      in rm md
  | Pmod_structure sstr ->
      let (str, sg, _finalenv) =
        type_structure funct_body anchor env sstr smod.pmod_loc in
      let md =
        rm { mod_desc = Tmod_structure str;
             mod_type = Mty_signature sg;
             mod_env = env;
             mod_attributes = smod.pmod_attributes;
             mod_loc = smod.pmod_loc }
      in
      let sg' = simplify_signature sg in
      if List.length sg' = List.length sg then md else
      wrap_constraint (Env.implicit_coercion env) md (Mty_signature sg')
        Tmodtype_implicit
  | Pmod_functor(name, smty, sbody) ->
      let mty = may_map (transl_modtype env) smty in
      let ty_arg = may_map (fun m -> m.mty_type) mty in
      let (id, newenv), funct_body =
        match ty_arg with None -> (Ident.create "*", env), false
        | Some mty -> Env.enter_module ~arg:true name.txt mty env, true in
      Ctype.init_def(Ident.current_time()); (* PR#6981 *)
      let body = type_module sttn funct_body None newenv sbody in
      rm { mod_desc = Tmod_functor(id, name, mty, body);
           mod_type = Mty_functor(id, ty_arg, body.mod_type);
           mod_env = env;
           mod_attributes = smod.pmod_attributes;
           mod_loc = smod.pmod_loc }
  | Pmod_apply(sfunct, sarg) ->
      let arg = type_module true funct_body None env sarg in
      let path = path_of_module arg in
      let funct =
        type_module (sttn && path <> None) funct_body None env sfunct in
      begin match Env.scrape_alias env funct.mod_type with
        Mty_functor(param, mty_param, mty_res) as mty_functor ->
          let generative, mty_param =
            (mty_param = None, Btype.default_mty mty_param) in
          if generative then begin
            if sarg.pmod_desc <> Pmod_structure [] then
              raise (Error (sfunct.pmod_loc, env, Apply_generative));
            if funct_body && Mtype.contains_type env funct.mod_type then
              raise (Error (smod.pmod_loc, env, Not_allowed_in_functor_body));
          end;
          let coercion =
            try
              Includemod.modtypes ~loc:sarg.pmod_loc env arg.mod_type mty_param
            with Includemod.Error msg ->
              raise(Error(sarg.pmod_loc, env, Not_included msg)) in
          let mty_appl =
            match path with
              Some path ->
                Subst.modtype (Subst.add_module param path Subst.identity)
                              mty_res
            | None ->
                if generative then mty_res else
                try
                  Mtype.nondep_supertype
                    (Env.add_module ~arg:true param arg.mod_type env)
                    param mty_res
                with Not_found ->
                  raise(Error(smod.pmod_loc, env,
                              Cannot_eliminate_dependency mty_functor))
          in
          rm { mod_desc = Tmod_apply(funct, arg, coercion);
               mod_type = mty_appl;
               mod_env = env;
               mod_attributes = smod.pmod_attributes;
               mod_loc = smod.pmod_loc }
      | Mty_alias(_, path) ->
          raise(Error(sfunct.pmod_loc, env, Cannot_scrape_alias path))
      | _ ->
          raise(Error(sfunct.pmod_loc, env, Cannot_apply funct.mod_type))
      end
  | Pmod_constraint(sarg, smty) ->
      let arg = type_module ~alias true funct_body anchor env sarg in
      let mty = transl_modtype env smty in
      rm {(wrap_constraint env arg mty.mty_type (Tmodtype_explicit mty)) with
          mod_loc = smod.pmod_loc;
          mod_attributes = smod.pmod_attributes;
         }

  | Pmod_unpack sexp ->
      if !Clflags.principal then Ctype.begin_def ();
      let exp = Typecore.type_exp env sexp in
      if !Clflags.principal then begin
        Ctype.end_def ();
        Ctype.generalize_structure exp.exp_type
      end;
      let mty =
        match Ctype.expand_head env exp.exp_type with
          {desc = Tpackage (p, nl, tl)} ->
            if List.exists (fun t -> Ctype.free_variables t <> []) tl then
              raise (Error (smod.pmod_loc, env,
                            Incomplete_packed_module exp.exp_type));
            if !Clflags.principal &&
              not (Typecore.generalizable (Btype.generic_level-1) exp.exp_type)
            then
              Location.prerr_warning smod.pmod_loc
                (Warnings.Not_principal "this module unpacking");
            modtype_of_package env smod.pmod_loc p nl tl
        | {desc = Tvar _} ->
            raise (Typecore.Error
                     (smod.pmod_loc, env, Typecore.Cannot_infer_signature))
        | _ ->
            raise (Error(smod.pmod_loc, env, Not_a_packed_module exp.exp_type))
      in
      if funct_body && Mtype.contains_type env mty then
        raise (Error (smod.pmod_loc, env, Not_allowed_in_functor_body));
      rm { mod_desc = Tmod_unpack(exp, mty);
           mod_type = mty;
           mod_env = env;
           mod_attributes = smod.pmod_attributes;
           mod_loc = smod.pmod_loc }
  | Pmod_extension ext ->
      raise (Error_forward (Builtin_attributes.error_of_extension ext))

and type_structure ?(toplevel = false) funct_body anchor env sstr scope =
  let names = new_names () in

  let type_str_item env srem {pstr_loc = loc; pstr_desc = desc} =
    match desc with
    | Pstr_eval (sexpr, attrs) ->
        let expr =
          Builtin_attributes.warning_scope attrs
            (fun () -> Typecore.type_expression env sexpr)
        in
        Tstr_eval (expr, attrs), [], env
    | Pstr_value(rec_flag, sdefs) ->
        let scope =
          match rec_flag with
          | Recursive ->
              Some (Annot.Idef {scope with
                                Location.loc_start = loc.Location.loc_start})
          | Nonrecursive ->
              let start =
                match srem with
                | [] -> loc.Location.loc_end
                | {pstr_loc = loc2} :: _ -> loc2.Location.loc_start
              in
              Some (Annot.Idef {scope with Location.loc_start = start})
        in
        let (defs, newenv) =
          Typecore.type_binding env rec_flag sdefs scope in
        let () = if rec_flag = Recursive then
          Typecore.check_recursive_bindings env defs
        in
        (* Note: Env.find_value does not trigger the value_used event. Values
           will be marked as being used during the signature inclusion test. *)
        Tstr_value(rec_flag, defs),
        List.map (fun id -> Sig_value(id, Env.find_value (Pident id) newenv))
          (let_bound_idents defs),
        newenv
    | Pstr_primitive sdesc ->
        let (desc, newenv) = Typedecl.transl_value_decl env loc sdesc in
        Tstr_primitive desc, [Sig_value(desc.val_id, desc.val_val)], newenv
    | Pstr_type (rec_flag, sdecls) ->
        List.iter
          (fun decl -> check_name check_type names decl.ptype_name)
          sdecls;
        let (decls, newenv) = Typedecl.transl_type_decl env rec_flag sdecls in
        Tstr_type (rec_flag, decls),
        map_rec_type_with_row_types ~rec_flag
          (fun rs info -> Sig_type(info.typ_id, info.typ_type, rs))
          decls [],
        enrich_type_decls anchor decls env newenv
    | Pstr_typext styext ->
        List.iter
          (fun pext -> check_name check_typext names pext.pext_name)
          styext.ptyext_constructors;
        let (tyext, newenv) =
          Typedecl.transl_type_extension true env loc styext
        in
        (Tstr_typext tyext,
         map_ext
           (fun es ext -> Sig_typext(ext.ext_id, ext.ext_type, es))
           tyext.tyext_constructors [],
         newenv)
    | Pstr_exception sext ->
        check_name check_typext names sext.pext_name;
        let (ext, newenv) = Typedecl.transl_exception env sext in
        Tstr_exception ext,
        [Sig_typext(ext.ext_id, ext.ext_type, Text_exception)],
        newenv
    | Pstr_module {pmb_name = name; pmb_expr = smodl; pmb_attributes = attrs;
                   pmb_loc;
                  } ->
        check_name check_module names name;
        let id = Ident.create name.txt in (* create early for PR#6752 *)
        let modl =
          Builtin_attributes.warning_scope attrs
            (fun () ->
               type_module ~alias:true true funct_body
                 (anchor_submodule name.txt anchor) env smodl
            )
        in
        let md =
          { md_type = enrich_module_type anchor name.txt modl.mod_type env;
            md_attributes = attrs;
            md_loc = pmb_loc;
          }
        in
        (*prerr_endline (Ident.unique_toplevel_name id);*)
        Mtype.lower_nongen (Ident.binding_time id - 1) md.md_type;
        let newenv = Env.enter_module_declaration id md env in
        Tstr_module {mb_id=id; mb_name=name; mb_expr=modl;
                     mb_attributes=attrs;  mb_loc=pmb_loc;
                    },
        [Sig_module(id,
                    {md_type = modl.mod_type;
                     md_attributes = attrs;
                     md_loc = pmb_loc;
                    }, Trec_not)],
        newenv
    | Pstr_recmodule sbind ->
        let sbind =
          List.map
            (function
              | {pmb_name = name;
                 pmb_expr = {pmod_desc=Pmod_constraint(expr, typ)};
                 pmb_attributes = attrs;
                 pmb_loc = loc;
                } ->
                  name, typ, expr, attrs, loc
              | mb ->
                  raise (Error (mb.pmb_expr.pmod_loc, env,
                                Recursive_module_require_explicit_type))
            )
            sbind
        in
        List.iter
          (fun (name, _, _, _, _) -> check_name check_module names name)
          sbind;
        let (decls, newenv) =
          transl_recmodule_modtypes env
            (List.map (fun (name, smty, _smodl, attrs, loc) ->
                 {pmd_name=name; pmd_type=smty;
                  pmd_attributes=attrs; pmd_loc=loc}) sbind
            ) in
        let bindings1 =
          List.map2
            (fun {md_id=id; md_type=mty} (name, _, smodl, attrs, loc) ->
               let modl =
                 Builtin_attributes.warning_scope attrs
                   (fun () ->
                      type_module true funct_body (anchor_recmodule id)
                        newenv smodl
                   )
               in
               let mty' =
                 enrich_module_type anchor (Ident.name id) modl.mod_type newenv
               in
               (id, name, mty, modl, mty', attrs, loc))
            decls sbind in
        let newenv = (* allow aliasing recursive modules from outside *)
          List.fold_left
            (fun env md ->
               let mdecl =
                 {
                   md_type = md.md_type.mty_type;
                   md_attributes = md.md_attributes;
                   md_loc = md.md_loc;
                 }
               in
               Env.add_module_declaration ~check:true md.md_id mdecl env
            )
            env decls
        in
        let bindings2 =
          check_recmodule_inclusion newenv bindings1 in
        Tstr_recmodule bindings2,
        map_rec (fun rs mb ->
            Sig_module(mb.mb_id, {
                md_type=mb.mb_expr.mod_type;
                md_attributes=mb.mb_attributes;
                md_loc=mb.mb_loc;
              }, rs))
           bindings2 [],
        newenv
    | Pstr_modtype pmtd ->
        (* check that it is non-abstract *)
        let newenv, mtd, sg =
          transl_modtype_decl names env pmtd
        in
        Tstr_modtype mtd, [sg], newenv
    | Pstr_open sod ->
        let (newenv, od) = type_open ~toplevel env sod false in
        Tstr_open od, [], newenv
    | Pstr_class cl ->
        List.iter
          (fun {pci_name} -> check_name check_type names pci_name)
          cl;
        let (classes, new_env) = Typeclass.class_declarations env cl in
        Tstr_class
          (List.map (fun cls ->
               (cls.Typeclass.cls_info,
                cls.Typeclass.cls_pub_methods)) classes),
(* TODO: check with Jacques why this is here
      Tstr_class_type
          (List.map (fun (_,_, i, d, _,_,_,_,_,_,c) -> (i, c)) classes) ::
      Tstr_type
          (List.map (fun (_,_,_,_, i, d, _,_,_,_,_) -> (i, d)) classes) ::
      Tstr_type
          (List.map (fun (_,_,_,_,_,_, i, d, _,_,_) -> (i, d)) classes) ::
*)
        List.flatten
          (map_rec
            (fun rs cls ->
              let open Typeclass in
              [Sig_class(cls.cls_id, cls.cls_decl, rs);
               Sig_class_type(cls.cls_ty_id, cls.cls_ty_decl, rs);
               Sig_type(cls.cls_obj_id, cls.cls_obj_abbr, rs);
               Sig_type(cls.cls_typesharp_id, cls.cls_abbr, rs)])
             classes []),
        new_env
    | Pstr_class_type cl ->
        List.iter
          (fun {pci_name} -> check_name check_type names pci_name)
          cl;
        let (classes, new_env) = Typeclass.class_type_declarations env cl in
        Tstr_class_type
          (List.map (fun cl ->
               (cl.Typeclass.clsty_ty_id,
                cl.Typeclass.clsty_id_loc,
                cl.Typeclass.clsty_info)) classes),
(*  TODO: check with Jacques why this is here
           Tstr_type
             (List.map (fun (_, _, i, d, _, _) -> (i, d)) classes) ::
           Tstr_type
             (List.map (fun (_, _, _, _, i, d) -> (i, d)) classes) :: *)
        List.flatten
          (map_rec
             (fun rs decl ->
                let open Typeclass in
                [Sig_class_type(decl.clsty_ty_id, decl.clsty_ty_decl, rs);
                 Sig_type(decl.clsty_obj_id, decl.clsty_obj_abbr, rs);
                 Sig_type(decl.clsty_typesharp_id, decl.clsty_abbr, rs)])
             classes []),
        new_env
    | Pstr_include sincl ->
        let smodl = sincl.pincl_mod in
        let modl =
          Builtin_attributes.warning_scope sincl.pincl_attributes
            (fun () -> type_module true funct_body None env smodl)
        in
        (* Rename all identifiers bound by this signature to avoid clashes *)
        let sg = Subst.signature Subst.identity
            (extract_sig_open env smodl.pmod_loc modl.mod_type) in
        List.iter (check_sig_item names loc) sg;
        let new_env = Env.add_signature sg env in
        let incl =
          { incl_mod = modl;
            incl_type = sg;
            incl_attributes = sincl.pincl_attributes;
            incl_loc = sincl.pincl_loc;
          }
        in
        Tstr_include incl, sg, new_env
    | Pstr_extension (ext, _attrs) ->
        raise (Error_forward (Builtin_attributes.error_of_extension ext))
    | Pstr_attribute x ->
        Builtin_attributes.warning_attribute x;
        Tstr_attribute x, [], env
  in
  let rec type_struct env sstr =
    Ctype.init_def(Ident.current_time());
    match sstr with
    | [] -> ([], [], [], env)
    | pstr :: srem -> begin
        let previous_saved_types = Cmt_format.get_saved_types () in
        let desc, sg, new_env = type_str_item env srem pstr in
        let str = { str_desc = desc; str_loc = pstr.pstr_loc; str_env = env } in
        Cmt_format.set_saved_types (Cmt_format.Partial_structure_item str
                                    :: previous_saved_types);
        let (str_rem, sig_rem, fsig_rem, final_env) = type_struct new_env srem in
        match extract_open_struct desc with
        | Some (tm, md, id, md_env) -> begin
            let loc = pstr.pstr_loc in
            let tm_str = {str_desc = tm; str_loc = loc;
                          str_env = env} in
            let open_str = {str with str_env = md_env} in
            let md_sig =
              Sig_module (id, {md_type=md.Types.md_type; md_loc=loc;
                               md_attributes = []}, Trec_not) in
            if !open_struct_level = 0 then begin
              let s_rem = Mty_signature sig_rem in begin
              match Mtype.nondep_supertype new_env id s_rem with
              | Mty_signature sg ->
                  (tm_str :: open_str :: str_rem, sg,
                   md_sig :: fsig_rem, final_env)
              | exception Not_found ->
                  raise(Error(pstr.pstr_loc, env,
                              Cannot_eliminate_anon_module(id, sig_rem)))
              | _ -> assert false
              end
            end else
              (tm_str :: open_str :: str_rem, sig_rem,
               md_sig :: fsig_rem, final_env)
          end
        | None ->
            (str :: str_rem, sg @ sig_rem, sg @ fsig_rem, final_env)
      end
  in
  if !Clflags.annotations then
    (* moved to genannot *)
    List.iter (function {pstr_loc = l} -> Stypes.record_phrase l) sstr;
  let previous_saved_types = Cmt_format.get_saved_types () in
<<<<<<< HEAD
  if not toplevel then Builtin_attributes.warning_enter_scope ();
  let (items, sg, full_sg, final_env) = type_struct env sstr in
  if !open_struct_level <> 0 then begin
    push_mod_type (Mty_signature full_sg)
  end;
  let str = { str_items = items; str_type = sg; str_final_env = final_env } in
  if not toplevel then Builtin_attributes.warning_leave_scope ();
  Cmt_format.set_saved_types
    (Cmt_format.Partial_structure str :: previous_saved_types);
  str, sg, final_env
=======
  let run () =
    let (items, sg, final_env) = type_struct env sstr in
    let str = { str_items = items; str_type = sg; str_final_env = final_env } in
    Cmt_format.set_saved_types
      (Cmt_format.Partial_structure str :: previous_saved_types);
    str, sg, final_env
  in
  if toplevel then run ()
  else Builtin_attributes.warning_scope [] run
>>>>>>> 67a7eeab

let type_toplevel_phrase env s =
  Env.reset_required_globals ();
  let (str, sg, env) =
    type_structure ~toplevel:true false None env s Location.none in
  let (str, _coerce) = ImplementationHooks.apply_hooks
      { Misc.sourcefile = "//toplevel//" } (str, Tcoerce_none)
  in
  (str, sg, env)

let type_module_alias = type_module ~alias:true true false None
let type_module = type_module true false None
let type_structure = type_structure false None

(* Normalize types in a signature *)

let rec normalize_modtype env = function
    Mty_ident _
  | Mty_alias _ -> ()
  | Mty_signature sg -> normalize_signature env sg
  | Mty_functor(_id, _param, body) -> normalize_modtype env body

and normalize_signature env = List.iter (normalize_signature_item env)

and normalize_signature_item env = function
    Sig_value(_id, desc) -> Ctype.normalize_type env desc.val_type
  | Sig_module(_id, md, _) -> normalize_modtype env md.md_type
  | _ -> ()

(* Extract the module type of a module expression *)

let type_module_type_of env smod =
  let tmty =
    match smod.pmod_desc with
    | Pmod_ident lid -> (* turn off strengthening in this case *)
        let path, md = Typetexp.find_module env smod.pmod_loc lid.txt in
        rm { mod_desc = Tmod_ident (path, lid);
             mod_type = md.md_type;
             mod_env = env;
             mod_attributes = smod.pmod_attributes;
             mod_loc = smod.pmod_loc }
    | _ -> type_module env smod in
  let mty = tmty.mod_type in
  (* PR#6307: expand aliases at root and submodules *)
  let mty = Mtype.remove_aliases env mty in
  (* PR#5036: must not contain non-generalized type variables *)
  if not (closed_modtype env mty) then
    raise(Error(smod.pmod_loc, env, Non_generalizable_module mty));
  tmty, mty

(* For Typecore *)

let type_package env m p nl =
  (* Same as Pexp_letmodule *)
  (* remember original level *)
  let lv = Ctype.get_current_level () in
  Ctype.begin_def ();
  Ident.set_current_time lv;
  let context = Typetexp.narrow () in
  let modl = type_module env m in
  Ctype.init_def(Ident.current_time());
  Typetexp.widen context;
  let (mp, env) =
    match modl.mod_desc with
      Tmod_ident (mp,_) -> (mp, env)
    | Tmod_constraint ({mod_desc=Tmod_ident (mp,_)}, _, Tmodtype_implicit, _)
        -> (mp, env)  (* PR#6982 *)
    | _ ->
      let (id, new_env) = Env.enter_module ~arg:true "%M" modl.mod_type env in
      (Pident id, new_env)
  in
  let rec mkpath mp = function
    | Lident name -> Pdot(mp, name, nopos)
    | Ldot (m, name) -> Pdot(mkpath mp m, name, nopos)
    | _ -> assert false
  in
  let tl' =
    List.map
      (fun name -> Btype.newgenty (Tconstr (mkpath mp name,[],ref Mnil)))
      (* beware of interactions with Printtyp and short-path:
         mp.name may have an arity > 0, cf. PR#7534 *)
      nl in
  (* go back to original level *)
  Ctype.end_def ();
  if nl = [] then
    (wrap_constraint env modl (Mty_ident p) Tmodtype_implicit, [])
  else let mty = modtype_of_package env modl.mod_loc p nl tl' in
  List.iter2
    (fun n ty ->
      try Ctype.unify env ty (Ctype.newvar ())
      with Ctype.Unify _ ->
        raise (Error(m.pmod_loc, env, Scoping_pack (n,ty))))
    nl tl';
  (wrap_constraint env modl mty Tmodtype_implicit, tl')

(* Fill in the forward declarations *)
let () =
  Typecore.type_module := type_module_alias;
  Typetexp.transl_modtype_longident := transl_modtype_longident;
  Typetexp.transl_modtype := transl_modtype;
  Typecore.type_open := type_open_ ?toplevel:None false;
  Typecore.type_package := type_package;
  type_module_fwd := type_module;
  type_module_type_of_fwd := type_module_type_of


(* Typecheck an implementation file *)

let type_implementation sourcefile outputprefix modulename initial_env ast =
  Cmt_format.clear ();
  try
  Typecore.reset_delayed_checks ();
  Env.reset_required_globals ();
  if !Clflags.print_types then (* #7656 *)
    Warnings.parse_options false "-32-34-37-38-60";
  let (str, sg, finalenv) =
    type_structure initial_env ast (Location.in_file sourcefile) in
  let simple_sg = simplify_signature sg in
  if !Clflags.print_types then begin
    Typecore.force_delayed_checks ();
    Printtyp.wrap_printing_env initial_env
      (fun () -> fprintf std_formatter "%a@." Printtyp.signature simple_sg);
    (str, Tcoerce_none)   (* result is ignored by Compile.implementation *)
  end else begin
    let sourceintf =
      Filename.remove_extension sourcefile ^ !Config.interface_suffix in
    if Sys.file_exists sourceintf then begin
      let intf_file =
        try
          find_in_path_uncap !Config.load_path (modulename ^ ".cmi")
        with Not_found ->
          raise(Error(Location.in_file sourcefile, Env.empty,
                      Interface_not_compiled sourceintf)) in
      let dclsig = Env.read_signature modulename intf_file in
      let coercion =
        Includemod.compunit initial_env sourcefile sg intf_file dclsig in
      Typecore.force_delayed_checks ();
      (* It is important to run these checks after the inclusion test above,
         so that value declarations which are not used internally but exported
         are not reported as being unused. *)
      Cmt_format.save_cmt (outputprefix ^ ".cmt") modulename
        (Cmt_format.Implementation str) (Some sourcefile) initial_env None;
      (str, coercion)
    end else begin
      let coercion =
        Includemod.compunit initial_env sourcefile sg
                            "(inferred signature)" simple_sg in
      check_nongen_schemes finalenv simple_sg;
      normalize_signature finalenv simple_sg;
      Typecore.force_delayed_checks ();
      (* See comment above. Here the target signature contains all
         the value being exported. We can still capture unused
         declarations like "let x = true;; let x = 1;;", because in this
         case, the inferred signature contains only the last declaration. *)
      if not !Clflags.dont_write_files then begin
        let deprecated = Builtin_attributes.deprecated_of_str ast in
        let cmi =
          Env.save_signature ~deprecated
            simple_sg modulename (outputprefix ^ ".cmi")
        in
        Cmt_format.save_cmt  (outputprefix ^ ".cmt") modulename
          (Cmt_format.Implementation str)
          (Some sourcefile) initial_env (Some cmi);
      end;
      (str, coercion)
    end
    end
  with e ->
    Cmt_format.save_cmt  (outputprefix ^ ".cmt") modulename
      (Cmt_format.Partial_implementation
         (Array.of_list (Cmt_format.get_saved_types ())))
      (Some sourcefile) initial_env None;
    raise e

let type_implementation sourcefile outputprefix modulename initial_env ast =
  ImplementationHooks.apply_hooks { Misc.sourcefile }
    (type_implementation sourcefile outputprefix modulename initial_env ast)

let save_signature modname tsg outputprefix source_file initial_env cmi =
  Cmt_format.save_cmt  (outputprefix ^ ".cmti") modname
    (Cmt_format.Interface tsg) (Some source_file) initial_env (Some cmi)

let type_interface sourcefile env ast =
  InterfaceHooks.apply_hooks { Misc.sourcefile } (transl_signature env ast)

(* "Packaging" of several compilation units into one unit
   having them as sub-modules.  *)

let rec package_signatures subst = function
    [] -> []
  | (name, sg) :: rem ->
      let sg' = Subst.signature subst sg in
      let oldid = Ident.create_persistent name
      and newid = Ident.create name in
      Sig_module(newid, {md_type=Mty_signature sg';
                         md_attributes=[];
                         md_loc=Location.none;
                        },
                 Trec_not) ::
      package_signatures (Subst.add_module oldid (Pident newid) subst) rem

let package_units initial_env objfiles cmifile modulename =
  (* Read the signatures of the units *)
  let units =
    List.map
      (fun f ->
         let pref = chop_extensions f in
         let modname = String.capitalize_ascii(Filename.basename pref) in
         let sg = Env.read_signature modname (pref ^ ".cmi") in
         if Filename.check_suffix f ".cmi" &&
            not(Mtype.no_code_needed_sig Env.initial_safe_string sg)
         then raise(Error(Location.none, Env.empty,
                          Implementation_is_required f));
         (modname, Env.read_signature modname (pref ^ ".cmi")))
      objfiles in
  (* Compute signature of packaged unit *)
  Ident.reinit();
  let sg = package_signatures Subst.identity units in
  (* See if explicit interface is provided *)
  let prefix = Filename.remove_extension cmifile in
  let mlifile = prefix ^ !Config.interface_suffix in
  if Sys.file_exists mlifile then begin
    if not (Sys.file_exists cmifile) then begin
      raise(Error(Location.in_file mlifile, Env.empty,
                  Interface_not_compiled mlifile))
    end;
    let dclsig = Env.read_signature modulename cmifile in
    Cmt_format.save_cmt  (prefix ^ ".cmt") modulename
      (Cmt_format.Packed (sg, objfiles)) None initial_env  None ;
    Includemod.compunit initial_env "(obtained by packing)" sg mlifile dclsig
  end else begin
    (* Determine imports *)
    let unit_names = List.map fst units in
    let imports =
      List.filter
        (fun (name, _crc) -> not (List.mem name unit_names))
        (Env.imports()) in
    (* Write packaged signature *)
    if not !Clflags.dont_write_files then begin
      let cmi =
        Env.save_signature_with_imports ~deprecated:None
          sg modulename
          (prefix ^ ".cmi") imports
      in
      Cmt_format.save_cmt (prefix ^ ".cmt")  modulename
        (Cmt_format.Packed (cmi.Cmi_format.cmi_sign, objfiles)) None initial_env (Some cmi)
    end;
    Tcoerce_none
  end

(* Error report *)

open Printtyp

let report_error ppf = function
    Cannot_apply mty ->
      fprintf ppf
        "@[This module is not a functor; it has type@ %a@]" modtype mty
  | Not_included errs ->
      fprintf ppf
        "@[<v>Signature mismatch:@ %a@]" Includemod.report_error errs
  | Cannot_eliminate_dependency mty ->
      fprintf ppf
        "@[This functor has type@ %a@ \
           The parameter cannot be eliminated in the result type.@  \
           Please bind the argument to a module identifier.@]" modtype mty
  | Signature_expected -> fprintf ppf "This module type is not a signature"
  | Structure_expected mty ->
      fprintf ppf
        "@[This module is not a structure; it has type@ %a" modtype mty
  | With_no_component lid ->
      fprintf ppf
        "@[The signature constrained by `with' has no component named %a@]"
        longident lid
  | With_mismatch(lid, explanation) ->
      fprintf ppf
        "@[<v>\
           @[In this `with' constraint, the new definition of %a@ \
             does not match its original definition@ \
             in the constrained signature:@]@ \
           %a@]"
        longident lid Includemod.report_error explanation
  | With_makes_applicative_functor_ill_typed(lid, path, explanation) ->
      fprintf ppf
        "@[<v>\
           @[This `with' constraint on %a makes the applicative functor @ \
             type %s ill-typed in the constrained signature:@]@ \
           %a@]"
        longident lid (Path.name path) Includemod.report_error explanation
  | With_changes_module_alias(lid, id, path) ->
      fprintf ppf
        "@[<v>\
           @[This `with' constraint on %a changes %s, which is aliased @ \
             in the constrained signature (as %s)@].@]"
        longident lid (Path.name path) (Ident.name id)
  | With_cannot_remove_constrained_type ->
      fprintf ppf
        "@[<v>Destructive substitutions are not supported for constrained @ \
              types (other than when replacing a type constructor with @ \
              a type constructor with the same arguments).@]"
  | Repeated_name(kind, name) ->
      fprintf ppf
        "@[Multiple definition of the %s name %s.@ \
           Names must be unique in a given structure or signature.@]" kind name
  | Non_generalizable typ ->
      fprintf ppf
        "@[The type of this expression,@ %a,@ \
           contains type variables that cannot be generalized@]" type_scheme typ
  | Non_generalizable_class (id, desc) ->
      fprintf ppf
        "@[The type of this class,@ %a,@ \
           contains type variables that cannot be generalized@]"
        (class_declaration id) desc
  | Non_generalizable_module mty ->
      fprintf ppf
        "@[The type of this module,@ %a,@ \
           contains type variables that cannot be generalized@]" modtype mty
  | Implementation_is_required intf_name ->
      fprintf ppf
        "@[The interface %a@ declares values, not just types.@ \
           An implementation must be provided.@]"
        Location.print_filename intf_name
  | Interface_not_compiled intf_name ->
      fprintf ppf
        "@[Could not find the .cmi file for interface@ %a.@]"
        Location.print_filename intf_name
  | Not_allowed_in_functor_body ->
      fprintf ppf
        "@[This expression creates fresh types.@ %s@]"
        "It is not allowed inside applicative functors."
  | Not_a_packed_module ty ->
      fprintf ppf
        "This expression is not a packed module. It has type@ %a"
        type_expr ty
  | Incomplete_packed_module ty ->
      fprintf ppf
        "The type of this packed module contains variables:@ %a"
        type_expr ty
  | Scoping_pack (lid, ty) ->
      fprintf ppf
        "The type %a in this module cannot be exported.@ " longident lid;
      fprintf ppf
        "Its type contains local dependencies:@ %a" type_expr ty
  | Recursive_module_require_explicit_type ->
      fprintf ppf "Recursive modules require an explicit module type."
  | Apply_generative ->
      fprintf ppf "This is a generative functor. It can only be applied to ()"
  | Cannot_scrape_alias p ->
      fprintf ppf
        "This is an alias for module %a, which is missing"
        path p
  | Invalid_open _me ->
      fprintf ppf "Invalid open"
  | Cannot_eliminate_anon_module (id, sg) ->
      fprintf ppf "The module identifier %a cannot be \
        eliminated from %a" ident id signature sg

let report_error env ppf err =
  Printtyp.wrap_printing_env env (fun () -> report_error ppf err)

let () =
  Location.register_error_of_exn
    (function
      | Error (loc, env, err) ->
        Some (Location.error_of_printer loc (report_error env) err)
      | Error_forward err ->
        Some err
      | _ ->
        None
    )<|MERGE_RESOLUTION|>--- conflicted
+++ resolved
@@ -87,7 +87,6 @@
 
 (* Compute the environment after opening a module *)
 
-<<<<<<< HEAD
 let type_module_fwd : (Env.t -> Parsetree.module_expr ->
                        Typedtree.module_expr) ref =
   ref (fun _ _ -> assert false)
@@ -128,13 +127,13 @@
 let enter_struct () = incr open_struct_level
 let leave_struct () = decr open_struct_level
 
-let type_open_ ?toplevel in_sig ovf env loc me =
+let type_open_ ?used_slot ?toplevel in_sig ovf env loc me =
   match me.pmod_desc with
   | Pmod_functor _ | Pmod_unpack _ | Pmod_extension _ ->
       raise(Error(me.pmod_loc, env, Invalid_open me))
   | Pmod_ident lid -> begin
       let path = Typetexp.lookup_module ~load:true env lid.loc lid.txt in
-      match Env.open_signature ~loc ?toplevel ovf path env with
+      match Env.open_signature ~loc ?used_slot ?toplevel ovf path env with
       | Some env ->
           let tme =
             {
@@ -169,7 +168,7 @@
       let newenv = Env.enter_module_declaration ident md env in
       push_current_mid (ident, md, newenv) in_sig;
       let root = Pident ident in
-      match Env.open_signature ~loc ?toplevel ovf root newenv with
+      match Env.open_signature ~loc ?used_slot ?toplevel ovf root newenv with
       | None -> assert false
       | Some opened_env -> tme, opened_env
     end
@@ -196,26 +195,11 @@
 
 let type_open ?toplevel env sod in_sig =
   let (tme, newenv) =
-    type_open_ ?toplevel in_sig sod.popen_override env sod.popen_loc
-      sod.popen_expr
-=======
-let type_open_ ?used_slot ?toplevel ovf env loc lid =
-  let path = Typetexp.lookup_module ~load:true env lid.loc lid.txt in
-  match Env.open_signature ~loc ?used_slot ?toplevel ovf path env with
-  | Some env -> path, env
-  | None ->
-      let md = Env.find_module path env in
-      ignore (extract_sig_open env lid.loc md.md_type);
-      assert false
-
-let type_open ?toplevel env sod =
-  let (path, newenv) =
     Builtin_attributes.warning_scope sod.popen_attributes
       (fun () ->
-         type_open_ ?toplevel sod.popen_override env sod.popen_loc
-           sod.popen_lid
+         type_open_ ?toplevel in_sig sod.popen_override env sod.popen_loc
+           sod.popen_expr
       )
->>>>>>> 67a7eeab
   in
   let od =
     {
@@ -1820,20 +1804,11 @@
     (* moved to genannot *)
     List.iter (function {pstr_loc = l} -> Stypes.record_phrase l) sstr;
   let previous_saved_types = Cmt_format.get_saved_types () in
-<<<<<<< HEAD
-  if not toplevel then Builtin_attributes.warning_enter_scope ();
-  let (items, sg, full_sg, final_env) = type_struct env sstr in
-  if !open_struct_level <> 0 then begin
-    push_mod_type (Mty_signature full_sg)
-  end;
-  let str = { str_items = items; str_type = sg; str_final_env = final_env } in
-  if not toplevel then Builtin_attributes.warning_leave_scope ();
-  Cmt_format.set_saved_types
-    (Cmt_format.Partial_structure str :: previous_saved_types);
-  str, sg, final_env
-=======
   let run () =
     let (items, sg, final_env) = type_struct env sstr in
+    if !open_struct_level <> 0 then begin
+      push_mod_type (Mty_signature full_sg)
+    end;
     let str = { str_items = items; str_type = sg; str_final_env = final_env } in
     Cmt_format.set_saved_types
       (Cmt_format.Partial_structure str :: previous_saved_types);
@@ -1841,7 +1816,6 @@
   in
   if toplevel then run ()
   else Builtin_attributes.warning_scope [] run
->>>>>>> 67a7eeab
 
 let type_toplevel_phrase env s =
   Env.reset_required_globals ();
