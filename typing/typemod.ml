(***********************************************************************)
(*                                                                     *)
(*                                OCaml                                *)
(*                                                                     *)
(*            Xavier Leroy, projet Cristal, INRIA Rocquencourt         *)
(*                                                                     *)
(*  Copyright 1996 Institut National de Recherche en Informatique et   *)
(*  en Automatique.  All rights reserved.  This file is distributed    *)
(*  under the terms of the Q Public License version 1.0.               *)
(*                                                                     *)
(***********************************************************************)

open Misc
open Longident
open Path
open Asttypes
open Parsetree
open Types
open Format

type error =
    Cannot_apply of module_type
  | Not_included of Includemod.error list
  | Cannot_eliminate_dependency of module_type
  | Signature_expected
  | Structure_expected of module_type
  | With_no_component of Longident.t
  | With_mismatch of Longident.t * Includemod.error list
  | Repeated_name of string * string
  | Non_generalizable of type_expr
  | Non_generalizable_class of Ident.t * class_declaration
  | Non_generalizable_module of module_type
  | Implementation_is_required of string
  | Interface_not_compiled of string
  | Not_allowed_in_functor_body
  | With_need_typeconstr
  | Not_a_packed_module of type_expr
  | Incomplete_packed_module of type_expr
  | Scoping_pack of Longident.t * type_expr
  | Extension of string
  | Recursive_module_require_explicit_type

exception Error of Location.t * Env.t * error

open Typedtree

let fst3 (x,_,_) = x

let rec path_concat head p =
  match p with
    Pident tail -> Pdot (Pident head, Ident.name tail, 0)
  | Pdot (pre, s, pos) -> Pdot (path_concat head pre, s, pos)
  | Papply _ -> assert false

(* Extract a signature from a module type *)

let extract_sig env loc mty =
  match Mtype.scrape env mty with
    Mty_signature sg -> sg
  | _ -> raise(Error(loc, env, Signature_expected))

let extract_sig_open env loc mty =
  match Mtype.scrape env mty with
    Mty_signature sg -> sg
  | _ -> raise(Error(loc, env, Structure_expected mty))

(* Compute the environment after opening a module *)

let type_open ?toplevel ovf env loc lid =
  let (path, md) = Typetexp.find_module env loc lid.txt in
  let sg = extract_sig_open env loc md.md_type in
  path, Env.open_signature ~loc ?toplevel ovf path sg env

(* Record a module type *)
let rm node =
  Stypes.record (Stypes.Ti_mod node);
  node

(* Forward declaration, to be filled in by type_module_type_of *)
let type_module_type_of_fwd :
    (Env.t -> Parsetree.module_expr ->
      Typedtree.module_expr * Types.module_type) ref
  = ref (fun env m -> assert false)

(* Merge one "with" constraint in a signature *)

let rec add_rec_types env = function
    Sig_type(id, decl, Trec_next) :: rem ->
      add_rec_types (Env.add_type ~check:true id decl env) rem
  | _ -> env

let check_type_decl env loc id row_id newdecl decl rs rem =
  let env = Env.add_type ~check:true id newdecl env in
  let env =
    match row_id with
    | None -> env
    | Some id -> Env.add_type ~check:true id newdecl env
  in
  let env = if rs = Trec_not then env else add_rec_types env rem in
  Includemod.type_declarations env id newdecl decl;
  Typedecl.check_coherence env loc id newdecl

let rec make_params n = function
    [] -> []
  | _ :: l -> ("a" ^ string_of_int n) :: make_params (n+1) l

let make_next_first rs rem =
  if rs = Trec_first then
    match rem with
      Sig_type (id, decl, Trec_next) :: rem ->
        Sig_type (id, decl, Trec_first) :: rem
    | Sig_module (id, mty, Trec_next) :: rem ->
        Sig_module (id, mty, Trec_first) :: rem
    | _ -> rem
  else rem

let sig_item desc typ env loc = {
  Typedtree.sig_desc = desc; sig_loc = loc; sig_env = env
}

let make p n i =
  let open Variance in
  set May_pos p (set May_neg n (set May_weak n (set Inj i null)))

let merge_constraint initial_env loc sg constr =
  let lid =
    match constr with
    | Pwith_type (lid, _) | Pwith_module (lid, _) -> lid
    | Pwith_typesubst {ptype_name=s} | Pwith_modsubst (s, _) ->
        {loc = s.loc; txt=Lident s.txt}
  in
  let real_id = ref None in
  let rec merge env sg namelist row_id =
    match (sg, namelist, constr) with
      ([], _, _) ->
        raise(Error(loc, env, With_no_component lid.txt))
    | (Sig_type(id, decl, rs) :: rem, [s],
       Pwith_type (_, ({ptype_kind = Ptype_abstract} as sdecl)))
      when Ident.name id = s && Typedecl.is_fixed_type sdecl ->
        let decl_row =
          { type_params =
              List.map (fun _ -> Btype.newgenvar()) sdecl.ptype_params;
            type_arity = List.length sdecl.ptype_params;
            type_kind = Type_abstract;
            type_private = Private;
            type_manifest = None;
            type_variance =
              List.map
                (fun (_, v) ->
                   let (c, n) =
                     match v with
                     | Covariant -> true, false
                     | Contravariant -> false, true
                     | Invariant -> false, false
                   in
                   make (not n) (not c) false
                )
                sdecl.ptype_params;
            type_loc = sdecl.ptype_loc;
            type_newtype_level = None;
            type_attributes = [];
          }
        and id_row = Ident.create (s^"#row") in
        let initial_env =
          Env.add_type ~check:true id_row decl_row initial_env
        in
        let tdecl = Typedecl.transl_with_constraint
                        initial_env id (Some(Pident id_row)) decl sdecl in
        let newdecl = tdecl.typ_type in
        check_type_decl env sdecl.ptype_loc id row_id newdecl decl rs rem;
        let decl_row = {decl_row with type_params = newdecl.type_params} in
        let rs' = if rs = Trec_first then Trec_not else rs in
        (Pident id, lid, Twith_type tdecl),
        Sig_type(id_row, decl_row, rs') :: Sig_type(id, newdecl, rs) :: rem
    | (Sig_type(id, decl, rs) :: rem , [s], Pwith_type (_, sdecl))
      when Ident.name id = s ->
        let tdecl =
          Typedecl.transl_with_constraint initial_env id None decl sdecl in
        let newdecl = tdecl.typ_type in
        check_type_decl env sdecl.ptype_loc id row_id newdecl decl rs rem;
        (Pident id, lid, Twith_type tdecl), Sig_type(id, newdecl, rs) :: rem
    | (Sig_type(id, decl, rs) :: rem, [s], (Pwith_type _ | Pwith_typesubst _))
      when Ident.name id = s ^ "#row" ->
        merge env rem namelist (Some id)
    | (Sig_type(id, decl, rs) :: rem, [s], Pwith_typesubst sdecl)
      when Ident.name id = s ->
        (* Check as for a normal with constraint, but discard definition *)
        let tdecl =
          Typedecl.transl_with_constraint initial_env id None decl sdecl in
        let newdecl = tdecl.typ_type in
        check_type_decl env sdecl.ptype_loc id row_id newdecl decl rs rem;
        real_id := Some id;
        (Pident id, lid, Twith_typesubst tdecl),
        make_next_first rs rem
    | (Sig_module(id, md, rs) :: rem, [s], Pwith_module (_, lid))
      when Ident.name id = s ->
        let (path, md') = Typetexp.find_module initial_env loc lid.txt in
        let newmd = Mtype.strengthen_decl env md' path in
        ignore(Includemod.modtypes env newmd.md_type md.md_type);
        (Pident id, lid, Twith_module (path, lid)),
        Sig_module(id, newmd, rs) :: rem
    | (Sig_module(id, md, rs) :: rem, [s], Pwith_modsubst (_, lid))
      when Ident.name id = s ->
        let (path, md') = Typetexp.find_module initial_env loc lid.txt in
        let newmd = Mtype.strengthen_decl env md' path in
        ignore(Includemod.modtypes env newmd.md_type md.md_type);
        real_id := Some id;
        (Pident id, lid, Twith_modsubst (path, lid)),
        make_next_first rs rem
    | (Sig_module(id, md, rs) :: rem, s :: namelist, _)
      when Ident.name id = s ->
        let ((path, path_loc, tcstr), newsg) =
          merge env (extract_sig env loc md.md_type) namelist None in
        (path_concat id path, lid, tcstr),
        Sig_module(id, {md with md_type=Mty_signature newsg}, rs) :: rem
    | (item :: rem, _, _) ->
        let (cstr, items) = merge (Env.add_item item env) rem namelist row_id
        in
        cstr, item :: items
  in
  try
    let names = Longident.flatten lid.txt in
    let (tcstr, sg) = merge initial_env sg names None in
    let sg =
    match names, constr with
      [s], Pwith_typesubst sdecl ->
        let id =
          match !real_id with None -> assert false | Some id -> id in
        let lid =
          try match sdecl.ptype_manifest with
          | Some {ptyp_desc = Ptyp_constr (lid, stl)}
            when List.length stl = List.length sdecl.ptype_params ->
              List.iter2 (fun x (y, _) ->
                match x, y with
                  {ptyp_desc=Ptyp_var sx}, {ptyp_desc=Ptyp_var sy}
                    when sx = sy -> ()
                | _, _ -> raise Exit)
                stl sdecl.ptype_params;
              lid
          | _ -> raise Exit
          with Exit ->
            raise(Error(sdecl.ptype_loc, initial_env, With_need_typeconstr))
        in
        let (path, _) =
          try Env.lookup_type lid.txt initial_env with Not_found -> assert false
        in
        let sub = Subst.add_type id path Subst.identity in
        Subst.signature sub sg
    | [s], Pwith_modsubst (_, lid) ->
        let id =
          match !real_id with None -> assert false | Some id -> id in
        let (path, _) = Typetexp.find_module initial_env loc lid.txt in
        let sub = Subst.add_module id path Subst.identity in
        Subst.signature sub sg
    | _ ->
          sg
    in
    (tcstr, sg)
  with Includemod.Error explanation ->
    raise(Error(loc, initial_env, With_mismatch(lid.txt, explanation)))

(* Add recursion flags on declarations arising from a mutually recursive
   block. *)

let map_rec fn decls rem =
  match decls with
  | [] -> rem
  | d1 :: dl -> fn Trec_first d1 :: map_end (fn Trec_next) dl rem

let map_rec' = map_rec
(*
let rec map_rec' fn decls rem =
  match decls with
  | (id,_ as d1) :: dl when Btype.is_row_name (Ident.name id) ->
      fn Trec_not d1 :: map_rec' fn dl rem
  | _ -> map_rec fn decls rem
*)

let rec map_rec'' fn decls rem =
  match decls with
  | d1 :: dl when Btype.is_row_name (Ident.name d1.typ_id) ->
      fn Trec_not d1 :: map_rec'' fn dl rem
  | _ -> map_rec fn decls rem

(* Add type extension flags to extension contructors *)
let map_ext fn exts rem =
  match exts with
  | [] -> rem
  | d1 :: dl -> fn Text_first d1 :: map_end (fn Text_next) dl rem

(* Auxiliary for translating recursively-defined module types.
   Return a module type that approximates the shape of the given module
   type AST.  Retain only module, type, and module type
   components of signatures.  For types, retain only their arity,
   making them abstract otherwise. *)

let rec approx_modtype env smty =
  match smty.pmty_desc with
    Pmty_ident lid ->
      let (path, info) = Typetexp.find_modtype env smty.pmty_loc lid.txt in
      Mty_ident path
  | Pmty_signature ssg ->
      Mty_signature(approx_sig env ssg)
  | Pmty_functor(param, sarg, sres) ->
      let arg = approx_modtype env sarg in
      let (id, newenv) = Env.enter_module param.txt arg env in
      let res = approx_modtype newenv sres in
      Mty_functor(id, arg, res)
  | Pmty_with(sbody, constraints) ->
      approx_modtype env sbody
  | Pmty_typeof smod ->
      let (_, mty) = !type_module_type_of_fwd env smod in
      mty
  | Pmty_extension (s, _arg) ->
      raise (Error (s.loc, env, Extension s.txt))

and approx_sig env ssg =
  match ssg with
    [] -> []
  | item :: srem ->
      match item.psig_desc with
      | Psig_type sdecls ->
          let decls = Typedecl.approx_type_decl env sdecls in
          let rem = approx_sig env srem in
          map_rec' (fun rs (id, info) -> Sig_type(id, info, rs)) decls rem
      | Psig_module pmd ->
          let md =
            {
              Types.md_type = approx_modtype env pmd.pmd_type;
              md_attributes = pmd.pmd_attributes;
            }
          in
          let (id, newenv) =
            Env.enter_module_declaration pmd.pmd_name.txt md env
          in
          Sig_module(id, md, Trec_not) :: approx_sig newenv srem
      | Psig_recmodule sdecls ->
          let decls =
            List.map
              (fun pmd ->
                (Ident.create pmd.pmd_name.txt,
                 {
                   md_type = approx_modtype env pmd.pmd_type;
                   md_attributes = pmd.pmd_attributes;
                 }
                )
              )
              sdecls
          in
          let newenv =
            List.fold_left (fun env (id, md) -> Env.add_module_declaration id md env)
            env decls in
          map_rec (fun rs (id, md) -> Sig_module(id, md, rs)) decls
                  (approx_sig newenv srem)
      | Psig_modtype d ->
          let info = approx_modtype_info env d in
          let (id, newenv) = Env.enter_modtype d.pmtd_name.txt info env in
          Sig_modtype(id, info) :: approx_sig newenv srem
      | Psig_open (ovf, lid, _attrs) ->
          let (path, mty) = type_open ovf env item.psig_loc lid in
          approx_sig mty srem
      | Psig_include (smty, _attrs) ->
          let mty = approx_modtype env smty in
          let sg = Subst.signature Subst.identity
                     (extract_sig env smty.pmty_loc mty) in
          let newenv = Env.add_signature sg env in
          sg @ approx_sig newenv srem
      | Psig_class sdecls | Psig_class_type sdecls ->
          let decls = Typeclass.approx_class_declarations env sdecls in
          let rem = approx_sig env srem in
          List.flatten
            (map_rec
              (fun rs (i1, _, d1, i2, d2, i3, d3, _) ->
                [Sig_class_type(i1, d1, rs);
                 Sig_type(i2, d2, rs);
                 Sig_type(i3, d3, rs)])
              decls [rem])
      | _ ->
          approx_sig env srem

and approx_modtype_info env sinfo =
  {
   mtd_type = may_map (approx_modtype env) sinfo.pmtd_type;
   mtd_attributes = sinfo.pmtd_attributes;
  }

(* Additional validity checks on type definitions arising from
   recursive modules *)

let check_recmod_typedecls env sdecls decls =
  let recmod_ids = List.map fst3 decls in
  List.iter2
    (fun pmd (id, _, mty) ->
       let mty = mty.mty_type in
      List.iter
        (fun path ->
          Typedecl.check_recmod_typedecl env pmd.pmd_type.pmty_loc recmod_ids
                                         path (Env.find_type path env))
        (Mtype.type_paths env (Pident id) mty))
    sdecls decls

(* Auxiliaries for checking uniqueness of names in signatures and structures *)

module StringSet =
  Set.Make(struct type t = string let compare (x:t) y = compare x y end)

let check cl loc set_ref name =
  if StringSet.mem name !set_ref
  then raise(Error(loc, Env.empty, Repeated_name(cl, name)))
  else set_ref := StringSet.add name !set_ref

let check_sig_item type_names module_names modtype_names loc = function
    Sig_type(id, _, _) ->
      check "type" loc type_names (Ident.name id)
  | Sig_module(id, _, _) ->
      check "module" loc module_names (Ident.name id)
  | Sig_modtype(id, _) ->
      check "module type" loc modtype_names (Ident.name id)
  | _ -> ()

let rec remove_duplicates val_ids ext_ids exn_ids = function
    [] -> []
  | Sig_value (id, _) :: rem
    when List.exists (Ident.equal id) val_ids ->
      remove_duplicates val_ids exn_ids rem
  | Sig_typext (id, _, _) :: rem
    when List.exists (Ident.equal id) ext_ids ->
      remove_duplicates val_ids ext_ids exn_ids rem
  | Sig_exception(id, _) :: rem
    when List.exists (Ident.equal id) exn_ids ->
      remove_duplicates val_ids exn_ids rem
  | f :: rem -> f :: remove_duplicates val_ids exn_ids rem

let rec get_values = function
    [] -> []
  | Sig_value (id, _) :: rem -> id :: get_values rem
  | f :: rem -> get_values rem

let rec get_type_extensions = function
    [] -> []
  | Sig_typext (id, _, _) :: rem -> id :: get_type_extensions rem
  | f :: rem -> get_type_extensions rem

let rec get_exceptions = function
    [] -> []
  | Sig_exception (id, _) :: rem -> id :: get_exceptions rem
  | f :: rem -> get_exceptions rem

(* Check and translate a module type expression *)

let transl_modtype_longident loc env lid =
  let (path, info) = Typetexp.find_modtype env loc lid in
  path

let mkmty desc typ env loc attrs =
  let mty = {
    mty_desc = desc;
    mty_type = typ;
    mty_loc = loc;
    mty_env = env;
    mty_attributes = attrs;
    } in
  Cmt_format.add_saved_type (Cmt_format.Partial_module_type mty);
  mty

let mksig desc env loc =
  let sg = { sig_desc = desc; sig_loc = loc; sig_env = env } in
  Cmt_format.add_saved_type (Cmt_format.Partial_signature_item sg);
  sg

(* let signature sg = List.map (fun item -> item.sig_type) sg *)

let rec transl_modtype env smty =
  let loc = smty.pmty_loc in
  match smty.pmty_desc with
    Pmty_ident lid ->
      let path = transl_modtype_longident loc env lid.txt in
      mkmty (Tmty_ident (path, lid)) (Mty_ident path) env loc
        smty.pmty_attributes
  | Pmty_signature ssg ->
      let sg = transl_signature env ssg in
      mkmty (Tmty_signature sg) (Mty_signature sg.sig_type) env loc
        smty.pmty_attributes
  | Pmty_functor(param, sarg, sres) ->
      let arg = transl_modtype env sarg in
      let (id, newenv) = Env.enter_module param.txt arg.mty_type env in
      let res = transl_modtype newenv sres in
      mkmty (Tmty_functor (id, param, arg, res))
      (Mty_functor(id, arg.mty_type, res.mty_type)) env loc
        smty.pmty_attributes
  | Pmty_with(sbody, constraints) ->
      let body = transl_modtype env sbody in
      let init_sg = extract_sig env sbody.pmty_loc body.mty_type in
      let (tcstrs, final_sg) =
        List.fold_left
          (fun (tcstrs,sg) sdecl ->
            let (tcstr, sg) = merge_constraint env smty.pmty_loc sg sdecl
            in
            (tcstr :: tcstrs, sg)
        )
        ([],init_sg) constraints in
      mkmty (Tmty_with ( body, tcstrs))
        (Mtype.freshen (Mty_signature final_sg)) env loc
        smty.pmty_attributes
  | Pmty_typeof smod ->
      let tmty, mty = !type_module_type_of_fwd env smod in
      mkmty (Tmty_typeof tmty) mty env loc smty.pmty_attributes
  | Pmty_extension (s, _arg) ->
      raise (Error (s.loc, env, Extension s.txt))


and transl_signature env sg =
  let type_names = ref StringSet.empty
  and module_names = ref StringSet.empty
  and modtype_names = ref StringSet.empty in
  let rec transl_sig env sg =
    Ctype.init_def(Ident.current_time());
    match sg with
      [] -> [], [], env
    | item :: srem ->
        let loc = item.psig_loc in
        match item.psig_desc with
        | Psig_value sdesc ->
            let (tdesc, newenv) = Typedecl.transl_value_decl env item.psig_loc sdesc in
            let (trem,rem, final_env) = transl_sig newenv srem in
            mksig (Tsig_value tdesc) env loc :: trem,
            (if List.exists (Ident.equal tdesc.val_id) (get_values rem) then rem
            else Sig_value(tdesc.val_id, tdesc.val_val) :: rem),
              final_env
        | Psig_type sdecls ->
            List.iter
              (fun decl ->
                check "type" item.psig_loc type_names decl.ptype_name.txt)
              sdecls;
            let (decls, newenv) = Typedecl.transl_type_decl env sdecls in
            let (trem, rem, final_env) = transl_sig newenv srem in
            mksig (Tsig_type decls) env loc :: trem,
            map_rec'' (fun rs td ->
                Sig_type(td.typ_id, td.typ_type, rs)) decls rem,
            final_env
        | Psig_typext styext ->
            let (tyext, newenv) =
              Typedecl.transl_type_extension false env item.psig_loc styext
            in
            let (trem, rem, final_env) = transl_sig newenv srem in
            let constructors =
              List.filter
                (fun ext -> not
                  (List.exists (Ident.equal ext.ext_id) (get_type_extensions rem)))
                tyext.tyext_constructors
            in
              mksig (Tsig_typext tyext) env loc :: trem,
              map_ext (fun es ext ->
                Sig_typext(ext.ext_id, ext.ext_type, es)) constructors rem,
              final_env
        | Psig_exception sarg ->
            let (arg, decl, newenv) = Typedecl.transl_exception env sarg in
            let (trem, rem, final_env) = transl_sig newenv srem in
            let id = arg.cd_id in
            mksig (Tsig_exception arg) env loc :: trem,
            (if List.exists (Ident.equal id) (get_exceptions rem) then rem
             else Sig_exception(id, decl) :: rem),
            final_env
        | Psig_module pmd ->
            check "module" item.psig_loc module_names pmd.pmd_name.txt;
            let tmty = transl_modtype env pmd.pmd_type in
            let md = {
              md_type=tmty.mty_type;
              md_attributes=pmd.pmd_attributes
            }
            in
            let (id, newenv) = Env.enter_module_declaration pmd.pmd_name.txt md env in
            let (trem, rem, final_env) = transl_sig newenv srem in
            mksig (Tsig_module {md_id=id; md_name=pmd.pmd_name; md_type=tmty;
                                md_attributes=pmd.pmd_attributes}
                  ) env loc :: trem,
            Sig_module(id, md, Trec_not) :: rem,
            final_env
        | Psig_recmodule sdecls ->
            List.iter
              (fun pmd ->
                 check "module" item.psig_loc module_names pmd.pmd_name.txt)
              sdecls;
            let (decls, newenv) =
              transl_recmodule_modtypes item.psig_loc env sdecls in
            let (trem, rem, final_env) = transl_sig newenv srem in
            mksig (Tsig_recmodule decls) env loc :: trem,
            map_rec (fun rs md ->
                let d = {Types.md_type = md.md_type.mty_type;
                          md_attributes = md.md_attributes} in
                Sig_module(md.md_id, d, rs))
              decls rem,
            final_env
        | Psig_modtype pmtd ->
            let newenv, mtd, sg =
              transl_modtype_decl modtype_names env item.psig_loc pmtd
            in
            let (trem, rem, final_env) = transl_sig newenv srem in
            mksig (Tsig_modtype mtd) env loc :: trem,
            sg :: rem,
            final_env
        | Psig_open (ovf, lid, attrs) ->
            let (path, newenv) = type_open ovf env item.psig_loc lid in
            let (trem, rem, final_env) = transl_sig newenv srem in
            mksig (Tsig_open (ovf, path,lid,attrs)) env loc :: trem,
            rem, final_env
        | Psig_include (smty, attrs) ->
            let tmty = transl_modtype env smty in
            let mty = tmty.mty_type in
            let sg = Subst.signature Subst.identity
                       (extract_sig env smty.pmty_loc mty) in
            List.iter
              (check_sig_item type_names module_names modtype_names
                              item.psig_loc)
              sg;
            let newenv = Env.add_signature sg env in
            let (trem, rem, final_env) = transl_sig newenv srem in
            mksig (Tsig_include (tmty, sg, attrs)) env loc :: trem,
            remove_duplicates (get_values rem) (get_type_extensions rem)
              (get_exceptions rem) sg @ rem,
            final_env
        | Psig_class cl ->
            List.iter
              (fun {pci_name = name} ->
                 check "type" item.psig_loc type_names name.txt )
              cl;
            let (classes, newenv) = Typeclass.class_descriptions env cl in
            let (trem, rem, final_env) = transl_sig newenv srem in
            mksig (Tsig_class
                     (List.map2
                        (fun pcl tcl ->
                          let (_, _, _, _, _, _, _, _, _, _, _, tcl) = tcl in
                          tcl)
                        cl classes)) env loc
            :: trem,
            List.flatten
              (map_rec
                 (fun rs (i, _, d, i', d', i'', d'', i''', d''', _, _, _) ->
                   [Sig_class(i, d, rs);
                    Sig_class_type(i', d', rs);
                    Sig_type(i'', d'', rs);
                    Sig_type(i''', d''', rs)])
                 classes [rem]),
            final_env
        | Psig_class_type cl ->
            List.iter
              (fun {pci_name = name} ->
                 check "type" item.psig_loc type_names name.txt)
              cl;
            let (classes, newenv) = Typeclass.class_type_declarations env cl in
            let (trem,rem, final_env) = transl_sig newenv srem in
            mksig (Tsig_class_type (List.map2 (fun pcl tcl ->
              let (_, _, _, _, _, _, _, tcl) = tcl in
              tcl
            ) cl classes)) env loc :: trem,
            List.flatten
              (map_rec
                 (fun rs (i, _, d, i', d', i'', d'', _) ->
                   [Sig_class_type(i, d, rs);
                    Sig_type(i', d', rs);
                    Sig_type(i'', d'', rs)])
                 classes [rem]),
            final_env
        | Psig_attribute x ->
            let (trem,rem, final_env) = transl_sig env srem in
            mksig (Tsig_attribute x) env loc :: trem, rem, final_env
        | Psig_extension ((s, _), _) ->
            raise (Error (s.loc, env, Extension s.txt))
  in
  let previous_saved_types = Cmt_format.get_saved_types () in
  let (trem, rem, final_env) = transl_sig (Env.in_signature env) sg in
  let sg = { sig_items = trem; sig_type =  rem; sig_final_env = final_env } in
  Cmt_format.set_saved_types
    ((Cmt_format.Partial_signature sg) :: previous_saved_types);
  sg

and transl_modtype_decl modtype_names env loc
    {pmtd_name; pmtd_type; pmtd_attributes} =
  check "module type" loc modtype_names pmtd_name.txt;
  let tmty = Misc.may_map (transl_modtype env) pmtd_type in
  let decl =
    {
     mtd_type=may_map (fun t -> t.mty_type) tmty;
     mtd_attributes=pmtd_attributes;
    }
  in
  let (id, newenv) = Env.enter_modtype pmtd_name.txt decl env in
  let mtd =
    {
     mtd_id=id;
     mtd_name=pmtd_name;
     mtd_type=tmty;
     mtd_attributes=pmtd_attributes;
    }
  in
  newenv, mtd, Sig_modtype(id, decl)

and transl_recmodule_modtypes loc env sdecls =
  let make_env curr =
    List.fold_left
      (fun env (id, _, mty) -> Env.add_module id mty env)
      env curr in
  let make_env2 curr =
    List.fold_left
      (fun env (id, _, mty) -> Env.add_module id mty.mty_type env)
      env curr in
  let transition env_c curr =
    List.map2
      (fun pmd (id, id_loc, mty) -> (id, id_loc, transl_modtype env_c pmd.pmd_type))
      sdecls curr in
  let ids = List.map (fun x -> Ident.create x.pmd_name.txt) sdecls in
  let approx_env =
    (*
       cf #5965
       We use a dummy module type in order to detect a reference to one
       of the module being defined during the call to approx_modtype.
       It will be detected in Env.lookup_module.
    *)
    List.fold_left
      (fun env id ->
         let dummy = Mty_ident (Path.Pident (Ident.create "#recmod#")) in
         Env.add_module id dummy env
      )
      env ids
  in
  let init =
    List.map2
      (fun id pmd ->
        (id, pmd.pmd_name, approx_modtype approx_env pmd.pmd_type))
      ids sdecls
  in
  let env0 = make_env init in
  let dcl1 = transition env0 init in
  let env1 = make_env2 dcl1 in
  check_recmod_typedecls env1 sdecls dcl1;
  let dcl2 = transition env1 dcl1 in
(*
  List.iter
    (fun (id, mty) ->
      Format.printf "%a: %a@." Printtyp.ident id Printtyp.modtype mty)
    dcl2;
*)
  let env2 = make_env2 dcl2 in
  check_recmod_typedecls env2 sdecls dcl2;
  let dcl2 =
    List.map2
      (fun pmd (id, id_loc, mty) ->
        {md_id=id; md_name=id_loc; md_type=mty;
         md_attributes=pmd.pmd_attributes})
      sdecls dcl2
  in
  (dcl2, env2)

(* Try to convert a module expression to a module path. *)

exception Not_a_path

let rec path_of_module mexp =
  match mexp.mod_desc with
    Tmod_ident (p,_) -> p
  | Tmod_apply(funct, arg, coercion) when !Clflags.applicative_functors ->
      Papply(path_of_module funct, path_of_module arg)
  | _ -> raise Not_a_path

(* Check that all core type schemes in a structure are closed *)

let rec closed_modtype = function
    Mty_ident p -> true
  | Mty_signature sg -> List.for_all closed_signature_item sg
  | Mty_functor(id, param, body) -> closed_modtype body

and closed_signature_item = function
    Sig_value(id, desc) -> Ctype.closed_schema desc.val_type
  | Sig_module(id, md, _) -> closed_modtype md.md_type
  | _ -> true

let check_nongen_scheme env str =
  match str.str_desc with
    Tstr_value(rec_flag, pat_exp_list) ->
      List.iter
        (fun {vb_expr=exp} ->
          if not (Ctype.closed_schema exp.exp_type) then
            raise(Error(exp.exp_loc, env, Non_generalizable exp.exp_type)))
        pat_exp_list
  | Tstr_module {mb_expr=md;_} ->
      if not (closed_modtype md.mod_type) then
        raise(Error(md.mod_loc, env, Non_generalizable_module md.mod_type))
  | _ -> ()

let check_nongen_schemes env str =
  List.iter (check_nongen_scheme env) str

(* Helpers for typing recursive modules *)

let anchor_submodule name anchor =
  match anchor with None -> None | Some p -> Some(Pdot(p, name, nopos))
let anchor_recmodule id anchor =
  Some (Pident id)

let enrich_type_decls anchor decls oldenv newenv =
  match anchor with
    None -> newenv
  | Some p ->
      List.fold_left
        (fun e info ->
          let id = info.typ_id in
          let info' =
            Mtype.enrich_typedecl oldenv (Pdot(p, Ident.name id, nopos))
              info.typ_type
          in
            Env.add_type ~check:true id info' e)
        oldenv decls

let enrich_module_type anchor name mty env =
  match anchor with
    None -> mty
  | Some p -> Mtype.enrich_modtype env (Pdot(p, name, nopos)) mty

let check_recmodule_inclusion env bindings =
  (* PR#4450, PR#4470: consider
        module rec X : DECL = MOD  where MOD has inferred type ACTUAL
     The "natural" typing condition
        E, X: ACTUAL |- ACTUAL <: DECL
     leads to circularities through manifest types.
     Instead, we "unroll away" the potential circularities a finite number
     of times.  The (weaker) condition we implement is:
        E, X: DECL,
           X1: ACTUAL,
           X2: ACTUAL{X <- X1}/X1
           ...
           Xn: ACTUAL{X <- X(n-1)}/X(n-1)
        |- ACTUAL{X <- Xn}/Xn <: DECL{X <- Xn}
     so that manifest types rooted at X(n+1) are expanded in terms of X(n),
     avoiding circularities.  The strengthenings ensure that
     Xn.t = X(n-1).t = ... = X2.t = X1.t.
     N can be chosen arbitrarily; larger values of N result in more
     recursive definitions being accepted.  A good choice appears to be
     the number of mutually recursive declarations. *)

  let subst_and_strengthen env s id mty =
    Mtype.strengthen env (Subst.modtype s mty)
                         (Subst.module_path s (Pident id)) in

  let rec check_incl first_time n env s =
    if n > 0 then begin
      (* Generate fresh names Y_i for the rec. bound module idents X_i *)
      let bindings1 =
        List.map
          (fun (id, _, mty_decl, modl, mty_actual, _attrs) ->
             (id, Ident.rename id, mty_actual))
          bindings in
      (* Enter the Y_i in the environment with their actual types substituted
         by the input substitution s *)
      let env' =
        List.fold_left
          (fun env (id, id', mty_actual) ->
             let mty_actual' =
               if first_time
               then mty_actual
               else subst_and_strengthen env s id mty_actual in
             Env.add_module id' mty_actual' env)
          env bindings1 in
      (* Build the output substitution Y_i <- X_i *)
      let s' =
        List.fold_left
          (fun s (id, id', mty_actual) ->
             Subst.add_module id (Pident id') s)
          Subst.identity bindings1 in
      (* Recurse with env' and s' *)
      check_incl false (n-1) env' s'
    end else begin
      (* Base case: check inclusion of s(mty_actual) in s(mty_decl)
         and insert coercion if needed *)
      let check_inclusion (id, id_loc, mty_decl, modl, mty_actual, attrs) =
        let mty_decl' = Subst.modtype s mty_decl.mty_type
        and mty_actual' = subst_and_strengthen env s id mty_actual in
        let coercion =
          try
            Includemod.modtypes env mty_actual' mty_decl'
          with Includemod.Error msg ->
            raise(Error(modl.mod_loc, env, Not_included msg)) in
        let modl' =
            { mod_desc = Tmod_constraint(modl, mty_decl.mty_type,
                Tmodtype_explicit mty_decl, coercion);
              mod_type = mty_decl.mty_type;
              mod_env = env;
              mod_loc = modl.mod_loc;
              mod_attributes = [];
             } in
        {
         mb_id = id;
         mb_name = id_loc;
         mb_expr = modl';
         mb_attributes = attrs;
        }
      in
      List.map check_inclusion bindings
    end
  in check_incl true (List.length bindings) env Subst.identity

(* Helper for unpack *)

let rec package_constraints env loc mty constrs =
  if constrs = [] then mty
  else let sg = extract_sig env loc mty in
  let sg' =
    List.map
      (function
        | Sig_type (id, ({type_params=[]} as td), rs)
          when List.mem_assoc [Ident.name id] constrs ->
            let ty = List.assoc [Ident.name id] constrs in
            Sig_type (id, {td with type_manifest = Some ty}, rs)
        | Sig_module (id, md, rs) ->
            let rec aux = function
              | (m :: ((_ :: _) as l), t) :: rest when m = Ident.name id ->
                  (l, t) :: aux rest
              | _ :: rest -> aux rest
              | [] -> []
            in
            let md =
              {md with
               md_type = package_constraints env loc md.md_type (aux constrs)
              }
            in
            Sig_module (id, md, rs)
        | item -> item
      )
      sg
  in
  Mty_signature sg'

let modtype_of_package env loc p nl tl =
  try match (Env.find_modtype p env).mtd_type with
  | Some mty when nl <> [] ->
      package_constraints env loc mty
        (List.combine (List.map Longident.flatten nl) tl)
  | _ ->
      if nl = [] then Mty_ident p
      else raise(Error(loc, env, Signature_expected))
  with Not_found ->
    let error = Typetexp.Unbound_modtype (Ctype.lid_of_path p) in
    raise(Typetexp.Error(loc, env, error))

let wrap_constraint env arg mty explicit =
  let coercion =
    try
      Includemod.modtypes env arg.mod_type mty
    with Includemod.Error msg ->
      raise(Error(arg.mod_loc, env, Not_included msg)) in
  { mod_desc = Tmod_constraint(arg, mty, explicit, coercion);
    mod_type = mty;
    mod_env = env;
    mod_attributes = [];
    mod_loc = arg.mod_loc }

(* Type a module value expression *)

let rec type_module sttn funct_body anchor env smod =
  match smod.pmod_desc with
    Pmod_ident lid ->
      let (path, md) = Typetexp.find_module env smod.pmod_loc lid.txt in
      let mty = md.md_type in
      rm { mod_desc = Tmod_ident (path, lid);
           mod_type = if sttn then Mtype.strengthen env mty path else mty;
           mod_env = env;
           mod_attributes = smod.pmod_attributes;
           mod_loc = smod.pmod_loc }
  | Pmod_structure sstr ->
      let (str, sg, finalenv) =
        type_structure funct_body anchor env sstr smod.pmod_loc in
      rm { mod_desc = Tmod_structure str;
           mod_type = Mty_signature sg;
           mod_env = env;
           mod_attributes = smod.pmod_attributes;
           mod_loc = smod.pmod_loc }
  | Pmod_functor(name, smty, sbody) ->
      let mty = transl_modtype env smty in
      let (id, newenv) = Env.enter_module name.txt mty.mty_type env in
      let body = type_module sttn true None newenv sbody in
      rm { mod_desc = Tmod_functor(id, name, mty, body);
           mod_type = Mty_functor(id, mty.mty_type, body.mod_type);
           mod_env = env;
           mod_attributes = smod.pmod_attributes;
           mod_loc = smod.pmod_loc }
  | Pmod_apply(sfunct, sarg) ->
      let arg = type_module true funct_body None env sarg in
      let path = try Some (path_of_module arg) with Not_a_path -> None in
      let funct =
        type_module (sttn && path <> None) funct_body None env sfunct in
      begin match Mtype.scrape env funct.mod_type with
        Mty_functor(param, mty_param, mty_res) as mty_functor ->
          let coercion =
            try
              Includemod.modtypes env arg.mod_type mty_param
            with Includemod.Error msg ->
              raise(Error(sarg.pmod_loc, env, Not_included msg)) in
          let mty_appl =
            match path with
              Some path ->
                Subst.modtype (Subst.add_module param path Subst.identity)
                              mty_res
            | None ->
                try
                  Mtype.nondep_supertype
                    (Env.add_module param arg.mod_type env) param mty_res
                with Not_found ->
                  raise(Error(smod.pmod_loc, env,
                              Cannot_eliminate_dependency mty_functor))
          in
          rm { mod_desc = Tmod_apply(funct, arg, coercion);
               mod_type = mty_appl;
               mod_env = env;
               mod_attributes = smod.pmod_attributes;
               mod_loc = smod.pmod_loc }
      | _ ->
          raise(Error(sfunct.pmod_loc, env, Cannot_apply funct.mod_type))
      end
  | Pmod_constraint(sarg, smty) ->
      let arg = type_module true funct_body anchor env sarg in
      let mty = transl_modtype env smty in
      rm {(wrap_constraint env arg mty.mty_type (Tmodtype_explicit mty)) with
          mod_loc = smod.pmod_loc;
          mod_attributes = smod.pmod_attributes;
         }

  | Pmod_unpack sexp ->
      if funct_body then
        raise (Error (smod.pmod_loc, env, Not_allowed_in_functor_body));
      if !Clflags.principal then Ctype.begin_def ();
      let exp = Typecore.type_exp env sexp in
      if !Clflags.principal then begin
        Ctype.end_def ();
        Ctype.generalize_structure exp.exp_type
      end;
      let mty =
        match Ctype.expand_head env exp.exp_type with
          {desc = Tpackage (p, nl, tl)} ->
            if List.exists (fun t -> Ctype.free_variables t <> []) tl then
              raise (Error (smod.pmod_loc, env,
                            Incomplete_packed_module exp.exp_type));
            if !Clflags.principal &&
              not (Typecore.generalizable (Btype.generic_level-1) exp.exp_type)
            then
              Location.prerr_warning smod.pmod_loc
                (Warnings.Not_principal "this module unpacking");
            modtype_of_package env smod.pmod_loc p nl tl
        | {desc = Tvar _} ->
            raise (Typecore.Error
                     (smod.pmod_loc, env, Typecore.Cannot_infer_signature))
        | _ ->
            raise (Error(smod.pmod_loc, env, Not_a_packed_module exp.exp_type))
      in
      rm { mod_desc = Tmod_unpack(exp, mty);
           mod_type = mty;
           mod_env = env;
           mod_attributes = smod.pmod_attributes;
           mod_loc = smod.pmod_loc }
  | Pmod_extension (s, _arg) ->
      raise (Error (s.loc, env, Extension s.txt))

and type_structure ?(toplevel = false) funct_body anchor env sstr scope =
  let type_names = ref StringSet.empty
  and module_names = ref StringSet.empty
  and modtype_names = ref StringSet.empty in

  let type_str_item env srem {pstr_loc = loc; pstr_desc = desc} =
    match desc with
    | Pstr_eval (sexpr, attrs) ->
        let expr = Typecore.type_expression env sexpr in
        Tstr_eval (expr, attrs), [], env
    | Pstr_value(rec_flag, sdefs) ->
        let scope =
          match rec_flag with
          | Recursive -> Some (Annot.Idef {scope with
                                           Location.loc_start = loc.Location.loc_start})
          | Nonrecursive ->
              let start =
                match srem with
                | [] -> loc.Location.loc_end
                | {pstr_loc = loc2} :: _ -> loc2.Location.loc_start
              in
              Some (Annot.Idef {scope with Location.loc_start = start})
        in
        let (defs, newenv) =
          Typecore.type_binding env rec_flag sdefs scope in
        (* Note: Env.find_value does not trigger the value_used event. Values
           will be marked as being used during the signature inclusion test. *)
        Tstr_value(rec_flag, defs),
        List.map (fun id -> Sig_value(id, Env.find_value (Pident id) newenv))
          (let_bound_idents defs),
        newenv
    | Pstr_primitive sdesc ->
        let (desc, newenv) = Typedecl.transl_value_decl env loc sdesc in
        Tstr_primitive desc, [Sig_value(desc.val_id, desc.val_val)], newenv
    | Pstr_type sdecls ->
        List.iter
          (fun decl -> check "type" loc type_names decl.ptype_name.txt)
          sdecls;
        let (decls, newenv) = Typedecl.transl_type_decl env sdecls in
        Tstr_type decls,
        map_rec'' (fun rs info -> Sig_type(info.typ_id, info.typ_type, rs))
          decls [],
        enrich_type_decls anchor decls env newenv
    | Pstr_typext styext ->
        let (tyext, newenv) =
          Typedecl.transl_type_extension true env loc styext
        in
        (Tstr_typext tyext,
         map_ext
           (fun es ext -> Sig_typext(ext.ext_id, ext.ext_type, es))
           tyext.tyext_constructors [],
         newenv)
    | Pstr_exception sarg ->
        let (arg, decl, newenv) = Typedecl.transl_exception env sarg in
        Tstr_exception arg, [Sig_exception(arg.cd_id, decl)], newenv
    | Pstr_exn_rebind(name, longid, attrs) ->
        let (path, arg) = Typedecl.transl_exn_rebind env loc longid.txt in
        let (id, newenv) = Env.enter_exception name.txt arg env in
        Tstr_exn_rebind(id, name, path, longid, attrs),
        [Sig_exception(id, arg)],
        newenv
    | Pstr_module {pmb_name = name; pmb_expr = smodl; pmb_attributes = attrs} ->
        check "module" loc module_names name.txt;
        let modl =
          type_module true funct_body (anchor_submodule name.txt anchor) env
            smodl in
        let md =
          { md_type = enrich_module_type anchor name.txt modl.mod_type env;
            md_attributes = attrs;
          }
        in
        let (id, newenv) = Env.enter_module_declaration name.txt md env in
        Tstr_module {mb_id=id; mb_name=name; mb_expr=modl;mb_attributes=attrs},
        [Sig_module(id,
                    {md_type = modl.mod_type;
                     md_attributes = attrs}, Trec_not)],
        newenv
    | Pstr_recmodule sbind ->
        let sbind =
          List.map
            (function
              | {pmb_name = name; pmb_expr = {pmod_desc=Pmod_constraint(expr, typ)}; pmb_attributes = attrs} ->
                  name, typ, expr, attrs
              | mb ->
                  raise (Error (mb.pmb_expr.pmod_loc, env, Recursive_module_require_explicit_type))
            )
            sbind
        in
        List.iter
          (fun (name, _, _, _) -> check "module" loc module_names name.txt)
          sbind;
        let (decls, newenv) =
          transl_recmodule_modtypes loc env
            (List.map (fun (name, smty, smodl, attrs) ->
                 {pmd_name=name; pmd_type=smty; pmd_attributes=attrs}) sbind
            ) in
        let bindings1 =
          List.map2
            (fun {md_id=id; md_type=mty} (name, _, smodl, attrs) ->
               let modl =
                 type_module true funct_body (anchor_recmodule id anchor) newenv
                   smodl in
               let mty' =
                 enrich_module_type anchor (Ident.name id) modl.mod_type newenv
               in
               (id, name, mty, modl, mty', attrs))
            decls sbind in
        let bindings2 =
          check_recmodule_inclusion newenv bindings1 in
        Tstr_recmodule bindings2,
        map_rec (fun rs mb ->
            Sig_module(mb.mb_id, {
                md_type=mb.mb_expr.mod_type;
                md_attributes=mb.mb_attributes
              }, rs))
           bindings2 [],
        newenv
    | Pstr_modtype pmtd ->
        (* check that it is non-abstract *)
        let newenv, mtd, sg =
          transl_modtype_decl modtype_names env loc pmtd
        in
        Tstr_modtype mtd, [sg], newenv
    | Pstr_open (ovf, lid, attrs) ->
        let (path, newenv) = type_open ovf ~toplevel env loc lid in
        Tstr_open (ovf, path, lid, attrs), [], newenv
    | Pstr_class cl ->
        List.iter
          (fun {pci_name = name} -> check "type" loc type_names name.txt)
          cl;
        let (classes, new_env) = Typeclass.class_declarations env cl in
        Tstr_class
          (List.map (fun (i, _, d, _,_,_,_,_,_, s, m, c) ->
               let vf = if d.cty_new = None then Virtual else Concrete in
               (* (i, s, m, c, vf) *) (c, m, vf))
              classes),
(* TODO: check with Jacques why this is here
      Tstr_class_type
          (List.map (fun (_,_, i, d, _,_,_,_,_,_,c) -> (i, c)) classes) ::
      Tstr_type
          (List.map (fun (_,_,_,_, i, d, _,_,_,_,_) -> (i, d)) classes) ::
      Tstr_type
          (List.map (fun (_,_,_,_,_,_, i, d, _,_,_) -> (i, d)) classes) ::
*)
        List.flatten
          (map_rec
             (fun rs (i, _, d, i', d', i'', d'', i''', d''', _, _, _) ->
                [Sig_class(i, d, rs);
                 Sig_class_type(i', d', rs);
                 Sig_type(i'', d'', rs);
                 Sig_type(i''', d''', rs)])
             classes []),
        new_env
    | Pstr_class_type cl ->
        List.iter
          (fun {pci_name = name} -> check "type" loc type_names name.txt)
          cl;
        let (classes, new_env) = Typeclass.class_type_declarations env cl in
        Tstr_class_type
          (List.map (fun (i, i_loc, d, _, _, _, _, c) ->
               (i, i_loc, c)) classes),
(*  TODO: check with Jacques why this is here
           Tstr_type
             (List.map (fun (_, _, i, d, _, _) -> (i, d)) classes) ::
           Tstr_type
             (List.map (fun (_, _, _, _, i, d) -> (i, d)) classes) :: *)
        List.flatten
          (map_rec
             (fun rs (i, _, d, i', d', i'', d'', _) ->
                [Sig_class_type(i, d, rs);
                 Sig_type(i', d', rs);
                 Sig_type(i'', d'', rs)])
             classes []),
        new_env
    | Pstr_include (smodl, attrs) ->
        let modl = type_module true funct_body None env smodl in
        (* Rename all identifiers bound by this signature to avoid clashes *)
        let sg = Subst.signature Subst.identity
            (extract_sig_open env smodl.pmod_loc modl.mod_type) in
        List.iter
          (check_sig_item type_names module_names modtype_names loc) sg;
        let new_env = Env.add_signature sg env in
        Tstr_include (modl, sg, attrs), sg, new_env
    | Pstr_extension ((s, _), _) ->
        raise (Error (s.loc, env, Extension s.txt))
    | Pstr_attribute x ->
        Tstr_attribute x, [], env
  in
  let rec type_struct env sstr =
    Ctype.init_def(Ident.current_time());
    match sstr with
    | [] -> ([], [], env)
    | pstr :: srem ->
        let previous_saved_types = Cmt_format.get_saved_types () in
        let desc, sg, new_env = type_str_item env srem pstr in
        let str = { str_desc = desc; str_loc = pstr.pstr_loc; str_env = env } in
        Cmt_format.set_saved_types (Cmt_format.Partial_structure_item str
                                    :: previous_saved_types);
        let (str_rem, sig_rem, final_env) = type_struct new_env srem in
        (str :: str_rem, sg @ sig_rem, final_env)
  in
  if !Clflags.annotations then
    (* moved to genannot *)
    List.iter (function {pstr_loc = l} -> Stypes.record_phrase l) sstr;
  let previous_saved_types = Cmt_format.get_saved_types () in
  let (items, sg, final_env) = type_struct env sstr in
  let str = { str_items = items; str_type = sg; str_final_env = final_env } in
  Cmt_format.set_saved_types
    (Cmt_format.Partial_structure str :: previous_saved_types);
  str, sg, final_env

let type_toplevel_phrase env s =
  type_structure ~toplevel:true false None env s Location.none
let type_module = type_module true false None
let type_structure = type_structure false None

(* Normalize types in a signature *)

let rec normalize_modtype env = function
    Mty_ident p -> ()
  | Mty_signature sg -> normalize_signature env sg
  | Mty_functor(id, param, body) -> normalize_modtype env body

and normalize_signature env = List.iter (normalize_signature_item env)

and normalize_signature_item env = function
    Sig_value(id, desc) -> Ctype.normalize_type env desc.val_type
  | Sig_module(id, md, _) -> normalize_modtype env md.md_type
  | _ -> ()

(* Simplify multiple specifications of a value or an exception in a signature.
   (Other signature components, e.g. types, modules, etc, are checked for
   name uniqueness.)  If multiple specifications with the same name,
   keep only the last (rightmost) one. *)

let rec simplify_modtype mty =
  match mty with
    Mty_ident path -> mty
  | Mty_functor(id, arg, res) -> Mty_functor(id, arg, simplify_modtype res)
  | Mty_signature sg -> Mty_signature(simplify_signature sg)

and simplify_signature sg =
  let rec simplif val_names ext_names exn_names res = function
    [] -> res
  | (Sig_value(id, descr) as component) :: sg ->
      let name = Ident.name id in
      simplif (StringSet.add name val_names) ext_names exn_names
              (if StringSet.mem name val_names then res else component :: res)
              sg
  | (Sig_typext(id, ext, es) as component) :: sg ->
      let name = Ident.name id in
      simplif val_names (StringSet.add name ext_names) exn_names
              (if StringSet.mem name ext_names then res else component :: res)
              sg
  | (Sig_exception(id, decl) as component) :: sg ->
      let name = Ident.name id in
      simplif val_names ext_names (StringSet.add name exn_names)
              (if StringSet.mem name exn_names then res else component :: res)
              sg
<<<<<<< HEAD
  | Sig_module(id, mty, rs) :: sg ->
      simplif val_names ext_names exn_names
              (Sig_module(id, simplify_modtype mty, rs) :: res) sg
=======
  | Sig_module(id, md, rs) :: sg ->
      let md = {md with md_type = simplify_modtype md.md_type} in
      simplif val_names exn_names
              (Sig_module(id, md, rs) :: res) sg
>>>>>>> c9557989
  | component :: sg ->
      simplif val_names ext_names exn_names (component :: res) sg
  in
    simplif StringSet.empty StringSet.empty StringSet.empty [] (List.rev sg)

(* Extract the module type of a module expression *)

let type_module_type_of env smod =
  let tmty =
    match smod.pmod_desc with
    | Pmod_ident lid -> (* turn off strengthening in this case *)
        let (path, md) = Typetexp.find_module env smod.pmod_loc lid.txt in
        rm { mod_desc = Tmod_ident (path, lid);
             mod_type = md.md_type;
             mod_env = env;
             mod_attributes = smod.pmod_attributes;
             mod_loc = smod.pmod_loc }
    | _ -> type_module env smod in
  let mty = tmty.mod_type in
  (* PR#5037: clean up inferred signature to remove duplicate specs *)
  let mty = simplify_modtype mty in
  (* PR#5036: must not contain non-generalized type variables *)
  if not (closed_modtype mty) then
    raise(Error(smod.pmod_loc, env, Non_generalizable_module mty));
  tmty, mty

(* For Typecore *)

let rec get_manifest_types = function
    [] -> []
  | Sig_type (id, {type_params=[]; type_manifest=Some ty}, _) :: rem ->
      (Ident.name id, ty) :: get_manifest_types rem
  | _ :: rem -> get_manifest_types rem

let type_package env m p nl tl =
  (* Same as Pexp_letmodule *)
  (* remember original level *)
  let lv = Ctype.get_current_level () in
  Ctype.begin_def ();
  Ident.set_current_time lv;
  let context = Typetexp.narrow () in
  let modl = type_module env m in
  Ctype.init_def(Ident.current_time());
  Typetexp.widen context;
  let (mp, env) =
    match modl.mod_desc with
      Tmod_ident (mp,_) -> (mp, env)
    | _ ->
      let (id, new_env) = Env.enter_module "%M" modl.mod_type env in
      (Pident id, new_env)
  in
  let rec mkpath mp = function
    | Lident name -> Pdot(mp, name, nopos)
    | Ldot (m, name) -> Pdot(mkpath mp m, name, nopos)
    | _ -> assert false
  in
  let tl' =
    List.map (fun name -> Ctype.newconstr (mkpath mp name) []) nl in
  (* go back to original level *)
  Ctype.end_def ();
  if nl = [] then
    (wrap_constraint env modl (Mty_ident p) Tmodtype_implicit, [])
  else let mty = modtype_of_package env modl.mod_loc p nl tl' in
  List.iter2
    (fun n ty ->
      try Ctype.unify env ty (Ctype.newvar ())
      with Ctype.Unify _ ->
        raise (Error(m.pmod_loc, env, Scoping_pack (n,ty))))
    nl tl';
  (wrap_constraint env modl mty Tmodtype_implicit, tl')

(* Fill in the forward declarations *)
let () =
  Typecore.type_module := type_module;
  Typetexp.transl_modtype_longident := transl_modtype_longident;
  Typetexp.transl_modtype := transl_modtype;
  Typecore.type_open := type_open;
  Typecore.type_package := type_package;
  type_module_type_of_fwd := type_module_type_of

(* Typecheck an implementation file *)

let type_implementation sourcefile outputprefix modulename initial_env ast =
  Cmt_format.set_saved_types [];
  try
  Typecore.reset_delayed_checks ();
  let (str, sg, finalenv) =
    type_structure initial_env ast (Location.in_file sourcefile) in
  let simple_sg = simplify_signature sg in
  if !Clflags.print_types then begin
    Printtyp.wrap_printing_env initial_env
      (fun () -> fprintf std_formatter "%a@." Printtyp.signature simple_sg);
    (str, Tcoerce_none)   (* result is ignored by Compile.implementation *)
  end else begin
    let sourceintf =
      Misc.chop_extension_if_any sourcefile ^ !Config.interface_suffix in
    if Sys.file_exists sourceintf then begin
      let intf_file =
        try
          find_in_path_uncap !Config.load_path (modulename ^ ".cmi")
        with Not_found ->
          raise(Error(Location.in_file sourcefile, Env.empty,
                      Interface_not_compiled sourceintf)) in
      let dclsig = Env.read_signature modulename intf_file in
      let coercion = Includemod.compunit sourcefile sg intf_file dclsig in
      Typecore.force_delayed_checks ();
      (* It is important to run these checks after the inclusion test above,
         so that value declarations which are not used internally but exported
         are not reported as being unused. *)
      Cmt_format.save_cmt (outputprefix ^ ".cmt") modulename
        (Cmt_format.Implementation str) (Some sourcefile) initial_env None;
      (str, coercion)
    end else begin
      check_nongen_schemes finalenv str.str_items;
      normalize_signature finalenv simple_sg;
      let coercion =
        Includemod.compunit sourcefile sg
                            "(inferred signature)" simple_sg in
      Typecore.force_delayed_checks ();
      (* See comment above. Here the target signature contains all
         the value being exported. We can still capture unused
         declarations like "let x = true;; let x = 1;;", because in this
         case, the inferred signature contains only the last declaration. *)
      if not !Clflags.dont_write_files then begin
        let sg =
          Env.save_signature simple_sg modulename (outputprefix ^ ".cmi") in
        Cmt_format.save_cmt  (outputprefix ^ ".cmt") modulename
          (Cmt_format.Implementation str)
          (Some sourcefile) initial_env (Some sg);
      end;
      (str, coercion)
    end
    end
  with e ->
    Cmt_format.save_cmt  (outputprefix ^ ".cmt") modulename
      (Cmt_format.Partial_implementation
         (Array.of_list (Cmt_format.get_saved_types ())))
      (Some sourcefile) initial_env None;
    raise e


let save_signature modname tsg outputprefix source_file initial_env cmi =
  Cmt_format.save_cmt  (outputprefix ^ ".cmti") modname
    (Cmt_format.Interface tsg) (Some source_file) initial_env (Some cmi)

(* "Packaging" of several compilation units into one unit
   having them as sub-modules.  *)

let rec package_signatures subst = function
    [] -> []
  | (name, sg) :: rem ->
      let sg' = Subst.signature subst sg in
      let oldid = Ident.create_persistent name
      and newid = Ident.create name in
      Sig_module(newid, {md_type=Mty_signature sg';
                         md_attributes=[]},
                 Trec_not) ::
      package_signatures (Subst.add_module oldid (Pident newid) subst) rem

let package_units objfiles cmifile modulename =
  (* Read the signatures of the units *)
  let units =
    List.map
      (fun f ->
         let pref = chop_extensions f in
         let modname = String.capitalize(Filename.basename pref) in
         let sg = Env.read_signature modname (pref ^ ".cmi") in
         if Filename.check_suffix f ".cmi" &&
            not(Mtype.no_code_needed_sig Env.initial sg)
         then raise(Error(Location.none, Env.empty,
                          Implementation_is_required f));
         (modname, Env.read_signature modname (pref ^ ".cmi")))
      objfiles in
  (* Compute signature of packaged unit *)
  Ident.reinit();
  let sg = package_signatures Subst.identity units in
  (* See if explicit interface is provided *)
  let prefix = chop_extension_if_any cmifile in
  let mlifile = prefix ^ !Config.interface_suffix in
  if Sys.file_exists mlifile then begin
    if not (Sys.file_exists cmifile) then begin
      raise(Error(Location.in_file mlifile, Env.empty,
                  Interface_not_compiled mlifile))
    end;
    let dclsig = Env.read_signature modulename cmifile in
    Cmt_format.save_cmt  (prefix ^ ".cmt") modulename
      (Cmt_format.Packed (sg, objfiles)) None Env.initial None ;
    Includemod.compunit "(obtained by packing)" sg mlifile dclsig
  end else begin
    (* Determine imports *)
    let unit_names = List.map fst units in
    let imports =
      List.filter
        (fun (name, crc) -> not (List.mem name unit_names))
        (Env.imported_units()) in
    (* Write packaged signature *)
    if not !Clflags.dont_write_files then begin
      let sg =
        Env.save_signature_with_imports sg modulename
          (prefix ^ ".cmi") imports in
      Cmt_format.save_cmt (prefix ^ ".cmt")  modulename
        (Cmt_format.Packed (sg, objfiles)) None Env.initial (Some sg)
    end;
    Tcoerce_none
  end

(* Error report *)

open Printtyp

let report_error ppf = function
    Cannot_apply mty ->
      fprintf ppf
        "@[This module is not a functor; it has type@ %a@]" modtype mty
  | Not_included errs ->
      fprintf ppf
        "@[<v>Signature mismatch:@ %a@]" Includemod.report_error errs
  | Cannot_eliminate_dependency mty ->
      fprintf ppf
        "@[This functor has type@ %a@ \
           The parameter cannot be eliminated in the result type.@  \
           Please bind the argument to a module identifier.@]" modtype mty
  | Signature_expected -> fprintf ppf "This module type is not a signature"
  | Structure_expected mty ->
      fprintf ppf
        "@[This module is not a structure; it has type@ %a" modtype mty
  | With_no_component lid ->
      fprintf ppf
        "@[The signature constrained by `with' has no component named %a@]"
        longident lid
  | With_mismatch(lid, explanation) ->
      fprintf ppf
        "@[<v>\
           @[In this `with' constraint, the new definition of %a@ \
             does not match its original definition@ \
             in the constrained signature:@]@ \
           %a@]"
        longident lid Includemod.report_error explanation
  | Repeated_name(kind, name) ->
      fprintf ppf
        "@[Multiple definition of the %s name %s.@ \
           Names must be unique in a given structure or signature.@]" kind name
  | Non_generalizable typ ->
      fprintf ppf
        "@[The type of this expression,@ %a,@ \
           contains type variables that cannot be generalized@]" type_scheme typ
  | Non_generalizable_class (id, desc) ->
      fprintf ppf
        "@[The type of this class,@ %a,@ \
           contains type variables that cannot be generalized@]"
        (class_declaration id) desc
  | Non_generalizable_module mty ->
      fprintf ppf
        "@[The type of this module,@ %a,@ \
           contains type variables that cannot be generalized@]" modtype mty
  | Implementation_is_required intf_name ->
      fprintf ppf
        "@[The interface %a@ declares values, not just types.@ \
           An implementation must be provided.@]"
        Location.print_filename intf_name
  | Interface_not_compiled intf_name ->
      fprintf ppf
        "@[Could not find the .cmi file for interface@ %a.@]"
        Location.print_filename intf_name
  | Not_allowed_in_functor_body ->
      fprintf ppf
        "This kind of expression is not allowed within the body of a functor."
  | With_need_typeconstr ->
      fprintf ppf
        "Only type constructors with identical parameters can be substituted."
  | Not_a_packed_module ty ->
      fprintf ppf
        "This expression is not a packed module. It has type@ %a"
        type_expr ty
  | Incomplete_packed_module ty ->
      fprintf ppf
        "The type of this packed module contains variables:@ %a"
        type_expr ty
  | Scoping_pack (lid, ty) ->
      fprintf ppf
        "The type %a in this module cannot be exported.@ " longident lid;
      fprintf ppf
        "Its type contains local dependencies:@ %a" type_expr ty
  | Extension s ->
      fprintf ppf "Uninterpreted extension '%s'." s
  | Recursive_module_require_explicit_type ->
      fprintf ppf "Recursive modules require an explicit module type."

let report_error env ppf err =
  Printtyp.wrap_printing_env env (fun () -> report_error ppf err)

let () =
  Location.register_error_of_exn
    (function
      | Error (loc, env, err) ->
        Some (Location.error_of_printer loc (report_error env) err)
      | _ ->
        None
    )<|MERGE_RESOLUTION|>--- conflicted
+++ resolved
@@ -1317,16 +1317,10 @@
       simplif val_names ext_names (StringSet.add name exn_names)
               (if StringSet.mem name exn_names then res else component :: res)
               sg
-<<<<<<< HEAD
-  | Sig_module(id, mty, rs) :: sg ->
-      simplif val_names ext_names exn_names
-              (Sig_module(id, simplify_modtype mty, rs) :: res) sg
-=======
   | Sig_module(id, md, rs) :: sg ->
       let md = {md with md_type = simplify_modtype md.md_type} in
-      simplif val_names exn_names
+      simplif val_names ext_names exn_names
               (Sig_module(id, md, rs) :: res) sg
->>>>>>> c9557989
   | component :: sg ->
       simplif val_names ext_names exn_names (component :: res) sg
   in
