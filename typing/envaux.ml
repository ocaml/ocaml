--- conflicted
+++ resolved
@@ -44,17 +44,13 @@
           Env.add_value id (Subst.value_description subst desc)
                         (env_from_summary s subst)
       | Env_type(s, id, desc) ->
-<<<<<<< HEAD
-          Env.add_type id (Subst.type_declaration subst desc)
-                       (env_from_summary s subst)
-      | Env_extension(s, id, desc) ->
-          Env.add_extension id (Subst.extension_constructor subst desc)
-                       (env_from_summary s subst)
-=======
           Env.add_type ~check:false id
             (Subst.type_declaration subst desc)
             (env_from_summary s subst)
->>>>>>> c8d20ade
+      | Env_extension(s, id, desc) ->
+          Env.add_extension ~check:false id
+            (Subst.extension_constructor subst desc)
+            (env_from_summary s subst)
       | Env_exception(s, id, desc) ->
           Env.add_exception ~check:false id
             (Subst.exception_declaration subst desc)
