--- conflicted
+++ resolved
@@ -456,7 +456,7 @@
     | MtyL_ident of Path.t
     | MtyL_signature of signature
     | MtyL_functor of functor_parameter * modtype
-    | MtyL_alias of Path.t
+    | MtyL_alias of Path.t * modtype option
 
   and modtype_declaration =
     {
@@ -570,7 +570,7 @@
   | Mty_functor (Unit, mty) -> MtyL_functor (Unit, lazy_modtype mty)
   | Mty_functor (Named (id, arg), res) ->
      MtyL_functor (Named (id, lazy_modtype arg), lazy_modtype res)
-  | Mty_alias p -> MtyL_alias p
+  | Mty_alias (p, omty) -> MtyL_alias (p, Option.map lazy_modtype omty)
 
 and subst_lazy_modtype scoping s = function
   | MtyL_ident p ->
@@ -594,18 +594,11 @@
                    subst_lazy_modtype scoping s res)
   | MtyL_functor(Named (Some id, arg), res) ->
       let id' = Ident.rename id in
-<<<<<<< HEAD
-      Mty_functor(Named (Some id', (modtype scoping s) arg),
-                  modtype scoping (add_module id (Pident id') s) res)
-  | Mty_alias (p, omty) ->
-      Mty_alias (module_path s p, Option.map (modtype scoping s) omty)
-
-and signature scoping s sg =
-=======
       MtyL_functor(Named (Some id', (subst_lazy_modtype scoping s) arg),
                   subst_lazy_modtype scoping (add_module id (Pident id') s) res)
-  | MtyL_alias p ->
-      MtyL_alias (module_path s p)
+  | MtyL_alias (p, omty) ->
+      MtyL_alias
+        (module_path s p, Option.map (subst_lazy_modtype scoping s) omty)
 
 and force_modtype = function
   | MtyL_ident p -> Mty_ident p
@@ -616,7 +609,7 @@
        | Unit -> Unit
        | Named (id, mty) -> Named (id, force_modtype mty) in
      Mty_functor (param, force_modtype res)
-  | MtyL_alias p -> Mty_alias p
+  | MtyL_alias (p, omty) -> Mty_alias (p, Option.map force_modtype omty)
 
 and lazy_modtype_decl mtd =
   let mtdl_type = Option.map lazy_modtype mtd.mtd_type in
@@ -663,7 +656,6 @@
 
 and force_signature_once' (scoping, s, sg) =
   let sg = lazy_signature' sg in
->>>>>>> ba4dad63
   (* Components of signature may be mutually recursive (e.g. type declarations
      or class and type declarations), so first build global renaming
      substitution... *)
