--- conflicted
+++ resolved
@@ -437,12 +437,8 @@
   end;
 
   (* Class type fields *)
-<<<<<<< HEAD
+  Typetexp.warning_enter_scope ();
   let (rev_fields, val_sig, concr_meths, inher) =
-=======
-  Typetexp.warning_enter_scope ();
-  let (fields, val_sig, concr_meths, inher) =
->>>>>>> a97652ff
     List.fold_left (class_type_field env self_type meths)
       ([], Vars.empty, Concr.empty, [])
       sign
