(***********************************************************************)
(*                                                                     *)
(*                                OCaml                                *)
(*                                                                     *)
(*      Fabrice Le Fessant, EPI Gallium, INRIA Paris-Rocquencourt      *)
(*                                                                     *)
(*  Copyright 2013 Institut National de Recherche en Informatique et   *)
(*  en Automatique.  All rights reserved.  This file is distributed    *)
(*  under the terms of the Q Public License version 1.0.               *)
(*                                                                     *)
(***********************************************************************)

open Clflags

let output_prefix name =
  let oname =
    match !output_name with
    | None -> name
    | Some n -> if !compile_only then (output_name := None; n) else name in
  Misc.chop_extension_if_any oname

let print_version_and_library compiler =
  Printf.printf "The OCaml %s, version " compiler;
  print_string Config.version; print_newline();
  print_string "Standard library directory: ";
  print_string Config.standard_library; print_newline();
  exit 0

let print_version_string () =
  print_string Config.version; print_newline(); exit 0

let print_standard_library () =
  print_string Config.standard_library; print_newline(); exit 0

let fatal err =
  prerr_endline err;
  exit 2

let extract_output = function
  | Some s -> s
  | None ->
      fatal "Please specify the name of the output file, using option -o"

let default_output = function
  | Some s -> s
  | None -> Config.default_executable_name

let implicit_modules = ref []
let first_include_dirs = ref []
let last_include_dirs = ref []
let first_ccopts = ref []
let last_ccopts = ref []
let first_ppx = ref []
let last_ppx = ref []
let first_objfiles = ref []
let last_objfiles = ref []

(* Check validity of module name *)
let check_unit_name ppf filename name =
  try
    begin match name.[0] with
    | 'A'..'Z' -> ()
    | _ ->
       Location.print_warning (Location.in_file filename) ppf
        (Warnings.Bad_module_name name);
       raise Exit;
    end;
    for i = 1 to String.length name - 1 do
      match name.[i] with
      | 'A'..'Z' | 'a'..'z' | '0'..'9' | '_' | '\'' -> ()
      | _ ->
         Location.print_warning (Location.in_file filename) ppf
           (Warnings.Bad_module_name name);
         raise Exit;
    done;
  with Exit -> ()
;;

(* Compute name of module from output file name *)
let module_of_filename ppf inputfile outputprefix =
  let basename = Filename.basename outputprefix in
  let name =
    try
      let pos = String.index basename '.' in
      String.sub basename 0 pos
    with Not_found -> basename
  in
  let name = String.capitalize_ascii name in
  check_unit_name ppf inputfile name;
  name
;;

type filename = string

type readenv_position =
  Before_args | Before_compile of filename | Before_link

(* Syntax of OCAMLPARAM: (name=VALUE,)* _ (,name=VALUE)*
   where VALUE should not contain ',' *)
exception SyntaxError of string

let parse_args s =
  let args = Misc.split s ',' in
  let rec iter is_after args before after =
    match args with
      [] ->
      if not is_after then
        raise (SyntaxError "no '_' separator found")
      else
      (List.rev before, List.rev after)
    | "_" :: _ when is_after -> raise (SyntaxError "too many '_' separators")
    | "_" :: tail -> iter true tail before after
    | arg :: tail ->
      let binding = try
        Misc.cut_at arg '='
      with Not_found ->
        raise (SyntaxError ("missing '=' in " ^ arg))
      in
      if is_after then
        iter is_after tail before (binding :: after)
      else
        iter is_after tail (binding :: before) after
  in
  iter false args [] []

let setter ppf f name options s =
  try
    let bool = match s with
      | "0" -> false
      | "1" -> true
      | _ -> raise Not_found
    in
    List.iter (fun b -> b := f bool) options
  with Not_found ->
    Location.print_warning Location.none ppf
      (Warnings.Bad_env_variable ("OCAMLPARAM",
                                  Printf.sprintf "bad value for %s" name))

let int_setter ppf name option s =
  try
    option := int_of_string s
  with _ ->
    Location.print_warning Location.none ppf
      (Warnings.Bad_env_variable
         ("OCAMLPARAM", Printf.sprintf "non-integer parameter for \"%s\"" name))

(* 'can-discard=' specifies which arguments can be discarded without warning
   because they are not understood by some versions of OCaml. *)
let can_discard = ref []

<<<<<<< HEAD
let read_one_param ppf position name v =
  let set name options s =  setter ppf (fun b -> b) name options s in
  let clear name options s = setter ppf (fun b -> not b) name options s in
  match name with
  | "g" -> set "g" [ Clflags.debug ] v
  | "p" -> set "p" [ Clflags.gprofile ] v
  | "bin-annot" -> set "bin-annot" [ Clflags.binary_annotations ] v
  | "annot" -> set "annot" [ Clflags.annotations ] v
  | "absname" -> set "absname" [ Location.absname ] v
  | "compat-32" -> set "compat-32" [ bytecode_compatible_32 ] v
  | "noassert" -> set "noassert" [ noassert ] v
  | "noautolink" -> set "noautolink" [ no_auto_link ] v
  | "nostdlib" -> set "nostdlib" [ no_std_include ] v
  | "linkall" -> set "linkall" [ link_everything ] v
  | "nolabels" -> set "nolabels" [ classic ] v
  | "principal" -> set "principal"  [ principal ] v
  | "rectypes" -> set "rectypes" [ recursive_types ] v
  | "safe-string" -> clear "safe-string" [ unsafe_string ] v
  | "strict-sequence" -> set "strict-sequence" [ strict_sequence ] v
  | "strict-formats" -> set "strict-formats" [ strict_formats ] v
  | "thread" -> set "thread" [ use_threads ] v
  | "unsafe" -> set "unsafe" [ fast ] v
  | "verbose" -> set "verbose" [ verbose ] v
  | "nopervasives" -> set "nopervasives" [ nopervasives ] v
  | "slash" -> set "slash" [ force_slash ] v (* for ocamldep *)
  | "keep-locs" -> set "keep-locs" [ Clflags.keep_locs ] v

  | "compact" -> clear "compact" [ optimize_for_speed ] v
  | "no-app-funct" -> clear "no-app-funct" [ applicative_functors ] v
  | "nodynlink" -> clear "nodynlink" [ dlcode ] v
  | "short-paths" -> clear "short-paths" [ real_paths ] v
  | "trans-mod" -> set "trans-mod" [ transparent_modules ] v

  | "pp" -> preprocessor := Some v
  | "runtime-variant" -> runtime_variant := v
  | "cc" -> c_compiler := Some v

  (* assembly sources *)
  |  "s" ->
      set "s" [ Clflags.keep_asm_file ; Clflags.keep_startup_file ] v
  |  "S" -> set "S" [ Clflags.keep_asm_file ] v
  |  "dstartup" -> set "dstartup" [ Clflags.keep_startup_file ] v

  (* warn-errors *)
  | "we" | "warn-error" -> Warnings.parse_options true v
  (* warnings *)
  |  "w"  ->               Warnings.parse_options false v
  (* warn-errors *)
  | "wwe" ->               Warnings.parse_options false v

  (* inlining *)
  | "inline" -> begin try
        inline_threshold := 8 * int_of_string v
      with _ ->
        Location.print_warning Location.none ppf
          (Warnings.Bad_env_variable ("OCAMLPARAM",
                                      "non-integer parameter for \"inline\""))
    end

  | "rounds" -> int_setter ppf "rounds" simplify_rounds v
  | "unroll" -> int_setter ppf "unroll" unroll v
  | "inline-call-cost" -> int_setter ppf "inline-call-cost" inline_call_cost v
  | "inline-alloc-cost" -> int_setter ppf "inline-alloc-cost" inline_alloc_cost v
  | "inline-prim-cost" -> int_setter ppf "inline-prim-cost" inline_prim_cost v
  | "inline-branch-cost" -> int_setter ppf "inline-branch-cost" inline_branch_cost v

  | "functor-heuristics" ->
      if !native_code then
        set "functor-heuristics" [ functor_heuristics ] v

  | "inlining-stats" ->
      if !native_code then
        set "inlining-stats" [ inlining_stats ] v

  | "intf-suffix" -> Config.interface_suffix := v

  | "I" -> begin
      match position with
      | Before_args -> first_include_dirs := v :: !first_include_dirs
      | Before_link | Before_compile _ ->
          last_include_dirs := v :: !last_include_dirs
    end

  | "cclib" ->
      begin
        match position with
        | Before_compile _ -> ()
        | Before_link | Before_args ->
=======
let read_OCAMLPARAM ppf position =
  try
    let s = Sys.getenv "OCAMLPARAM" in
    let (before, after) =
      try
        parse_args s
      with SyntaxError s ->
         Location.print_warning Location.none ppf
           (Warnings.Bad_env_variable ("OCAMLPARAM", s));
         [],[]
    in
    let set name options s =  setter ppf (fun b -> b) name options s in
    let clear name options s = setter ppf (fun b -> not b) name options s in
    List.iter (fun (name, v) ->
      match name with
      | "g" -> set "g" [ Clflags.debug ] v
      | "p" -> set "p" [ Clflags.gprofile ] v
      | "bin-annot" -> set "bin-annot" [ Clflags.binary_annotations ] v
      | "annot" -> set "annot" [ Clflags.annotations ] v
      | "absname" -> set "absname" [ Location.absname ] v
      | "compat-32" -> set "compat-32" [ bytecode_compatible_32 ] v
      | "noassert" -> set "noassert" [ noassert ] v
      | "noautolink" -> set "noautolink" [ no_auto_link ] v
      | "nostdlib" -> set "nostdlib" [ no_std_include ] v
      | "linkall" -> set "linkall" [ link_everything ] v
      | "nolabels" -> set "nolabels" [ classic ] v
      | "principal" -> set "principal"  [ principal ] v
      | "rectypes" -> set "rectypes" [ recursive_types ] v
      | "safe-string" -> clear "safe-string" [ unsafe_string ] v
      | "strict-sequence" -> set "strict-sequence" [ strict_sequence ] v
      | "strict-formats" -> set "strict-formats" [ strict_formats ] v
      | "thread" -> set "thread" [ use_threads ] v
      | "unsafe" -> set "unsafe" [ fast ] v
      | "verbose" -> set "verbose" [ verbose ] v
      | "nopervasives" -> set "nopervasives" [ nopervasives ] v
      | "slash" -> set "slash" [ force_slash ] v (* for ocamldep *)
      | "keep-docs" -> set "keep-docs" [ Clflags.keep_docs ] v
      | "keep-locs" -> set "keep-locs" [ Clflags.keep_locs ] v

      | "compact" -> clear "compact" [ optimize_for_speed ] v
      | "no-app-funct" -> clear "no-app-funct" [ applicative_functors ] v
      | "nodynlink" -> clear "nodynlink" [ dlcode ] v
      | "short-paths" -> clear "short-paths" [ real_paths ] v
      | "trans-mod" -> set "trans-mod" [ transparent_modules ] v

      | "pp" -> preprocessor := Some v
      | "runtime-variant" -> runtime_variant := v
      | "cc" -> c_compiler := Some v

      (* assembly sources *)
      |  "s" ->
        set "s" [ Clflags.keep_asm_file ; Clflags.keep_startup_file ] v
      |  "S" -> set "S" [ Clflags.keep_asm_file ] v
      |  "dstartup" -> set "dstartup" [ Clflags.keep_startup_file ] v

      (* warn-errors *)
      | "we" | "warn-error" -> Warnings.parse_options true v
      (* warnings *)
      |  "w"  ->               Warnings.parse_options false v
      (* warn-errors *)
      | "wwe" ->               Warnings.parse_options false v

      (* inlining *)
      | "inline" -> begin try
          inline_threshold := 8 * int_of_string v
        with _ ->
          Location.print_warning Location.none ppf
            (Warnings.Bad_env_variable ("OCAMLPARAM",
                                        "non-integer parameter for \"inline\""))
        end

      | "intf-suffix" -> Config.interface_suffix := v

      | "I" -> begin
          match position with
          | Before_args -> first_include_dirs := v :: !first_include_dirs
          | Before_link | Before_compile ->
            last_include_dirs := v :: !last_include_dirs
        end

      | "cclib" ->
        begin
          match position with
          | Before_compile -> ()
          | Before_link | Before_args ->
>>>>>>> 5b7552b6
            ccobjs := Misc.rev_split_words v @ !ccobjs
      end

  | "ccopts" ->
      begin
        match position with
        | Before_link | Before_compile _ ->
            last_ccopts := v :: !last_ccopts
        | Before_args ->
            first_ccopts := v :: !first_ccopts
      end

  | "ppx" ->
      begin
        match position with
        | Before_link | Before_compile _ ->
            last_ppx := v :: !last_ppx
        | Before_args ->
            first_ppx := v :: !first_ppx
      end


  | "cmo" | "cma" ->
      if not !native_code then
        begin
          match position with
          | Before_link | Before_compile _ ->
              last_objfiles := v ::! last_objfiles
          | Before_args ->
              first_objfiles := v :: !first_objfiles
        end

  | "cmx" | "cmxa" ->
      if !native_code then
        begin
          match position with
          | Before_link | Before_compile _ ->
              last_objfiles := v ::! last_objfiles
          | Before_args ->
              first_objfiles := v :: !first_objfiles
        end

  | "pic" ->
      if !native_code then
        set "pic" [ pic_code ] v

  | "can-discard" ->
      can_discard := v ::!can_discard

  | "timings" -> set "timings" [ print_timings ] v

  | _ ->
      if not (List.mem name !can_discard) then begin
        can_discard := name :: !can_discard;
        Printf.eprintf
          "Warning: discarding value of variable %S in OCAMLPARAM\n%!"
          name
      end

let read_OCAMLPARAM ppf position =
  try
    let s = Sys.getenv "OCAMLPARAM" in
    let (before, after) =
      try
        parse_args s
      with SyntaxError s ->
         Location.print_warning Location.none ppf
           (Warnings.Bad_env_variable ("OCAMLPARAM", s));
         [],[]
    in
    List.iter (fun (name, v) -> read_one_param ppf position name v)
      (match position with
        Before_args -> before
      | Before_compile _ | Before_link -> after)
  with Not_found -> ()

(* OCAMLPARAM passed as file *)

type pattern =
  | Filename of string
  | Any

type file_option = {
  pattern : pattern;
  name : string;
  value : string;
}

let scan_line ic =
  Scanf.bscanf ic "%[0-9a-zA-Z_.*] : %[a-zA-Z_-] = %s "
    (fun pattern name value ->
       let pattern =
         match pattern with
         | "*" -> Any
         | _ -> Filename pattern
       in
       { pattern; name; value })

let load_config ppf filename =
  match open_in_bin filename with
  | exception e ->
      Location.print_error ppf (Location.in_file filename);
      Format.fprintf ppf "Cannot open file %s@." (Printexc.to_string e);
      raise Exit
  | ic ->
      let sic = Scanf.Scanning.from_channel ic in
      let rec read line_number line_start acc =
        match scan_line sic with
        | exception End_of_file ->
            close_in ic;
            acc
        | exception Scanf.Scan_failure error ->
            let position = Lexing.{
                pos_fname = filename;
                pos_lnum = line_number;
                pos_bol = line_start;
                pos_cnum = pos_in ic;
              }
            in
            let loc = Location.{
                loc_start = position;
                loc_end = position;
                loc_ghost = false;
              }
            in
            Location.print_error ppf loc;
            Format.fprintf ppf "Configuration file error %s@." error;
            close_in ic;
            raise Exit
        | line ->
            read (line_number + 1) (pos_in ic) (line :: acc)
      in
      let lines = read 0 0 [] in
      lines

let matching_filename filename { pattern } =
  match pattern with
  | Any -> true
  | Filename pattern ->
      let filename = String.lowercase_ascii filename in
      let pattern = String.lowercase_ascii pattern in
      filename = pattern

let apply_config_file ppf position =
  let config_file = Filename.concat Config.standard_library "compiler_configuration" in
  let config =
    if Sys.file_exists config_file then
      load_config ppf config_file
    else
      []
  in
  let config =
    match position with
    | Before_compile filename ->
        List.filter (matching_filename filename) config
    | Before_args | Before_link ->
        List.filter (fun { pattern } -> pattern = Any) config
  in
  List.iter (fun { name; value } -> read_one_param ppf position name value)
    config

let readenv ppf position =
  last_include_dirs := [];
  last_ccopts := [];
  last_ppx := [];
  last_objfiles := [];
  apply_config_file ppf position;
  read_OCAMLPARAM ppf position;
  all_ccopts := !last_ccopts @ !first_ccopts;
  all_ppx := !last_ppx @ !first_ppx

let get_objfiles () =
  List.rev (!last_objfiles @ !objfiles @ !first_objfiles)<|MERGE_RESOLUTION|>--- conflicted
+++ resolved
@@ -90,10 +90,9 @@
   name
 ;;
 
-type filename = string
 
 type readenv_position =
-  Before_args | Before_compile of filename | Before_link
+  Before_args | Before_compile | Before_link
 
 (* Syntax of OCAMLPARAM: (name=VALUE,)* _ (,name=VALUE)*
    where VALUE should not contain ',' *)
@@ -136,108 +135,10 @@
       (Warnings.Bad_env_variable ("OCAMLPARAM",
                                   Printf.sprintf "bad value for %s" name))
 
-let int_setter ppf name option s =
-  try
-    option := int_of_string s
-  with _ ->
-    Location.print_warning Location.none ppf
-      (Warnings.Bad_env_variable
-         ("OCAMLPARAM", Printf.sprintf "non-integer parameter for \"%s\"" name))
-
 (* 'can-discard=' specifies which arguments can be discarded without warning
    because they are not understood by some versions of OCaml. *)
 let can_discard = ref []
 
-<<<<<<< HEAD
-let read_one_param ppf position name v =
-  let set name options s =  setter ppf (fun b -> b) name options s in
-  let clear name options s = setter ppf (fun b -> not b) name options s in
-  match name with
-  | "g" -> set "g" [ Clflags.debug ] v
-  | "p" -> set "p" [ Clflags.gprofile ] v
-  | "bin-annot" -> set "bin-annot" [ Clflags.binary_annotations ] v
-  | "annot" -> set "annot" [ Clflags.annotations ] v
-  | "absname" -> set "absname" [ Location.absname ] v
-  | "compat-32" -> set "compat-32" [ bytecode_compatible_32 ] v
-  | "noassert" -> set "noassert" [ noassert ] v
-  | "noautolink" -> set "noautolink" [ no_auto_link ] v
-  | "nostdlib" -> set "nostdlib" [ no_std_include ] v
-  | "linkall" -> set "linkall" [ link_everything ] v
-  | "nolabels" -> set "nolabels" [ classic ] v
-  | "principal" -> set "principal"  [ principal ] v
-  | "rectypes" -> set "rectypes" [ recursive_types ] v
-  | "safe-string" -> clear "safe-string" [ unsafe_string ] v
-  | "strict-sequence" -> set "strict-sequence" [ strict_sequence ] v
-  | "strict-formats" -> set "strict-formats" [ strict_formats ] v
-  | "thread" -> set "thread" [ use_threads ] v
-  | "unsafe" -> set "unsafe" [ fast ] v
-  | "verbose" -> set "verbose" [ verbose ] v
-  | "nopervasives" -> set "nopervasives" [ nopervasives ] v
-  | "slash" -> set "slash" [ force_slash ] v (* for ocamldep *)
-  | "keep-locs" -> set "keep-locs" [ Clflags.keep_locs ] v
-
-  | "compact" -> clear "compact" [ optimize_for_speed ] v
-  | "no-app-funct" -> clear "no-app-funct" [ applicative_functors ] v
-  | "nodynlink" -> clear "nodynlink" [ dlcode ] v
-  | "short-paths" -> clear "short-paths" [ real_paths ] v
-  | "trans-mod" -> set "trans-mod" [ transparent_modules ] v
-
-  | "pp" -> preprocessor := Some v
-  | "runtime-variant" -> runtime_variant := v
-  | "cc" -> c_compiler := Some v
-
-  (* assembly sources *)
-  |  "s" ->
-      set "s" [ Clflags.keep_asm_file ; Clflags.keep_startup_file ] v
-  |  "S" -> set "S" [ Clflags.keep_asm_file ] v
-  |  "dstartup" -> set "dstartup" [ Clflags.keep_startup_file ] v
-
-  (* warn-errors *)
-  | "we" | "warn-error" -> Warnings.parse_options true v
-  (* warnings *)
-  |  "w"  ->               Warnings.parse_options false v
-  (* warn-errors *)
-  | "wwe" ->               Warnings.parse_options false v
-
-  (* inlining *)
-  | "inline" -> begin try
-        inline_threshold := 8 * int_of_string v
-      with _ ->
-        Location.print_warning Location.none ppf
-          (Warnings.Bad_env_variable ("OCAMLPARAM",
-                                      "non-integer parameter for \"inline\""))
-    end
-
-  | "rounds" -> int_setter ppf "rounds" simplify_rounds v
-  | "unroll" -> int_setter ppf "unroll" unroll v
-  | "inline-call-cost" -> int_setter ppf "inline-call-cost" inline_call_cost v
-  | "inline-alloc-cost" -> int_setter ppf "inline-alloc-cost" inline_alloc_cost v
-  | "inline-prim-cost" -> int_setter ppf "inline-prim-cost" inline_prim_cost v
-  | "inline-branch-cost" -> int_setter ppf "inline-branch-cost" inline_branch_cost v
-
-  | "functor-heuristics" ->
-      if !native_code then
-        set "functor-heuristics" [ functor_heuristics ] v
-
-  | "inlining-stats" ->
-      if !native_code then
-        set "inlining-stats" [ inlining_stats ] v
-
-  | "intf-suffix" -> Config.interface_suffix := v
-
-  | "I" -> begin
-      match position with
-      | Before_args -> first_include_dirs := v :: !first_include_dirs
-      | Before_link | Before_compile _ ->
-          last_include_dirs := v :: !last_include_dirs
-    end
-
-  | "cclib" ->
-      begin
-        match position with
-        | Before_compile _ -> ()
-        | Before_link | Before_args ->
-=======
 let read_OCAMLPARAM ppf position =
   try
     let s = Sys.getenv "OCAMLPARAM" in
@@ -302,12 +203,27 @@
 
       (* inlining *)
       | "inline" -> begin try
-          inline_threshold := 8 * int_of_string v
-        with _ ->
-          Location.print_warning Location.none ppf
-            (Warnings.Bad_env_variable ("OCAMLPARAM",
-                                        "non-integer parameter for \"inline\""))
-        end
+            inline_threshold := 8 * int_of_string v
+          with _ ->
+            Location.print_warning Location.none ppf
+              (Warnings.Bad_env_variable ("OCAMLPARAM",
+                                          "non-integer parameter for \"inline\""))
+        end
+
+      | "rounds" -> int_setter ppf "rounds" simplify_rounds v
+      | "unroll" -> int_setter ppf "unroll" unroll v
+      | "inline-call-cost" -> int_setter ppf "inline-call-cost" inline_call_cost v
+      | "inline-alloc-cost" -> int_setter ppf "inline-alloc-cost" inline_alloc_cost v
+      | "inline-prim-cost" -> int_setter ppf "inline-prim-cost" inline_prim_cost v
+      | "inline-branch-cost" -> int_setter ppf "inline-branch-cost" inline_branch_cost v
+
+      | "functor-heuristics" ->
+          if !native_code then
+            set "functor-heuristics" [ functor_heuristics ] v
+
+      | "inlining-stats" ->
+          if !native_code then
+            set "inlining-stats" [ inlining_stats ] v
 
       | "intf-suffix" -> Config.interface_suffix := v
 
@@ -323,174 +239,72 @@
           match position with
           | Before_compile -> ()
           | Before_link | Before_args ->
->>>>>>> 5b7552b6
             ccobjs := Misc.rev_split_words v @ !ccobjs
-      end
-
-  | "ccopts" ->
-      begin
-        match position with
-        | Before_link | Before_compile _ ->
+        end
+
+      | "ccopts" ->
+        begin
+          match position with
+          | Before_link | Before_compile ->
             last_ccopts := v :: !last_ccopts
-        | Before_args ->
+          | Before_args ->
             first_ccopts := v :: !first_ccopts
-      end
-
-  | "ppx" ->
-      begin
-        match position with
-        | Before_link | Before_compile _ ->
+        end
+
+      | "ppx" ->
+        begin
+          match position with
+          | Before_link | Before_compile ->
             last_ppx := v :: !last_ppx
-        | Before_args ->
+          | Before_args ->
             first_ppx := v :: !first_ppx
-      end
-
-
-  | "cmo" | "cma" ->
-      if not !native_code then
-        begin
-          match position with
-          | Before_link | Before_compile _ ->
-              last_objfiles := v ::! last_objfiles
+        end
+
+
+      | "cmo" | "cma" ->
+        if not !native_code then
+        begin
+          match position with
+          | Before_link | Before_compile ->
+            last_objfiles := v ::! last_objfiles
           | Before_args ->
-              first_objfiles := v :: !first_objfiles
-        end
-
-  | "cmx" | "cmxa" ->
-      if !native_code then
-        begin
-          match position with
-          | Before_link | Before_compile _ ->
-              last_objfiles := v ::! last_objfiles
+            first_objfiles := v :: !first_objfiles
+        end
+
+      | "cmx" | "cmxa" ->
+        if !native_code then
+        begin
+          match position with
+          | Before_link | Before_compile ->
+            last_objfiles := v ::! last_objfiles
           | Before_args ->
-              first_objfiles := v :: !first_objfiles
-        end
-
-  | "pic" ->
-      if !native_code then
-        set "pic" [ pic_code ] v
-
-  | "can-discard" ->
-      can_discard := v ::!can_discard
-
-  | "timings" -> set "timings" [ print_timings ] v
-
-  | _ ->
-      if not (List.mem name !can_discard) then begin
-        can_discard := name :: !can_discard;
-        Printf.eprintf
-          "Warning: discarding value of variable %S in OCAMLPARAM\n%!"
-          name
-      end
-
-let read_OCAMLPARAM ppf position =
-  try
-    let s = Sys.getenv "OCAMLPARAM" in
-    let (before, after) =
-      try
-        parse_args s
-      with SyntaxError s ->
-         Location.print_warning Location.none ppf
-           (Warnings.Bad_env_variable ("OCAMLPARAM", s));
-         [],[]
-    in
-    List.iter (fun (name, v) -> read_one_param ppf position name v)
-      (match position with
+            first_objfiles := v :: !first_objfiles
+        end
+
+      | "pic" ->
+        if !native_code then
+          set "pic" [ pic_code ] v
+
+      | "can-discard" ->
+        can_discard := v ::!can_discard
+
+      | _ ->
+        if not (List.mem name !can_discard) then begin
+          can_discard := name :: !can_discard;
+          Printf.eprintf
+            "Warning: discarding value of variable %S in OCAMLPARAM\n%!"
+            name
+        end
+    ) (match position with
         Before_args -> before
-      | Before_compile _ | Before_link -> after)
+      | Before_compile | Before_link -> after)
   with Not_found -> ()
-
-(* OCAMLPARAM passed as file *)
-
-type pattern =
-  | Filename of string
-  | Any
-
-type file_option = {
-  pattern : pattern;
-  name : string;
-  value : string;
-}
-
-let scan_line ic =
-  Scanf.bscanf ic "%[0-9a-zA-Z_.*] : %[a-zA-Z_-] = %s "
-    (fun pattern name value ->
-       let pattern =
-         match pattern with
-         | "*" -> Any
-         | _ -> Filename pattern
-       in
-       { pattern; name; value })
-
-let load_config ppf filename =
-  match open_in_bin filename with
-  | exception e ->
-      Location.print_error ppf (Location.in_file filename);
-      Format.fprintf ppf "Cannot open file %s@." (Printexc.to_string e);
-      raise Exit
-  | ic ->
-      let sic = Scanf.Scanning.from_channel ic in
-      let rec read line_number line_start acc =
-        match scan_line sic with
-        | exception End_of_file ->
-            close_in ic;
-            acc
-        | exception Scanf.Scan_failure error ->
-            let position = Lexing.{
-                pos_fname = filename;
-                pos_lnum = line_number;
-                pos_bol = line_start;
-                pos_cnum = pos_in ic;
-              }
-            in
-            let loc = Location.{
-                loc_start = position;
-                loc_end = position;
-                loc_ghost = false;
-              }
-            in
-            Location.print_error ppf loc;
-            Format.fprintf ppf "Configuration file error %s@." error;
-            close_in ic;
-            raise Exit
-        | line ->
-            read (line_number + 1) (pos_in ic) (line :: acc)
-      in
-      let lines = read 0 0 [] in
-      lines
-
-let matching_filename filename { pattern } =
-  match pattern with
-  | Any -> true
-  | Filename pattern ->
-      let filename = String.lowercase_ascii filename in
-      let pattern = String.lowercase_ascii pattern in
-      filename = pattern
-
-let apply_config_file ppf position =
-  let config_file = Filename.concat Config.standard_library "compiler_configuration" in
-  let config =
-    if Sys.file_exists config_file then
-      load_config ppf config_file
-    else
-      []
-  in
-  let config =
-    match position with
-    | Before_compile filename ->
-        List.filter (matching_filename filename) config
-    | Before_args | Before_link ->
-        List.filter (fun { pattern } -> pattern = Any) config
-  in
-  List.iter (fun { name; value } -> read_one_param ppf position name value)
-    config
 
 let readenv ppf position =
   last_include_dirs := [];
   last_ccopts := [];
   last_ppx := [];
   last_objfiles := [];
-  apply_config_file ppf position;
   read_OCAMLPARAM ppf position;
   all_ccopts := !last_ccopts @ !first_ccopts;
   all_ppx := !last_ppx @ !first_ppx
