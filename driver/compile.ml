--- conflicted
+++ resolved
@@ -56,19 +56,11 @@
     ~always:(fun () -> close_out oc)
     ~exceptionally:(fun () -> Misc.remove_file cmofile)
     (fun () ->
-<<<<<<< HEAD
        bytecode
        |> Profile.(record ~accumulate:true generate)
           (Emitcode.to_file oc i.module_name cmofile ~required_globals);
-=======
-       if Clflags.(should_stop_after Compiler_pass.Lambda) then () else
-       begin
-         bytecode
-         |> Profile.(record ~accumulate:true generate)
-            (Emitcode.to_file oc i.module_name cmofile ~required_globals);
-       end
->>>>>>> 2b449829
     )
+
 let implementation ~source_file ~output_prefix =
   let backend info typed =
     let lambda = to_lambda info typed in
@@ -79,13 +71,4 @@
     end
   in
   with_info ~source_file ~output_prefix ~dump_ext:"cmo" @@ fun info ->
-  Compile_common.implementation info ~backend
-(*
-let implementation ~source_file ~output_prefix =
-  let backend info typed =
-    let bytecode = to_bytecode info typed in
-    emit_bytecode info bytecode
-  in
-  with_info ~source_file ~output_prefix ~dump_ext:"cmo" @@ fun info ->
-  Compile_common.implementation info ~backend
-  *)+  Compile_common.implementation info ~backend