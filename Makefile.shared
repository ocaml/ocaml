--- conflicted
+++ resolved
@@ -36,20 +36,12 @@
 INCLUDES=-I utils -I parsing -I typing -I bytecomp -I middle_end \
          -I middle_end/base_types -I asmcomp -I driver -I toplevel
 
-<<<<<<< HEAD
 UTILS=utils/config.cmo utils/misc.cmo \
   utils/identifiable.cmo utils/numbers.cmo utils/arg_helper.cmo \
   utils/clflags.cmo utils/tbl.cmo utils/timings.cmo \
-=======
-UTILS=utils/config.cmo utils/clflags.cmo \
-  utils/misc.cmo \
-  utils/identifiable.cmo utils/numbers.cmo \
-  utils/strongly_connected_components.cmo \
-  utils/tbl.cmo utils/timings.cmo \
->>>>>>> b779463a
   utils/terminfo.cmo utils/ccomp.cmo utils/warnings.cmo \
   utils/consistbl.cmo \
-  utils/sort_connected_components.cmo
+  utils/strongly_connected_components.cmo
 
 PARSING=parsing/location.cmo parsing/longident.cmo \
   parsing/docstrings.cmo parsing/ast_helper.cmo \
