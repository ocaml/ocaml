--- conflicted
+++ resolved
@@ -1,4 +1,3 @@
-<<<<<<< HEAD
 #########################################################################
 #                                                                       #
 #                                 OCaml                                 #
@@ -195,143 +194,4 @@
   toplevel/genprintval.cmo toplevel/opttoploop.cmo toplevel/opttopdirs.cmo \
   toplevel/opttopmain.cmo toplevel/opttopstart.cmo
 
-PERVASIVES=$(STDLIB_MODULES) outcometree topdirs toploop
-
-
-=======
-#########################################################################
-#                                                                       #
-#                                 OCaml                                 #
-#                                                                       #
-#            Xavier Leroy, projet Cristal, INRIA Rocquencourt           #
-#                                                                       #
-#   Copyright 1999 Institut National de Recherche en Informatique et    #
-#   en Automatique.  All rights reserved.  This file is distributed     #
-#   under the terms of the Q Public License version 1.0.                #
-#                                                                       #
-#########################################################################
-
-# The main Makefile, fragments shared between Makefile and Makefile.nt
-
-include config/Makefile
-CAMLRUN ?= boot/ocamlrun
-CAMLYACC ?= boot/ocamlyacc
-include stdlib/StdlibModules
-
-CAMLC=$(CAMLRUN) boot/ocamlc -g -nostdlib -I boot
-CAMLOPT=$(CAMLRUN) ./ocamlopt -g -nostdlib -I stdlib -I otherlibs/dynlink
-COMPFLAGS=-strict-sequence -w +33..39+48+50 -warn-error A -bin-annot \
-          -safe-string $(INCLUDES)
-LINKFLAGS=
-
-YACCFLAGS=-v
-CAMLLEX=$(CAMLRUN) boot/ocamllex
-CAMLDEP=$(CAMLRUN) tools/ocamldep
-DEPFLAGS=$(INCLUDES)
-
-OCAMLBUILDBYTE=$(WITH_OCAMLBUILD:=.byte)
-OCAMLBUILDNATIVE=$(WITH_OCAMLBUILD:=.native)
-
-OCAMLDOC_OPT=$(WITH_OCAMLDOC:=.opt)
-
-INCLUDES=-I utils -I parsing -I typing -I bytecomp -I asmcomp -I driver \
-	 -I toplevel
-
-UTILS=utils/config.cmo utils/clflags.cmo \
-  utils/misc.cmo utils/tbl.cmo \
-  utils/terminfo.cmo utils/ccomp.cmo utils/warnings.cmo \
-  utils/consistbl.cmo
-
-PARSING=parsing/location.cmo parsing/longident.cmo \
-  parsing/docstrings.cmo parsing/ast_helper.cmo \
-  parsing/syntaxerr.cmo parsing/parser.cmo \
-  parsing/lexer.cmo parsing/parse.cmo parsing/printast.cmo \
-  parsing/pprintast.cmo \
-  parsing/ast_mapper.cmo parsing/attr_helper.cmo \
-  parsing/builtin_attributes.cmo
-
-TYPING=typing/ident.cmo typing/path.cmo \
-  typing/primitive.cmo typing/types.cmo \
-  typing/btype.cmo typing/oprint.cmo \
-  typing/subst.cmo typing/predef.cmo \
-  typing/datarepr.cmo typing/cmi_format.cmo typing/env.cmo \
-  typing/typedtree.cmo typing/printtyped.cmo typing/ctype.cmo \
-  typing/printtyp.cmo typing/includeclass.cmo \
-  typing/mtype.cmo typing/envaux.cmo typing/includecore.cmo \
-  typing/typedtreeIter.cmo typing/typedtreeMap.cmo \
-  typing/tast_mapper.cmo \
-  typing/cmt_format.cmo \
-  typing/includemod.cmo typing/typetexp.cmo typing/parmatch.cmo \
-  typing/stypes.cmo typing/typecore.cmo \
-  typing/typedecl.cmo typing/typeclass.cmo \
-  typing/typemod.cmo typing/untypeast.cmo
-
-COMP=bytecomp/lambda.cmo bytecomp/printlambda.cmo \
-  bytecomp/typeopt.cmo bytecomp/switch.cmo bytecomp/matching.cmo \
-  bytecomp/translobj.cmo bytecomp/translattribute.cmo \
-  bytecomp/translcore.cmo \
-  bytecomp/translclass.cmo bytecomp/translmod.cmo \
-  bytecomp/simplif.cmo bytecomp/runtimedef.cmo \
-  driver/pparse.cmo driver/main_args.cmo \
-  driver/compenv.cmo driver/compmisc.cmo
-
-COMMON=$(UTILS) $(PARSING) $(TYPING) $(COMP)
-
-BYTECOMP=bytecomp/meta.cmo bytecomp/instruct.cmo bytecomp/bytegen.cmo \
-  bytecomp/printinstr.cmo bytecomp/opcodes.cmo bytecomp/emitcode.cmo \
-  bytecomp/bytesections.cmo bytecomp/dll.cmo bytecomp/symtable.cmo \
-  bytecomp/bytelink.cmo bytecomp/bytelibrarian.cmo bytecomp/bytepackager.cmo \
-  driver/errors.cmo driver/compile.cmo
-
-INTEL_ASM=\
-  asmcomp/x86_proc.cmo \
-  asmcomp/x86_dsl.cmo \
-  asmcomp/x86_gas.cmo \
-  asmcomp/x86_masm.cmo
-
-ARCH_SPECIFIC_ASMCOMP=
-ifeq ($(ARCH),i386)
-ARCH_SPECIFIC_ASMCOMP=$(INTEL_ASM)
-endif
-ifeq ($(ARCH),amd64)
-ARCH_SPECIFIC_ASMCOMP=$(INTEL_ASM)
-endif
-
-ASMCOMP=\
-  $(ARCH_SPECIFIC_ASMCOMP) \
-  asmcomp/arch.cmo asmcomp/debuginfo.cmo \
-  asmcomp/cmm.cmo asmcomp/printcmm.cmo \
-  asmcomp/reg.cmo asmcomp/mach.cmo asmcomp/proc.cmo \
-  asmcomp/clambda.cmo asmcomp/printclambda.cmo asmcomp/compilenv.cmo \
-  asmcomp/closure.cmo asmcomp/strmatch.cmo asmcomp/cmmgen.cmo \
-  asmcomp/printmach.cmo asmcomp/selectgen.cmo asmcomp/selection.cmo \
-  asmcomp/comballoc.cmo \
-  asmcomp/CSEgen.cmo asmcomp/CSE.cmo \
-  asmcomp/liveness.cmo \
-  asmcomp/spill.cmo asmcomp/split.cmo \
-  asmcomp/interf.cmo asmcomp/coloring.cmo \
-  asmcomp/reloadgen.cmo asmcomp/reload.cmo \
-  asmcomp/deadcode.cmo \
-  asmcomp/printlinear.cmo asmcomp/linearize.cmo \
-  asmcomp/schedgen.cmo asmcomp/scheduling.cmo \
-  asmcomp/branch_relaxation_intf.cmo \
-  asmcomp/branch_relaxation.cmo \
-  asmcomp/emitaux.cmo asmcomp/emit.cmo asmcomp/asmgen.cmo \
-  asmcomp/asmlink.cmo asmcomp/asmlibrarian.cmo asmcomp/asmpackager.cmo \
-  driver/opterrors.cmo driver/optcompile.cmo
-
-TOPLEVEL=toplevel/genprintval.cmo toplevel/toploop.cmo \
-  toplevel/trace.cmo toplevel/topdirs.cmo toplevel/topmain.cmo
-
-BYTESTART=driver/main.cmo
-
-OPTSTART=driver/optmain.cmo
-
-TOPLEVELSTART=toplevel/topstart.cmo
-
-NATTOPOBJS=$(UTILS) $(PARSING) $(TYPING) $(COMP) $(ASMCOMP) \
-  toplevel/genprintval.cmo toplevel/opttoploop.cmo toplevel/opttopdirs.cmo \
-  toplevel/opttopmain.cmo toplevel/opttopstart.cmo
-
-PERVASIVES=$(STDLIB_MODULES) outcometree topdirs toploop
->>>>>>> 2a36df0e
+PERVASIVES=$(STDLIB_MODULES) outcometree topdirs toploop