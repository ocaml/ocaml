<<<<<<< HEAD
#########################################################################
#                                                                       #
#                                 OCaml                                 #
#                                                                       #
#            Xavier Leroy, projet Cristal, INRIA Rocquencourt           #
#                                                                       #
#   Copyright 1999 Institut National de Recherche en Informatique et    #
#   en Automatique.  All rights reserved.  This file is distributed     #
#   under the terms of the Q Public License version 1.0.                #
#                                                                       #
#########################################################################

# The main Makefile, fragments shared between Makefile and Makefile.nt

include config/Makefile
CAMLRUN ?= boot/ocamlrun
CAMLYACC ?= boot/ocamlyacc
include stdlib/StdlibModules

CAMLC=$(CAMLRUN) boot/ocamlc -g -nostdlib -I boot
CAMLOPT=$(CAMLRUN) ./ocamlopt -g -nostdlib -I stdlib -I otherlibs/dynlink
COMPFLAGS=-strict-sequence -w +33..39+48+50 -warn-error A -bin-annot \
          -safe-string $(INCLUDES)
LINKFLAGS=

YACCFLAGS=-v
CAMLLEX=$(CAMLRUN) boot/ocamllex
CAMLDEP=$(CAMLRUN) tools/ocamldep
DEPFLAGS=$(INCLUDES)

OCAMLBUILDBYTE=$(WITH_OCAMLBUILD:=.byte)
OCAMLBUILDNATIVE=$(WITH_OCAMLBUILD:=.native)

OCAMLDOC_OPT=$(WITH_OCAMLDOC:=.opt)

INCLUDES=-I utils -I parsing -I typing -I bytecomp -I middle_end \
         -I middle_end/base_types -I asmcomp -I driver -I toplevel

UTILS=utils/config.cmo utils/timings.cmo utils/misc.cmo \
  utils/ext_types.cmo utils/arg_helper.cmo utils/clflags.cmo \
  utils/tbl.cmo \
  utils/terminfo.cmo utils/ccomp.cmo utils/warnings.cmo \
  utils/consistbl.cmo \
  utils/sort_connected_components.cmo

PARSING=parsing/location.cmo parsing/longident.cmo \
  parsing/docstrings.cmo parsing/ast_helper.cmo \
  parsing/syntaxerr.cmo parsing/parser.cmo \
  parsing/lexer.cmo parsing/parse.cmo parsing/printast.cmo \
  parsing/pprintast.cmo \
  parsing/ast_mapper.cmo parsing/attr_helper.cmo

TYPING=typing/ident.cmo typing/path.cmo \
  typing/primitive.cmo typing/types.cmo \
  typing/btype.cmo typing/oprint.cmo \
  typing/subst.cmo typing/predef.cmo \
  typing/datarepr.cmo typing/cmi_format.cmo typing/env.cmo \
  typing/typedtree.cmo typing/printtyped.cmo typing/ctype.cmo \
  typing/printtyp.cmo typing/includeclass.cmo \
  typing/mtype.cmo typing/envaux.cmo typing/includecore.cmo \
  typing/typedtreeIter.cmo typing/typedtreeMap.cmo \
  typing/tast_mapper.cmo \
  typing/cmt_format.cmo \
  typing/includemod.cmo typing/typetexp.cmo typing/parmatch.cmo \
  typing/stypes.cmo typing/typecore.cmo \
  typing/typedecl.cmo typing/typeclass.cmo \
  typing/typemod.cmo typing/untypeast.cmo

COMP=bytecomp/lambda.cmo bytecomp/printlambda.cmo \
  bytecomp/typeopt.cmo bytecomp/switch.cmo bytecomp/matching.cmo \
  bytecomp/translobj.cmo bytecomp/translattribute.cmo \
  bytecomp/translcore.cmo \
  bytecomp/translclass.cmo bytecomp/translmod.cmo \
  bytecomp/simplif.cmo bytecomp/runtimedef.cmo \
  bytecomp/debuginfo.cmo \
  driver/pparse.cmo driver/main_args.cmo \
  driver/compenv.cmo driver/compmisc.cmo

COMMON=$(UTILS) $(PARSING) $(TYPING) $(COMP)

BYTECOMP=bytecomp/meta.cmo bytecomp/instruct.cmo bytecomp/bytegen.cmo \
  bytecomp/printinstr.cmo bytecomp/opcodes.cmo bytecomp/emitcode.cmo \
  bytecomp/bytesections.cmo bytecomp/dll.cmo bytecomp/symtable.cmo \
  bytecomp/bytelink.cmo bytecomp/bytelibrarian.cmo bytecomp/bytepackager.cmo \
  driver/errors.cmo driver/compile.cmo

INTEL_ASM=\
  asmcomp/x86_proc.cmo \
  asmcomp/x86_dsl.cmo \
  asmcomp/x86_gas.cmo \
  asmcomp/x86_masm.cmo

ARCH_SPECIFIC_ASMCOMP=
ifeq ($(ARCH),i386)
ARCH_SPECIFIC_ASMCOMP=$(INTEL_ASM)
endif
ifeq ($(ARCH),amd64)
ARCH_SPECIFIC_ASMCOMP=$(INTEL_ASM)
endif

ASMCOMP=\
  $(ARCH_SPECIFIC_ASMCOMP) \
  asmcomp/arch.cmo \
  asmcomp/cmm.cmo asmcomp/printcmm.cmo \
  asmcomp/reg.cmo asmcomp/mach.cmo asmcomp/proc.cmo \
  asmcomp/clambda.cmo asmcomp/printclambda.cmo \
  asmcomp/export_info.cmo \
  asmcomp/export_info_for_pack.cmo \
  asmcomp/compilenv.cmo \
  asmcomp/build_export_info.cmo \
  asmcomp/closure_offsets.cmo \
  asmcomp/flambda_to_clambda.cmo \
  asmcomp/import_approx.cmo \
  asmcomp/un_anf.cmo \
  asmcomp/strmatch.cmo asmcomp/cmmgen.cmo \
  asmcomp/printmach.cmo asmcomp/selectgen.cmo asmcomp/selection.cmo \
  asmcomp/comballoc.cmo \
  asmcomp/CSEgen.cmo asmcomp/CSE.cmo \
  asmcomp/liveness.cmo \
  asmcomp/spill.cmo asmcomp/split.cmo \
  asmcomp/interf.cmo asmcomp/coloring.cmo \
  asmcomp/reloadgen.cmo asmcomp/reload.cmo \
  asmcomp/deadcode.cmo \
  asmcomp/printlinear.cmo asmcomp/linearize.cmo \
  asmcomp/schedgen.cmo asmcomp/scheduling.cmo \
  asmcomp/branch_relaxation_intf.cmo \
  asmcomp/branch_relaxation.cmo \
  asmcomp/emitaux.cmo asmcomp/emit.cmo asmcomp/asmgen.cmo \
  asmcomp/asmlink.cmo asmcomp/asmlibrarian.cmo asmcomp/asmpackager.cmo \
  driver/opterrors.cmo driver/optcompile.cmo

MIDDLE_END=\
  middle_end/base_types/tag.cmo \
  middle_end/base_types/linkage_name.cmo \
  middle_end/base_types/compilation_unit.cmo \
  middle_end/base_types/variable.cmo \
  middle_end/base_types/mutable_variable.cmo \
  middle_end/base_types/set_of_closures_id.cmo \
  middle_end/base_types/closure_element.cmo \
  middle_end/base_types/closure_id.cmo \
  middle_end/base_types/var_within_closure.cmo \
  middle_end/base_types/static_exception.cmo \
  middle_end/base_types/export_id.cmo \
  middle_end/base_types/symbol.cmo \
  middle_end/semantics_of_primitives.cmo \
  middle_end/allocated_const.cmo \
  middle_end/flambda.cmo \
  middle_end/flambda_iterators.cmo \
  middle_end/flambda_utils.cmo \
  middle_end/inlining_cost.cmo \
  middle_end/effect_analysis.cmo \
  middle_end/freshening.cmo \
  middle_end/simple_value_approx.cmo \
  middle_end/lift_code.cmo \
  middle_end/closure_conversion_aux.cmo \
  middle_end/closure_conversion.cmo \
  middle_end/initialize_symbol_to_let_symbol.cmo \
  middle_end/lift_let_to_initialize_symbol.cmo \
  middle_end/find_recursive_functions.cmo \
  middle_end/invariant_params.cmo \
  middle_end/inconstant_idents.cmo \
  middle_end/alias_analysis.cmo \
  middle_end/lift_constants.cmo \
  middle_end/share_constants.cmo \
  middle_end/simplify_common.cmo \
  middle_end/eliminate_const_block.cmo \
  middle_end/remove_unused_arguments.cmo \
  middle_end/remove_unused_closure_vars.cmo \
  middle_end/remove_unused_globals.cmo \
  middle_end/simplify_boxed_integer_ops.cmo \
  middle_end/simplify_primitives.cmo \
  middle_end/inlining_stats_types.cmo \
  middle_end/inlining_stats.cmo \
  middle_end/inline_and_simplify_aux.cmo \
  middle_end/augment_closure.cmo \
  middle_end/unbox_closures.cmo \
  middle_end/inlining_transforms.cmo \
  middle_end/inlining_decision.cmo \
  middle_end/inline_and_simplify.cmo \
  middle_end/ref_to_variables.cmo \
  middle_end/flambda_invariants.cmo \
  middle_end/middle_end.cmo

TOPLEVEL=toplevel/genprintval.cmo toplevel/toploop.cmo \
  toplevel/trace.cmo toplevel/topdirs.cmo toplevel/topmain.cmo

BYTESTART=driver/main.cmo

OPTSTART=driver/optmain.cmo

TOPLEVELSTART=toplevel/topstart.cmo

NATTOPOBJS=$(UTILS) $(PARSING) $(TYPING) $(COMP) $(MIDDLE_END) $(ASMCOMP) \
  toplevel/genprintval.cmo toplevel/opttoploop.cmo toplevel/opttopdirs.cmo \
  toplevel/opttopmain.cmo toplevel/opttopstart.cmo

PERVASIVES=$(STDLIB_MODULES) outcometree topdirs toploop
=======
#########################################################################
#                                                                       #
#                                 OCaml                                 #
#                                                                       #
#            Xavier Leroy, projet Cristal, INRIA Rocquencourt           #
#                                                                       #
#   Copyright 1999 Institut National de Recherche en Informatique et    #
#   en Automatique.  All rights reserved.  This file is distributed     #
#   under the terms of the Q Public License version 1.0.                #
#                                                                       #
#########################################################################

# The main Makefile, fragments shared between Makefile and Makefile.nt

include config/Makefile
CAMLRUN ?= boot/ocamlrun
CAMLYACC ?= boot/ocamlyacc
include stdlib/StdlibModules

CAMLC=$(CAMLRUN) boot/ocamlc -g -nostdlib -I boot
CAMLOPT=$(CAMLRUN) ./ocamlopt -g -nostdlib -I stdlib -I otherlibs/dynlink
COMPFLAGS=-strict-sequence -w +33..39+48+50 -warn-error A -bin-annot \
          -safe-string $(INCLUDES)
LINKFLAGS=

YACCFLAGS=-v
CAMLLEX=$(CAMLRUN) boot/ocamllex
CAMLDEP=$(CAMLRUN) tools/ocamldep
DEPFLAGS=$(INCLUDES)

OCAMLBUILDBYTE=$(WITH_OCAMLBUILD:=.byte)
OCAMLBUILDNATIVE=$(WITH_OCAMLBUILD:=.native)

OCAMLDOC_OPT=$(WITH_OCAMLDOC:=.opt)

INCLUDES=-I utils -I parsing -I typing -I bytecomp -I middle_end \
         -I middle_end/base_types -I asmcomp -I driver -I toplevel

UTILS=utils/config.cmo utils/timings.cmo utils/misc.cmo \
  utils/ext_types.cmo utils/arg_helper.cmo utils/clflags.cmo \
  utils/tbl.cmo \
  utils/terminfo.cmo utils/ccomp.cmo utils/warnings.cmo \
  utils/consistbl.cmo \
  utils/sort_connected_components.cmo

PARSING=parsing/location.cmo parsing/longident.cmo \
  parsing/docstrings.cmo parsing/ast_helper.cmo \
  parsing/syntaxerr.cmo parsing/parser.cmo \
  parsing/lexer.cmo parsing/parse.cmo parsing/printast.cmo \
  parsing/pprintast.cmo \
  parsing/ast_mapper.cmo parsing/attr_helper.cmo \
  parsing/builtin_attributes.cmo

TYPING=typing/ident.cmo typing/path.cmo \
  typing/primitive.cmo typing/types.cmo \
  typing/btype.cmo typing/oprint.cmo \
  typing/subst.cmo typing/predef.cmo \
  typing/datarepr.cmo typing/cmi_format.cmo typing/env.cmo \
  typing/typedtree.cmo typing/printtyped.cmo typing/ctype.cmo \
  typing/printtyp.cmo typing/includeclass.cmo \
  typing/mtype.cmo typing/envaux.cmo typing/includecore.cmo \
  typing/typedtreeIter.cmo typing/typedtreeMap.cmo \
  typing/tast_mapper.cmo \
  typing/cmt_format.cmo \
  typing/includemod.cmo typing/typetexp.cmo typing/parmatch.cmo \
  typing/stypes.cmo typing/typecore.cmo \
  typing/typedecl.cmo typing/typeclass.cmo \
  typing/typemod.cmo typing/untypeast.cmo

COMP=bytecomp/lambda.cmo bytecomp/printlambda.cmo \
  bytecomp/typeopt.cmo bytecomp/switch.cmo bytecomp/matching.cmo \
  bytecomp/translobj.cmo bytecomp/translattribute.cmo \
  bytecomp/translcore.cmo \
  bytecomp/translclass.cmo bytecomp/translmod.cmo \
  bytecomp/simplif.cmo bytecomp/runtimedef.cmo \
  bytecomp/debuginfo.cmo \
  driver/pparse.cmo driver/main_args.cmo \
  driver/compenv.cmo driver/compmisc.cmo

COMMON=$(UTILS) $(PARSING) $(TYPING) $(COMP)

BYTECOMP=bytecomp/meta.cmo bytecomp/instruct.cmo bytecomp/bytegen.cmo \
  bytecomp/printinstr.cmo bytecomp/opcodes.cmo bytecomp/emitcode.cmo \
  bytecomp/bytesections.cmo bytecomp/dll.cmo bytecomp/symtable.cmo \
  bytecomp/bytelink.cmo bytecomp/bytelibrarian.cmo bytecomp/bytepackager.cmo \
  driver/errors.cmo driver/compile.cmo

INTEL_ASM=\
  asmcomp/x86_proc.cmo \
  asmcomp/x86_dsl.cmo \
  asmcomp/x86_gas.cmo \
  asmcomp/x86_masm.cmo

ARCH_SPECIFIC_ASMCOMP=
ifeq ($(ARCH),i386)
ARCH_SPECIFIC_ASMCOMP=$(INTEL_ASM)
endif
ifeq ($(ARCH),amd64)
ARCH_SPECIFIC_ASMCOMP=$(INTEL_ASM)
endif

ASMCOMP=\
  $(ARCH_SPECIFIC_ASMCOMP) \
  asmcomp/arch.cmo \
  asmcomp/cmm.cmo asmcomp/printcmm.cmo \
  asmcomp/reg.cmo asmcomp/mach.cmo asmcomp/proc.cmo \
  asmcomp/clambda.cmo asmcomp/printclambda.cmo \
  asmcomp/export_info.cmo \
  asmcomp/export_info_for_pack.cmo \
  asmcomp/compilenv.cmo \
  asmcomp/build_export_info.cmo \
  asmcomp/closure_offsets.cmo \
  asmcomp/flambda_to_clambda.cmo \
  asmcomp/import_approx.cmo \
  asmcomp/un_anf.cmo \
  asmcomp/strmatch.cmo asmcomp/cmmgen.cmo \
  asmcomp/printmach.cmo asmcomp/selectgen.cmo asmcomp/selection.cmo \
  asmcomp/comballoc.cmo \
  asmcomp/CSEgen.cmo asmcomp/CSE.cmo \
  asmcomp/liveness.cmo \
  asmcomp/spill.cmo asmcomp/split.cmo \
  asmcomp/interf.cmo asmcomp/coloring.cmo \
  asmcomp/reloadgen.cmo asmcomp/reload.cmo \
  asmcomp/deadcode.cmo \
  asmcomp/printlinear.cmo asmcomp/linearize.cmo \
  asmcomp/schedgen.cmo asmcomp/scheduling.cmo \
  asmcomp/branch_relaxation_intf.cmo \
  asmcomp/branch_relaxation.cmo \
  asmcomp/emitaux.cmo asmcomp/emit.cmo asmcomp/asmgen.cmo \
  asmcomp/asmlink.cmo asmcomp/asmlibrarian.cmo asmcomp/asmpackager.cmo \
  driver/opterrors.cmo driver/optcompile.cmo

MIDDLE_END=\
  middle_end/base_types/tag.cmo \
  middle_end/base_types/linkage_name.cmo \
  middle_end/base_types/compilation_unit.cmo \
  middle_end/base_types/variable.cmo \
  middle_end/base_types/mutable_variable.cmo \
  middle_end/base_types/set_of_closures_id.cmo \
  middle_end/base_types/closure_element.cmo \
  middle_end/base_types/closure_id.cmo \
  middle_end/base_types/var_within_closure.cmo \
  middle_end/base_types/static_exception.cmo \
  middle_end/base_types/export_id.cmo \
  middle_end/base_types/symbol.cmo \
  middle_end/semantics_of_primitives.cmo \
  middle_end/allocated_const.cmo \
  middle_end/flambda.cmo \
  middle_end/flambda_iterators.cmo \
  middle_end/flambda_utils.cmo \
  middle_end/inlining_cost.cmo \
  middle_end/effect_analysis.cmo \
  middle_end/freshening.cmo \
  middle_end/simple_value_approx.cmo \
  middle_end/lift_code.cmo \
  middle_end/closure_conversion_aux.cmo \
  middle_end/closure_conversion.cmo \
  middle_end/initialize_symbol_to_let_symbol.cmo \
  middle_end/lift_let_to_initialize_symbol.cmo \
  middle_end/find_recursive_functions.cmo \
  middle_end/invariant_params.cmo \
  middle_end/inconstant_idents.cmo \
  middle_end/alias_analysis.cmo \
  middle_end/lift_constants.cmo \
  middle_end/share_constants.cmo \
  middle_end/simplify_common.cmo \
  middle_end/remove_unused_arguments.cmo \
  middle_end/remove_unused_closure_vars.cmo \
  middle_end/remove_unused_globals.cmo \
  middle_end/simplify_boxed_integer_ops.cmo \
  middle_end/simplify_primitives.cmo \
  middle_end/inlining_stats_types.cmo \
  middle_end/inlining_stats.cmo \
  middle_end/inline_and_simplify_aux.cmo \
  middle_end/augment_closure.cmo \
  middle_end/unbox_closures.cmo \
  middle_end/inlining_transforms.cmo \
  middle_end/inlining_decision.cmo \
  middle_end/inline_and_simplify.cmo \
  middle_end/ref_to_variables.cmo \
  middle_end/flambda_invariants.cmo \
  middle_end/middle_end.cmo

TOPLEVEL=toplevel/genprintval.cmo toplevel/toploop.cmo \
  toplevel/trace.cmo toplevel/topdirs.cmo toplevel/topmain.cmo

BYTESTART=driver/main.cmo

OPTSTART=driver/optmain.cmo

TOPLEVELSTART=toplevel/topstart.cmo

NATTOPOBJS=$(UTILS) $(PARSING) $(TYPING) $(COMP) $(MIDDLE_END) $(ASMCOMP) \
  toplevel/genprintval.cmo toplevel/opttoploop.cmo toplevel/opttopdirs.cmo \
  toplevel/opttopmain.cmo toplevel/opttopstart.cmo

PERVASIVES=$(STDLIB_MODULES) outcometree topdirs toploop
>>>>>>> 7c4fedc7
<|MERGE_RESOLUTION|>--- conflicted
+++ resolved
@@ -1,202 +1,3 @@
-<<<<<<< HEAD
-#########################################################################
-#                                                                       #
-#                                 OCaml                                 #
-#                                                                       #
-#            Xavier Leroy, projet Cristal, INRIA Rocquencourt           #
-#                                                                       #
-#   Copyright 1999 Institut National de Recherche en Informatique et    #
-#   en Automatique.  All rights reserved.  This file is distributed     #
-#   under the terms of the Q Public License version 1.0.                #
-#                                                                       #
-#########################################################################
-
-# The main Makefile, fragments shared between Makefile and Makefile.nt
-
-include config/Makefile
-CAMLRUN ?= boot/ocamlrun
-CAMLYACC ?= boot/ocamlyacc
-include stdlib/StdlibModules
-
-CAMLC=$(CAMLRUN) boot/ocamlc -g -nostdlib -I boot
-CAMLOPT=$(CAMLRUN) ./ocamlopt -g -nostdlib -I stdlib -I otherlibs/dynlink
-COMPFLAGS=-strict-sequence -w +33..39+48+50 -warn-error A -bin-annot \
-          -safe-string $(INCLUDES)
-LINKFLAGS=
-
-YACCFLAGS=-v
-CAMLLEX=$(CAMLRUN) boot/ocamllex
-CAMLDEP=$(CAMLRUN) tools/ocamldep
-DEPFLAGS=$(INCLUDES)
-
-OCAMLBUILDBYTE=$(WITH_OCAMLBUILD:=.byte)
-OCAMLBUILDNATIVE=$(WITH_OCAMLBUILD:=.native)
-
-OCAMLDOC_OPT=$(WITH_OCAMLDOC:=.opt)
-
-INCLUDES=-I utils -I parsing -I typing -I bytecomp -I middle_end \
-         -I middle_end/base_types -I asmcomp -I driver -I toplevel
-
-UTILS=utils/config.cmo utils/timings.cmo utils/misc.cmo \
-  utils/ext_types.cmo utils/arg_helper.cmo utils/clflags.cmo \
-  utils/tbl.cmo \
-  utils/terminfo.cmo utils/ccomp.cmo utils/warnings.cmo \
-  utils/consistbl.cmo \
-  utils/sort_connected_components.cmo
-
-PARSING=parsing/location.cmo parsing/longident.cmo \
-  parsing/docstrings.cmo parsing/ast_helper.cmo \
-  parsing/syntaxerr.cmo parsing/parser.cmo \
-  parsing/lexer.cmo parsing/parse.cmo parsing/printast.cmo \
-  parsing/pprintast.cmo \
-  parsing/ast_mapper.cmo parsing/attr_helper.cmo
-
-TYPING=typing/ident.cmo typing/path.cmo \
-  typing/primitive.cmo typing/types.cmo \
-  typing/btype.cmo typing/oprint.cmo \
-  typing/subst.cmo typing/predef.cmo \
-  typing/datarepr.cmo typing/cmi_format.cmo typing/env.cmo \
-  typing/typedtree.cmo typing/printtyped.cmo typing/ctype.cmo \
-  typing/printtyp.cmo typing/includeclass.cmo \
-  typing/mtype.cmo typing/envaux.cmo typing/includecore.cmo \
-  typing/typedtreeIter.cmo typing/typedtreeMap.cmo \
-  typing/tast_mapper.cmo \
-  typing/cmt_format.cmo \
-  typing/includemod.cmo typing/typetexp.cmo typing/parmatch.cmo \
-  typing/stypes.cmo typing/typecore.cmo \
-  typing/typedecl.cmo typing/typeclass.cmo \
-  typing/typemod.cmo typing/untypeast.cmo
-
-COMP=bytecomp/lambda.cmo bytecomp/printlambda.cmo \
-  bytecomp/typeopt.cmo bytecomp/switch.cmo bytecomp/matching.cmo \
-  bytecomp/translobj.cmo bytecomp/translattribute.cmo \
-  bytecomp/translcore.cmo \
-  bytecomp/translclass.cmo bytecomp/translmod.cmo \
-  bytecomp/simplif.cmo bytecomp/runtimedef.cmo \
-  bytecomp/debuginfo.cmo \
-  driver/pparse.cmo driver/main_args.cmo \
-  driver/compenv.cmo driver/compmisc.cmo
-
-COMMON=$(UTILS) $(PARSING) $(TYPING) $(COMP)
-
-BYTECOMP=bytecomp/meta.cmo bytecomp/instruct.cmo bytecomp/bytegen.cmo \
-  bytecomp/printinstr.cmo bytecomp/opcodes.cmo bytecomp/emitcode.cmo \
-  bytecomp/bytesections.cmo bytecomp/dll.cmo bytecomp/symtable.cmo \
-  bytecomp/bytelink.cmo bytecomp/bytelibrarian.cmo bytecomp/bytepackager.cmo \
-  driver/errors.cmo driver/compile.cmo
-
-INTEL_ASM=\
-  asmcomp/x86_proc.cmo \
-  asmcomp/x86_dsl.cmo \
-  asmcomp/x86_gas.cmo \
-  asmcomp/x86_masm.cmo
-
-ARCH_SPECIFIC_ASMCOMP=
-ifeq ($(ARCH),i386)
-ARCH_SPECIFIC_ASMCOMP=$(INTEL_ASM)
-endif
-ifeq ($(ARCH),amd64)
-ARCH_SPECIFIC_ASMCOMP=$(INTEL_ASM)
-endif
-
-ASMCOMP=\
-  $(ARCH_SPECIFIC_ASMCOMP) \
-  asmcomp/arch.cmo \
-  asmcomp/cmm.cmo asmcomp/printcmm.cmo \
-  asmcomp/reg.cmo asmcomp/mach.cmo asmcomp/proc.cmo \
-  asmcomp/clambda.cmo asmcomp/printclambda.cmo \
-  asmcomp/export_info.cmo \
-  asmcomp/export_info_for_pack.cmo \
-  asmcomp/compilenv.cmo \
-  asmcomp/build_export_info.cmo \
-  asmcomp/closure_offsets.cmo \
-  asmcomp/flambda_to_clambda.cmo \
-  asmcomp/import_approx.cmo \
-  asmcomp/un_anf.cmo \
-  asmcomp/strmatch.cmo asmcomp/cmmgen.cmo \
-  asmcomp/printmach.cmo asmcomp/selectgen.cmo asmcomp/selection.cmo \
-  asmcomp/comballoc.cmo \
-  asmcomp/CSEgen.cmo asmcomp/CSE.cmo \
-  asmcomp/liveness.cmo \
-  asmcomp/spill.cmo asmcomp/split.cmo \
-  asmcomp/interf.cmo asmcomp/coloring.cmo \
-  asmcomp/reloadgen.cmo asmcomp/reload.cmo \
-  asmcomp/deadcode.cmo \
-  asmcomp/printlinear.cmo asmcomp/linearize.cmo \
-  asmcomp/schedgen.cmo asmcomp/scheduling.cmo \
-  asmcomp/branch_relaxation_intf.cmo \
-  asmcomp/branch_relaxation.cmo \
-  asmcomp/emitaux.cmo asmcomp/emit.cmo asmcomp/asmgen.cmo \
-  asmcomp/asmlink.cmo asmcomp/asmlibrarian.cmo asmcomp/asmpackager.cmo \
-  driver/opterrors.cmo driver/optcompile.cmo
-
-MIDDLE_END=\
-  middle_end/base_types/tag.cmo \
-  middle_end/base_types/linkage_name.cmo \
-  middle_end/base_types/compilation_unit.cmo \
-  middle_end/base_types/variable.cmo \
-  middle_end/base_types/mutable_variable.cmo \
-  middle_end/base_types/set_of_closures_id.cmo \
-  middle_end/base_types/closure_element.cmo \
-  middle_end/base_types/closure_id.cmo \
-  middle_end/base_types/var_within_closure.cmo \
-  middle_end/base_types/static_exception.cmo \
-  middle_end/base_types/export_id.cmo \
-  middle_end/base_types/symbol.cmo \
-  middle_end/semantics_of_primitives.cmo \
-  middle_end/allocated_const.cmo \
-  middle_end/flambda.cmo \
-  middle_end/flambda_iterators.cmo \
-  middle_end/flambda_utils.cmo \
-  middle_end/inlining_cost.cmo \
-  middle_end/effect_analysis.cmo \
-  middle_end/freshening.cmo \
-  middle_end/simple_value_approx.cmo \
-  middle_end/lift_code.cmo \
-  middle_end/closure_conversion_aux.cmo \
-  middle_end/closure_conversion.cmo \
-  middle_end/initialize_symbol_to_let_symbol.cmo \
-  middle_end/lift_let_to_initialize_symbol.cmo \
-  middle_end/find_recursive_functions.cmo \
-  middle_end/invariant_params.cmo \
-  middle_end/inconstant_idents.cmo \
-  middle_end/alias_analysis.cmo \
-  middle_end/lift_constants.cmo \
-  middle_end/share_constants.cmo \
-  middle_end/simplify_common.cmo \
-  middle_end/eliminate_const_block.cmo \
-  middle_end/remove_unused_arguments.cmo \
-  middle_end/remove_unused_closure_vars.cmo \
-  middle_end/remove_unused_globals.cmo \
-  middle_end/simplify_boxed_integer_ops.cmo \
-  middle_end/simplify_primitives.cmo \
-  middle_end/inlining_stats_types.cmo \
-  middle_end/inlining_stats.cmo \
-  middle_end/inline_and_simplify_aux.cmo \
-  middle_end/augment_closure.cmo \
-  middle_end/unbox_closures.cmo \
-  middle_end/inlining_transforms.cmo \
-  middle_end/inlining_decision.cmo \
-  middle_end/inline_and_simplify.cmo \
-  middle_end/ref_to_variables.cmo \
-  middle_end/flambda_invariants.cmo \
-  middle_end/middle_end.cmo
-
-TOPLEVEL=toplevel/genprintval.cmo toplevel/toploop.cmo \
-  toplevel/trace.cmo toplevel/topdirs.cmo toplevel/topmain.cmo
-
-BYTESTART=driver/main.cmo
-
-OPTSTART=driver/optmain.cmo
-
-TOPLEVELSTART=toplevel/topstart.cmo
-
-NATTOPOBJS=$(UTILS) $(PARSING) $(TYPING) $(COMP) $(MIDDLE_END) $(ASMCOMP) \
-  toplevel/genprintval.cmo toplevel/opttoploop.cmo toplevel/opttopdirs.cmo \
-  toplevel/opttopmain.cmo toplevel/opttopstart.cmo
-
-PERVASIVES=$(STDLIB_MODULES) outcometree topdirs toploop
-=======
 #########################################################################
 #                                                                       #
 #                                 OCaml                                 #
@@ -394,4 +195,3 @@
   toplevel/opttopmain.cmo toplevel/opttopstart.cmo
 
 PERVASIVES=$(STDLIB_MODULES) outcometree topdirs toploop
->>>>>>> 7c4fedc7
