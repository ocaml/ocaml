#**************************************************************************
#*                                                                        *
#*                                 OCaml                                  *
#*                                                                        *
#*            Sebastien Hinderer, projet Gallium, INRIA Paris             *
#*                                                                        *
#*   Copyright 2016 Institut National de Recherche en Informatique et     *
#*     en Automatique.                                                    *
#*                                                                        *
#*   All rights reserved.  This file is distributed under the terms of    *
#*   the GNU Lesser General Public License version 2.1, with the          *
#*   special exception on linking described in the file LICENSE.          *
#*                                                                        *
#**************************************************************************

# The Makefile for ocamltest

include ../config/Makefile

ifeq "$(UNIX_OR_WIN32)" "win32"
  unix := false
  ocamlsrcdir := $(shell echo "$(abspath $(shell pwd)/..)"|cygpath -m -f -)
else
  unix := true
  ocamlsrcdir := $(abspath $(shell pwd)/..)
endif

CPPFLAGS += -I../byterun -DCAML_INTERNALS

run := run_$(UNIX_OR_WIN32)

# List of source files from which ocamltest is compiled
# (all the different sorts of files are derived from this)

sources := \
  $(run).c \
  run_stubs.c \
  ocamltest_config.mli ocamltest_config.ml.in \
  testlib.mli testlib.ml \
  run_command.mli run_command.ml \
  filetype.mli filetype.ml \
  filecompare.mli filecompare.ml \
  backends.mli backends.ml \
  variables.mli variables.ml \
  environments.mli environments.ml \
  builtin_variables.mli builtin_variables.ml \
  builtin_modifiers.mli builtin_modifiers.ml \
  actions.mli actions.ml \
  builtin_actions.mli builtin_actions.ml \
  tests.mli tests.ml \
  builtin_tests.mli builtin_tests.ml \
  tsl_ast.mli tsl_ast.ml \
  tsl_parser.mly \
  tsl_lexer.mli tsl_lexer.mll \
  tsl_semantics.mli tsl_semantics.ml \
  options.mli options.ml \
  main.mli main.ml

# List of .ml files used for ocamldep and to get the list of modules

ml_files := \
  $(filter %.ml, \
    $(subst .ml.in,.ml,$(subst .mll,.ml,$(subst .mly,.ml,$(sources)))) \
  )

cmo_files := $(ml_files:.ml=.cmo)

cmx_files := $(ml_files:.ml=.cmx)

ocaml_objects := $(ml_files:.ml=.$(O))

# List of .mli files for ocamldep
mli_files := \
  $(filter %.mli,$(subst .mly,.mli,$(sources)))

cmi_files := $(mli_files:.mli=.cmi)

c_files := $(filter %.c, $(sources))

o_files := $(c_files:.c=.$(O))

lexers := $(filter %.mll,$(sources))

parsers := $(filter %.mly,$(sources))

config_files := $(filter %.ml.in,$(sources))

dependencies_generated_prereqs := \
  $(config_files:.ml.in=.ml) \
  $(lexers:.mll=.ml) \
  $(parsers:.mly=.mli) $(parsers:.mly=.ml)

generated := $(dependencies_generated_prereqs) $(parsers:.mly=.output)

bytecode_modules := $(o_files) $(cmo_files)

native_modules := $(o_files) $(cmx_files)

directories = ../utils ../parsing ../stdlib ../compilerlibs

include_directories = $(addprefix -I , $(directories))

flags = -g -nostdlib $(include_directories) \
  -strict-sequence -safe-string -strict-formats \
  -w +a-4-9-41-42-44-45-48 -warn-error A

ifeq "$(UNIX_OR_WIN32)" "unix"
FLEXLINK_ENV=
else # Windows
  ifeq "$(wildcard ../flexdll/Makefile)" ""
    FLEXLINK_ENV=
  else
    FLEXLINK_ENV=OCAML_FLEXLINK="../boot/ocamlrun ../flexdll/flexlink.exe"
  endif
endif

ocamlc := $(FLEXLINK_ENV) ../byterun/ocamlrun ../ocamlc $(flags)

ocamlopt := $(FLEXLINK_ENV) ../byterun/ocamlrun ../ocamlopt $(flags)

ocamldep := ../byterun/ocamlrun ../tools/ocamldep -slash

ocamllex := ../byterun/ocamlrun ../lex/ocamllex

ocamlyacc := ../yacc/ocamlyacc

ocamlcdefaultflags :=

ocamloptdefaultflags := $(shell ./getocamloptdefaultflags $(TARGET))

ocamltest$(EXE): $(bytecode_modules)
	$(ocamlc) -custom ocamlcommon.cma -o $@ $^

%.cmo: %.ml
	$(ocamlc) -c $<

ocamltest.opt$(EXE): $(native_modules)
	$(ocamlopt) ocamlcommon.cmxa -o $@ $^

%.cmx: %.ml
	$(ocamlopt) -c $<

%.cmi: %.mli
	$(ocamlc) -c $<

%.ml %.mli: %.mly
	$(ocamlyacc) $<

%.ml: %.mll
	$(ocamllex) -q $<

%.$(O): %.c
	$(CC) $(CFLAGS) $(CPPFLAGS) $(BYTECCCOMPOPTS) -c $<

ocamltest_config.ml: ocamltest_config.ml.in
	sed \
	  -e 's|@@ARCH@@|$(ARCH)|' \
<<<<<<< HEAD
=======
	  -e 's|@@UNIX@@|$(unix)|' \
>>>>>>> 8ba70ff1
	  -e 's|@@CPP@@|$(CPP)|' \
	  -e 's|@@OCAMLCDEFAULTFLAGS@@|$(ocamlcdefaultflags)|' \
	  -e 's|@@OCAMLOPTDEFAULTFLAGS@@|$(ocamloptdefaultflags)|' \
	  -e 's|@@OCAMLSRCDIR@@|$(ocamlsrcdir)|' \
	  -e 's|@@FLAMBDA@@|$(FLAMBDA)|' \
	  -e 's|@@FORCE_SAFE_STRING@@|$(FORCE_SAFE_STRING)|' \
	  $< > $@

.PHONY: clean
clean:
	rm -rf ocamltest$(EXE) ocamltest.opt$(EXE)
	rm -rf $(o_files) $(ocaml_objects)
	rm -rf $(cmi_files)
	rm -rf $(cmo_files)
	rm -rf $(cmx_files)
	rm -rf $(generated)

ifneq "$(TOOLCHAIN)" "msvc"
.PHONY: depend
depend: $(dependencies_generated_prereqs)
	$(CC) -MM $(CPPFLAGS) $(c_files) \
	  | sed -e 's/\.o/.$$(O)/' > .depend
	$(ocamldep) $(mli_files) $(ml_files) >> .depend
endif

-include .depend<|MERGE_RESOLUTION|>--- conflicted
+++ resolved
@@ -155,10 +155,7 @@
 ocamltest_config.ml: ocamltest_config.ml.in
 	sed \
 	  -e 's|@@ARCH@@|$(ARCH)|' \
-<<<<<<< HEAD
-=======
 	  -e 's|@@UNIX@@|$(unix)|' \
->>>>>>> 8ba70ff1
 	  -e 's|@@CPP@@|$(CPP)|' \
 	  -e 's|@@OCAMLCDEFAULTFLAGS@@|$(ocamlcdefaultflags)|' \
 	  -e 's|@@OCAMLOPTDEFAULTFLAGS@@|$(ocamloptdefaultflags)|' \
