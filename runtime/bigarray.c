/**************************************************************************/
/*                                                                        */
/*                                 OCaml                                  */
/*                                                                        */
/*          Manuel Serrano and Xavier Leroy, INRIA Rocquencourt           */
/*                                                                        */
/*   Copyright 2000 Institut National de Recherche en Informatique et     */
/*     en Automatique.                                                    */
/*                                                                        */
/*   All rights reserved.  This file is distributed under the terms of    */
/*   the GNU Lesser General Public License version 2.1, with the          */
/*   special exception on linking described in the file LICENSE.          */
/*                                                                        */
/**************************************************************************/

#define CAML_INTERNALS

#include <stddef.h>
#include <stdarg.h>
#include <string.h>
#include "caml/alloc.h"
#include "caml/bigarray.h"
#include "caml/custom.h"
#include "caml/fail.h"
#include "caml/intext.h"
#include "caml/hash.h"
#include "caml/memory.h"
#include "caml/mlvalues.h"
#include "caml/signals.h"

#define int8 caml_ba_int8
#define uint8 caml_ba_uint8
#define int16 caml_ba_int16
#define uint16 caml_ba_uint16

/* Compute the number of elements of a big array */

CAMLexport uintnat caml_ba_num_elts(struct caml_ba_array * b)
{
  uintnat num_elts;
  int i;
  num_elts = 1;
  for (i = 0; i < b->num_dims; i++) num_elts = num_elts * b->dim[i];
  return num_elts;
}

/* Size in bytes of a bigarray element, indexed by bigarray kind */

CAMLexport int caml_ba_element_size[] =
{ 4 /*FLOAT32*/, 8 /*FLOAT64*/,
  1 /*SINT8*/, 1 /*UINT8*/,
  2 /*SINT16*/, 2 /*UINT16*/,
  4 /*INT32*/, 8 /*INT64*/,
  sizeof(value) /*CAML_INT*/, sizeof(value) /*NATIVE_INT*/,
  8 /*COMPLEX32*/, 16 /*COMPLEX64*/,
  1 /*CHAR*/
};

/* Compute the number of bytes for the elements of a big array */

CAMLexport uintnat caml_ba_byte_size(struct caml_ba_array * b)
{
  return caml_ba_num_elts(b)
         * caml_ba_element_size[b->flags & CAML_BA_KIND_MASK];
}

/* Operation table for bigarrays */

<<<<<<< HEAD
CAMLexport const struct custom_operations caml_ba_ops = {
  "_bigarray",
=======
CAMLexport struct custom_operations caml_ba_ops = {
  "_bigarr02",
>>>>>>> 10561873
  caml_ba_finalize,
  caml_ba_compare,
  caml_ba_hash,
  caml_ba_serialize,
  caml_ba_deserialize,
  custom_compare_ext_default,
  custom_fixed_length_default
};

/* Allocation of a big array */

/* [caml_ba_alloc] will allocate a new bigarray object in the heap.
   If [data] is NULL, the memory for the contents is also allocated
   (with [malloc]) by [caml_ba_alloc].
   [data] cannot point into the OCaml heap.
   [dim] may point into an object in the OCaml heap.
*/
CAMLexport value
caml_ba_alloc(int flags, int num_dims, void * data, intnat * dim)
{
  uintnat num_elts, asize, size;
  int i;
  value res;
  struct caml_ba_array * b;
  intnat dimcopy[CAML_BA_MAX_NUM_DIMS];

  CAMLassert(num_dims >= 0 && num_dims <= CAML_BA_MAX_NUM_DIMS);
  CAMLassert((flags & CAML_BA_KIND_MASK) <= CAML_BA_CHAR);
  for (i = 0; i < num_dims; i++) dimcopy[i] = dim[i];
  size = 0;
  if (data == NULL) {
    num_elts = 1;
    for (i = 0; i < num_dims; i++) {
      if (caml_umul_overflow(num_elts, dimcopy[i], &num_elts))
        caml_raise_out_of_memory();
    }
    if (caml_umul_overflow(num_elts,
                           caml_ba_element_size[flags & CAML_BA_KIND_MASK],
                           &size))
      caml_raise_out_of_memory();
    data = malloc(size);
    if (data == NULL && size != 0) caml_raise_out_of_memory();
    flags |= CAML_BA_MANAGED;
  }
  asize = SIZEOF_BA_ARRAY + num_dims * sizeof(intnat);
  res = caml_alloc_custom_mem(&caml_ba_ops, asize, size);
  b = Caml_ba_array_val(res);
  b->data = data;
  b->num_dims = num_dims;
  b->flags = flags;
  b->proxy = NULL;
  for (i = 0; i < num_dims; i++) b->dim[i] = dimcopy[i];
  return res;
}

/* Same as caml_ba_alloc, but dimensions are passed as a list of
   arguments */

CAMLexport value caml_ba_alloc_dims(int flags, int num_dims, void * data, ...)
{
  va_list ap;
  intnat dim[CAML_BA_MAX_NUM_DIMS];
  int i;
  value res;

  CAMLassert(num_dims <= CAML_BA_MAX_NUM_DIMS);
  va_start(ap, data);
  for (i = 0; i < num_dims; i++) dim[i] = va_arg(ap, intnat);
  va_end(ap);
  res = caml_ba_alloc(flags, num_dims, data, dim);
  return res;
}

/* Finalization of a big array */

CAMLexport void caml_ba_finalize(value v)
{
  struct caml_ba_array * b = Caml_ba_array_val(v);

  switch (b->flags & CAML_BA_MANAGED_MASK) {
  case CAML_BA_EXTERNAL:
    break;
  case CAML_BA_MANAGED:
    if (b->proxy == NULL) {
      free(b->data);
    } else {
      if (-- b->proxy->refcount == 0) {
        free(b->proxy->data);
        free(b->proxy);
      }
    }
    break;
  case CAML_BA_MAPPED_FILE:
    /* Bigarrays for mapped files use a different finalization method */
    /* fallthrough */
  default:
    CAMLassert(0);
  }
}

/* Comparison of two big arrays */

CAMLexport int caml_ba_compare(value v1, value v2)
{
  struct caml_ba_array * b1 = Caml_ba_array_val(v1);
  struct caml_ba_array * b2 = Caml_ba_array_val(v2);
  uintnat n, num_elts;
  intnat flags1, flags2;
  int i;

  /* Compare kind & layout in case the arguments are of different types */
  flags1 = b1->flags & (CAML_BA_KIND_MASK | CAML_BA_LAYOUT_MASK);
  flags2 = b2->flags & (CAML_BA_KIND_MASK | CAML_BA_LAYOUT_MASK);
  if (flags1 != flags2) return flags2 - flags1;
  /* Compare number of dimensions */
  if (b1->num_dims != b2->num_dims) return b2->num_dims - b1->num_dims;
  /* Same number of dimensions: compare dimensions lexicographically */
  for (i = 0; i < b1->num_dims; i++) {
    intnat d1 = b1->dim[i];
    intnat d2 = b2->dim[i];
    if (d1 != d2) return d1 < d2 ? -1 : 1;
  }
  /* Same dimensions: compare contents lexicographically */
  num_elts = caml_ba_num_elts(b1);

#define DO_INTEGER_COMPARISON(type) \
  { type * p1 = b1->data; type * p2 = b2->data; \
    for (n = 0; n < num_elts; n++) { \
      type e1 = *p1++; type e2 = *p2++; \
      if (e1 < e2) return -1; \
      if (e1 > e2) return 1; \
    } \
    return 0; \
  }
#define DO_FLOAT_COMPARISON(type) \
  { type * p1 = b1->data; type * p2 = b2->data; \
    for (n = 0; n < num_elts; n++) { \
      type e1 = *p1++; type e2 = *p2++; \
      if (e1 < e2) return -1; \
      if (e1 > e2) return 1; \
      if (e1 != e2) { \
        Caml_state->compare_unordered = 1; \
        if (e1 == e1) return 1; \
        if (e2 == e2) return -1; \
      } \
    } \
    return 0; \
  }

  switch (b1->flags & CAML_BA_KIND_MASK) {
  case CAML_BA_COMPLEX32:
    num_elts *= 2; /*fallthrough*/
  case CAML_BA_FLOAT32:
    DO_FLOAT_COMPARISON(float);
  case CAML_BA_COMPLEX64:
    num_elts *= 2; /*fallthrough*/
  case CAML_BA_FLOAT64:
    DO_FLOAT_COMPARISON(double);
  case CAML_BA_CHAR:
    DO_INTEGER_COMPARISON(caml_ba_uint8);
  case CAML_BA_SINT8:
    DO_INTEGER_COMPARISON(caml_ba_int8);
  case CAML_BA_UINT8:
    DO_INTEGER_COMPARISON(caml_ba_uint8);
  case CAML_BA_SINT16:
    DO_INTEGER_COMPARISON(caml_ba_int16);
  case CAML_BA_UINT16:
    DO_INTEGER_COMPARISON(caml_ba_uint16);
  case CAML_BA_INT32:
    DO_INTEGER_COMPARISON(int32_t);
  case CAML_BA_INT64:
    DO_INTEGER_COMPARISON(int64_t);
  case CAML_BA_CAML_INT:
  case CAML_BA_NATIVE_INT:
    DO_INTEGER_COMPARISON(intnat);
  default:
    CAMLassert(0);
    return 0;                   /* should not happen */
  }
#undef DO_INTEGER_COMPARISON
#undef DO_FLOAT_COMPARISON
}

/* Hashing of a bigarray */

CAMLexport intnat caml_ba_hash(value v)
{
  struct caml_ba_array * b = Caml_ba_array_val(v);
  intnat num_elts, n;
  uint32_t h, w;
  int i;

  num_elts = 1;
  for (i = 0; i < b->num_dims; i++) num_elts = num_elts * b->dim[i];
  h = 0;

  switch (b->flags & CAML_BA_KIND_MASK) {
  case CAML_BA_CHAR:
  case CAML_BA_SINT8:
  case CAML_BA_UINT8: {
    caml_ba_uint8 * p = b->data;
    if (num_elts > 256) num_elts = 256;
    for (n = 0; n + 4 <= num_elts; n += 4, p += 4) {
      w = p[0] | (p[1] << 8) | (p[2] << 16) | (p[3] << 24);
      h = caml_hash_mix_uint32(h, w);
    }
    w = 0;
    switch (num_elts & 3) {
    case 3: w  = p[2] << 16;    /* fallthrough */
    case 2: w |= p[1] << 8;     /* fallthrough */
    case 1: w |= p[0];
            h = caml_hash_mix_uint32(h, w);
    }
    break;
  }
  case CAML_BA_SINT16:
  case CAML_BA_UINT16: {
    caml_ba_uint16 * p = b->data;
    if (num_elts > 128) num_elts = 128;
    for (n = 0; n + 2 <= num_elts; n += 2, p += 2) {
      w = p[0] | (p[1] << 16);
      h = caml_hash_mix_uint32(h, w);
    }
    if ((num_elts & 1) != 0)
      h = caml_hash_mix_uint32(h, p[0]);
    break;
  }
  case CAML_BA_INT32:
  {
    uint32_t * p = b->data;
    if (num_elts > 64) num_elts = 64;
    for (n = 0; n < num_elts; n++, p++) h = caml_hash_mix_uint32(h, *p);
    break;
  }
  case CAML_BA_CAML_INT:
  case CAML_BA_NATIVE_INT:
  {
    intnat * p = b->data;
    if (num_elts > 64) num_elts = 64;
    for (n = 0; n < num_elts; n++, p++) h = caml_hash_mix_intnat(h, *p);
    break;
  }
  case CAML_BA_INT64:
  {
    int64_t * p = b->data;
    if (num_elts > 32) num_elts = 32;
    for (n = 0; n < num_elts; n++, p++) h = caml_hash_mix_int64(h, *p);
    break;
  }
  case CAML_BA_COMPLEX32:
    num_elts *= 2;              /* fallthrough */
  case CAML_BA_FLOAT32:
  {
    float * p = b->data;
    if (num_elts > 64) num_elts = 64;
    for (n = 0; n < num_elts; n++, p++) h = caml_hash_mix_float(h, *p);
    break;
  }
  case CAML_BA_COMPLEX64:
    num_elts *= 2;              /* fallthrough */
  case CAML_BA_FLOAT64:
  {
    double * p = b->data;
    if (num_elts > 32) num_elts = 32;
    for (n = 0; n < num_elts; n++, p++) h = caml_hash_mix_double(h, *p);
    break;
  }
  }
  return h;
}

static void caml_ba_serialize_longarray(void * data,
                                        intnat num_elts,
                                        intnat min_val, intnat max_val)
{
#ifdef ARCH_SIXTYFOUR
  int overflow_32 = 0;
  intnat * p, n;
  for (n = 0, p = data; n < num_elts; n++, p++) {
    if (*p < min_val || *p > max_val) { overflow_32 = 1; break; }
  }
  if (overflow_32) {
    caml_serialize_int_1(1);
    caml_serialize_block_8(data, num_elts);
  } else {
    caml_serialize_int_1(0);
    for (n = 0, p = data; n < num_elts; n++, p++)
      caml_serialize_int_4((int32_t) *p);
  }
#else
  caml_serialize_int_1(0);
  caml_serialize_block_4(data, num_elts);
#endif
}

CAMLexport void caml_ba_serialize(value v,
                              uintnat * wsize_32,
                              uintnat * wsize_64)
{
  struct caml_ba_array * b = Caml_ba_array_val(v);
  intnat num_elts;
  int i;

  /* Serialize header information */
  caml_serialize_int_4(b->num_dims);
  caml_serialize_int_4(b->flags & (CAML_BA_KIND_MASK | CAML_BA_LAYOUT_MASK));
  for (i = 0; i < b->num_dims; i++) {
    intnat len = b->dim[i];
    if (len < 0xffff) {
      caml_serialize_int_2(len);
    } else {
      caml_serialize_int_2(0xffff);
      caml_serialize_int_8(len);
    }
  }
  /* Compute total number of elements */
  num_elts = 1;
  for (i = 0; i < b->num_dims; i++) num_elts = num_elts * b->dim[i];
  /* Serialize elements */
  switch (b->flags & CAML_BA_KIND_MASK) {
  case CAML_BA_CHAR:
  case CAML_BA_SINT8:
  case CAML_BA_UINT8:
    caml_serialize_block_1(b->data, num_elts); break;
  case CAML_BA_SINT16:
  case CAML_BA_UINT16:
    caml_serialize_block_2(b->data, num_elts); break;
  case CAML_BA_FLOAT32:
  case CAML_BA_INT32:
    caml_serialize_block_4(b->data, num_elts); break;
  case CAML_BA_COMPLEX32:
    caml_serialize_block_4(b->data, num_elts * 2); break;
  case CAML_BA_FLOAT64:
  case CAML_BA_INT64:
    caml_serialize_block_8(b->data, num_elts); break;
  case CAML_BA_COMPLEX64:
    caml_serialize_block_8(b->data, num_elts * 2); break;
  case CAML_BA_CAML_INT:
    caml_ba_serialize_longarray(b->data, num_elts, -0x40000000, 0x3FFFFFFF);
    break;
  case CAML_BA_NATIVE_INT:
    caml_ba_serialize_longarray(b->data, num_elts, -0x80000000, 0x7FFFFFFF);
    break;
  }
  /* Compute required size in OCaml heap.  Assumes struct caml_ba_array
     is exactly 4 + num_dims words */
  CAMLassert(SIZEOF_BA_ARRAY == 4 * sizeof(value));
  *wsize_32 = (4 + b->num_dims) * 4;
  *wsize_64 = (4 + b->num_dims) * 8;
}

static void caml_ba_deserialize_longarray(void * dest, intnat num_elts)
{
  int sixty = caml_deserialize_uint_1();
#ifdef ARCH_SIXTYFOUR
  if (sixty) {
    caml_deserialize_block_8(dest, num_elts);
  } else {
    intnat * p, n;
    for (n = 0, p = dest; n < num_elts; n++, p++)
      *p = caml_deserialize_sint_4();
  }
#else
  if (sixty)
    caml_deserialize_error("input_value: cannot read bigarray "
                      "with 64-bit OCaml ints");
  caml_deserialize_block_4(dest, num_elts);
#endif
}

CAMLexport uintnat caml_ba_deserialize(void * dst)
{
  struct caml_ba_array * b = dst;
  int i;
  uintnat num_elts, size;

  /* Read back header information */
  b->num_dims = caml_deserialize_uint_4();
  if (b->num_dims < 0 || b->num_dims > CAML_BA_MAX_NUM_DIMS)
    caml_deserialize_error("input_value: wrong number of bigarray dimensions");
  b->flags = caml_deserialize_uint_4() | CAML_BA_MANAGED;
  b->proxy = NULL;
  for (i = 0; i < b->num_dims; i++) {
    intnat len = caml_deserialize_uint_2();
    if (len == 0xffff) len = caml_deserialize_uint_8();
    b->dim[i] = len;
  }
  /* Compute total number of elements.  Watch out for overflows (MPR#7765). */
  num_elts = 1;
  for (i = 0; i < b->num_dims; i++) {
    if (caml_umul_overflow(num_elts, b->dim[i], &num_elts))
      caml_deserialize_error("input_value: size overflow for bigarray");
  }
  /* Determine array size in bytes.  Watch out for overflows (MPR#7765). */
  if ((b->flags & CAML_BA_KIND_MASK) > CAML_BA_CHAR)
    caml_deserialize_error("input_value: bad bigarray kind");
  if (caml_umul_overflow(num_elts,
                         caml_ba_element_size[b->flags & CAML_BA_KIND_MASK],
                         &size))
    caml_deserialize_error("input_value: size overflow for bigarray");
  /* Allocate room for data */
  b->data = malloc(size);
  if (b->data == NULL)
    caml_deserialize_error("input_value: out of memory for bigarray");
  /* Read data */
  switch (b->flags & CAML_BA_KIND_MASK) {
  case CAML_BA_CHAR:
  case CAML_BA_SINT8:
  case CAML_BA_UINT8:
    caml_deserialize_block_1(b->data, num_elts); break;
  case CAML_BA_SINT16:
  case CAML_BA_UINT16:
    caml_deserialize_block_2(b->data, num_elts); break;
  case CAML_BA_FLOAT32:
  case CAML_BA_INT32:
    caml_deserialize_block_4(b->data, num_elts); break;
  case CAML_BA_COMPLEX32:
    caml_deserialize_block_4(b->data, num_elts * 2); break;
  case CAML_BA_FLOAT64:
  case CAML_BA_INT64:
    caml_deserialize_block_8(b->data, num_elts); break;
  case CAML_BA_COMPLEX64:
    caml_deserialize_block_8(b->data, num_elts * 2); break;
  case CAML_BA_CAML_INT:
  case CAML_BA_NATIVE_INT:
    caml_ba_deserialize_longarray(b->data, num_elts); break;
  }
  /* PR#5516: use C99's flexible array types if possible */
  return SIZEOF_BA_ARRAY + b->num_dims * sizeof(intnat);
}

/* Allocate a bigarray from OCaml */

CAMLprim value caml_ba_create(value vkind, value vlayout, value vdim)
{
  intnat dim[CAML_BA_MAX_NUM_DIMS];
  mlsize_t num_dims;
  int i, flags;

  num_dims = Wosize_val(vdim);
  /* here num_dims is unsigned (mlsize_t) so no need to check (num_dims >= 0) */
  if (num_dims > CAML_BA_MAX_NUM_DIMS)
    caml_invalid_argument("Bigarray.create: bad number of dimensions");
  for (i = 0; i < num_dims; i++) {
    dim[i] = Long_val(Field(vdim, i));
    if (dim[i] < 0)
      caml_invalid_argument("Bigarray.create: negative dimension");
  }
  flags = Caml_ba_kind_val(vkind) | Caml_ba_layout_val(vlayout);
  return caml_ba_alloc(flags, num_dims, NULL, dim);
}

/* Given a big array and a vector of indices, check that the indices
   are within the bounds and return the offset of the corresponding
   array element in the data part of the array. */

static long caml_ba_offset(struct caml_ba_array * b, intnat * index)
{
  intnat offset;
  int i;

  offset = 0;
  if ((b->flags & CAML_BA_LAYOUT_MASK) == CAML_BA_C_LAYOUT) {
    /* C-style layout: row major, indices start at 0 */
    for (i = 0; i < b->num_dims; i++) {
      if ((uintnat) index[i] >= (uintnat) b->dim[i])
        caml_array_bound_error();
      offset = offset * b->dim[i] + index[i];
    }
  } else {
    /* Fortran-style layout: column major, indices start at 1 */
    for (i = b->num_dims - 1; i >= 0; i--) {
      if ((uintnat) (index[i] - 1) >= (uintnat) b->dim[i])
        caml_array_bound_error();
      offset = offset * b->dim[i] + (index[i] - 1);
    }
  }
  return offset;
}

/* Helper function to allocate a record of two double floats */

static value copy_two_doubles(double d0, double d1)
{
  value res = caml_alloc_small(2 * Double_wosize, Double_array_tag);
  Store_double_field(res, 0, d0);
  Store_double_field(res, 1, d1);
  return res;
}

/* Generic code to read from a big array */

value caml_ba_get_N(value vb, value * vind, int nind)
{
  struct caml_ba_array * b = Caml_ba_array_val(vb);
  intnat index[CAML_BA_MAX_NUM_DIMS];
  int i;
  intnat offset;

  /* Check number of indices = number of dimensions of array
     (maybe not necessary if ML typing guarantees this) */
  if (nind != b->num_dims)
    caml_invalid_argument("Bigarray.get: wrong number of indices");
  /* Compute offset and check bounds */
  for (i = 0; i < b->num_dims; i++) index[i] = Long_val(vind[i]);
  offset = caml_ba_offset(b, index);
  /* Perform read */
  switch ((b->flags) & CAML_BA_KIND_MASK) {
  default:
    CAMLassert(0);
  case CAML_BA_FLOAT32:
    return caml_copy_double((double) ((float *) b->data)[offset]);
  case CAML_BA_FLOAT64:
    return caml_copy_double(((double *) b->data)[offset]);
  case CAML_BA_SINT8:
    return Val_int(((int8 *) b->data)[offset]);
  case CAML_BA_UINT8:
    return Val_int(((uint8 *) b->data)[offset]);
  case CAML_BA_SINT16:
    return Val_int(((int16 *) b->data)[offset]);
  case CAML_BA_UINT16:
    return Val_int(((uint16 *) b->data)[offset]);
  case CAML_BA_INT32:
    return caml_copy_int32(((int32_t *) b->data)[offset]);
  case CAML_BA_INT64:
    return caml_copy_int64(((int64_t *) b->data)[offset]);
  case CAML_BA_NATIVE_INT:
    return caml_copy_nativeint(((intnat *) b->data)[offset]);
  case CAML_BA_CAML_INT:
    return Val_long(((intnat *) b->data)[offset]);
  case CAML_BA_COMPLEX32:
    { float * p = ((float *) b->data) + offset * 2;
      return copy_two_doubles((double) p[0], (double) p[1]); }
  case CAML_BA_COMPLEX64:
    { double * p = ((double *) b->data) + offset * 2;
      return copy_two_doubles(p[0], p[1]); }
  case CAML_BA_CHAR:
    return Val_int(((unsigned char *) b->data)[offset]);
  }
}

CAMLprim value caml_ba_get_1(value vb, value vind1)
{
  return caml_ba_get_N(vb, &vind1, 1);
}

CAMLprim value caml_ba_get_2(value vb, value vind1, value vind2)
{
  value vind[2];
  vind[0] = vind1; vind[1] = vind2;
  return caml_ba_get_N(vb, vind, 2);
}

CAMLprim value caml_ba_get_3(value vb, value vind1, value vind2, value vind3)
{
  value vind[3];
  vind[0] = vind1; vind[1] = vind2; vind[2] = vind3;
  return caml_ba_get_N(vb, vind, 3);
}

CAMLprim value caml_ba_get_generic(value vb, value vind)
{
  return caml_ba_get_N(vb, &Field(vind, 0), Wosize_val(vind));
}


CAMLprim value caml_ba_uint8_get16(value vb, value vind)
{
  intnat res;
  unsigned char b1, b2;
  intnat idx = Long_val(vind);
  struct caml_ba_array * b = Caml_ba_array_val(vb);
  if (idx < 0 || idx >= b->dim[0] - 1) caml_array_bound_error();
  b1 = ((unsigned char*) b->data)[idx];
  b2 = ((unsigned char*) b->data)[idx+1];
#ifdef ARCH_BIG_ENDIAN
  res = b1 << 8 | b2;
#else
  res = b2 << 8 | b1;
#endif
  return Val_int(res);
}

CAMLprim value caml_ba_uint8_get32(value vb, value vind)
{
  uint32_t res;
  unsigned char b1, b2, b3, b4;
  intnat idx = Long_val(vind);
  struct caml_ba_array * b = Caml_ba_array_val(vb);
  if (idx < 0 || idx >= b->dim[0] - 3) caml_array_bound_error();
  b1 = ((unsigned char*) b->data)[idx];
  b2 = ((unsigned char*) b->data)[idx+1];
  b3 = ((unsigned char*) b->data)[idx+2];
  b4 = ((unsigned char*) b->data)[idx+3];
#ifdef ARCH_BIG_ENDIAN
  res = b1 << 24 | b2 << 16 | b3 << 8 | b4;
#else
  res = b4 << 24 | b3 << 16 | b2 << 8 | b1;
#endif
  return caml_copy_int32(res);
}

CAMLprim value caml_ba_uint8_get64(value vb, value vind)
{
  uint64_t res;
  unsigned char b1, b2, b3, b4, b5, b6, b7, b8;
  intnat idx = Long_val(vind);
  struct caml_ba_array * b = Caml_ba_array_val(vb);
  if (idx < 0 || idx >= b->dim[0] - 7) caml_array_bound_error();
  b1 = ((unsigned char*) b->data)[idx];
  b2 = ((unsigned char*) b->data)[idx+1];
  b3 = ((unsigned char*) b->data)[idx+2];
  b4 = ((unsigned char*) b->data)[idx+3];
  b5 = ((unsigned char*) b->data)[idx+4];
  b6 = ((unsigned char*) b->data)[idx+5];
  b7 = ((unsigned char*) b->data)[idx+6];
  b8 = ((unsigned char*) b->data)[idx+7];
#ifdef ARCH_BIG_ENDIAN
  res = (uint64_t) b1 << 56 | (uint64_t) b2 << 48
        | (uint64_t) b3 << 40 | (uint64_t) b4 << 32
        | (uint64_t) b5 << 24 | (uint64_t) b6 << 16
        | (uint64_t) b7 << 8 | (uint64_t) b8;
#else
  res = (uint64_t) b8 << 56 | (uint64_t) b7 << 48
        | (uint64_t) b6 << 40 | (uint64_t) b5 << 32
        | (uint64_t) b4 << 24 | (uint64_t) b3 << 16
        | (uint64_t) b2 << 8 | (uint64_t) b1;
#endif
  return caml_copy_int64(res);
}

/* Generic write to a big array */

static value caml_ba_set_aux(value vb, value * vind, intnat nind, value newval)
{
  struct caml_ba_array * b = Caml_ba_array_val(vb);
  intnat index[CAML_BA_MAX_NUM_DIMS];
  int i;
  intnat offset;

  /* Check number of indices = number of dimensions of array
     (maybe not necessary if ML typing guarantees this) */
  if (nind != b->num_dims)
    caml_invalid_argument("Bigarray.set: wrong number of indices");
  /* Compute offset and check bounds */
  for (i = 0; i < b->num_dims; i++) index[i] = Long_val(vind[i]);
  offset = caml_ba_offset(b, index);
  /* Perform write */
  switch (b->flags & CAML_BA_KIND_MASK) {
  default:
    CAMLassert(0);
  case CAML_BA_FLOAT32:
    ((float *) b->data)[offset] = Double_val(newval); break;
  case CAML_BA_FLOAT64:
    ((double *) b->data)[offset] = Double_val(newval); break;
  case CAML_BA_CHAR:
  case CAML_BA_SINT8:
  case CAML_BA_UINT8:
    ((int8 *) b->data)[offset] = Int_val(newval); break;
  case CAML_BA_SINT16:
  case CAML_BA_UINT16:
    ((int16 *) b->data)[offset] = Int_val(newval); break;
  case CAML_BA_INT32:
    ((int32_t *) b->data)[offset] = Int32_val(newval); break;
  case CAML_BA_INT64:
    ((int64_t *) b->data)[offset] = Int64_val(newval); break;
  case CAML_BA_NATIVE_INT:
    ((intnat *) b->data)[offset] = Nativeint_val(newval); break;
  case CAML_BA_CAML_INT:
    ((intnat *) b->data)[offset] = Long_val(newval); break;
  case CAML_BA_COMPLEX32:
    { float * p = ((float *) b->data) + offset * 2;
      p[0] = Double_field(newval, 0);
      p[1] = Double_field(newval, 1);
      break; }
  case CAML_BA_COMPLEX64:
    { double * p = ((double *) b->data) + offset * 2;
      p[0] = Double_field(newval, 0);
      p[1] = Double_field(newval, 1);
      break; }
  }
  return Val_unit;
}

CAMLprim value caml_ba_set_1(value vb, value vind1, value newval)
{
  return caml_ba_set_aux(vb, &vind1, 1, newval);
}

CAMLprim value caml_ba_set_2(value vb, value vind1, value vind2, value newval)
{
  value vind[2];
  vind[0] = vind1; vind[1] = vind2;
  return caml_ba_set_aux(vb, vind, 2, newval);
}

CAMLprim value caml_ba_set_3(value vb, value vind1, value vind2, value vind3,
                     value newval)
{
  value vind[3];
  vind[0] = vind1; vind[1] = vind2; vind[2] = vind3;
  return caml_ba_set_aux(vb, vind, 3, newval);
}

value caml_ba_set_N(value vb, value * vind, int nargs)
{
  return caml_ba_set_aux(vb, vind, nargs - 1, vind[nargs - 1]);
}

CAMLprim value caml_ba_set_generic(value vb, value vind, value newval)
{
  return caml_ba_set_aux(vb, &Field(vind, 0), Wosize_val(vind), newval);
}

CAMLprim value caml_ba_uint8_set16(value vb, value vind, value newval)
{
  unsigned char b1, b2;
  intnat val;
  intnat idx = Long_val(vind);
  struct caml_ba_array * b = Caml_ba_array_val(vb);
  if (idx < 0 || idx >= b->dim[0] - 1) caml_array_bound_error();
  val = Long_val(newval);
#ifdef ARCH_BIG_ENDIAN
  b1 = 0xFF & val >> 8;
  b2 = 0xFF & val;
#else
  b2 = 0xFF & val >> 8;
  b1 = 0xFF & val;
#endif
  ((unsigned char*) b->data)[idx] = b1;
  ((unsigned char*) b->data)[idx+1] = b2;
  return Val_unit;
}

CAMLprim value caml_ba_uint8_set32(value vb, value vind, value newval)
{
  unsigned char b1, b2, b3, b4;
  intnat idx = Long_val(vind);
  intnat val;
  struct caml_ba_array * b = Caml_ba_array_val(vb);
  if (idx < 0 || idx >= b->dim[0] - 3) caml_array_bound_error();
  val = Int32_val(newval);
#ifdef ARCH_BIG_ENDIAN
  b1 = 0xFF & val >> 24;
  b2 = 0xFF & val >> 16;
  b3 = 0xFF & val >> 8;
  b4 = 0xFF & val;
#else
  b4 = 0xFF & val >> 24;
  b3 = 0xFF & val >> 16;
  b2 = 0xFF & val >> 8;
  b1 = 0xFF & val;
#endif
  ((unsigned char*) b->data)[idx] = b1;
  ((unsigned char*) b->data)[idx+1] = b2;
  ((unsigned char*) b->data)[idx+2] = b3;
  ((unsigned char*) b->data)[idx+3] = b4;
  return Val_unit;
}

CAMLprim value caml_ba_uint8_set64(value vb, value vind, value newval)
{
  unsigned char b1, b2, b3, b4, b5, b6, b7, b8;
  intnat idx = Long_val(vind);
  int64_t val;
  struct caml_ba_array * b = Caml_ba_array_val(vb);
  if (idx < 0 || idx >= b->dim[0] - 7) caml_array_bound_error();
  val = Int64_val(newval);
#ifdef ARCH_BIG_ENDIAN
  b1 = 0xFF & val >> 56;
  b2 = 0xFF & val >> 48;
  b3 = 0xFF & val >> 40;
  b4 = 0xFF & val >> 32;
  b5 = 0xFF & val >> 24;
  b6 = 0xFF & val >> 16;
  b7 = 0xFF & val >> 8;
  b8 = 0xFF & val;
#else
  b8 = 0xFF & val >> 56;
  b7 = 0xFF & val >> 48;
  b6 = 0xFF & val >> 40;
  b5 = 0xFF & val >> 32;
  b4 = 0xFF & val >> 24;
  b3 = 0xFF & val >> 16;
  b2 = 0xFF & val >> 8;
  b1 = 0xFF & val;
#endif
  ((unsigned char*) b->data)[idx] = b1;
  ((unsigned char*) b->data)[idx+1] = b2;
  ((unsigned char*) b->data)[idx+2] = b3;
  ((unsigned char*) b->data)[idx+3] = b4;
  ((unsigned char*) b->data)[idx+4] = b5;
  ((unsigned char*) b->data)[idx+5] = b6;
  ((unsigned char*) b->data)[idx+6] = b7;
  ((unsigned char*) b->data)[idx+7] = b8;
  return Val_unit;
}

/* Return the number of dimensions of a big array */

CAMLprim value caml_ba_num_dims(value vb)
{
  struct caml_ba_array * b = Caml_ba_array_val(vb);
  return Val_long(b->num_dims);
}

/* Return the n-th dimension of a big array */

CAMLprim value caml_ba_dim(value vb, value vn)
{
  struct caml_ba_array * b = Caml_ba_array_val(vb);
  intnat n = Long_val(vn);
  if (n < 0 || n >= b->num_dims) caml_invalid_argument("Bigarray.dim");
  return Val_long(b->dim[n]);
}

CAMLprim value caml_ba_dim_1(value vb)
{
  return caml_ba_dim(vb, Val_int(0));
}

CAMLprim value caml_ba_dim_2(value vb)
{
  return caml_ba_dim(vb, Val_int(1));
}

CAMLprim value caml_ba_dim_3(value vb)
{
  return caml_ba_dim(vb, Val_int(2));
}

/* Return the kind of a big array */

CAMLprim value caml_ba_kind(value vb)
{
  return Val_caml_ba_kind(Caml_ba_array_val(vb)->flags & CAML_BA_KIND_MASK);
}

/* Return the layout of a big array */

CAMLprim value caml_ba_layout(value vb)
{
  int layout = Caml_ba_array_val(vb)->flags & CAML_BA_LAYOUT_MASK;
  return Val_caml_ba_layout(layout);
}

/* Create / update proxy to indicate that b2 is a sub-array of b1 */

static void caml_ba_update_proxy(struct caml_ba_array * b1,
                                 struct caml_ba_array * b2)
{
  struct caml_ba_proxy * proxy;
  /* Nothing to do for un-managed arrays */
  if ((b1->flags & CAML_BA_MANAGED_MASK) == CAML_BA_EXTERNAL) return;
  if (b1->proxy != NULL) {
    /* If b1 is already a proxy for a larger array, increment refcount of
       proxy */
    b2->proxy = b1->proxy;
    ++ b1->proxy->refcount;
  } else {
    /* Otherwise, create proxy and attach it to both b1 and b2 */
    proxy = malloc(sizeof(struct caml_ba_proxy));
    if (proxy == NULL) caml_raise_out_of_memory();
    proxy->refcount = 2;      /* original array + sub array */
    proxy->data = b1->data;
    proxy->size =
      b1->flags & CAML_BA_MAPPED_FILE ? caml_ba_byte_size(b1) : 0;
    b1->proxy = proxy;
    b2->proxy = proxy;
  }
}

/* Slicing */

CAMLprim value caml_ba_slice(value vb, value vind)
{
  CAMLparam2 (vb, vind);
  #define b (Caml_ba_array_val(vb))
  CAMLlocal1 (res);
  intnat index[CAML_BA_MAX_NUM_DIMS];
  int num_inds, i;
  intnat offset;
  intnat * sub_dims;
  char * sub_data;

  /* Check number of indices <= number of dimensions of array */
  num_inds = Wosize_val(vind);
  if (num_inds > b->num_dims)
    caml_invalid_argument("Bigarray.slice: too many indices");
  /* Compute offset and check bounds */
  if ((b->flags & CAML_BA_LAYOUT_MASK) == CAML_BA_C_LAYOUT) {
    /* We slice from the left */
    for (i = 0; i < num_inds; i++) index[i] = Long_val(Field(vind, i));
    for (/*nothing*/; i < b->num_dims; i++) index[i] = 0;
    offset = caml_ba_offset(b, index);
    sub_dims = b->dim + num_inds;
  } else {
    /* We slice from the right */
    for (i = 0; i < num_inds; i++)
      index[b->num_dims - num_inds + i] = Long_val(Field(vind, i));
    for (i = 0; i < b->num_dims - num_inds; i++) index[i] = 1;
    offset = caml_ba_offset(b, index);
    sub_dims = b->dim;
  }
  sub_data =
    (char *) b->data +
    offset * caml_ba_element_size[b->flags & CAML_BA_KIND_MASK];
  /* Allocate an OCaml bigarray to hold the result */
  res = caml_ba_alloc(b->flags, b->num_dims - num_inds, sub_data, sub_dims);
  /* Copy the finalization function from the original array (PR#8568) */
  Custom_ops_val(res) = Custom_ops_val(vb);
  /* Create or update proxy in case of managed bigarray */
  caml_ba_update_proxy(b, Caml_ba_array_val(res));
  /* Return result */
  CAMLreturn (res);

  #undef b
}

/* Changing the layout of an array (memory is shared) */

CAMLprim value caml_ba_change_layout(value vb, value vlayout)
{
  CAMLparam2 (vb, vlayout);
  CAMLlocal1 (res);
  #define b (Caml_ba_array_val(vb))
  /* if the layout is different, change the flags and reverse the dimensions */
  if (Caml_ba_layout_val(vlayout) != (b->flags & CAML_BA_LAYOUT_MASK)) {
    /* change the flags to reflect the new layout */
    int flags = (b->flags & (CAML_BA_KIND_MASK | CAML_BA_MANAGED_MASK))
                 | Caml_ba_layout_val(vlayout);
    /* reverse the dimensions */
    intnat new_dim[CAML_BA_MAX_NUM_DIMS];
    unsigned int i;
    for(i = 0; i < b->num_dims; i++) new_dim[i] = b->dim[b->num_dims - i - 1];
    res = caml_ba_alloc(flags, b->num_dims, b->data, new_dim);
    /* Copy the finalization function from the original array (PR#8568) */
    Custom_ops_val(res) = Custom_ops_val(vb);
    caml_ba_update_proxy(b, Caml_ba_array_val(res));
    CAMLreturn(res);
  } else {
    /* otherwise, do nothing */
    CAMLreturn(vb);
  }
  #undef b
}


/* Extracting a sub-array of same number of dimensions */

CAMLprim value caml_ba_sub(value vb, value vofs, value vlen)
{
  CAMLparam3 (vb, vofs, vlen);
  CAMLlocal1 (res);
  #define b (Caml_ba_array_val(vb))
  intnat ofs = Long_val(vofs);
  intnat len = Long_val(vlen);
  int i, changed_dim;
  intnat mul;
  char * sub_data;

  /* Compute offset and check bounds */
  if ((b->flags & CAML_BA_LAYOUT_MASK) == CAML_BA_C_LAYOUT) {
    /* We reduce the first dimension */
    mul = 1;
    for (i = 1; i < b->num_dims; i++) mul *= b->dim[i];
    changed_dim = 0;
  } else {
    /* We reduce the last dimension */
    mul = 1;
    for (i = 0; i < b->num_dims - 1; i++) mul *= b->dim[i];
    changed_dim = b->num_dims - 1;
    ofs--;                      /* Fortran arrays start at 1 */
  }
  if (ofs < 0 || len < 0 || ofs + len > b->dim[changed_dim])
    caml_invalid_argument("Bigarray.sub: bad sub-array");
  sub_data =
    (char *) b->data +
    ofs * mul * caml_ba_element_size[b->flags & CAML_BA_KIND_MASK];
  /* Allocate an OCaml bigarray to hold the result */
  res = caml_ba_alloc(b->flags, b->num_dims, sub_data, b->dim);
  /* Copy the finalization function from the original array (PR#8568) */
  Custom_ops_val(res) = Custom_ops_val(vb);
  /* Doctor the changed dimension */
  Caml_ba_array_val(res)->dim[changed_dim] = len;
  /* Create or update proxy in case of managed bigarray */
  caml_ba_update_proxy(b, Caml_ba_array_val(res));
  /* Return result */
  CAMLreturn (res);

  #undef b
}

/* Copying a big array into another one */

#define LEAVE_RUNTIME_OP_CUTOFF 4096
#define is_mmapped(ba) ((ba)->flags & CAML_BA_MAPPED_FILE)

CAMLprim value caml_ba_blit(value vsrc, value vdst)
{
  CAMLparam2(vsrc, vdst);
  struct caml_ba_array * src = Caml_ba_array_val(vsrc);
  struct caml_ba_array * dst = Caml_ba_array_val(vdst);
  void *src_data = src->data;
  void *dst_data = dst->data;
  int i;
  intnat num_bytes;
  int leave_runtime;

  /* Check same numbers of dimensions and same dimensions */
  if (src->num_dims != dst->num_dims) goto blit_error;
  for (i = 0; i < src->num_dims; i++)
    if (src->dim[i] != dst->dim[i]) goto blit_error;
  /* Compute number of bytes in array data */
  num_bytes =
    caml_ba_num_elts(src)
    * caml_ba_element_size[src->flags & CAML_BA_KIND_MASK];
  leave_runtime =
    (
      (num_bytes >= LEAVE_RUNTIME_OP_CUTOFF*sizeof(long))
      || is_mmapped(src)
      || is_mmapped(dst)
    );
  /* Do the copying */
  if (leave_runtime) caml_enter_blocking_section();
  memmove (dst_data, src_data, num_bytes);
  if (leave_runtime) caml_leave_blocking_section();
  CAMLreturn (Val_unit);
 blit_error:
  caml_invalid_argument("Bigarray.blit: dimension mismatch");
  CAMLreturn (Val_unit);              /* not reached */
}

/* Filling a big array with a given value */

#define FILL_GEN_LOOP(n_ops, loop) do{                                       \
  int leave_runtime = ((n_ops >= LEAVE_RUNTIME_OP_CUTOFF) || is_mmapped(b)); \
  if (leave_runtime) caml_enter_blocking_section();                          \
  loop;                                                                      \
  if (leave_runtime) caml_leave_blocking_section();                          \
}while(0)

#define FILL_SCALAR_LOOP                                        \
  FILL_GEN_LOOP(num_elts,                                       \
    for (p = data; num_elts > 0; p++, num_elts--) *p = init)

#define FILL_COMPLEX_LOOP                                                    \
  FILL_GEN_LOOP(num_elts + num_elts,                                         \
    for (p = data; num_elts > 0; num_elts--) { *p++ = init0; *p++ = init1; })

CAMLprim value caml_ba_fill(value vb, value vinit)
{
  CAMLparam1(vb);
  struct caml_ba_array * b = Caml_ba_array_val(vb);
  void *data = b->data;
  intnat num_elts = caml_ba_num_elts(b);

  switch (b->flags & CAML_BA_KIND_MASK) {
  default:
    CAMLassert(0);
  case CAML_BA_FLOAT32: {
    float init = Double_val(vinit);
    float * p;
    FILL_SCALAR_LOOP;
    break;
  }
  case CAML_BA_FLOAT64: {
    double init = Double_val(vinit);
    double * p;
    FILL_SCALAR_LOOP;
    break;
  }
  case CAML_BA_CHAR:
  case CAML_BA_SINT8:
  case CAML_BA_UINT8: {
    int init = Int_val(vinit);
    unsigned char * p;
    FILL_SCALAR_LOOP;
    break;
  }
  case CAML_BA_SINT16:
  case CAML_BA_UINT16: {
    int init = Int_val(vinit);
    int16 * p;
    FILL_SCALAR_LOOP;
    break;
  }
  case CAML_BA_INT32: {
    int32_t init = Int32_val(vinit);
    int32_t * p;
    FILL_SCALAR_LOOP;
    break;
  }
  case CAML_BA_INT64: {
    int64_t init = Int64_val(vinit);
    int64_t * p;
    FILL_SCALAR_LOOP;
    break;
  }
  case CAML_BA_NATIVE_INT: {
    intnat init = Nativeint_val(vinit);
    intnat * p;
    FILL_SCALAR_LOOP;
    break;
  }
  case CAML_BA_CAML_INT: {
    intnat init = Long_val(vinit);
    intnat * p;
    FILL_SCALAR_LOOP;
    break;
  }
  case CAML_BA_COMPLEX32: {
    float init0 = Double_field(vinit, 0);
    float init1 = Double_field(vinit, 1);
    float * p;
    FILL_COMPLEX_LOOP;
    break;
  }
  case CAML_BA_COMPLEX64: {
    double init0 = Double_field(vinit, 0);
    double init1 = Double_field(vinit, 1);
    double * p;
    FILL_COMPLEX_LOOP;
    break;
  }
  }
  CAMLreturn (Val_unit);
}

/* Reshape an array: change dimensions and number of dimensions, preserving
   array contents */

CAMLprim value caml_ba_reshape(value vb, value vdim)
{
  CAMLparam2 (vb, vdim);
  CAMLlocal1 (res);
#define b (Caml_ba_array_val(vb))
  intnat dim[CAML_BA_MAX_NUM_DIMS];
  mlsize_t num_dims;
  uintnat num_elts;
  int i;

  num_dims = Wosize_val(vdim);
  /* here num_dims is unsigned (mlsize_t) so no need to check (num_dims >= 0) */
  if (num_dims > CAML_BA_MAX_NUM_DIMS)
    caml_invalid_argument("Bigarray.reshape: bad number of dimensions");
  num_elts = 1;
  for (i = 0; i < num_dims; i++) {
    dim[i] = Long_val(Field(vdim, i));
    if (dim[i] < 0)
      caml_invalid_argument("Bigarray.reshape: negative dimension");
    num_elts *= dim[i];
  }
  /* Check that sizes agree */
  if (num_elts != caml_ba_num_elts(b))
    caml_invalid_argument("Bigarray.reshape: size mismatch");
  /* Create bigarray with same data and new dimensions */
  res = caml_ba_alloc(b->flags, num_dims, b->data, dim);
  /* Copy the finalization function from the original array (PR#8568) */
  Custom_ops_val(res) = Custom_ops_val(vb);
  /* Create or update proxy in case of managed bigarray */
  caml_ba_update_proxy(b, Caml_ba_array_val(res));
  /* Return result */
  CAMLreturn (res);

#undef b
}<|MERGE_RESOLUTION|>--- conflicted
+++ resolved
@@ -66,13 +66,8 @@
 
 /* Operation table for bigarrays */
 
-<<<<<<< HEAD
-CAMLexport const struct custom_operations caml_ba_ops = {
-  "_bigarray",
-=======
 CAMLexport struct custom_operations caml_ba_ops = {
   "_bigarr02",
->>>>>>> 10561873
   caml_ba_finalize,
   caml_ba_compare,
   caml_ba_hash,
