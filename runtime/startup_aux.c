/**************************************************************************/
/*                                                                        */
/*                                 OCaml                                  */
/*                                                                        */
/*          Xavier Leroy and Damien Doligez, INRIA Rocquencourt           */
/*                                                                        */
/*   Copyright 1996 Institut National de Recherche en Informatique et     */
/*     en Automatique.                                                    */
/*                                                                        */
/*   All rights reserved.  This file is distributed under the terms of    */
/*   the GNU Lesser General Public License version 2.1, with the          */
/*   special exception on linking described in the file LICENSE.          */
/*                                                                        */
/**************************************************************************/

#define CAML_INTERNALS

/* Some runtime initialization functions that are common to bytecode
   and native code. */

#include <stdio.h>
#include <string.h>
#include "caml/backtrace.h"
#include "caml/dynlink.h"
#include "caml/memory.h"
#include "caml/callback.h"
#include "caml/major_gc.h"
#include "caml/misc.h"
#ifndef NATIVE_CODE
#include "caml/dynlink.h"
#endif
#include "caml/osdeps.h"
#include "caml/prims.h"
#include "caml/startup_aux.h"
#include "caml/version.h"

/* Configuration parameters and flags */

static struct caml_params params;
const struct caml_params* const caml_params = &params;

static void init_startup_params()
{
#ifndef NATIVE_CODE
  char_os * cds_file;
#endif

  params.init_percent_free = Percent_free_def;
  params.init_max_percent_free = Max_percent_free_def;
  params.init_minor_heap_wsz = Minor_heap_def;
  params.init_heap_chunk_sz = Heap_chunk_def;
  params.init_heap_wsz = Init_heap_def;
  params.init_custom_major_ratio = Custom_major_ratio_def;
  params.init_custom_minor_ratio = Custom_minor_ratio_def;
  params.init_custom_minor_max_bsz = Custom_minor_max_bsz_def;
  params.init_max_stack_wsz = Max_stack_def;
  params.init_fiber_wsz = (Stack_threshold * 2) / sizeof(value);
#ifdef DEBUG
  params.verb_gc = 0x3F;
#endif
#ifndef NATIVE_CODE
  cds_file = caml_secure_getenv(_T("CAML_DEBUG_FILE"));
  if (cds_file != NULL) {
    params.cds_file = caml_stat_strdup_os(cds_file);
  }
#endif
  params.cleanup_on_exit = 0;
}

static void scanmult (char_os *opt, uintnat *var)
{
  char_os mult = _T(' ');
  unsigned int val = 1;
  sscanf_os (opt, _T("=%u%c"), &val, &mult);
  sscanf_os (opt, _T("=0x%x%c"), &val, &mult);
  switch (mult) {
  case _T('k'):   *var = (uintnat) val * 1024; break;
  case _T('M'):   *var = (uintnat) val * (1024 * 1024); break;
  case _T('G'):   *var = (uintnat) val * (1024 * 1024 * 1024); break;
  default:    *var = (uintnat) val; break;
  }
}

void caml_parse_ocamlrunparam(void)
{
  char_os *opt = caml_secure_getenv (_T("OCAMLRUNPARAM"));

  init_startup_params();

  if (opt == NULL) opt = caml_secure_getenv (_T("CAMLRUNPARAM"));

  if (opt != NULL){
    while (*opt != _T('\0')){
      switch (*opt++){
      //case _T('a'): scanmult (opt, &p); caml_set_allocation_policy (p); break;
      case _T('b'): scanmult (opt, &params.backtrace_enabled_init); break;
      case _T('c'): scanmult (opt, &params.cleanup_on_exit); break;
      case _T('e'): scanmult (opt, &params.eventlog_enabled); break;
      case _T('f'): scanmult (opt, &params.init_fiber_wsz); break;
      case _T('h'): scanmult (opt, &params.init_heap_wsz); break;
      //case _T('H'): scanmult (opt, &caml_use_huge_pages); break;
      case _T('i'): scanmult (opt, &params.init_heap_chunk_sz); break;
      case _T('l'): scanmult (opt, &params.init_max_stack_wsz); break;
      case _T('M'): scanmult (opt, &params.init_custom_major_ratio); break;
      case _T('m'): scanmult (opt, &params.init_custom_minor_ratio); break;
      case _T('n'): scanmult (opt, &params.init_custom_minor_max_bsz); break;
      case _T('o'): scanmult (opt, &params.init_percent_free); break;
      case _T('O'): scanmult (opt, &params.init_max_percent_free); break;
      case _T('p'): scanmult (opt, &params.parser_trace); break;
      case _T('R'): break; /*  see stdlib/hashtbl.mli */
      case _T('s'): scanmult (opt, &params.init_minor_heap_wsz); break;
      case _T('S'): scanmult (opt, &params.print_stats); break;
      case _T('t'): scanmult (opt, &params.trace_level); break;
      case _T('v'): scanmult (opt, &params.verb_gc); break;
      case _T('V'): scanmult (opt, &params.verify_heap); break;
      //case _T('w'): scanmult (opt, &caml_init_major_window); break;
      case _T('W'): scanmult (opt, &caml_runtime_warnings); break;
      }
      --opt; /* to handle patterns like ",b=1" */
      while (*opt != _T('\0')){
        if (*opt++ == ',') break;
      }
    }
  }
}
/* The number of outstanding calls to caml_startup */
static int startup_count = 0;

/* Has the runtime been shut down already? */
static int shutdown_happened = 0;


int caml_startup_aux(int pooling)
{
  if (shutdown_happened == 1)
    caml_fatal_error("Fatal error: caml_startup was called after the runtime "
                     "was shut down with caml_shutdown");

  /* Second and subsequent calls are ignored,
     since the runtime has already started */
  startup_count++;
  if (startup_count > 1)
    return 0;

  if (pooling)
    caml_stat_create_pool();

  return 1;
}

static void call_registered_value(char* name)
{
<<<<<<< HEAD
  const value* f;

  f = caml_named_value(name);
=======
  const value *f = caml_named_value(name);
>>>>>>> 8e5e3c0e
  if (f != NULL)
    caml_callback_exn(*f, Val_unit);
}

CAMLexport void caml_shutdown(void)
{
  if (startup_count <= 0)
    caml_fatal_error("Fatal error: a call to caml_shutdown has no "
                     "corresponding call to caml_startup");

  /* Do nothing unless it's the last call remaining */
  startup_count--;
  if (startup_count > 0)
    return;

  call_registered_value("Pervasives.do_at_exit");
  call_registered_value("Thread.at_shutdown");
  caml_finalise_heap();
  caml_free_locale();
#ifndef NATIVE_CODE
  caml_free_shared_libs();
#endif
  caml_stat_destroy_pool();

  shutdown_happened = 1;
}

void caml_init_argv(const char* exe_name, char** main_argv)
{
  params.exe_name = exe_name;
  params.main_argv = (const char* const*)main_argv;
}

void caml_init_section_table(const char* section_table,
                             asize_t section_table_size)
{
  params.section_table = section_table;
  params.section_table_size = section_table_size;
}

CAMLprim value caml_maybe_print_stats (value v)
{
  Assert (v == Val_unit);
  if (caml_params->print_stats)
    caml_print_stats ();
  return Val_unit;
}

#ifndef NATIVE_CODE

/* Parse options on the command line */

int caml_parse_command_line(char_os **argv)
{
  int i, j;

  for(i = 1; argv[i] != NULL && argv[i][0] == _T('-'); i++) {
    switch(argv[i][1]) {
    case _T('t'):
      params.trace_level++; /* ignored unless DEBUG mode */
      break;
    case _T('v'):
      if (!strcmp_os (argv[i], _T("-version"))){
        printf ("The OCaml runtime, version " OCAML_VERSION_STRING "\n");
        exit (0);
      }else if (!strcmp_os (argv[i], _T("-vnum"))){
        printf (OCAML_VERSION_STRING "\n");
        exit (0);
      }else{
        params.verb_gc = 0x001+0x004+0x008+0x010+0x020;
      }
      break;
    case _T('p'):
      for (j = 0; caml_names_of_builtin_cprim[j] != NULL; j++)
        printf("%s\n", caml_names_of_builtin_cprim[j]);
      exit(0);
      break;
    case _T('b'):
      params.backtrace_enabled_init = 1;
      break;
    case _T('I'):
      if (argv[i + 1] != NULL) {
        caml_ext_table_add(&caml_shared_libs_path, argv[i + 1]);
        i++;
      }
      break;
    default:
      caml_fatal_error_arg("Unknown option %s.\n", caml_stat_strdup_of_os(argv[i]));
    }
  }
  return i;
}

#endif /* not NATIVE_CODE */

<|MERGE_RESOLUTION|>--- conflicted
+++ resolved
@@ -150,13 +150,7 @@
 
 static void call_registered_value(char* name)
 {
-<<<<<<< HEAD
-  const value* f;
-
-  f = caml_named_value(name);
-=======
   const value *f = caml_named_value(name);
->>>>>>> 8e5e3c0e
   if (f != NULL)
     caml_callback_exn(*f, Val_unit);
 }
