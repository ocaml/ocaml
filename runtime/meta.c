--- conflicted
+++ resolved
@@ -188,16 +188,11 @@
 
 CAMLprim value caml_get_current_environment(value unit)
 {
-<<<<<<< HEAD
   return *Caml_state->current_stack->sp;
-=======
-  return *Caml_state->extern_sp;
->>>>>>> 5ad64306
 }
 
 CAMLprim value caml_invoke_traced_function(value codeptr, value env, value arg)
 {
-  caml_domain_state* domain_state = Caml_state;
   /* Stack layout on entry:
        return frame into instrument_closure function
        arg3 to call_original_code (arg)
@@ -224,15 +219,9 @@
   value * osp, * nsp;
   int i;
 
-<<<<<<< HEAD
-  osp = domain_state->current_stack->sp;
-  domain_state->current_stack->sp -= 4;
-  nsp = domain_state->current_stack->sp;
-=======
-  osp = Caml_state->extern_sp;
-  Caml_state->extern_sp -= 4;
-  nsp = Caml_state->extern_sp;
->>>>>>> 5ad64306
+  osp = Caml_state->current_stack->sp;
+  Caml_state->current_stack->sp -= 4;
+  nsp = Caml_state->current_stack->sp;
   for (i = 0; i < 6; i++) nsp[i] = osp[i];
   nsp[6] = codeptr;
   nsp[7] = env;
