/**************************************************************************/
/*                                                                        */
/*                                 OCaml                                  */
/*                                                                        */
/*              Damien Doligez, projet Para, INRIA Rocquencourt           */
/*                                                                        */
/*   Copyright 1996 Institut National de Recherche en Informatique et     */
/*     en Automatique.                                                    */
/*                                                                        */
/*   All rights reserved.  This file is distributed under the terms of    */
/*   the GNU Lesser General Public License version 2.1, with the          */
/*   special exception on linking described in the file LICENSE.          */
/*                                                                        */
/**************************************************************************/

#define CAML_INTERNALS

#include <stdlib.h>
#include <string.h>
#include <math.h>

#include "caml/addrmap.h"
#include "caml/config.h"
#include "caml/domain.h"
#include "caml/eventlog.h"
#include "caml/fail.h"
#include "caml/fiber.h"
#include "caml/finalise.h"
#include "caml/globroots.h"
#include "caml/memory.h"
#include "caml/mlvalues.h"
#include "caml/platform.h"
#include "caml/roots.h"
#include "caml/shared_heap.h"
#include "caml/startup_aux.h"
#include "caml/weak.h"
#include "caml/skiplist.h"

/* NB the MARK_STACK_INIT_SIZE must be larger than the number of objects
   that can be in a pool, see POOL_WSIZE */
#define MARK_STACK_INIT_SIZE (1 << 12)
#define INITIAL_POOLS_TO_RESCAN_LEN 4

typedef struct {
  value block;
  uintnat offset;
} mark_entry;

struct mark_stack {
  mark_entry* stack;
  uintnat count;
  uintnat size;
};

uintnat caml_percent_free = Percent_free_def;

/* This variable is only written with the world stopped,
   so it need not be atomic */
uintnat caml_major_cycles_completed = 0;

static atomic_uintnat num_domains_to_sweep;
static atomic_uintnat num_domains_to_mark;
static atomic_uintnat num_domains_to_ephe_sweep;
static atomic_uintnat num_domains_to_final_update_first;
static atomic_uintnat num_domains_to_final_update_last;

static atomic_uintnat terminated_domains_allocated_words;

enum global_roots_status{
  WORK_UNSTARTED,
  WORK_STARTED
};
static atomic_uintnat domain_global_roots_started;

gc_phase_t caml_gc_phase;

uintnat caml_get_num_domains_to_mark () {
  return atomic_load_acq(&num_domains_to_mark);
}

extern value caml_ephe_none; /* See weak.c */

struct ephe_cycle_info_t {
  atomic_uintnat num_domains_todo;
  /* Number of domains that need to scan their ephemerons in the current major
   * GC cycle. This field is decremented when ephe_info->todo list at a domain
   * becomes empty.  */
  atomic_uintnat ephe_cycle;
  /* Ephemeron cycle count */
  atomic_uintnat num_domains_done;
  /* Number of domains that have marked their ephemerons in the current
   * ephemeron cycle. */
} ephe_cycle_info;
  /* In the first major cycle, there is no ephemeron marking to be done. */

/* ephe_cycle_info is always updated with the critical section protected by
 * ephe_lock or in the global barrier. However, the fields may be read without
 * the lock. */
static caml_plat_mutex ephe_lock = CAML_PLAT_MUTEX_INITIALIZER;

static void update_ephe_info_for_marking_done ()
{
  caml_plat_lock(&ephe_lock);
  atomic_fetch_add(&ephe_cycle_info.ephe_cycle, +1);
  atomic_store(&ephe_cycle_info.num_domains_done, 0);
  caml_plat_unlock(&ephe_lock);
}

void caml_ephe_todo_list_emptied ()
{
  caml_plat_lock(&ephe_lock);
  atomic_fetch_add(&ephe_cycle_info.num_domains_todo, -1);
  caml_plat_unlock(&ephe_lock);
  atomic_fetch_add_verify_ge0(&num_domains_to_ephe_sweep, -1);
}

void caml_ephe_todo_list_stolen ()
{
  caml_plat_lock(&ephe_lock);
  atomic_fetch_add(&ephe_cycle_info.num_domains_todo, +1);
  caml_plat_unlock(&ephe_lock);
  atomic_fetch_add(&num_domains_to_ephe_sweep, 1);
}

/* Record that ephemeron marking was done for the given ephemeron cycle. */
static void record_ephe_marking_done (uintnat ephe_cycle)
{
  CAMLassert (ephe_cycle <= atomic_load_acq(&ephe_cycle_info.ephe_cycle));
  CAMLassert (Caml_state->marking_done);

  if (ephe_cycle < atomic_load_acq(&ephe_cycle_info.ephe_cycle))
    return;

  caml_plat_lock(&ephe_lock);
  if (ephe_cycle == atomic_load(&ephe_cycle_info.ephe_cycle)) {
    Caml_state->ephe_info->cycle = ephe_cycle;
    atomic_fetch_add(&ephe_cycle_info.num_domains_done, +1);
  }
  caml_plat_unlock(&ephe_lock);
}

/* These are biased data structures left over from terminating domains. */
static struct {
  value ephe_list_todo;
  value ephe_list_live;
  struct caml_final_info *final_info;
} orph_structs = {0, 0, 0};

static caml_plat_mutex orphaned_lock = CAML_PLAT_MUTEX_INITIALIZER;

void caml_add_orphaned_finalisers (struct caml_final_info* f)
{
  CAMLassert (caml_gc_phase == Phase_sweep_and_mark_main);
  CAMLassert (!f->updated_first);
  CAMLassert (!f->updated_last);

  caml_plat_lock(&orphaned_lock);
  f->next = orph_structs.final_info;
  orph_structs.final_info = f;
  caml_plat_unlock(&orphaned_lock);

}

/* Called by terminating domain from handover_finalisers */
void caml_final_domain_terminate (caml_domain_state *domain_state)
{
  struct caml_final_info *f = domain_state->final_info;
  if(!f->updated_first) {
    atomic_fetch_add_verify_ge0(&num_domains_to_final_update_first, -1);
    f->updated_first = 1;
  }
  if(!f->updated_last) {
    atomic_fetch_add_verify_ge0(&num_domains_to_final_update_last, -1);
    f->updated_last = 1;
  }
}

static int no_orphaned_work ()
{
  return
    orph_structs.ephe_list_todo == 0 &&
    orph_structs.ephe_list_live == 0 &&
    orph_structs.final_info == NULL;
}

void caml_orphan_allocated_words() {
    atomic_fetch_add(&terminated_domains_allocated_words, Caml_state->allocated_words);
}

static inline value ephe_list_tail(value e)
{
  value last = 0;
  while (e != 0) {
    CAMLassert (Tag_val(e) == Abstract_tag);
    last = e;
    e = Ephe_link(e);
  }
  return last;
}

void caml_add_to_orphaned_ephe_list(struct caml_ephe_info* ephe_info)
{
  value todo_head = ephe_info->todo;
  value live_head = ephe_info->live;

  caml_plat_lock(&orphaned_lock);
  if (todo_head) {
    value todo_tail = ephe_list_tail(todo_head);
    CAMLassert(Ephe_link(todo_tail) == 0);
    Ephe_link(todo_tail) = orph_structs.ephe_list_todo;
    orph_structs.ephe_list_todo = todo_head;
  }
  if (live_head) {
    value live_tail = ephe_list_tail(live_head);
    CAMLassert(Ephe_link(live_tail) == 0);
    Ephe_link(live_tail) = orph_structs.ephe_list_live;
    orph_structs.ephe_list_live = live_head;
  }
  caml_plat_unlock(&orphaned_lock);
}

void caml_adopt_orphaned_work ()
{
  caml_domain_state* domain_state = Caml_state;
  value last;
  struct caml_final_info *f, *myf, *temp;

  if (no_orphaned_work() || caml_domain_is_terminating())
    return;

  caml_plat_lock(&orphaned_lock);

  if (orph_structs.ephe_list_live) {
    last = ephe_list_tail(orph_structs.ephe_list_live);
    Ephe_link(last) = domain_state->ephe_info->live;
    domain_state->ephe_info->live = orph_structs.ephe_list_live;
    orph_structs.ephe_list_live = 0;
  }

  if (orph_structs.ephe_list_todo) {
    if (domain_state->ephe_info->todo == 0) {
      caml_ephe_todo_list_stolen();
    }
    last = ephe_list_tail(orph_structs.ephe_list_todo);
    Ephe_link(last) = domain_state->ephe_info->todo;
    domain_state->ephe_info->todo = orph_structs.ephe_list_todo;
    orph_structs.ephe_list_todo = 0;
  }

  f = orph_structs.final_info;
  myf = domain_state->final_info;
  while (f != NULL) {
    CAMLassert (!f->updated_first);
    CAMLassert (!f->updated_last);
    CAMLassert (!myf->updated_first);
    CAMLassert (!myf->updated_last);
    CAMLassert (caml_gc_phase == Phase_sweep_and_mark_main);
    if (f->todo_head) {
      myf->todo_tail->next = f->todo_head;
      myf->todo_tail = f->todo_tail;
    }
    if (f->first.young > 0) {
      caml_final_merge_finalisable (&f->first, &myf->first);
    }
    if (f->last.young > 0) {
      caml_final_merge_finalisable (&f->last, &myf->last);
    }
    temp = f;
    f = f->next;
    caml_stat_free (temp);
  }
  orph_structs.final_info = NULL;
  caml_plat_unlock(&orphaned_lock);
}

#define BUFFER_SIZE 64

struct buf_list_t {
  double buffer[BUFFER_SIZE];
  struct buf_list_t *next;
};

static struct {
  intnat heap_words_last_cycle;
  intnat not_garbage_words_last_cycle;
  int index;
  struct buf_list_t *l;
 } caml_stat_space_overhead = {0, 0, 0, NULL};

double caml_mean_space_overhead ()
{
  int index = caml_stat_space_overhead.index;
  struct buf_list_t *t, *l = caml_stat_space_overhead.l;
  /* Use Welford's online algorithm for calculating running variance to remove
   * outliers from mean calculation. */
  double mean = 0.0, m2 = 0.0, stddev = 0.0, v;
  double delta, delta2;
  intnat count = 0;

  while (l) {
    while (index > 0) {
      v = l->buffer[--index];
      if (count > 5 && (v < mean - 3 * stddev || v > mean + 3 * stddev)) {
        continue;
      }
      count++;
      delta = v - mean;
      mean = mean + delta / count;
      delta2 = v - mean;
      m2 = m2 + delta * delta2;
      stddev = sqrt (m2 / count);
    }
    t = l;
    l = l->next;
    caml_stat_free(t);
    index = BUFFER_SIZE;
  }
  return mean;
}

static void update_major_slice_work() {
  double p, heap_words;
  intnat computed_work, limit;
  caml_domain_state *dom_st = Caml_state;
  uintnat heap_size, heap_sweep_words, saved_terminated_words;
  /*
     Free memory at the start of the GC cycle (garbage + free list) (assumed):
                 FM = heap_words * caml_percent_free
                      / (100 + caml_percent_free)

     Assuming steady state and enforcing a constant allocation rate, then
     FM is divided in 2/3 for garbage and 1/3 for free list.
                 G = 2 * FM / 3
     G is also the amount of memory that will be used during this cycle
     (still assuming steady state).

     Proportion of G consumed since the previous slice:
                 PH = dom_st->allocated_words / G
                    = dom_st->allocated_words * 3 * (100 + caml_percent_free)
                      / (2 * heap_words * caml_percent_free)
     Proportion of extra-heap resources consumed since the previous slice:
                 PE = caml_extra_heap_resources
     Proportion of total work to do in this slice:
                 P  = max (PH, PE)
     Amount of marking work for the GC cycle:
                 MW = heap_words * 100 / (100 + caml_percent_free)
     Amount of sweeping work for the GC cycle:
                 SW = heap_sweep_words
     Amount of total work for the GC cycle:
                 TW = MW + SW = heap_words * 100 / (100 + caml_percent_free) + heap_sweep_words

     Amount of time to spend on this slice:
                 T = P * TT

     Since we must do TW amount of work in TT time, the amount of work done
     for this slice is:
                 S = P * TW
  */
  heap_size = caml_heap_size(dom_st->shared_heap);
  heap_words = (double)Wsize_bsize(heap_size);
  heap_sweep_words = heap_words;

  saved_terminated_words = terminated_domains_allocated_words;
  if( saved_terminated_words > 0 ) {
    while(!atomic_compare_exchange_strong(&terminated_domains_allocated_words, &saved_terminated_words, 0));
  }

  p = (double) (saved_terminated_words + dom_st->allocated_words) * 3.0 * (100 + caml_percent_free) / heap_words / caml_percent_free / 2.0;

  if (p > 0.3) p = 0.3;

  computed_work = (intnat) (p * (heap_sweep_words + (heap_words * 100 / (100 + caml_percent_free))));

  /* accumulate work */
  dom_st->major_work_computed += computed_work;
  dom_st->major_work_todo += computed_work;

  /* cap accumulated work todo to p = 0.3 */
  limit = (intnat)(0.3 * (heap_sweep_words + (heap_words * 100 / (100 + caml_percent_free))));
  if (dom_st->major_work_todo > limit)
  {
    dom_st->major_work_todo = limit;
  }

  caml_gc_message (0x40, "heap_words = %"
                         ARCH_INTNAT_PRINTF_FORMAT "u\n",
                   (uintnat)heap_words);
  caml_gc_message (0x40, "allocated_words = %"
                         ARCH_INTNAT_PRINTF_FORMAT "u\n",
                   dom_st->allocated_words);
  caml_gc_message (0x40, "raw work-to-do = %"
                         ARCH_INTNAT_PRINTF_FORMAT "uu\n",
                   (uintnat) (p * 1000000));
  caml_gc_message (0x40, "computed work = %"
                         ARCH_INTNAT_PRINTF_FORMAT "d words\n",
                   computed_work);

  caml_gc_log("Updated major work: [%c] "
                         " %"ARCH_INTNAT_PRINTF_FORMAT "u heap_words, "
                         " %"ARCH_INTNAT_PRINTF_FORMAT "u allocated, "
                         " %"ARCH_INTNAT_PRINTF_FORMAT "d computed_work, "
                         " %"ARCH_INTNAT_PRINTF_FORMAT "d work_computed, "
                         " %"ARCH_INTNAT_PRINTF_FORMAT "d work_todo, "
                         " %"ARCH_INTNAT_PRINTF_FORMAT "u gc_clock",
                         caml_gc_phase_char(caml_gc_phase),
                         (uintnat)heap_words, dom_st->allocated_words,
                         computed_work,
                         dom_st->major_work_computed,
                         dom_st->major_work_todo,
                         (intnat)(dom_st->major_gc_clock*1000000));

  dom_st->stat_major_words += dom_st->allocated_words;
  dom_st->allocated_words = 0;
}

static intnat get_major_slice_work(intnat howmuch) {
  caml_domain_state *dom_st = Caml_state;
  intnat computed_work;

  /* calculate how much work to do now */
  if (howmuch == AUTO_TRIGGERED_MAJOR_SLICE ||
      howmuch == GC_CALCULATE_MAJOR_SLICE) {
    computed_work = (dom_st->major_work_todo > 0)
      ? dom_st->major_work_todo
      : 0;
  } else {
    /* forced or opportunistic GC slice with explicit quantity */
    computed_work = howmuch;
  }

  /* TODO: do we want to do anything more complex or simplify the above? */

  return computed_work;
}

static void commit_major_slice_work(intnat words_done) {
  caml_domain_state *dom_st = Caml_state;
  intnat limit;

  dom_st->major_work_todo -= words_done;

  /* cap how far work todo can be in credit */
  limit = -2*Wsize_bsize(caml_heap_size(dom_st->shared_heap));
  if (dom_st->major_work_todo < limit)
  {
    dom_st->major_work_todo = limit;
  }

  /* check clock to close a cycle if need be */
  if (dom_st->major_work_todo <= 0
      && dom_st->major_gc_clock >= 1.0)
  {
    caml_gc_log("Major GC slice complete: "
        " %"ARCH_INTNAT_PRINTF_FORMAT "d words_done, "
        " %"ARCH_INTNAT_PRINTF_FORMAT "d todo, "
        " %"ARCH_INTNAT_PRINTF_FORMAT "d computed, "
        " %"ARCH_INTNAT_PRINTF_FORMAT "u clock",
        words_done,
        dom_st->major_work_todo,
        dom_st->major_work_computed,
        (uintnat)(dom_st->major_gc_clock * 1000000)
      );

    /* we have caught up */
    while( dom_st->major_gc_clock >= 1.0 ) {
      dom_st->major_gc_clock -= 1.;
    }

    /* limit amount of work credit that can go into next cycle */
    limit = -2*dom_st->major_work_computed;
    dom_st->major_work_todo = dom_st->major_work_todo < limit
      ? limit
      : dom_st->major_work_todo;
    dom_st->major_work_computed = 0;
  }
}

static void mark_stack_prune(struct mark_stack* stk);
static struct pool* find_pool_to_rescan();


#ifdef DEBUG
#define Is_markable(v) (Is_block(v) && !Is_young(v) && v != Debug_free_major)
#else
#define Is_markable(v) (Is_block(v) && !Is_young(v))
#endif

static void realloc_mark_stack (struct mark_stack* stk)
{
  mark_entry* new;
  uintnat mark_stack_bsize = stk->size * sizeof(mark_entry);

  caml_gc_log ("Growing mark stack to %"ARCH_INTNAT_PRINTF_FORMAT"uk bytes\n",
               (intnat) mark_stack_bsize * 2 / 1024);

  new = (mark_entry*) caml_stat_resize_noexc ((char*) stk->stack,
                                              2 * mark_stack_bsize);
  if (new != NULL) {
    stk->stack = new;
    stk->size *= 2;
    return;
  }

  caml_fatal_error("No room for growing mark stack.\n");
  /* TODO: re-enable mark stack prune when safe to remark a pool
    from a foreign domain which is also allocating from that pool
   */
  if (0) {
    caml_gc_log ("Mark stack size is %"ARCH_INTNAT_PRINTF_FORMAT"u"
                "bytes (> 32 * major heap size of this domain %"
                ARCH_INTNAT_PRINTF_FORMAT"u bytes. Pruning..\n",
                mark_stack_bsize,
                caml_heap_size(Caml_state->shared_heap));
    mark_stack_prune(stk);
  }
}

static void mark_stack_push(struct mark_stack* stk, value block,
      uintnat offset, intnat* work)
{
  value v;
  int i, block_wsz = Wosize_val(block), end;
  mark_entry* me;

<<<<<<< HEAD
  if (offset == 0 && Tag_val(block) == Closure_tag) {
=======
  CAMLassert(Is_block(block) && Is_in_heap (block)
            && Is_black_val(block));
  CAMLassert(Tag_val(block) != Infix_tag);
  CAMLassert(Tag_val(block) < No_scan_tag);

#if defined(NO_NAKED_POINTERS) || defined(NAKED_POINTERS_CHECKER)
  if (Tag_val(block) == Closure_tag) {
>>>>>>> af48d9fe
    /* Skip the code pointers and integers at beginning of closure;
       start scanning at the first word of the environment part. */
    offset = Start_env_closinfo(Closinfo_val(block));
  }

  CAMLassert(Is_block(block) && !Is_young(block));
  CAMLassert(Tag_val(block) != Infix_tag);
  CAMLassert(Tag_val(block) < No_scan_tag);
  CAMLassert(Tag_val(block) != Cont_tag);
  CAMLassert(offset <= block_wsz);

  /* Optimisation to avoid pushing small, unmarkable objects such as [Some 42]
   * into the mark stack. */
  end =  (block_wsz < 8 ? block_wsz : 8);

  for (i = offset; i < end; i++) {
    v = Field(block, i);

<<<<<<< HEAD
    if (Is_markable(v))
=======
    if (Is_block(v) && !Is_young(v))
      /* found something to mark */
>>>>>>> af48d9fe
      break;
  }

  if (i == block_wsz){
    /* nothing left to mark and credit header */
    if(work != NULL){
      /* we should take credit for it though */
      *work -= Whsize_wosize(block_wsz - offset);
    }
    return;
  }

  if( work != NULL ) {
    /* take credit for the work we skipped due to the optimisation.
       we will take credit for the header later as part of marking. */
    *work -= (i - offset);
  }

  offset = i;

  if (stk->count == stk->size)
    realloc_mark_stack(stk);

  me = &stk->stack[stk->count++];
  me->block = block;
  me->offset = offset;
}

<<<<<<< HEAD
/* to fit scanning_action */
static void mark_stack_push_act(void* state, value v, value* ignored) {
  if (Tag_val(v) < No_scan_tag && Tag_val(v) != Cont_tag)
    mark_stack_push(Caml_state->mark_stack, v, 0, NULL);
=======
#if defined(NAKED_POINTERS_CHECKER) && defined(NATIVE_CODE)
static void is_naked_pointer_safe (value v, value *p);
#endif

void caml_darken (value v, value *p)
{
#ifdef NO_NAKED_POINTERS
  if (Is_block(v) && !Is_young (v)) {
#else
  if (Is_block(v) && Is_in_heap (v)) {
#endif
    header_t h = Hd_val (v);
    tag_t t = Tag_hd (h);
    if (t == Infix_tag){
      v -= Infix_offset_val(v);
      h = Hd_val (v);
      t = Tag_hd (h);
    }
#ifdef NO_NAKED_POINTERS
    /* We insist that naked pointers to outside the heap point to things that
       look like values with headers coloured black.  This is always
       strictly necessary because the compactor relies on it. */
    CAMLassert (Is_in_heap (v) || Is_black_hd (h));
#endif
    CAMLassert (!Is_blue_hd (h));
    if (Is_white_hd (h)){
      ephe_list_pure = 0;
      Hd_val (v) = Blackhd_hd (h);
      if (t < No_scan_tag){
        mark_stack_push(Caml_state->mark_stack, v, 0, NULL);
      }
    }
  }
#if defined(NAKED_POINTERS_CHECKER) && defined(NATIVE_CODE)
  else if (Is_block(v) && !Is_young(v)) {
    is_naked_pointer_safe(v, p);
  }
#endif
>>>>>>> af48d9fe
}

/* This function shrinks the mark stack back to the MARK_STACK_INIT_SIZE size
   and is called at the end of a GC compaction to avoid a mark stack greater
   than 1/32th of the heap. */
void caml_shrink_mark_stack () {
  struct mark_stack* stk = Caml_state->mark_stack;
  intnat init_stack_bsize = MARK_STACK_INIT_SIZE * sizeof(mark_entry);
  mark_entry* shrunk_stack;

  caml_gc_log ("Shrinking mark stack to %"
                  ARCH_INTNAT_PRINTF_FORMAT "uk bytes\n",
                  init_stack_bsize);

  shrunk_stack = (mark_entry*) caml_stat_resize_noexc ((char*) stk->stack,
                                              init_stack_bsize);
  if (shrunk_stack != NULL) {
    stk->stack = shrunk_stack;
    stk->size = MARK_STACK_INIT_SIZE;
  }else{
    caml_gc_log ("Mark stack shrinking failed");
  }
}

void caml_darken_cont(value cont);

static void mark_slice_darken(struct mark_stack* stk, value v, mlsize_t i,
                              intnat* work)
{
  value child;
  header_t chd;

  child = Field(v, i);

  if (Is_markable(child)){
    chd = Hd_val(child);
    if (Tag_hd(chd) == Infix_tag) {
      child -= Infix_offset_hd(chd);
      chd = Hd_val(child);
    }
    CAMLassert(!Has_status_hd(chd, global.GARBAGE));
    if (Has_status_hd(chd, global.UNMARKED)){
      Caml_state->stat_blocks_marked++;
      if (Tag_hd(chd) == Cont_tag){
        caml_darken_cont(child);
        *work -= Wosize_hd(chd);
      } else{
    again:
      if (Tag_hd(chd) == Lazy_tag || Tag_hd(chd) == Forcing_tag){
        if(!atomic_compare_exchange_strong(Hp_atomic_val(child), &chd,
              With_status_hd(chd, global.MARKED))){
                chd = Hd_val(child);
                goto again;
              }
      } else {
        atomic_store_explicit(
          Hp_atomic_val(child),
          With_status_hd(chd, global.MARKED),
          memory_order_relaxed);
      }
      if(Tag_hd(chd) < No_scan_tag){
        mark_stack_push(stk, child, 0, work);
      }
      else{
        *work -= Wosize_hd(chd); /* account for header */
      }
    }
  }
  }
}

static intnat do_some_marking(intnat budget) {
  struct mark_stack* stk = Caml_state->mark_stack;
  while (stk->count > 0) {
    mark_entry me = stk->stack[--stk->count];
    intnat me_end = Wosize_val(me.block);
    while (me.offset != me_end) {
      if (budget <= 0) {
        mark_stack_push(stk, me.block, me.offset, NULL);
        return budget;
      }
      budget--;
      CAMLassert(Is_markable(me.block) &&
                 Has_status_hd(Hd_val(me.block), global.MARKED) &&
                 Tag_val(me.block) < No_scan_tag &&
                 Tag_val(me.block) != Cont_tag);
      mark_slice_darken(stk, me.block, me.offset++, &budget);
    }
    budget--; /* credit for header */
  }
  return budget;
}

/* mark until the budget runs out or marking is done */
static intnat mark(intnat budget) {
  while (budget > 0 && !Caml_state->marking_done) {
    budget = do_some_marking(budget);
    if (budget > 0) {
      struct pool* p = find_pool_to_rescan();
      if (p) {
        caml_redarken_pool(p, &mark_stack_push_act, 0);
      } else {
        update_ephe_info_for_marking_done();
        Caml_state->marking_done = 1;
        atomic_fetch_add_verify_ge0(&num_domains_to_mark, -1);
      }
    }
  }
  return budget;
}

void caml_darken_cont(value cont)
{
<<<<<<< HEAD
  CAMLassert(Is_block(cont) && !Is_young(cont) && Tag_val(cont) == Cont_tag);
  {
    SPIN_WAIT {
      header_t hd = atomic_load_explicit(Hp_atomic_val(cont), memory_order_relaxed);
      CAMLassert(!Has_status_hd(hd, global.GARBAGE));
      if (Has_status_hd(hd, global.MARKED))
        break;
      if (Has_status_hd(hd, global.UNMARKED) &&
          atomic_compare_exchange_strong(
              Hp_atomic_val(cont), &hd,
              With_status_hd(hd, NOT_MARKABLE))) {
        value stk = Op_val(cont)[0];
        if (Ptr_val(stk) != NULL)
          caml_scan_stack(&caml_darken, 0, Ptr_val(stk), 0);
        atomic_store_explicit(
          Hp_atomic_val(cont),
          With_status_hd(hd, global.MARKED),
          memory_order_release);
=======
  value child;
  header_t chd;

  child = Field (v, i);

#ifdef NO_NAKED_POINTERS
  if (Is_block (child) && ! Is_young (child)) {
#else
  if (Is_block (child) && Is_in_heap (child)) {
#endif
    CAML_EVENTLOG_DO (++ *slice_pointers);
    chd = Hd_val (child);
    if (Tag_hd (chd) == Forward_tag){
      value f = Forward_val (child);
      if ((in_ephemeron && Is_long(f)) ||
          (Is_block (f)
           && (!Is_in_value_area(f) || Tag_val (f) == Forward_tag
               || Tag_val (f) == Lazy_tag
#ifdef FLAT_FLOAT_ARRAY
               || Tag_val (f) == Double_tag
#endif
               ))){
        /* Do not short-circuit the pointer. */
      }else{
        /* The variable child is not changed because it must be mark alive */
        Field (v, i) = f;
        if (Is_block (f) && Is_young (f) && !Is_young (child)){
          if(in_ephemeron) {
            add_to_ephe_ref_table (Caml_state->ephe_ref_table, v, i);
          } else {
            add_to_ref_table (Caml_state->ref_table, &Field (v, i));
          }
        }
>>>>>>> af48d9fe
      }
    }
  }
}

void caml_darken(void* state, value v, value* ignored) {
  header_t hd;
  if (!Is_markable (v)) return; /* foreign stack, at least */

  hd = Hd_val(v);
  if (Tag_hd(hd) == Infix_tag) {
    v -= Infix_offset_hd(hd);
    hd = Hd_val(v);
  }
  if (Has_status_hd(hd, global.UNMARKED)) {
    if (Caml_state->marking_done) {
      atomic_fetch_add(&num_domains_to_mark, 1);
      Caml_state->marking_done = 0;
    }
    if (Tag_hd(hd) == Cont_tag) {
      caml_darken_cont(v);
    } else {
      atomic_store_explicit(
         Hp_atomic_val(v),
         With_status_hd(hd, global.MARKED),
         memory_order_relaxed);
      if (Tag_hd(hd) < No_scan_tag) {
        mark_stack_push(Caml_state->mark_stack, v, 0, NULL);
      }
    }
  }
#if defined(NAKED_POINTERS_CHECKER) && defined(NATIVE_CODE)
  else if (Is_block(child) && ! Is_young(child)) {
    is_naked_pointer_safe(child, &Field (v, i));
  }
#endif
}

intnat ephe_mark (intnat budget, uintnat for_cycle)
{
  value v, data, key, f, todo;
  value* prev_linkp;
  header_t hd;
  mlsize_t size, i;
  caml_domain_state* domain_state = Caml_state;
  int alive_data;
  intnat marked = 0, made_live = 0;

  if (domain_state->ephe_info->cursor.cycle == for_cycle) {
    prev_linkp = domain_state->ephe_info->cursor.todop;
    todo = *prev_linkp;
  } else {
    todo = domain_state->ephe_info->todo;
    prev_linkp = &domain_state->ephe_info->todo;
  }
  while (todo != 0 && budget > 0) {
    v = todo;
    todo = Ephe_link(v);
    CAMLassert (Tag_val(v) == Abstract_tag);
    hd = Hd_val(v);
    data = Ephe_data(v);
    alive_data = 1;

    /* If ephemeron is unmarked, data is dead */
    if (is_unmarked(v)) alive_data = 0;

    size = Wosize_hd(hd);
    for (i = CAML_EPHE_FIRST_KEY; alive_data && i < size; i++) {
      key = Op_val(v)[i];
    ephemeron_again:
      if (key != caml_ephe_none && Is_block(key)) {
        if (Tag_val(key) == Forward_tag) {
          f = Forward_val(key);
          if (Is_block(f)) {
            if (Tag_val(f) == Forward_tag || Tag_val(f) == Lazy_tag ||
                Tag_val(f) == Double_tag) {
              /* Do not short-circuit the pointer */
            } else {
              Op_val(v)[i] = key = f;
              goto ephemeron_again;
            }
          }
        }
        if (is_unmarked (key))
          alive_data = 0;
      }
    }
    budget -= Whsize_wosize(i);

    if (alive_data) {
      if (data != caml_ephe_none && Is_block(data) && is_unmarked(data)) {
        caml_darken (0, data, 0);
      }
      Ephe_link(v) = domain_state->ephe_info->live;
      domain_state->ephe_info->live = v;
      *prev_linkp = todo;
      made_live++;
    } else {
      /* Leave this ephemeron on the todo list */
      prev_linkp = &Ephe_link(v);
    }
    marked++;
  }

  caml_gc_log ("Mark Ephemeron: %s. for ephemeron cycle=%"ARCH_INTNAT_PRINTF_FORMAT"d "
               "marked=%"ARCH_INTNAT_PRINTF_FORMAT"d made_live=%"ARCH_INTNAT_PRINTF_FORMAT"d",
               domain_state->ephe_info->cursor.cycle == for_cycle ? "continued from cursor" : "discarded cursor",
               for_cycle, marked, made_live);

<<<<<<< HEAD
  domain_state->ephe_info->cursor.cycle = for_cycle;
  domain_state->ephe_info->cursor.todop = prev_linkp;

  return budget;
}

intnat ephe_sweep (struct domain* d, intnat budget)
=======
static void mark_slice (intnat work)
>>>>>>> af48d9fe
{
  value v;
  caml_domain_state* domain_state = d->state;
  CAMLassert (caml_gc_phase == Phase_sweep_ephe);

  while (domain_state->ephe_info->todo != 0 && budget > 0) {
    v = domain_state->ephe_info->todo;
    domain_state->ephe_info->todo = Ephe_link(v);
    CAMLassert (Tag_val(v) == Abstract_tag);

    if (is_unmarked(v)) {
      /* The whole array is dead, drop this ephemeron */
      budget -= 1;
    } else {
      caml_ephe_clean(v);
      Ephe_link(v) = domain_state->ephe_info->live;
      domain_state->ephe_info->live = v;
      budget -= Whsize_val(v);
    }
  }
  return budget;
}

static struct gc_stats sampled_gc_stats[Max_domains];

void caml_accum_heap_stats(struct heap_stats* acc, const struct heap_stats* h)
{
  acc->pool_words += h->pool_words;
  if (acc->pool_max_words < h->pool_max_words)
    acc->pool_max_words = h->pool_max_words;
  acc->pool_live_words += h->pool_live_words;
  acc->pool_live_blocks += h->pool_live_blocks;
  acc->pool_frag_words += h->pool_frag_words;
  acc->large_words += h->large_words;
  if (acc->large_max_words < h->large_max_words)
    acc->large_max_words = h->large_max_words;
  acc->large_blocks += h->large_blocks;
}

void caml_remove_heap_stats(struct heap_stats* acc, const struct heap_stats* h)
{
  acc->pool_words -= h->pool_words;
  acc->pool_live_words -= h->pool_live_words;
  acc->pool_live_blocks -= h->pool_live_blocks;
  acc->pool_frag_words -= h->pool_frag_words;
  acc->large_words -= h->large_words;
  acc->large_blocks -= h->large_blocks;
}


void caml_sample_gc_stats(struct gc_stats* buf)
{
  int i;
  intnat pool_max = 0, large_max = 0;
  struct domain* domain_self = caml_domain_self ();
  int my_id = domain_self->state->id;
  memset(buf, 0, sizeof(*buf));

  for (i=0; i<Max_domains; i++) {
    struct gc_stats* s = &sampled_gc_stats[i];
    struct heap_stats* h = &s->major_heap;
    if (i != my_id) {
      buf->minor_words += s->minor_words;
      buf->promoted_words += s->promoted_words;
      buf->major_words += s->major_words;
      buf->minor_collections += s->minor_collections;
      buf->forced_major_collections += s->forced_major_collections;
    }
    else {
      buf->minor_words += Caml_state->stat_minor_words;
      buf->promoted_words += Caml_state->stat_promoted_words;
      buf->major_words += Caml_state->stat_major_words;
      buf->minor_collections += Caml_state->stat_minor_collections;
      buf->forced_major_collections += s->forced_major_collections;
      //FIXME handle the case for major heap stats [h]
    }
    /* The instantaneous maximum heap size cannot be computed
       from per-domain statistics, and would be very expensive
       to maintain directly. Here, we just sum the per-domain
       maxima, which is statistically dubious.

       FIXME: maybe maintain coarse global maxima? */
    pool_max += h->pool_max_words;
    large_max += h->large_max_words;
    caml_accum_heap_stats(&buf->major_heap, h);
  }
  buf->major_heap.pool_max_words = pool_max;
  buf->major_heap.large_max_words = large_max;
}

/* update GC stats for this given domain */
inline void caml_sample_gc_collect(caml_domain_state* domain)
{
  struct gc_stats* stats = &sampled_gc_stats[domain->id];

  stats->minor_words = domain->stat_minor_words;
  stats->promoted_words = domain->stat_promoted_words;
  stats->major_words = domain->stat_major_words;
  stats->minor_collections = domain->stat_minor_collections;
  stats->forced_major_collections = domain->stat_forced_major_collections;
  caml_sample_heap_stats(domain->shared_heap, &stats->major_heap);
}

static void cycle_all_domains_callback(struct domain* domain, void* unused,
                                       int participating_count, struct domain** participating)
{
  uintnat num_domains_in_stw;

  CAML_EV_BEGIN(EV_MAJOR_GC_CYCLE_DOMAINS);

  CAMLassert(domain == caml_domain_self());
  CAMLassert(atomic_load_acq(&ephe_cycle_info.num_domains_todo) ==
             atomic_load_acq(&ephe_cycle_info.num_domains_done));
  CAMLassert(atomic_load(&num_domains_to_mark) == 0);
  CAMLassert(atomic_load(&num_domains_to_sweep) == 0);
  CAMLassert(atomic_load(&num_domains_to_ephe_sweep) == 0);
  CAMLassert(caml_global_barrier_leave_when_done() == 0);

  caml_empty_minor_heap_no_major_slice_from_stw(domain, (void*)0, participating_count, participating);

  CAML_EV_BEGIN(EV_MAJOR_GC_STW);

  {
    /* Cycle major heap */
    // FIXME: delete caml_cycle_heap_stw and have per-domain copies of the data?
    barrier_status b = caml_global_barrier_begin();
    if (caml_global_barrier_is_final(b)) {
      caml_cycle_heap_stw();
      caml_gc_log("GC cycle %lu completed (heap cycled)",
                  (long unsigned int)caml_major_cycles_completed);

      caml_major_cycles_completed++;
      caml_gc_message(0x40, "Starting major GC cycle\n");

      if (caml_params->verb_gc & 0x400) {
        struct gc_stats s;
        intnat heap_words, not_garbage_words, swept_words;

        caml_sample_gc_stats(&s);
        heap_words = s.major_heap.pool_words + s.major_heap.large_words;
        not_garbage_words = s.major_heap.pool_live_words + s.major_heap.large_words;
        swept_words = domain->state->swept_words;
        caml_gc_log ("heap_words: %"ARCH_INTNAT_PRINTF_FORMAT"d "
                      "not_garbage_words %"ARCH_INTNAT_PRINTF_FORMAT"d "
                      "swept_words %"ARCH_INTNAT_PRINTF_FORMAT"d",
                      heap_words, not_garbage_words, swept_words);

        if (caml_stat_space_overhead.heap_words_last_cycle != 0) {
          /* At the end of a major cycle, no object has colour MARKED.
            *
            * [not_garbage_words] counts all objects which are UNMARKED.
            * Importantly, this includes both live objects and objects which are
            * unreachable in the current cycle (i.e, garbage). But we don't get to
            * know which objects are garbage until the end of the next cycle.
            *
            * live_words@N = not_garbage_words@N - swept_words@N+1
            *
            * space_overhead@N = 100.0 * (heap_words@N - live_words@N) / live_words@N
            */
          double live_words_last_cycle =
            caml_stat_space_overhead.not_garbage_words_last_cycle - swept_words;
          double space_overhead =
            100.0 * (double)(caml_stat_space_overhead.heap_words_last_cycle
                            - live_words_last_cycle) / live_words_last_cycle;

          if (caml_stat_space_overhead.l == NULL ||
              caml_stat_space_overhead.index == BUFFER_SIZE) {
            struct buf_list_t *l =
              (struct buf_list_t*)caml_stat_alloc_noexc(sizeof(struct buf_list_t));
            l->next = caml_stat_space_overhead.l;
            caml_stat_space_overhead.l = l;
            caml_stat_space_overhead.index = 0;
          }
          caml_stat_space_overhead.l->buffer[caml_stat_space_overhead.index++] =
            space_overhead;
          caml_gc_log("Previous cycle's space_overhead: %lf", space_overhead);
        }
        caml_stat_space_overhead.heap_words_last_cycle = heap_words;
        caml_stat_space_overhead.not_garbage_words_last_cycle = not_garbage_words;
      }
      domain->state->swept_words = 0;

      num_domains_in_stw = (uintnat)caml_global_barrier_num_domains();
      atomic_store_rel(&num_domains_to_sweep, num_domains_in_stw);
      atomic_store_rel(&num_domains_to_mark, num_domains_in_stw);

      caml_gc_phase = Phase_sweep_and_mark_main;
      atomic_store(&ephe_cycle_info.num_domains_todo, num_domains_in_stw);
      atomic_store(&ephe_cycle_info.ephe_cycle, 0);
      atomic_store(&ephe_cycle_info.num_domains_done, 0);
      atomic_store_rel(&num_domains_to_ephe_sweep, num_domains_in_stw);
      atomic_store_rel(&num_domains_to_final_update_first, num_domains_in_stw);
      atomic_store_rel(&num_domains_to_final_update_last, num_domains_in_stw);

      atomic_store(&domain_global_roots_started, WORK_UNSTARTED);
    }
    // should interrupts be processed here or not?
    // depends on whether marking above may need interrupts
    caml_global_barrier_end(b);
  }

  /* If the heap is to be verified, do it before the domains continue
     running OCaml code. */
  if (caml_params->verify_heap) {
    struct heap_verify_state* ver = caml_verify_begin();
    caml_do_roots (&caml_verify_root, ver, domain, 1);
    caml_scan_global_roots(&caml_verify_root, ver);
    caml_verify_heap(ver);
    caml_gc_log("Heap verified");
    caml_global_barrier();
  }

  domain->state->stat_major_collections++;
  caml_cycle_heap(domain->state->shared_heap);
  domain->state->sweeping_done = 0;

  /* Mark roots for new cycle */
  domain->state->marking_done = 0;
  domain->state->major_work_computed = 0;
  domain->state->major_work_todo = 0;
  domain->state->major_gc_clock = 0.0;

  CAML_EV_BEGIN(EV_MAJOR_MARK_ROOTS);
  caml_do_roots (&caml_darken, NULL, domain, 0);
  {
    uintnat work_unstarted = WORK_UNSTARTED;
    if(atomic_compare_exchange_strong(&domain_global_roots_started, &work_unstarted, WORK_STARTED)){
        caml_scan_global_roots(&caml_darken, NULL);
    }
  }
  CAML_EV_END(EV_MAJOR_MARK_ROOTS);

  if (domain->state->mark_stack->count == 0) {
    atomic_fetch_add_verify_ge0(&num_domains_to_mark, -1);
    domain->state->marking_done = 1;
  }

  /* Ephemerons */
  CAMLassert(domain->state->ephe_info->todo == (value) NULL);
  domain->state->ephe_info->todo = domain->state->ephe_info->live;
  domain->state->ephe_info->live = (value) NULL;
  domain->state->ephe_info->cycle = 0;
  domain->state->ephe_info->cursor.todop = NULL;
  domain->state->ephe_info->cursor.cycle = 0;
  if (domain->state->ephe_info->todo == (value) NULL)
    caml_ephe_todo_list_emptied();

  /* Finalisers */
  domain->state->final_info->updated_first = 0;
  domain->state->final_info->updated_last = 0;

  CAML_EV_END(EV_MAJOR_GC_STW);
  CAML_EV_END(EV_MAJOR_GC_CYCLE_DOMAINS);
}

static int is_complete_phase_sweep_and_mark_main (struct domain *d)
{
  return
    caml_gc_phase == Phase_sweep_and_mark_main &&
    atomic_load_acq (&num_domains_to_sweep) == 0 &&
    atomic_load_acq (&num_domains_to_mark) == 0 &&
    /* Marking is done */
    atomic_load_acq(&ephe_cycle_info.num_domains_todo) ==
    atomic_load_acq(&ephe_cycle_info.num_domains_done) &&
    /* Ephemeron marking is done */
    no_orphaned_work();
    /* All orphaned ephemerons have been adopted */
}

static int is_complete_phase_mark_final (struct domain *d)
{
  return
    caml_gc_phase == Phase_mark_final &&
    atomic_load_acq (&num_domains_to_final_update_first) == 0 &&
    /* updated finalise first values */
    atomic_load_acq (&num_domains_to_mark) == 0 &&
    /* Marking is done */
    atomic_load_acq(&ephe_cycle_info.num_domains_todo) ==
    atomic_load_acq(&ephe_cycle_info.num_domains_done) &&
    /* Ephemeron marking is done */
    no_orphaned_work();
    /* All orphaned ephemerons have been adopted */
}

static int is_complete_phase_sweep_ephe (struct domain *d)
{
  return
    caml_gc_phase == Phase_sweep_ephe &&
    atomic_load_acq (&num_domains_to_ephe_sweep) == 0 &&
    /* All domains have swept their ephemerons */
    atomic_load_acq (&num_domains_to_final_update_last) == 0 &&
    /* All domains have updated finalise last values */
    no_orphaned_work();
    /* All orphaned structures have been adopted */
}

static void try_complete_gc_phase (struct domain* domain, void* unused,
                                   int participating_count, struct domain** participating)
{
  barrier_status b;
  CAML_EV_BEGIN(EV_MAJOR_GC_PHASE_CHANGE);

  b = caml_global_barrier_begin ();
  if (caml_global_barrier_is_final(b)) {
    if (is_complete_phase_sweep_and_mark_main(domain)) {
      caml_gc_phase = Phase_mark_final;
    } else if (is_complete_phase_mark_final(domain)) {
      caml_gc_phase = Phase_sweep_ephe;
    }
  }
  caml_global_barrier_end(b);
  CAML_EV_END(EV_MAJOR_GC_PHASE_CHANGE);
}

intnat caml_opportunistic_major_work_available ()
{
  struct domain* d = caml_domain_self();
  caml_domain_state* domain_state = d->state;
  return !domain_state->sweeping_done || !domain_state->marking_done;
}

typedef enum {
  Slice_uninterruptible,
  Slice_interruptible,
  Slice_opportunistic
} collection_slice_mode;

static char collection_slice_mode_char(collection_slice_mode mode)
{
  switch(mode) {
    case Slice_uninterruptible:
      return 'u';
    case Slice_interruptible:
      return 'i';
    case Slice_opportunistic:
      return 'o';
    default:
      return ' ';
  }
}

#define Chunk_size 0x400

static intnat major_collection_slice(intnat howmuch,
                                     int participant_count,
                                     struct domain** barrier_participants,
                                     collection_slice_mode mode)
{
  struct domain* d = caml_domain_self();
  caml_domain_state* domain_state = d->state;
  intnat sweep_work = 0, mark_work = 0;
  intnat available, left;
  uintnat blocks_marked_before = domain_state->stat_blocks_marked;
  int was_marking = 0;
  uintnat saved_ephe_cycle;
  uintnat saved_major_cycle = caml_major_cycles_completed;
  int log_events = mode != Slice_opportunistic || (caml_params->verb_gc & 0x40);
  intnat computed_work, budget, interrupted_budget = 0;

  update_major_slice_work();
  computed_work = get_major_slice_work(howmuch);
  budget = computed_work;

  /* shortcut out if there is no opportunistic work to be done
   * NB: needed particularly to avoid caml_ev spam when polling */
  if (mode == Slice_opportunistic &&
      !caml_opportunistic_major_work_available()) {
    return budget;
  }

  if (log_events) CAML_EV_BEGIN(EV_MAJOR_SLICE);

  if (!domain_state->sweeping_done) {
    if (log_events) CAML_EV_BEGIN(EV_MAJOR_SWEEP);

    do {
      available = budget > Chunk_size ? Chunk_size : budget;
      left = caml_sweep(domain_state->shared_heap, available);
      budget -= available - left;
      sweep_work += available - left;

      if (budget > 0 && available == left) {
        domain_state->sweeping_done = 1;
        atomic_fetch_add_verify_ge0(&num_domains_to_sweep, -1);
      }

      if (mode == Slice_interruptible && caml_incoming_interrupts_queued())
      {
        interrupted_budget = budget;
        budget = 0;
      }
    } while (budget > 0 && available != left);

    if (log_events) CAML_EV_END(EV_MAJOR_SWEEP);
  }

mark_again:
  while (budget > 0) {
    if (!domain_state->marking_done) {
      if (!was_marking) {
        if (log_events) CAML_EV_BEGIN(EV_MAJOR_MARK);
        was_marking = 1;
      }
      available = budget > Chunk_size ? Chunk_size : budget;
      left = mark(available);
      budget -= available - left;
      mark_work += available - left;
    } else {
      break;
    }

    if (mode == Slice_interruptible && caml_incoming_interrupts_queued()) {
      interrupted_budget = budget;
      budget = 0;
    }
  }
  if (was_marking) {
    if (log_events) CAML_EV_END(EV_MAJOR_MARK);
    was_marking = 0;
  }

  if (mode != Slice_opportunistic) {
    /* Finalisers */
    if (caml_gc_phase == Phase_mark_final &&
        caml_final_update_first(d)) {
      /* This domain has updated finalise first values */
      atomic_fetch_add_verify_ge0(&num_domains_to_final_update_first, -1);
      if (budget > 0 && !domain_state->marking_done)
        goto mark_again;
    }

    if (caml_gc_phase == Phase_sweep_ephe &&
        caml_final_update_last(d)) {
      /* This domain has updated finalise last values */
      atomic_fetch_add_verify_ge0(&num_domains_to_final_update_last, -1);
      /* Nothing has been marked while updating last */
    }

    caml_adopt_orphaned_work();

    /* Ephemerons */
    saved_ephe_cycle = atomic_load_acq(&ephe_cycle_info.ephe_cycle);
    if (domain_state->ephe_info->todo != (value) NULL &&
        saved_ephe_cycle > domain_state->ephe_info->cycle) {
      CAML_EV_BEGIN(EV_MAJOR_EPHE_MARK);
      budget = ephe_mark(budget, saved_ephe_cycle);
      CAML_EV_END(EV_MAJOR_EPHE_MARK);
      if (domain_state->ephe_info->todo == (value) NULL)
        caml_ephe_todo_list_emptied ();
      else if (budget > 0 && domain_state->marking_done)
        record_ephe_marking_done(saved_ephe_cycle);
      else if (budget > 0) goto mark_again;
    }

    if (caml_gc_phase == Phase_sweep_ephe &&
        domain_state->ephe_info->todo != 0) {
      CAML_EV_BEGIN(EV_MAJOR_EPHE_SWEEP);
      budget = ephe_sweep (d, budget);
      CAML_EV_END(EV_MAJOR_EPHE_SWEEP);
      if (domain_state->ephe_info->todo == 0) {
        atomic_fetch_add_verify_ge0(&num_domains_to_ephe_sweep, -1);
      }
    }

    /* Complete GC phase */
    if (is_complete_phase_sweep_and_mark_main(d) ||
        is_complete_phase_mark_final (d)) {
      if (barrier_participants) {
        try_complete_gc_phase (d, (void*)0, participant_count, barrier_participants);
      } else {
        caml_try_run_on_all_domains (&try_complete_gc_phase, 0, 0, 0);
      }
      if (budget > 0) goto mark_again;
    }
  }

  if (log_events) CAML_EV_END(EV_MAJOR_SLICE);

  caml_gc_log("Major slice [%c%c%c]: %ld work, %ld sweep, %ld mark (%lu blocks)",
              collection_slice_mode_char(mode),
              interrupted_budget == 0 ? '.' : '*',
              caml_gc_phase_char(caml_gc_phase),
              (long)computed_work, (long)sweep_work, (long)mark_work,
              (unsigned long)(domain_state->stat_blocks_marked - blocks_marked_before));

  /* we did: work we were asked - interrupted_budget + any overwork */
  commit_major_slice_work(computed_work - interrupted_budget + (budget < 0 ? -budget : 0));

  if (mode != Slice_opportunistic && is_complete_phase_sweep_ephe(d)) {
    saved_major_cycle = caml_major_cycles_completed;
    /* To handle the case where multiple domains try to finish the major
      cycle simultaneously, we loop until the current cycle has ended,
      ignoring whether caml_try_run_on_all_domains succeeds. */


    while (saved_major_cycle == caml_major_cycles_completed) {
      if (barrier_participants) {
        cycle_all_domains_callback(d, (void*)0, participant_count, barrier_participants);
      } else {
        caml_try_run_on_all_domains(&cycle_all_domains_callback, 0, 0, 0);
      }
    }
  }

  return budget;
}

intnat caml_opportunistic_major_collection_slice(intnat howmuch)
{
  return major_collection_slice(howmuch, 0, 0, Slice_opportunistic);
}

intnat caml_major_collection_slice(intnat howmuch)
{
  intnat work_left;

  /* if this is an auto-triggered GC slice, make it interruptible */
  if (howmuch == AUTO_TRIGGERED_MAJOR_SLICE) {
    work_left = major_collection_slice(AUTO_TRIGGERED_MAJOR_SLICE, 0, 0, Slice_interruptible);
    if (get_major_slice_work(AUTO_TRIGGERED_MAJOR_SLICE) > 0) {
      caml_gc_log("Major slice interrupted, rescheduling major slice");
      caml_request_major_slice();
    }
  } else {
    /* TODO: could make forced API slices interruptible, but would need to do accounting or pass up interrupt */
    work_left = major_collection_slice(howmuch, 0, 0, Slice_uninterruptible);
  }

  return work_left;
}

static void finish_major_cycle_callback (struct domain* domain, void* arg,
                                         int participating_count, struct domain** participating)
{
  uintnat saved_major_cycles = (uintnat)arg;
  CAMLassert (domain == caml_domain_self());

  caml_empty_minor_heap_no_major_slice_from_stw(domain, (void*)0, participating_count, participating);

  while (saved_major_cycles == caml_major_cycles_completed) {
    major_collection_slice(10000000, participating_count, participating, 0);
  }
}

void caml_finish_major_cycle ()
{
  uintnat saved_major_cycles = caml_major_cycles_completed;

  while( saved_major_cycles == caml_major_cycles_completed ) {
    caml_try_run_on_all_domains(&finish_major_cycle_callback, (void*)caml_major_cycles_completed, 0, 0);
  }
}

void caml_empty_mark_stack () {
  while (!Caml_state->marking_done){
    mark(1000);
    caml_handle_incoming_interrupts();
  }

  if (Caml_state->stat_blocks_marked)
    caml_gc_log("Finished marking major heap. Marked %u blocks",
                (unsigned)Caml_state->stat_blocks_marked);
  Caml_state->stat_blocks_marked = 0;
}

void caml_finish_marking () {
  if (!Caml_state->marking_done) {
    CAML_EV_BEGIN(EV_MAJOR_FINISH_MARKING);
    caml_empty_mark_stack();
    caml_shrink_mark_stack();
    Caml_state->stat_major_words += Caml_state->allocated_words;
    Caml_state->allocated_words = 0;
    CAML_EV_END(EV_MAJOR_FINISH_MARKING);
  }
}

void caml_finish_sweeping () {
  if (Caml_state->sweeping_done) return;
  CAML_EV_BEGIN(EV_MAJOR_FINISH_SWEEPING);
  while (!Caml_state->sweeping_done) {
    if (caml_sweep(Caml_state->shared_heap, 10) > 0) {
      /* just finished sweeping */
      CAMLassert(Caml_state->sweeping_done == 0);
      Caml_state->sweeping_done = 1;
      atomic_fetch_add_verify_ge0(&num_domains_to_sweep, -1);
      break;
    }
    caml_handle_incoming_interrupts();
  }
  CAML_EV_END(EV_MAJOR_FINISH_SWEEPING);
}

static struct pool* find_pool_to_rescan()
{
  struct pool* p;

  if (Caml_state->pools_to_rescan_count > 0) {
    p = Caml_state->pools_to_rescan[--Caml_state->pools_to_rescan_count];
    caml_gc_log("Redarkening pool %p (%d others left)", p, Caml_state->pools_to_rescan_count);
  } else {
    p = 0;
  }

  return p;
}

static void mark_stack_prune (struct mark_stack* stk)
{
  int entry_idx, large_idx = 0;
  mark_entry* mark_stack = stk->stack;

  struct skiplist chunk_sklist = SKIPLIST_STATIC_INITIALIZER;
  /* Insert used pools into skiplist */
  for(entry_idx = 0; entry_idx < stk->count; entry_idx++){
    mark_entry me = mark_stack[entry_idx];
    struct pool* pool = caml_pool_of_shared_block(me.block);
    if (!pool) {
      // This could be a large allocation - which is off-heap. Hold on to it.
      mark_stack[large_idx++] = me;
      continue;
    }
    caml_skiplist_insert(&chunk_sklist, (uintnat)pool,
    (uintnat)pool + sizeof(pool));
  }

  /* Traverse through entire skiplist and put it into pools to rescan */
  FOREACH_SKIPLIST_ELEMENT(e, &chunk_sklist, {
    if(Caml_state->pools_to_rescan_len == Caml_state->pools_to_rescan_count){
      Caml_state->pools_to_rescan_len = Caml_state->pools_to_rescan_len * 2 + 128;
      Caml_state->pools_to_rescan =
        caml_stat_resize(Caml_state->pools_to_rescan, Caml_state->pools_to_rescan_len * sizeof(struct pool *));
    }
    Caml_state->pools_to_rescan[Caml_state->pools_to_rescan_count++] = (struct pool*) (e->key);;
  });

  caml_gc_log("Mark stack overflow. Postponing %d pools", Caml_state->pools_to_rescan_count);

  stk->count = large_idx;
}

int caml_init_major_gc(caml_domain_state* d) {
  Caml_state->mark_stack = caml_stat_alloc_noexc(sizeof(struct mark_stack));
  if(Caml_state->mark_stack == NULL) {
    return -1;
  }
  Caml_state->mark_stack->stack =
    caml_stat_alloc_noexc(MARK_STACK_INIT_SIZE * sizeof(mark_entry));
  if(Caml_state->mark_stack->stack == NULL) {
    caml_stat_free(Caml_state->mark_stack);
    Caml_state->mark_stack = NULL;
    return -1;
  }
  Caml_state->mark_stack->count = 0;
  Caml_state->mark_stack->size = MARK_STACK_INIT_SIZE;
  /* Fresh domains do not need to performing marking or sweeping. */
  d->sweeping_done = 1;
  d->marking_done = 1;
  d->major_work_computed = 0;
  d->major_work_todo = 0;
  d->major_gc_clock = 0.0;
  /* Finalisers. Fresh domains participate in updating finalisers. */
  d->final_info = caml_alloc_final_info ();
  if(d->final_info == NULL) {
    caml_stat_free(Caml_state->mark_stack->stack);
    caml_stat_free(Caml_state->mark_stack);
    return -1;
  }
  d->ephe_info = caml_alloc_ephe_info();
  if(d->ephe_info == NULL) {
    caml_stat_free(d->final_info);
    caml_stat_free(Caml_state->mark_stack->stack);
    caml_stat_free(Caml_state->mark_stack);
    d->final_info = NULL;
    Caml_state->mark_stack = NULL;
    return -1;
  }
  atomic_fetch_add(&num_domains_to_final_update_first, 1);
  atomic_fetch_add(&num_domains_to_final_update_last, 1);

  Caml_state->pools_to_rescan = caml_stat_alloc_noexc(INITIAL_POOLS_TO_RESCAN_LEN * sizeof(struct pool*));
  Caml_state->pools_to_rescan_len = INITIAL_POOLS_TO_RESCAN_LEN;
  Caml_state->pools_to_rescan_count = 0;

  return 0;
}

void caml_teardown_major_gc() {
  CAMLassert(Caml_state->mark_stack->count == 0);
  caml_stat_free(Caml_state->mark_stack->stack);
  caml_stat_free(Caml_state->mark_stack);
  if( Caml_state->pools_to_rescan_len > 0 ) caml_stat_free(Caml_state->pools_to_rescan);
  Caml_state->mark_stack = NULL;
}

void caml_finalise_heap (void)
{
<<<<<<< HEAD
  return;
}
=======
  /* Finishing major cycle (all values become white) */
  caml_empty_minor_heap ();
  caml_finish_major_cycle ();
  CAMLassert (caml_gc_phase == Phase_idle);

  /* Finalising all values (by means of forced sweeping) */
  caml_fl_init_merge ();
  caml_gc_phase = Phase_sweep;
  sweep_chunk = caml_heap_start;
  caml_gc_sweep_hp = sweep_chunk;
  sweep_limit = sweep_chunk + Chunk_size (sweep_chunk);
  while (caml_gc_phase == Phase_sweep)
    sweep_slice (LONG_MAX);
}

#if defined(NAKED_POINTERS_CHECKER) && defined(NATIVE_CODE)

#ifdef _WIN32
#define WIN32_LEAN_AND_MEAN
#include <windows.h>

Caml_inline int safe_load(volatile header_t * p, header_t * result)
{
  header_t v;
  __try {
    v = *p;
  }
  __except(GetExceptionCode() == EXCEPTION_ACCESS_VIOLATION ?
        EXCEPTION_EXECUTE_HANDLER : EXCEPTION_CONTINUE_SEARCH) {
    *result = 0xdeadbeef;
    return 0;
  }
  *result = v;
  return 1;
}

#else

Caml_inline int safe_load (header_t * addr, /*out*/ header_t * contents)
{
  int ok;
  header_t h;
  intnat tmp;

  asm volatile(
      "leaq 1f(%%rip), %[tmp] \n\t"
      "movq %[tmp], 0(%[handler]) \n\t"
      "xorl %[ok], %[ok] \n\t"
      "movq 0(%[addr]), %[h] \n\t"
      "movl $1, %[ok] \n\t"
  "1: \n\t"
      "xorq %[tmp], %[tmp] \n\t"
      "movq %[tmp], 0(%[handler])"
      : [tmp] "=&r" (tmp), [ok] "=&r" (ok), [h] "=&r" (h)
      : [addr] "r" (addr),
        [handler] "r" (&(Caml_state->checking_pointer_pc)));
  *contents = h;
  return ok;
}

#endif

static void is_naked_pointer_safe (value v, value *p)
{
  header_t h;
  tag_t t;

  /* The following conditions were checked by the caller */
  CAMLassert(Is_block(v) && !Is_young(v) && !Is_in_heap(v));

  if (! safe_load(&Hd_val(v), &h)) goto on_segfault;

  t = Tag_hd(h);
  if (t == Infix_tag) {
    v -= Infix_offset_hd(h);
    if (! safe_load(&Hd_val(v), &h)) goto on_segfault;
    t = Tag_hd(h);
  }

  /* For the out-of-heap pointer to be considered safe,
   * it should have a black header and its size should be < 2 ** 40
   * words (128 GB). If not, we report a warning. */
  if (Is_black_hd(h) && Wosize_hd(h) < (INT64_LITERAL(1) << 40))
    return;

  if (!Is_black_hd(h)) {
    fprintf (stderr, "Out-of-heap pointer at %p of value %p has "
                     "non-black head (tag=%d)\n", p, (void*)v, t);
  } else {
    fprintf (stderr,
             "Out-of-heap pointer at %p of value %p has "
             "suspiciously large size: %" ARCH_INT64_PRINTF_FORMAT "u words\n",
              p, (void*)v, Wosize_hd(h));
  }
  return;

 on_segfault:
  fprintf (stderr, "Out-of-heap pointer at %p of value %p. "
           "Cannot read head.\n", p, (void*)v);
}

#endif
>>>>>>> af48d9fe
<|MERGE_RESOLUTION|>--- conflicted
+++ resolved
@@ -522,17 +522,7 @@
   int i, block_wsz = Wosize_val(block), end;
   mark_entry* me;
 
-<<<<<<< HEAD
   if (offset == 0 && Tag_val(block) == Closure_tag) {
-=======
-  CAMLassert(Is_block(block) && Is_in_heap (block)
-            && Is_black_val(block));
-  CAMLassert(Tag_val(block) != Infix_tag);
-  CAMLassert(Tag_val(block) < No_scan_tag);
-
-#if defined(NO_NAKED_POINTERS) || defined(NAKED_POINTERS_CHECKER)
-  if (Tag_val(block) == Closure_tag) {
->>>>>>> af48d9fe
     /* Skip the code pointers and integers at beginning of closure;
        start scanning at the first word of the environment part. */
     offset = Start_env_closinfo(Closinfo_val(block));
@@ -551,12 +541,7 @@
   for (i = offset; i < end; i++) {
     v = Field(block, i);
 
-<<<<<<< HEAD
     if (Is_markable(v))
-=======
-    if (Is_block(v) && !Is_young(v))
-      /* found something to mark */
->>>>>>> af48d9fe
       break;
   }
 
@@ -585,51 +570,10 @@
   me->offset = offset;
 }
 
-<<<<<<< HEAD
 /* to fit scanning_action */
 static void mark_stack_push_act(void* state, value v, value* ignored) {
   if (Tag_val(v) < No_scan_tag && Tag_val(v) != Cont_tag)
     mark_stack_push(Caml_state->mark_stack, v, 0, NULL);
-=======
-#if defined(NAKED_POINTERS_CHECKER) && defined(NATIVE_CODE)
-static void is_naked_pointer_safe (value v, value *p);
-#endif
-
-void caml_darken (value v, value *p)
-{
-#ifdef NO_NAKED_POINTERS
-  if (Is_block(v) && !Is_young (v)) {
-#else
-  if (Is_block(v) && Is_in_heap (v)) {
-#endif
-    header_t h = Hd_val (v);
-    tag_t t = Tag_hd (h);
-    if (t == Infix_tag){
-      v -= Infix_offset_val(v);
-      h = Hd_val (v);
-      t = Tag_hd (h);
-    }
-#ifdef NO_NAKED_POINTERS
-    /* We insist that naked pointers to outside the heap point to things that
-       look like values with headers coloured black.  This is always
-       strictly necessary because the compactor relies on it. */
-    CAMLassert (Is_in_heap (v) || Is_black_hd (h));
-#endif
-    CAMLassert (!Is_blue_hd (h));
-    if (Is_white_hd (h)){
-      ephe_list_pure = 0;
-      Hd_val (v) = Blackhd_hd (h);
-      if (t < No_scan_tag){
-        mark_stack_push(Caml_state->mark_stack, v, 0, NULL);
-      }
-    }
-  }
-#if defined(NAKED_POINTERS_CHECKER) && defined(NATIVE_CODE)
-  else if (Is_block(v) && !Is_young(v)) {
-    is_naked_pointer_safe(v, p);
-  }
-#endif
->>>>>>> af48d9fe
 }
 
 /* This function shrinks the mark stack back to the MARK_STACK_INIT_SIZE size
@@ -676,29 +620,33 @@
       if (Tag_hd(chd) == Cont_tag){
         caml_darken_cont(child);
         *work -= Wosize_hd(chd);
-      } else{
+      } else {
     again:
-      if (Tag_hd(chd) == Lazy_tag || Tag_hd(chd) == Forcing_tag){
-        if(!atomic_compare_exchange_strong(Hp_atomic_val(child), &chd,
-              With_status_hd(chd, global.MARKED))){
-                chd = Hd_val(child);
-                goto again;
-              }
-      } else {
-        atomic_store_explicit(
-          Hp_atomic_val(child),
-          With_status_hd(chd, global.MARKED),
-          memory_order_relaxed);
+        if (Tag_hd(chd) == Lazy_tag || Tag_hd(chd) == Forcing_tag){
+          if(!atomic_compare_exchange_strong(Hp_atomic_val(child), &chd,
+                With_status_hd(chd, global.MARKED))){
+                  chd = Hd_val(child);
+                  goto again;
+          }
+        } else {
+          atomic_store_explicit(
+            Hp_atomic_val(child),
+            With_status_hd(chd, global.MARKED),
+            memory_order_relaxed);
+        }
+        if(Tag_hd(chd) < No_scan_tag){
+          mark_stack_push(stk, child, 0, work);
+        } else {
+          *work -= Wosize_hd(chd); /* account for header */
+        }
       }
-      if(Tag_hd(chd) < No_scan_tag){
-        mark_stack_push(stk, child, 0, work);
-      }
-      else{
-        *work -= Wosize_hd(chd); /* account for header */
-      }
-    }
-  }
-  }
+    }
+  }
+#if defined(NAKED_POINTERS_CHECKER) && defined(NATIVE_CODE)
+  else if (Is_block(child) && ! Is_young(child)) {
+    is_naked_pointer_safe(child, &Field (v, i));
+  }
+#endif
 }
 
 static intnat do_some_marking(intnat budget) {
@@ -743,7 +691,6 @@
 
 void caml_darken_cont(value cont)
 {
-<<<<<<< HEAD
   CAMLassert(Is_block(cont) && !Is_young(cont) && Tag_val(cont) == Cont_tag);
   {
     SPIN_WAIT {
@@ -762,41 +709,6 @@
           Hp_atomic_val(cont),
           With_status_hd(hd, global.MARKED),
           memory_order_release);
-=======
-  value child;
-  header_t chd;
-
-  child = Field (v, i);
-
-#ifdef NO_NAKED_POINTERS
-  if (Is_block (child) && ! Is_young (child)) {
-#else
-  if (Is_block (child) && Is_in_heap (child)) {
-#endif
-    CAML_EVENTLOG_DO (++ *slice_pointers);
-    chd = Hd_val (child);
-    if (Tag_hd (chd) == Forward_tag){
-      value f = Forward_val (child);
-      if ((in_ephemeron && Is_long(f)) ||
-          (Is_block (f)
-           && (!Is_in_value_area(f) || Tag_val (f) == Forward_tag
-               || Tag_val (f) == Lazy_tag
-#ifdef FLAT_FLOAT_ARRAY
-               || Tag_val (f) == Double_tag
-#endif
-               ))){
-        /* Do not short-circuit the pointer. */
-      }else{
-        /* The variable child is not changed because it must be mark alive */
-        Field (v, i) = f;
-        if (Is_block (f) && Is_young (f) && !Is_young (child)){
-          if(in_ephemeron) {
-            add_to_ephe_ref_table (Caml_state->ephe_ref_table, v, i);
-          } else {
-            add_to_ref_table (Caml_state->ref_table, &Field (v, i));
-          }
-        }
->>>>>>> af48d9fe
       }
     }
   }
@@ -828,11 +740,6 @@
       }
     }
   }
-#if defined(NAKED_POINTERS_CHECKER) && defined(NATIVE_CODE)
-  else if (Is_block(child) && ! Is_young(child)) {
-    is_naked_pointer_safe(child, &Field (v, i));
-  }
-#endif
 }
 
 intnat ephe_mark (intnat budget, uintnat for_cycle)
@@ -906,7 +813,6 @@
                domain_state->ephe_info->cursor.cycle == for_cycle ? "continued from cursor" : "discarded cursor",
                for_cycle, marked, made_live);
 
-<<<<<<< HEAD
   domain_state->ephe_info->cursor.cycle = for_cycle;
   domain_state->ephe_info->cursor.todop = prev_linkp;
 
@@ -914,9 +820,6 @@
 }
 
 intnat ephe_sweep (struct domain* d, intnat budget)
-=======
-static void mark_slice (intnat work)
->>>>>>> af48d9fe
 {
   value v;
   caml_domain_state* domain_state = d->state;
@@ -1613,24 +1516,9 @@
 
 void caml_finalise_heap (void)
 {
-<<<<<<< HEAD
   return;
 }
-=======
-  /* Finishing major cycle (all values become white) */
-  caml_empty_minor_heap ();
-  caml_finish_major_cycle ();
-  CAMLassert (caml_gc_phase == Phase_idle);
-
-  /* Finalising all values (by means of forced sweeping) */
-  caml_fl_init_merge ();
-  caml_gc_phase = Phase_sweep;
-  sweep_chunk = caml_heap_start;
-  caml_gc_sweep_hp = sweep_chunk;
-  sweep_limit = sweep_chunk + Chunk_size (sweep_chunk);
-  while (caml_gc_phase == Phase_sweep)
-    sweep_slice (LONG_MAX);
-}
+
 
 #if defined(NAKED_POINTERS_CHECKER) && defined(NATIVE_CODE)
 
@@ -1718,5 +1606,4 @@
            "Cannot read head.\n", p, (void*)v);
 }
 
-#endif
->>>>>>> af48d9fe
+#endif