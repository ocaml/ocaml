/**************************************************************************/
/*                                                                        */
/*                                 OCaml                                  */
/*                                                                        */
/*             Xavier Leroy, projet Cristal, INRIA Rocquencourt           */
/*                                                                        */
/*   Copyright 1996 Institut National de Recherche en Informatique et     */
/*     en Automatique.                                                    */
/*                                                                        */
/*   All rights reserved.  This file is distributed under the terms of    */
/*   the GNU Lesser General Public License version 2.1, with the          */
/*   special exception on linking described in the file LICENSE.          */
/*                                                                        */
/**************************************************************************/

#define CAML_INTERNALS

/* Structured output */

/* The interface of this file is "caml/intext.h" */

#include <string.h>
#include "caml/alloc.h"
#include "caml/codefrag.h"
#include "caml/config.h"
#include "caml/custom.h"
#include "caml/fail.h"
#include "caml/gc.h"
#include "caml/intext.h"
#include "caml/io.h"
#include "caml/memory.h"
#include "caml/misc.h"
#include "caml/mlvalues.h"
#include "caml/reverse.h"

static uintnat obj_counter;  /* Number of objects emitted so far */
static uintnat size_32;  /* Size in words of 32-bit block for struct. */
static uintnat size_64;  /* Size in words of 64-bit block for struct. */

/* Flags affecting marshaling */

enum {
  NO_SHARING = 1,               /* Flag to ignore sharing */
  CLOSURES = 2,                 /* Flag to allow marshaling code pointers */
  COMPAT_32 = 4                 /* Flag to ensure that output can safely
                                   be read back on a 32-bit platform */
};

static int extern_flags;        /* logical or of some of the flags above */

/* Stack for pending values to marshal */

struct extern_item { value * v; mlsize_t count; };

#define EXTERN_STACK_INIT_SIZE 256
#define EXTERN_STACK_MAX_SIZE (1024*1024*100)

static struct extern_item extern_stack_init[EXTERN_STACK_INIT_SIZE];

static struct extern_item * extern_stack = extern_stack_init;
static struct extern_item * extern_stack_limit = extern_stack_init
                                                   + EXTERN_STACK_INIT_SIZE;

/* Hash table to record already-marshaled objects and their positions */

struct object_position { value obj; uintnat pos; };

/* The hash table uses open addressing, linear probing, and a redundant
   representation:
   - a bitvector [present] records which entries of the table are occupied;
   - an array [entries] records (object, position) pairs for the entries
     that are occupied.
   The bitvector is much smaller than the array (1/128th on 64-bit
   platforms, 1/64th on 32-bit platforms), so it has better locality,
   making it faster to determine that an object is not in the table.
   Also, it makes it faster to empty or initialize a table: only the
   [present] bitvector needs to be filled with zeros, the [entries]
   array can be left uninitialized.
*/

struct position_table {
  int shift;
  mlsize_t size;                    /* size == 1 << (wordsize - shift) */
  mlsize_t mask;                    /* mask == size - 1 */
  mlsize_t threshold;               /* threshold == a fixed fraction of size */
  uintnat * present;                /* [Bitvect_size(size)] */
  struct object_position * entries; /* [size]  */
};

#define Bits_word (8 * sizeof(uintnat))
#define Bitvect_size(n) (((n) + Bits_word - 1) / Bits_word)

#define POS_TABLE_INIT_SIZE_LOG2 8
#define POS_TABLE_INIT_SIZE (1 << POS_TABLE_INIT_SIZE_LOG2)

static uintnat pos_table_present_init[Bitvect_size(POS_TABLE_INIT_SIZE)];
static struct object_position pos_table_entries_init[POS_TABLE_INIT_SIZE];

static struct position_table pos_table;

/* Forward declarations */

CAMLnoreturn_start
static void extern_out_of_memory(void)
CAMLnoreturn_end;

CAMLnoreturn_start
static void extern_invalid_argument(char *msg)
CAMLnoreturn_end;

CAMLnoreturn_start
static void extern_failwith(char *msg)
CAMLnoreturn_end;

CAMLnoreturn_start
static void extern_stack_overflow(void)
CAMLnoreturn_end;

static void free_extern_output(void);

/* Free the extern stack if needed */
static void extern_free_stack(void)
{
  if (extern_stack != extern_stack_init) {
    caml_stat_free(extern_stack);
    /* Reinitialize the globals for next time around */
    extern_stack = extern_stack_init;
    extern_stack_limit = extern_stack + EXTERN_STACK_INIT_SIZE;
  }
}

static struct extern_item * extern_resize_stack(struct extern_item * sp)
{
  asize_t newsize = 2 * (extern_stack_limit - extern_stack);
  asize_t sp_offset = sp - extern_stack;
  struct extern_item * newstack;

  if (newsize >= EXTERN_STACK_MAX_SIZE) extern_stack_overflow();
  if (extern_stack == extern_stack_init) {
    newstack = caml_stat_alloc_noexc(sizeof(struct extern_item) * newsize);
    if (newstack == NULL) extern_stack_overflow();
    memcpy(newstack, extern_stack_init,
           sizeof(struct extern_item) * EXTERN_STACK_INIT_SIZE);
  } else {
    newstack = caml_stat_resize_noexc(extern_stack,
                                      sizeof(struct extern_item) * newsize);
    if (newstack == NULL) extern_stack_overflow();
  }
  extern_stack = newstack;
  extern_stack_limit = newstack + newsize;
  return newstack + sp_offset;
}

/* Multiplicative Fibonacci hashing
   (Knuth, TAOCP vol 3, section 6.4, page 518).
   HASH_FACTOR is (sqrt(5) - 1) / 2 * 2^wordsize. */
#ifdef ARCH_SIXTYFOUR
#define HASH_FACTOR 11400714819323198486UL
#else
#define HASH_FACTOR 2654435769UL
#endif
#define Hash(v) (((uintnat)(v) * HASH_FACTOR) >> pos_table.shift)

/* When the table becomes 2/3 full, its size is increased. */
#define Threshold(sz) (((sz) * 2) / 3)

/* Initialize the position table */

static void extern_init_position_table(void)
{
  if (extern_flags & NO_SHARING) return;
  pos_table.size = POS_TABLE_INIT_SIZE;
  pos_table.shift = 8 * sizeof(value) - POS_TABLE_INIT_SIZE_LOG2;
  pos_table.mask = POS_TABLE_INIT_SIZE - 1;
  pos_table.threshold = Threshold(POS_TABLE_INIT_SIZE);
  pos_table.present = pos_table_present_init;
  pos_table.entries = pos_table_entries_init;
  memset(pos_table_present_init, 0, sizeof(pos_table_present_init));
}

/* Free the position table */

static void extern_free_position_table(void)
{
  if (pos_table.present != pos_table_present_init) {
    caml_stat_free(pos_table.present);
    caml_stat_free(pos_table.entries);
    /* Protect against repeated calls to extern_free_position_table */
    pos_table.present = pos_table_present_init;
  }
}

/* Accessing bitvectors */

Caml_inline uintnat bitvect_test(uintnat * bv, uintnat i)
{
  return bv[i / Bits_word] & ((uintnat) 1 << (i & (Bits_word - 1)));
}

Caml_inline void bitvect_set(uintnat * bv, uintnat i)
{
  bv[i / Bits_word] |= ((uintnat) 1 << (i & (Bits_word - 1)));
}

/* Grow the position table */

static void extern_resize_position_table(void)
{
  mlsize_t new_size, new_byte_size;
  int new_shift;
  uintnat * new_present;
  struct object_position * new_entries;
  uintnat i, h;
  struct position_table old = pos_table;

  /* Grow the table quickly (x 8) up to 10^6 entries,
     more slowly (x 2) afterwards. */
  if (old.size < 1000000) {
    new_size = 8 * old.size;
    new_shift = old.shift - 3;
  } else {
    new_size = 2 * old.size;
    new_shift = old.shift - 1;
  }
  if (new_size == 0
      || caml_umul_overflow(new_size, sizeof(struct object_position),
                            &new_byte_size))
    extern_out_of_memory();
  new_entries = caml_stat_alloc_noexc(new_byte_size);
  if (new_entries == NULL) extern_out_of_memory();
  new_present =
    caml_stat_calloc_noexc(Bitvect_size(new_size), sizeof(uintnat));
  if (new_present == NULL) {
    caml_stat_free(new_entries);
    extern_out_of_memory();
  }
  pos_table.size = new_size;
  pos_table.shift = new_shift;
  pos_table.mask = new_size - 1;
  pos_table.threshold = Threshold(new_size);
  pos_table.present = new_present;
  pos_table.entries = new_entries;

  /* Insert every entry of the old table in the new table */
  for (i = 0; i < old.size; i++) {
    if (! bitvect_test(old.present, i)) continue;
    h = Hash(old.entries[i].obj);
    while (bitvect_test(new_present, h)) {
      h = (h + 1) & pos_table.mask;
    }
    bitvect_set(new_present, h);
    new_entries[h] = old.entries[i];
  }

  /* Free the old tables if not statically allocated */
  if (old.present != pos_table_present_init) {
    caml_stat_free(old.present);
    caml_stat_free(old.entries);
  }
}

/* Determine whether the given object [obj] is in the hash table.
   If so, set [*pos_out] to its position in the output and return 1.
   If not, set [*h_out] to the hash value appropriate for
   [extern_record_location] and return 0. */

Caml_inline int extern_lookup_position(value obj,
                                       uintnat * pos_out, uintnat * h_out)
{
  uintnat h = Hash(obj);
  while (1) {
    if (! bitvect_test(pos_table.present, h)) {
      *h_out = h;
      return 0;
    }
    if (pos_table.entries[h].obj == obj) {
      *pos_out = pos_table.entries[h].pos;
      return 1;
    }
    h = (h + 1) & pos_table.mask;
  }
}

/* Record the output position for the given object [obj]. */
/* The [h] parameter is the index in the hash table where the object
   must be inserted.  It was determined during lookup. */

static void extern_record_location(value obj, uintnat h)
{
  if (extern_flags & NO_SHARING) return;
  bitvect_set(pos_table.present, h);
  pos_table.entries[h].obj = obj;
  pos_table.entries[h].pos = obj_counter;
  obj_counter++;
  if (obj_counter >= pos_table.threshold) extern_resize_position_table();
}

/* To buffer the output */

static char * extern_userprovided_output;
static char * extern_ptr, * extern_limit;

struct output_block {
  struct output_block * next;
  char * end;
  char data[SIZE_EXTERN_OUTPUT_BLOCK];
};

static struct output_block * extern_output_first, * extern_output_block;

static void init_extern_output(void)
{
  extern_userprovided_output = NULL;
  extern_output_first = caml_stat_alloc_noexc(sizeof(struct output_block));
  if (extern_output_first == NULL) caml_raise_out_of_memory();
  extern_output_block = extern_output_first;
  extern_output_block->next = NULL;
  extern_ptr = extern_output_block->data;
  extern_limit = extern_output_block->data + SIZE_EXTERN_OUTPUT_BLOCK;
}

static void close_extern_output(void)
{
  if (extern_userprovided_output == NULL){
    extern_output_block->end = extern_ptr;
  }
}

static void free_extern_output(void)
{
  struct output_block * blk, * nextblk;

  if (extern_userprovided_output == NULL) {
    for (blk = extern_output_first; blk != NULL; blk = nextblk) {
      nextblk = blk->next;
      caml_stat_free(blk);
    }
    extern_output_first = NULL;
  }
  extern_free_stack();
  extern_free_position_table();
}

static void grow_extern_output(intnat required)
{
  struct output_block * blk;
  intnat extra;

  if (extern_userprovided_output != NULL) {
    extern_failwith("Marshal.to_buffer: buffer overflow");
  }
  extern_output_block->end = extern_ptr;
  if (required <= SIZE_EXTERN_OUTPUT_BLOCK / 2)
    extra = 0;
  else
    extra = required;
  blk = caml_stat_alloc_noexc(sizeof(struct output_block) + extra);
  if (blk == NULL) extern_out_of_memory();
  extern_output_block->next = blk;
  extern_output_block = blk;
  extern_output_block->next = NULL;
  extern_ptr = extern_output_block->data;
  extern_limit = extern_output_block->data + SIZE_EXTERN_OUTPUT_BLOCK + extra;
}

static intnat extern_output_length(void)
{
  struct output_block * blk;
  intnat len;

  if (extern_userprovided_output != NULL) {
    return extern_ptr - extern_userprovided_output;
  } else {
    for (len = 0, blk = extern_output_first; blk != NULL; blk = blk->next)
      len += blk->end - blk->data;
    return len;
  }
}

/* Exception raising, with cleanup */

static void extern_out_of_memory(void)
{
  free_extern_output();
  caml_raise_out_of_memory();
}

static void extern_invalid_argument(char *msg)
{
  free_extern_output();
  caml_invalid_argument(msg);
}

static void extern_failwith(char *msg)
{
  free_extern_output();
  caml_failwith(msg);
}

static void extern_stack_overflow(void)
{
  caml_gc_message (0x04, "Stack overflow in marshaling value\n");
  free_extern_output();
  caml_raise_out_of_memory();
}

/* Conversion to big-endian */

Caml_inline void store16(char * dst, int n)
{
  dst[0] = n >> 8;  dst[1] = n;
}

Caml_inline void store32(char * dst, intnat n)
{
  dst[0] = n >> 24;  dst[1] = n >> 16;  dst[2] = n >> 8;  dst[3] = n;
}

Caml_inline void store64(char * dst, int64_t n)
{
  dst[0] = n >> 56;  dst[1] = n >> 48;  dst[2] = n >> 40;  dst[3] = n >> 32;
  dst[4] = n >> 24;  dst[5] = n >> 16;  dst[6] = n >> 8;   dst[7] = n;
}

/* Write characters, integers, and blocks in the output buffer */

Caml_inline void write(int c)
{
  if (extern_ptr >= extern_limit) grow_extern_output(1);
  *extern_ptr++ = c;
}

static void writeblock(const char * data, intnat len)
{
  if (extern_ptr + len > extern_limit) grow_extern_output(len);
  memcpy(extern_ptr, data, len);
  extern_ptr += len;
}

Caml_inline void writeblock_float8(const double * data, intnat ndoubles)
{
#if ARCH_FLOAT_ENDIANNESS == 0x01234567 || ARCH_FLOAT_ENDIANNESS == 0x76543210
  writeblock((const char *) data, ndoubles * 8);
#else
  caml_serialize_block_float_8(data, ndoubles);
#endif
}

static void writecode8(int code, intnat val)
{
  if (extern_ptr + 2 > extern_limit) grow_extern_output(2);
  extern_ptr[0] = code;
  extern_ptr[1] = val;
  extern_ptr += 2;
}

static void writecode16(int code, intnat val)
{
  if (extern_ptr + 3 > extern_limit) grow_extern_output(3);
  extern_ptr[0] = code;
  store16(extern_ptr + 1, (int) val);
  extern_ptr += 3;
}

static void writecode32(int code, intnat val)
{
  if (extern_ptr + 5 > extern_limit) grow_extern_output(5);
  extern_ptr[0] = code;
  store32(extern_ptr + 1, val);
  extern_ptr += 5;
}

#ifdef ARCH_SIXTYFOUR
static void writecode64(int code, intnat val)
{
  if (extern_ptr + 9 > extern_limit) grow_extern_output(9);
  extern_ptr[0] = code;
  store64(extern_ptr + 1, val);
  extern_ptr += 9;
}
#endif

/* Marshaling integers */

Caml_inline void extern_int(intnat n)
{
  if (n >= 0 && n < 0x40) {
    write(PREFIX_SMALL_INT + n);
  } else if (n >= -(1 << 7) && n < (1 << 7)) {
    writecode8(CODE_INT8, n);
  } else if (n >= -(1 << 15) && n < (1 << 15)) {
    writecode16(CODE_INT16, n);
#ifdef ARCH_SIXTYFOUR
  } else if (n < -((intnat)1 << 30) || n >= ((intnat)1 << 30)) {
      if (extern_flags & COMPAT_32)
        extern_failwith("output_value: integer cannot be read back on "
                        "32-bit platform");
      writecode64(CODE_INT64, n);
#endif
  } else {
    writecode32(CODE_INT32, n);
  }
}

/* Marshaling references to previously-marshaled blocks */

Caml_inline void extern_shared_reference(uintnat d)
{
  if (d < 0x100) {
    writecode8(CODE_SHARED8, d);
  } else if (d < 0x10000) {
    writecode16(CODE_SHARED16, d);
#ifdef ARCH_SIXTYFOUR
  } else if (d >= (uintnat)1 << 32) {
    writecode64(CODE_SHARED64, d);
#endif
  } else {
    writecode32(CODE_SHARED32, d);
  }
}

/* Marshaling block headers */

Caml_inline void extern_header(mlsize_t sz, tag_t tag)
{
  if (tag < 16 && sz < 8) {
    write(PREFIX_SMALL_BLOCK + tag + (sz << 4));
  } else {
    header_t hd = Make_header(sz, tag, Caml_white);
#ifdef ARCH_SIXTYFOUR
    if (sz > 0x3FFFFF && (extern_flags & COMPAT_32))
      extern_failwith("output_value: array cannot be read back on "
                      "32-bit platform");
    if (hd < (uintnat)1 << 32)
      writecode32(CODE_BLOCK32, hd);
    else
      writecode64(CODE_BLOCK64, hd);
#else
    writecode32(CODE_BLOCK32, hd);
#endif
  }
}

/* Marshaling strings */

Caml_inline void extern_string(value v, mlsize_t len)
{
  if (len < 0x20) {
    write(PREFIX_SMALL_STRING + len);
  } else if (len < 0x100) {
    writecode8(CODE_STRING8, len);
  } else {
#ifdef ARCH_SIXTYFOUR
    if (len > 0xFFFFFB && (extern_flags & COMPAT_32))
      extern_failwith("output_value: string cannot be read back on "
                      "32-bit platform");
    if (len < (uintnat)1 << 32)
      writecode32(CODE_STRING32, len);
    else
      writecode64(CODE_STRING64, len);
#else
    writecode32(CODE_STRING32, len);
#endif
  }
  writeblock(String_val(v), len);
}

/* Marshaling FP numbers */

Caml_inline void extern_double(value v)
{
  write(CODE_DOUBLE_NATIVE);
  writeblock_float8((double *) v, 1);
}

/* Marshaling FP arrays */

Caml_inline void extern_double_array(value v, mlsize_t nfloats)
{
  if (nfloats < 0x100) {
    writecode8(CODE_DOUBLE_ARRAY8_NATIVE, nfloats);
  } else {
#ifdef ARCH_SIXTYFOUR
    if (nfloats > 0x1FFFFF && (extern_flags & COMPAT_32))
      extern_failwith("output_value: float array cannot be read back on "
                      "32-bit platform");
    if (nfloats < (uintnat) 1 << 32)
      writecode32(CODE_DOUBLE_ARRAY32_NATIVE, nfloats);
    else
      writecode64(CODE_DOUBLE_ARRAY64_NATIVE, nfloats);
#else
    writecode32(CODE_DOUBLE_ARRAY32_NATIVE, nfloats);
#endif
  }
  writeblock_float8((double *) v, nfloats);
}

/* Marshaling custom blocks */

Caml_inline void extern_custom(value v,
                               /*out*/ uintnat * sz_32,
                               /*out*/ uintnat * sz_64)
{
  char * size_header;
  char const * ident = Custom_ops_val(v)->identifier;
  void (*serialize)(value v, uintnat * bsize_32, uintnat * bsize_64)
        = Custom_ops_val(v)->serialize;
  const struct custom_fixed_length* fixed_length
        = Custom_ops_val(v)->fixed_length;
  if (serialize == NULL)
    extern_invalid_argument("output_value: abstract value (Custom)");
  if (fixed_length == NULL) {
    write(CODE_CUSTOM_LEN);
    writeblock(ident, strlen(ident) + 1);
    /* Reserve 12 bytes for the lengths (sz_32 and sz_64). */
    if (extern_ptr + 12 >= extern_limit) grow_extern_output(12);
    size_header = extern_ptr;
    extern_ptr += 12;
    serialize(v, sz_32, sz_64);
    /* Store length before serialized block */
    store32(size_header, *sz_32);
    store64(size_header + 4, *sz_64);
  } else {
    write(CODE_CUSTOM_FIXED);
    writeblock(ident, strlen(ident) + 1);
    serialize(v, sz_32, sz_64);
        if (*sz_32 != fixed_length->bsize_32 ||
            *sz_64 != fixed_length->bsize_64)
          caml_fatal_error(
            "output_value: incorrect fixed sizes specified by %s",
            ident);
  }
}

/* Marshaling code pointers */

static void extern_code_pointer(char * codeptr)
{
  struct code_fragment * cf;
  const char * digest;

  cf = caml_find_code_fragment_by_pc(codeptr);
  if (cf != NULL) {
    if ((extern_flags & CLOSURES) == 0)
      extern_invalid_argument("output_value: functional value");
    digest = (const char *) caml_digest_of_code_fragment(cf);
    if (digest == NULL)
      extern_invalid_argument("output_value: private function");
    writecode32(CODE_CODEPOINTER, codeptr - cf->code_start);
    writeblock(digest, 16);
  } else {
    extern_invalid_argument("output_value: abstract value (outside heap)");
  }
}

/* Marshaling the non-environment part of closures */

#ifdef NO_NAKED_POINTERS
Caml_inline mlsize_t extern_closure_up_to_env(value v)
{
  mlsize_t startenv, i;
  value info;

  startenv = Start_env_closinfo(Closinfo_val(v));
  i = 0;
  do {
    /* The infix header */
    if (i > 0) extern_int(Long_val(Field(v, i++)));
    /* The default entry point */
    extern_code_pointer((char *) Field(v, i++));
    /* The closure info. */
    info = Field(v, i++);
    extern_int(Long_val(info));
    /* The direct entry point if arity is neither 0 nor 1 */
    if (Arity_closinfo(info) != 0 && Arity_closinfo(info) != 1) {
      extern_code_pointer((char *) Field(v, i++));
    }
  } while (i < startenv);
  CAMLassert(i == startenv);
  return startenv;
}
#endif

/* Marshal the given value in the output buffer */

int caml_extern_allow_out_of_heap = 0; /* TODO: not implemented in multicore */

static void extern_rec(value v)
{
  struct extern_item * sp;
  uintnat h = 0;
  uintnat pos = 0;

  extern_init_position_table();
  sp = extern_stack;

  while(1) {
  if (Is_long(v)) {
<<<<<<< HEAD
    intnat n = Long_val(v);
    if (n >= 0 && n < 0x40) {
      write(PREFIX_SMALL_INT + n);
    } else if (n >= -(1 << 7) && n < (1 << 7)) {
      writecode8(CODE_INT8, n);
    } else if (n >= -(1 << 15) && n < (1 << 15)) {
      writecode16(CODE_INT16, n);
#ifdef ARCH_SIXTYFOUR
    } else if (n < -((intnat)1 << 30) || n >= ((intnat)1 << 30)) {
      if (extern_flags & COMPAT_32)
        extern_failwith("output_value: integer cannot be read back on "
                        "32-bit platform");
      writecode64(CODE_INT64, n);
#endif
    } else
      writecode32(CODE_INT32, n);
    goto next_item;
  } else {
    /* NB: in multicore we do not guard for extern_allow_out_of_heap */
=======
    extern_int(Long_val(v));
  }
#ifndef NO_NAKED_POINTERS
  else if (! (Is_in_value_area(v) || caml_extern_allow_out_of_heap)) {
    /* Naked pointer outside the heap: try to marshal it as a code pointer,
       otherwise fail. */
    extern_code_pointer((char *) v);
  }
#endif
  else {
>>>>>>> f333db8b
    header_t hd = Hd_val(v);
    tag_t tag = Tag_hd(hd);
    mlsize_t sz = Wosize_hd(hd);

    if (tag == Forward_tag) {
      value f = Forward_val (v);
      if (Is_block (f)
          && (   Tag_val (f) == Forward_tag
              || Tag_val (f) == Lazy_tag
              || Tag_val (f) == Double_tag
              )){
        /* Do not short-circuit the pointer. */
      }else{
        v = f;
        continue;
      }
    }
    /* Atoms are treated specially for two reasons: they are not allocated
       in the externed block, and they are automatically shared. */
    if (sz == 0) {
      extern_header(0, tag);
      goto next_item;
    }
    /* Check if object already seen */
    if (! (extern_flags & NO_SHARING)) {
      if (extern_lookup_position(v, &pos, &h)) {
        extern_shared_reference(obj_counter - pos);
        goto next_item;
      }
    }
    /* Output the contents of the object */
    switch(tag) {
    case String_tag: {
      mlsize_t len = caml_string_length(v);
      extern_string(v, len);
      size_32 += 1 + (len + 4) / 4;
      size_64 += 1 + (len + 8) / 8;
      extern_record_location(v, h);
      break;
    }
    case Double_tag: {
      CAMLassert(sizeof(double) == 8);
      extern_double(v);
      size_32 += 1 + 2;
      size_64 += 1 + 1;
      extern_record_location(v, h);
      break;
    }
    case Double_array_tag: {
      mlsize_t nfloats;
      CAMLassert(sizeof(double) == 8);
      nfloats = Wosize_val(v) / Double_wosize;
      extern_double_array(v, nfloats);
      size_32 += 1 + nfloats * 2;
      size_64 += 1 + nfloats;
      extern_record_location(v, h);
      break;
    }
    case Abstract_tag:
      extern_invalid_argument("output_value: abstract value (Abstract)");
      break;
    case Closure_tag:
      caml_failwith("Serializing closures is broken in multicore");
      break;
    case Infix_tag:
      writecode32(CODE_INFIXPOINTER, Infix_offset_hd(hd));
      v = v - Infix_offset_hd(hd); /* PR#5772 */
      continue;
    case Custom_tag: {
      uintnat sz_32, sz_64;
      extern_custom(v, &sz_32, &sz_64);
      size_32 += 2 + ((sz_32 + 3) >> 2);  /* header + ops + data */
      size_64 += 2 + ((sz_64 + 7) >> 3);
      extern_record_location(v, h);
      break;
    }
#ifdef NO_NAKED_POINTERS
    case Closure_tag: {
      mlsize_t i;
      extern_header(sz, tag);
      size_32 += 1 + sz;
      size_64 += 1 + sz;
      extern_record_location(v, h);
      i = extern_closure_up_to_env(v);
      if (i >= sz) goto next_item;
      /* Remember that we still have to serialize fields i + 1 ... sz - 1 */
      if (i < sz - 1) {
        sp++;
        if (sp >= extern_stack_limit) sp = extern_resize_stack(sp);
        sp->v = &Field(v, i + 1);
        sp->count = sz - i - 1;
      }
      /* Continue serialization with the first environment field */
      v = Field(v, i);
      continue;
    }
#endif
    default: {
      extern_header(sz, tag);
      size_32 += 1 + sz;
      size_64 += 1 + sz;
      extern_record_location(v, h);
      /* Remember that we still have to serialize fields 1 ... sz - 1 */
      if (sz > 1) {
        sp++;
        if (sp >= extern_stack_limit) sp = extern_resize_stack(sp);
        sp->v = &Field(v, 1);
        sp->count = sz - 1;
      }
      /* Continue serialization with the first field */
      v = Field(v, 0);
      continue;
    }
    }
  }
  next_item:
    /* Pop one more item to marshal, if any */
    if (sp == extern_stack) {
        /* We are done.   Cleanup the stack and leave the function */
        extern_free_stack();
        extern_free_position_table();
        return;
    }
    v = *((sp->v)++);
    if (--(sp->count) == 0) sp--;
  }
  /* Never reached as function leaves with return */
}

static int extern_flag_values[] = { NO_SHARING, CLOSURES, COMPAT_32 };

static intnat extern_value(value v, value flags,
                           /*out*/ char header[32],
                           /*out*/ int * header_len)
{
  intnat res_len;
  /* Parse flag list */
  extern_flags = caml_convert_flag_list(flags, extern_flag_values);
  /* Initializations */
  obj_counter = 0;
  size_32 = 0;
  size_64 = 0;
  /* Marshal the object */
  extern_rec(v);
  /* Record end of output */
  close_extern_output();
  /* Write the header */
  res_len = extern_output_length();
#ifdef ARCH_SIXTYFOUR
  if (res_len >= ((intnat)1 << 32) ||
      size_32 >= ((intnat)1 << 32) || size_64 >= ((intnat)1 << 32)) {
    /* The object is too big for the small header format.
       Fail if we are in compat32 mode, or use big header. */
    if (extern_flags & COMPAT_32) {
      free_extern_output();
      caml_failwith("output_value: object too big to be read back on "
                    "32-bit platform");
    }
    store32(header, Intext_magic_number_big);
    store32(header + 4, 0);
    store64(header + 8, res_len);
    store64(header + 16, obj_counter);
    store64(header + 24, size_64);
    *header_len = 32;
    return res_len;
  }
#endif
  /* Use the small header format */
  store32(header, Intext_magic_number_small);
  store32(header + 4, res_len);
  store32(header + 8, obj_counter);
  store32(header + 12, size_32);
  store32(header + 16, size_64);
  *header_len = 20;
  return res_len;
}

void caml_output_val(struct channel *chan, value v, value flags)
{
  char header[32];
  int header_len;
  struct output_block * blk, * nextblk;

  if (! caml_channel_binary_mode(chan))
    caml_failwith("output_value: not a binary channel");
  init_extern_output();
  extern_value(v, flags, header, &header_len);
  /* During [caml_really_putblock], concurrent [caml_output_val] operations
     can take place (via signal handlers or context switching in systhreads),
     and [extern_output_first] may change. So, save it in a local variable. */
  blk = extern_output_first;
  caml_really_putblock(chan, header, header_len);
  while (blk != NULL) {
    caml_really_putblock(chan, blk->data, blk->end - blk->data);
    nextblk = blk->next;
    caml_stat_free(blk);
    blk = nextblk;
  }
}

CAMLprim value caml_output_value(value vchan, value v, value flags)
{
  CAMLparam3 (vchan, v, flags);
  struct channel * channel = Channel(vchan);

  With_mutex(&channel-> mutex, {
    caml_output_val(channel, v, flags);
  } );
  CAMLreturn (Val_unit);
}

CAMLprim value caml_output_value_to_bytes(value v, value flags)
{
  char header[32];
  int header_len;
  intnat data_len, ofs;
  value res;
  struct output_block * blk, * nextblk;

  init_extern_output();
  data_len = extern_value(v, flags, header, &header_len);
  /* PR#4030: it is prudent to save extern_output_first before allocating
     the result, as in caml_output_val */
  blk = extern_output_first;
  res = caml_alloc_string(header_len + data_len);
  ofs = 0;
  memcpy(&Byte(res, ofs), header, header_len);
  ofs += header_len;
  while (blk != NULL) {
    intnat n = blk->end - blk->data;
    memcpy(&Byte(res, ofs), blk->data, n);
    ofs += n;
    nextblk = blk->next;
    caml_stat_free(blk);
    blk = nextblk;
  }
  return res;
}

CAMLprim value caml_output_value_to_string(value v, value flags)
{
  return caml_output_value_to_bytes(v,flags);
}

CAMLexport intnat caml_output_value_to_block(value v, value flags,
                                             char * buf, intnat len)
{
  char header[32];
  int header_len;
  intnat data_len;
  /* At this point we don't know the size of the header.
     Guess that it is small, and fix up later if not. */
  extern_userprovided_output = buf + 20;
  extern_ptr = extern_userprovided_output;
  extern_limit = buf + len;
  data_len = extern_value(v, flags, header, &header_len);
  if (header_len != 20) {
    /* Bad guess!  Need to shift the output to make room for big header.
       Make sure there is room. */
    if (header_len + data_len > len)
      caml_failwith("Marshal.to_buffer: buffer overflow");
    memmove(buf + header_len, buf + 20, data_len);
  }
  memcpy(buf, header, header_len);
  return header_len + data_len;
}

CAMLprim value caml_output_value_to_buffer(value buf, value ofs, value len,
                                           value v, value flags)
{
  intnat l =
    caml_output_value_to_block(v, flags,
                               &Byte(buf, Long_val(ofs)), Long_val(len));
  return Val_long(l);
}

CAMLexport void caml_output_value_to_malloc(value v, value flags,
                                            /*out*/ char ** buf,
                                            /*out*/ intnat * len)
{
  char header[32];
  int header_len;
  intnat data_len;
  char * res;
  struct output_block * blk, * nextblk;

  init_extern_output();
  data_len = extern_value(v, flags, header, &header_len);
  res = caml_stat_alloc_noexc(header_len + data_len);
  if (res == NULL) extern_out_of_memory();
  *buf = res;
  *len = header_len + data_len;
  memcpy(res, header, header_len);
  res += header_len;
  for (blk = extern_output_first; blk != NULL; blk = nextblk) {
    intnat n = blk->end - blk->data;
    memcpy(res, blk->data, n);
    res += n;
    nextblk = blk->next;
    caml_stat_free(blk);
  }
}

/* Functions for writing user-defined marshallers */

CAMLexport void caml_serialize_int_1(int i)
{
  if (extern_ptr + 1 > extern_limit) grow_extern_output(1);
  extern_ptr[0] = i;
  extern_ptr += 1;
}

CAMLexport void caml_serialize_int_2(int i)
{
  if (extern_ptr + 2 > extern_limit) grow_extern_output(2);
  store16(extern_ptr, i);
  extern_ptr += 2;
}

CAMLexport void caml_serialize_int_4(int32_t i)
{
  if (extern_ptr + 4 > extern_limit) grow_extern_output(4);
  store32(extern_ptr, i);
  extern_ptr += 4;
}

CAMLexport void caml_serialize_int_8(int64_t i)
{
  if (extern_ptr + 8 > extern_limit) grow_extern_output(8);
  store64(extern_ptr, i);
  extern_ptr += 8;
}

CAMLexport void caml_serialize_float_4(float f)
{
  caml_serialize_block_4(&f, 1);
}

CAMLexport void caml_serialize_float_8(double f)
{
  caml_serialize_block_float_8(&f, 1);
}

CAMLexport void caml_serialize_block_1(void * data, intnat len)
{
  if (extern_ptr + len > extern_limit) grow_extern_output(len);
  memcpy(extern_ptr, data, len);
  extern_ptr += len;
}

CAMLexport void caml_serialize_block_2(void * data, intnat len)
{
  if (extern_ptr + 2 * len > extern_limit) grow_extern_output(2 * len);
#ifndef ARCH_BIG_ENDIAN
  {
    unsigned char * p;
    char * q;
    for (p = data, q = extern_ptr; len > 0; len--, p += 2, q += 2)
      Reverse_16(q, p);
    extern_ptr = q;
  }
#else
  memcpy(extern_ptr, data, len * 2);
  extern_ptr += len * 2;
#endif
}

CAMLexport void caml_serialize_block_4(void * data, intnat len)
{
  if (extern_ptr + 4 * len > extern_limit) grow_extern_output(4 * len);
#ifndef ARCH_BIG_ENDIAN
  {
    unsigned char * p;
    char * q;
    for (p = data, q = extern_ptr; len > 0; len--, p += 4, q += 4)
      Reverse_32(q, p);
    extern_ptr = q;
  }
#else
  memcpy(extern_ptr, data, len * 4);
  extern_ptr += len * 4;
#endif
}

CAMLexport void caml_serialize_block_8(void * data, intnat len)
{
  if (extern_ptr + 8 * len > extern_limit) grow_extern_output(8 * len);
#ifndef ARCH_BIG_ENDIAN
  {
    unsigned char * p;
    char * q;
    for (p = data, q = extern_ptr; len > 0; len--, p += 8, q += 8)
      Reverse_64(q, p);
    extern_ptr = q;
  }
#else
  memcpy(extern_ptr, data, len * 8);
  extern_ptr += len * 8;
#endif
}

CAMLexport void caml_serialize_block_float_8(void * data, intnat len)
{
  if (extern_ptr + 8 * len > extern_limit) grow_extern_output(8 * len);
#if ARCH_FLOAT_ENDIANNESS == 0x01234567
  memcpy(extern_ptr, data, len * 8);
  extern_ptr += len * 8;
#elif ARCH_FLOAT_ENDIANNESS == 0x76543210
  {
    unsigned char * p;
    char * q;
    for (p = data, q = extern_ptr; len > 0; len--, p += 8, q += 8)
      Reverse_64(q, p);
    extern_ptr = q;
  }
#else
  {
    unsigned char * p;
    char * q;
    for (p = data, q = extern_ptr; len > 0; len--, p += 8, q += 8)
      Permute_64(q, 0x01234567, p, ARCH_FLOAT_ENDIANNESS);
    extern_ptr = q;
  }
#endif
}<|MERGE_RESOLUTION|>--- conflicted
+++ resolved
@@ -480,207 +480,6 @@
 }
 #endif
 
-/* Marshaling integers */
-
-Caml_inline void extern_int(intnat n)
-{
-  if (n >= 0 && n < 0x40) {
-    write(PREFIX_SMALL_INT + n);
-  } else if (n >= -(1 << 7) && n < (1 << 7)) {
-    writecode8(CODE_INT8, n);
-  } else if (n >= -(1 << 15) && n < (1 << 15)) {
-    writecode16(CODE_INT16, n);
-#ifdef ARCH_SIXTYFOUR
-  } else if (n < -((intnat)1 << 30) || n >= ((intnat)1 << 30)) {
-      if (extern_flags & COMPAT_32)
-        extern_failwith("output_value: integer cannot be read back on "
-                        "32-bit platform");
-      writecode64(CODE_INT64, n);
-#endif
-  } else {
-    writecode32(CODE_INT32, n);
-  }
-}
-
-/* Marshaling references to previously-marshaled blocks */
-
-Caml_inline void extern_shared_reference(uintnat d)
-{
-  if (d < 0x100) {
-    writecode8(CODE_SHARED8, d);
-  } else if (d < 0x10000) {
-    writecode16(CODE_SHARED16, d);
-#ifdef ARCH_SIXTYFOUR
-  } else if (d >= (uintnat)1 << 32) {
-    writecode64(CODE_SHARED64, d);
-#endif
-  } else {
-    writecode32(CODE_SHARED32, d);
-  }
-}
-
-/* Marshaling block headers */
-
-Caml_inline void extern_header(mlsize_t sz, tag_t tag)
-{
-  if (tag < 16 && sz < 8) {
-    write(PREFIX_SMALL_BLOCK + tag + (sz << 4));
-  } else {
-    header_t hd = Make_header(sz, tag, Caml_white);
-#ifdef ARCH_SIXTYFOUR
-    if (sz > 0x3FFFFF && (extern_flags & COMPAT_32))
-      extern_failwith("output_value: array cannot be read back on "
-                      "32-bit platform");
-    if (hd < (uintnat)1 << 32)
-      writecode32(CODE_BLOCK32, hd);
-    else
-      writecode64(CODE_BLOCK64, hd);
-#else
-    writecode32(CODE_BLOCK32, hd);
-#endif
-  }
-}
-
-/* Marshaling strings */
-
-Caml_inline void extern_string(value v, mlsize_t len)
-{
-  if (len < 0x20) {
-    write(PREFIX_SMALL_STRING + len);
-  } else if (len < 0x100) {
-    writecode8(CODE_STRING8, len);
-  } else {
-#ifdef ARCH_SIXTYFOUR
-    if (len > 0xFFFFFB && (extern_flags & COMPAT_32))
-      extern_failwith("output_value: string cannot be read back on "
-                      "32-bit platform");
-    if (len < (uintnat)1 << 32)
-      writecode32(CODE_STRING32, len);
-    else
-      writecode64(CODE_STRING64, len);
-#else
-    writecode32(CODE_STRING32, len);
-#endif
-  }
-  writeblock(String_val(v), len);
-}
-
-/* Marshaling FP numbers */
-
-Caml_inline void extern_double(value v)
-{
-  write(CODE_DOUBLE_NATIVE);
-  writeblock_float8((double *) v, 1);
-}
-
-/* Marshaling FP arrays */
-
-Caml_inline void extern_double_array(value v, mlsize_t nfloats)
-{
-  if (nfloats < 0x100) {
-    writecode8(CODE_DOUBLE_ARRAY8_NATIVE, nfloats);
-  } else {
-#ifdef ARCH_SIXTYFOUR
-    if (nfloats > 0x1FFFFF && (extern_flags & COMPAT_32))
-      extern_failwith("output_value: float array cannot be read back on "
-                      "32-bit platform");
-    if (nfloats < (uintnat) 1 << 32)
-      writecode32(CODE_DOUBLE_ARRAY32_NATIVE, nfloats);
-    else
-      writecode64(CODE_DOUBLE_ARRAY64_NATIVE, nfloats);
-#else
-    writecode32(CODE_DOUBLE_ARRAY32_NATIVE, nfloats);
-#endif
-  }
-  writeblock_float8((double *) v, nfloats);
-}
-
-/* Marshaling custom blocks */
-
-Caml_inline void extern_custom(value v,
-                               /*out*/ uintnat * sz_32,
-                               /*out*/ uintnat * sz_64)
-{
-  char * size_header;
-  char const * ident = Custom_ops_val(v)->identifier;
-  void (*serialize)(value v, uintnat * bsize_32, uintnat * bsize_64)
-        = Custom_ops_val(v)->serialize;
-  const struct custom_fixed_length* fixed_length
-        = Custom_ops_val(v)->fixed_length;
-  if (serialize == NULL)
-    extern_invalid_argument("output_value: abstract value (Custom)");
-  if (fixed_length == NULL) {
-    write(CODE_CUSTOM_LEN);
-    writeblock(ident, strlen(ident) + 1);
-    /* Reserve 12 bytes for the lengths (sz_32 and sz_64). */
-    if (extern_ptr + 12 >= extern_limit) grow_extern_output(12);
-    size_header = extern_ptr;
-    extern_ptr += 12;
-    serialize(v, sz_32, sz_64);
-    /* Store length before serialized block */
-    store32(size_header, *sz_32);
-    store64(size_header + 4, *sz_64);
-  } else {
-    write(CODE_CUSTOM_FIXED);
-    writeblock(ident, strlen(ident) + 1);
-    serialize(v, sz_32, sz_64);
-        if (*sz_32 != fixed_length->bsize_32 ||
-            *sz_64 != fixed_length->bsize_64)
-          caml_fatal_error(
-            "output_value: incorrect fixed sizes specified by %s",
-            ident);
-  }
-}
-
-/* Marshaling code pointers */
-
-static void extern_code_pointer(char * codeptr)
-{
-  struct code_fragment * cf;
-  const char * digest;
-
-  cf = caml_find_code_fragment_by_pc(codeptr);
-  if (cf != NULL) {
-    if ((extern_flags & CLOSURES) == 0)
-      extern_invalid_argument("output_value: functional value");
-    digest = (const char *) caml_digest_of_code_fragment(cf);
-    if (digest == NULL)
-      extern_invalid_argument("output_value: private function");
-    writecode32(CODE_CODEPOINTER, codeptr - cf->code_start);
-    writeblock(digest, 16);
-  } else {
-    extern_invalid_argument("output_value: abstract value (outside heap)");
-  }
-}
-
-/* Marshaling the non-environment part of closures */
-
-#ifdef NO_NAKED_POINTERS
-Caml_inline mlsize_t extern_closure_up_to_env(value v)
-{
-  mlsize_t startenv, i;
-  value info;
-
-  startenv = Start_env_closinfo(Closinfo_val(v));
-  i = 0;
-  do {
-    /* The infix header */
-    if (i > 0) extern_int(Long_val(Field(v, i++)));
-    /* The default entry point */
-    extern_code_pointer((char *) Field(v, i++));
-    /* The closure info. */
-    info = Field(v, i++);
-    extern_int(Long_val(info));
-    /* The direct entry point if arity is neither 0 nor 1 */
-    if (Arity_closinfo(info) != 0 && Arity_closinfo(info) != 1) {
-      extern_code_pointer((char *) Field(v, i++));
-    }
-  } while (i < startenv);
-  CAMLassert(i == startenv);
-  return startenv;
-}
-#endif
-
 /* Marshal the given value in the output buffer */
 
 int caml_extern_allow_out_of_heap = 0; /* TODO: not implemented in multicore */
@@ -696,7 +495,6 @@
 
   while(1) {
   if (Is_long(v)) {
-<<<<<<< HEAD
     intnat n = Long_val(v);
     if (n >= 0 && n < 0x40) {
       write(PREFIX_SMALL_INT + n);
@@ -716,18 +514,6 @@
     goto next_item;
   } else {
     /* NB: in multicore we do not guard for extern_allow_out_of_heap */
-=======
-    extern_int(Long_val(v));
-  }
-#ifndef NO_NAKED_POINTERS
-  else if (! (Is_in_value_area(v) || caml_extern_allow_out_of_heap)) {
-    /* Naked pointer outside the heap: try to marshal it as a code pointer,
-       otherwise fail. */
-    extern_code_pointer((char *) v);
-  }
-#endif
-  else {
->>>>>>> f333db8b
     header_t hd = Hd_val(v);
     tag_t tag = Tag_hd(hd);
     mlsize_t sz = Wosize_hd(hd);
@@ -748,29 +534,68 @@
     /* Atoms are treated specially for two reasons: they are not allocated
        in the externed block, and they are automatically shared. */
     if (sz == 0) {
-      extern_header(0, tag);
+      if (tag < 16) {
+        write(PREFIX_SMALL_BLOCK + tag);
+      } else {
+#ifdef WITH_PROFINFO
+        writecode32(CODE_BLOCK32, Hd_no_profinfo(hd));
+#else
+        writecode32(CODE_BLOCK32, hd);
+#endif
+      }
       goto next_item;
     }
     /* Check if object already seen */
     if (! (extern_flags & NO_SHARING)) {
       if (extern_lookup_position(v, &pos, &h)) {
-        extern_shared_reference(obj_counter - pos);
+        uintnat d = obj_counter - pos;
+        if (d < 0x100) {
+          writecode8(CODE_SHARED8, d);
+        } else if (d < 0x10000) {
+          writecode16(CODE_SHARED16, d);
+#ifdef ARCH_SIXTYFOUR
+        } else if (d >= (uintnat)1 << 32) {
+          writecode64(CODE_SHARED64, d);
+#endif
+        } else {
+          writecode32(CODE_SHARED32, d);
+        }
         goto next_item;
       }
     }
+
     /* Output the contents of the object */
     switch(tag) {
     case String_tag: {
       mlsize_t len = caml_string_length(v);
-      extern_string(v, len);
+      if (len < 0x20) {
+        write(PREFIX_SMALL_STRING + len);
+      } else if (len < 0x100) {
+        writecode8(CODE_STRING8, len);
+      } else {
+#ifdef ARCH_SIXTYFOUR
+        if (len > 0xFFFFFB && (extern_flags & COMPAT_32))
+          extern_failwith("output_value: string cannot be read back on "
+                          "32-bit platform");
+        if (len < (uintnat)1 << 32)
+          writecode32(CODE_STRING32, len);
+        else
+          writecode64(CODE_STRING64, len);
+#else
+        writecode32(CODE_STRING32, len);
+#endif
+      }
+      writeblock(String_val(v), len);
       size_32 += 1 + (len + 4) / 4;
       size_64 += 1 + (len + 8) / 8;
       extern_record_location(v, h);
       break;
     }
     case Double_tag: {
-      CAMLassert(sizeof(double) == 8);
-      extern_double(v);
+      if (sizeof(double) != 8)
+        extern_invalid_argument("output_value: non-standard floats");
+      write(CODE_DOUBLE_NATIVE);
+      writeblock_float8((double *) v, 1);
       size_32 += 1 + 2;
       size_64 += 1 + 1;
       extern_record_location(v, h);
@@ -778,9 +603,25 @@
     }
     case Double_array_tag: {
       mlsize_t nfloats;
-      CAMLassert(sizeof(double) == 8);
+      if (sizeof(double) != 8)
+        extern_invalid_argument("output_value: non-standard floats");
       nfloats = Wosize_val(v) / Double_wosize;
-      extern_double_array(v, nfloats);
+      if (nfloats < 0x100) {
+        writecode8(CODE_DOUBLE_ARRAY8_NATIVE, nfloats);
+      } else {
+#ifdef ARCH_SIXTYFOUR
+        if (nfloats > 0x1FFFFF && (extern_flags & COMPAT_32))
+          extern_failwith("output_value: float array cannot be read back on "
+                          "32-bit platform");
+        if (nfloats < (uintnat) 1 << 32)
+          writecode32(CODE_DOUBLE_ARRAY32_NATIVE, nfloats);
+        else
+          writecode64(CODE_DOUBLE_ARRAY64_NATIVE, nfloats);
+#else
+        writecode32(CODE_DOUBLE_ARRAY32_NATIVE, nfloats);
+#endif
+      }
+      writeblock_float8((double *) v, nfloats);
       size_32 += 1 + nfloats * 2;
       size_64 += 1 + nfloats;
       extern_record_location(v, h);
@@ -798,47 +639,76 @@
       continue;
     case Custom_tag: {
       uintnat sz_32, sz_64;
-      extern_custom(v, &sz_32, &sz_64);
+      char * size_header;
+      char const * ident = Custom_ops_val(v)->identifier;
+      void (*serialize)(value v, uintnat * bsize_32,
+                        uintnat * bsize_64)
+        = Custom_ops_val(v)->serialize;
+      const struct custom_fixed_length* fixed_length
+        = Custom_ops_val(v)->fixed_length;
+      if (serialize == NULL)
+        extern_invalid_argument("output_value: abstract value (Custom)");
+      if (fixed_length == NULL) {
+        write(CODE_CUSTOM_LEN);
+        writeblock(ident, strlen(ident) + 1);
+        /* Reserve 12 bytes for the lengths (sz_32 and sz_64). */
+        if (extern_ptr + 12 >= extern_limit) grow_extern_output(12);
+        size_header = extern_ptr;
+        extern_ptr += 12;
+        serialize(v, &sz_32, &sz_64);
+        /* Store length before serialized block */
+        store32(size_header, sz_32);
+        store64(size_header + 4, sz_64);
+      } else {
+        write(CODE_CUSTOM_FIXED);
+        writeblock(ident, strlen(ident) + 1);
+        serialize(v, &sz_32, &sz_64);
+        if (sz_32 != fixed_length->bsize_32 ||
+            sz_64 != fixed_length->bsize_64)
+          caml_fatal_error(
+            "output_value: incorrect fixed sizes specified by %s",
+            ident);
+      }
       size_32 += 2 + ((sz_32 + 3) >> 2);  /* header + ops + data */
       size_64 += 2 + ((sz_64 + 7) >> 3);
       extern_record_location(v, h);
       break;
     }
-#ifdef NO_NAKED_POINTERS
-    case Closure_tag: {
-      mlsize_t i;
-      extern_header(sz, tag);
+    default: {
+      value field0;
+      if (tag < 16 && sz < 8) {
+        write(PREFIX_SMALL_BLOCK + tag + (sz << 4));
+      } else {
+#ifdef ARCH_SIXTYFOUR
+#ifdef WITH_PROFINFO
+        header_t hd_erased = Hd_no_profinfo(hd);
+#else
+        header_t hd_erased = hd;
+#endif
+        if (sz > 0x3FFFFF && (extern_flags & COMPAT_32))
+          extern_failwith("output_value: array cannot be read back on "
+                          "32-bit platform");
+        if (hd_erased < (uintnat)1 << 32)
+          writecode32(CODE_BLOCK32, Whitehd_hd (hd_erased));
+        else
+          writecode64(CODE_BLOCK64, Whitehd_hd (hd_erased));
+#else
+        writecode32(CODE_BLOCK32, Whitehd_hd (hd));
+#endif
+      }
       size_32 += 1 + sz;
       size_64 += 1 + sz;
-      extern_record_location(v, h);
-      i = extern_closure_up_to_env(v);
-      if (i >= sz) goto next_item;
-      /* Remember that we still have to serialize fields i + 1 ... sz - 1 */
-      if (i < sz - 1) {
-        sp++;
-        if (sp >= extern_stack_limit) sp = extern_resize_stack(sp);
-        sp->v = &Field(v, i + 1);
-        sp->count = sz - i - 1;
-      }
-      /* Continue serialization with the first environment field */
-      v = Field(v, i);
-      continue;
-    }
-#endif
-    default: {
-      extern_header(sz, tag);
-      size_32 += 1 + sz;
-      size_64 += 1 + sz;
+      field0 = Field(v, 0);
       extern_record_location(v, h);
       /* Remember that we still have to serialize fields 1 ... sz - 1 */
       if (sz > 1) {
         sp++;
         if (sp >= extern_stack_limit) sp = extern_resize_stack(sp);
-        sp->v = &Field(v, 1);
-        sp->count = sz - 1;
+        sp->v = &Field(v,1);
+        sp->count = sz-1;
       }
       /* Continue serialization with the first field */
-      v = Field(v, 0);
+      v = field0;
       continue;
     }
     }
