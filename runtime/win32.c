/**************************************************************************/
/*                                                                        */
/*                                 OCaml                                  */
/*                                                                        */
/*            Xavier Leroy, projet Cristal, INRIA Rocquencourt            */
/*                                                                        */
/*   Copyright 1996 Institut National de Recherche en Informatique et     */
/*     en Automatique.                                                    */
/*                                                                        */
/*   All rights reserved.  This file is distributed under the terms of    */
/*   the GNU Lesser General Public License version 2.1, with the          */
/*   special exception on linking described in the file LICENSE.          */
/*                                                                        */
/**************************************************************************/

#define CAML_INTERNALS

/* Win32-specific stuff */

/* FILE_INFO_BY_HANDLE_CLASS and FILE_NAME_INFO are only available from Windows
   Vista onwards */
#undef _WIN32_WINNT
#define _WIN32_WINNT 0x0600

#define WIN32_LEAN_AND_MEAN
#include <wtypes.h>
#include <winbase.h>
#include <winsock2.h>
#include <winioctl.h>
#include <direct.h>
#include <stdlib.h>
#include <stdio.h>
#include <stdarg.h>
#include <io.h>
#include <fcntl.h>
#include <sys/types.h>
#include <sys/stat.h>
#include <ctype.h>
#include <errno.h>
#include <string.h>
#include <signal.h>
#if defined(DEBUG) || defined(NATIVE_CODE)
#include <dbghelp.h>
#endif
#include "caml/alloc.h"
#include "caml/codefrag.h"
#include "caml/fail.h"
#include "caml/io.h"
#include "caml/memory.h"
#include "caml/misc.h"
#include "caml/osdeps.h"
#include "caml/signals.h"
#include "caml/sys.h"
#include "caml/winsupport.h"
#include "caml/startup_aux.h"
#include "caml/platform.h"

#include "caml/config.h"

#if defined(SUPPORT_DYNAMIC_LINKING) && !defined(BUILDING_LIBCAMLRUNS)
#define WITH_DYNAMIC_LINKING
#endif

#ifdef WITH_DYNAMIC_LINKING
#include <flexdll.h>
#endif

#ifndef ERROR_SYMLINK_CLASS_DISABLED
#define ERROR_SYMLINK_CLASS_DISABLED 1463
#endif

unsigned short caml_win32_major = 0;
unsigned short caml_win32_minor = 0;
unsigned short caml_win32_build = 0;
unsigned short caml_win32_revision = 0;

CAMLnoreturn_start
static void caml_win32_sys_error (int errnum)
CAMLnoreturn_end;

static void caml_win32_sys_error(int errnum)
{
  wchar_t buffer[512];
  value msg;
  if (FormatMessage(FORMAT_MESSAGE_FROM_SYSTEM | FORMAT_MESSAGE_IGNORE_INSERTS,
                    NULL,
                    errnum,
                    0,
                    buffer,
                    sizeof(buffer)/sizeof(wchar_t),
                    NULL)) {
    msg = caml_copy_string_of_utf16(buffer);
  } else {
    msg = caml_alloc_sprintf("unknown error #%d", errnum);
  }
  caml_raise_sys_error(msg);
}

int caml_read_fd(int fd, int flags, void * buf, int n)
{
  int retcode;
  if ((flags & CHANNEL_FLAG_FROM_SOCKET) == 0) {
    caml_enter_blocking_section();
    retcode = read(fd, buf, n);
    /* Large reads from console can fail with ENOMEM.  Reduce requested size
       and try again. */
    if (retcode == -1 && errno == ENOMEM && n > 16384) {
      retcode = read(fd, buf, 16384);
    }
    caml_leave_blocking_section();
    if (retcode == -1) caml_sys_io_error(NO_ARG);
  } else {
    caml_enter_blocking_section();
    retcode = recv((SOCKET) _get_osfhandle(fd), buf, n, 0);
    caml_leave_blocking_section();
    if (retcode == -1) caml_win32_sys_error(WSAGetLastError());
  }
  return retcode;
}

int caml_write_fd(int fd, int flags, void * buf, int n)
{
  int retcode;
  if ((flags & CHANNEL_FLAG_FROM_SOCKET) == 0) {
    caml_enter_blocking_section();
    retcode = write(fd, buf, n);
    caml_leave_blocking_section();
    if (retcode == -1) caml_sys_io_error(NO_ARG);
  } else {
    caml_enter_blocking_section();
    retcode = send((SOCKET) _get_osfhandle(fd), buf, n, 0);
    caml_leave_blocking_section();
    if (retcode == -1) caml_win32_sys_error(WSAGetLastError());
  }
  CAMLassert (retcode > 0);
  return retcode;
}

wchar_t * caml_decompose_path(struct ext_table * tbl, wchar_t * path)
{
  wchar_t * p, * q;
  int n;

  if (path == NULL) return NULL;
  p = caml_stat_wcsdup(path);
  q = p;
  while (1) {
    for (n = 0; q[n] != 0 && q[n] != L';'; n++) /*nothing*/;
    caml_ext_table_add(tbl, q);
    q = q + n;
    if (*q == 0) break;
    *q = 0;
    q += 1;
  }
  return p;
}

wchar_t * caml_search_in_path(struct ext_table * path, const wchar_t * name)
{
  wchar_t * dir, * fullname;
  char * u8;
  const wchar_t * p;
  int i;
  int attributes;

  for (p = name; *p != 0; p++) {
    if (*p == '/' || *p == '\\') goto not_found;
  }
  for (i = 0; i < path->size; i++) {
    dir = path->contents[i];
    if (dir[0] == 0) continue;
         /* not sure what empty path components mean under Windows */
    fullname = caml_stat_wcsconcat(3, dir, L"\\", name);
    u8 = caml_stat_strdup_of_utf16(fullname);
    caml_gc_message(0x100, "Searching %s\n", u8);
    caml_stat_free(u8);
    attributes = caml_win32_get_attributes(fullname);
    if ((attributes != INVALID_FILE_ATTRIBUTES) &&
        (attributes & FILE_ATTRIBUTE_DIRECTORY) == 0)
      return fullname;
    caml_stat_free(fullname);
  }
 not_found:
  u8 = caml_stat_strdup_of_utf16(name);
  caml_gc_message(0x100, "%s not found in search path\n", u8);
  caml_stat_free(u8);
  return caml_stat_wcsdup(name);
}

CAMLexport wchar_t * caml_search_exe_in_path(const wchar_t * name)
{
  wchar_t * fullname, * filepart;
  char * u8;
  size_t fullnamelen;
  DWORD retcode;

  fullnamelen = wcslen(name) + 1;
  if (fullnamelen < 256) fullnamelen = 256;
  while (1) {
    fullname = caml_stat_alloc(fullnamelen*sizeof(wchar_t));
    retcode = SearchPath(NULL,              /* use system search path */
                         name,
                         L".exe",            /* add .exe extension if needed */
                         fullnamelen,
                         fullname,
                         &filepart);
    if (retcode == 0) {
      u8 = caml_stat_strdup_of_utf16(name);
      caml_gc_message(0x100, "%s not found in search path\n", u8);
      caml_stat_free(u8);
      caml_stat_free(fullname);
      return caml_stat_strdup_os(name);
    }
    if (retcode < fullnamelen)
      return fullname;
    caml_stat_free(fullname);
    fullnamelen = retcode + 1;
  }
}

wchar_t * caml_search_dll_in_path(struct ext_table * path, const wchar_t * name)
{
  wchar_t * dllname;
  wchar_t * res;

  dllname = caml_stat_wcsconcat(2, name, L".dll");
  res = caml_search_in_path(path, dllname);
  caml_stat_free(dllname);
  return res;
}

#ifdef WITH_DYNAMIC_LINKING

void * caml_dlopen(wchar_t * libname, int for_execution, int global)
{
  void *handle;
  int flags = (global ? FLEXDLL_RTLD_GLOBAL : 0);
  if (!for_execution) flags |= FLEXDLL_RTLD_NOEXEC;
  handle = flexdll_wdlopen(libname, flags);
  if ((handle != NULL) && ((caml_params->verb_gc & 0x100) != 0)) {
    flexdll_dump_exports(handle);
    fflush(stdout);
  }
  return handle;
}

void caml_dlclose(void * handle)
{
  flexdll_dlclose(handle);
}

void * caml_dlsym(void * handle, const char * name)
{
  return flexdll_dlsym(handle, name);
}

void * caml_globalsym(const char * name)
{
  return flexdll_dlsym(flexdll_wdlopen(NULL,0), name);
}

char * caml_dlerror(void)
{
  return flexdll_dlerror();
}

#else

void * caml_dlopen(wchar_t * libname, int for_execution, int global)
{
  return NULL;
}

void caml_dlclose(void * handle)
{
}

void * caml_dlsym(void * handle, const char * name)
{
  return NULL;
}

void * caml_globalsym(const char * name)
{
  return NULL;
}

char * caml_dlerror(void)
{
  return "dynamic loading not supported on this platform";
}

#endif /* WITH_DYNAMIC_LINKING */

/* Proper emulation of signal(), including ctrl-C and ctrl-break */

typedef void (*sighandler)(int sig);
static int ctrl_handler_installed = 0;
static volatile sighandler ctrl_handler_action = SIG_DFL;

static BOOL WINAPI ctrl_handler(DWORD event)
{
  /* Only ctrl-C and ctrl-Break are handled */
  if (event != CTRL_C_EVENT && event != CTRL_BREAK_EVENT) return FALSE;
  /* Default behavior is to exit, which we get by not handling the event */
  if (ctrl_handler_action == SIG_DFL) return FALSE;
  /* Ignore behavior is to do nothing, which we get by claiming that we
     have handled the event */
  if (ctrl_handler_action == SIG_IGN) return TRUE;
  /* Win32 doesn't like it when we do a longjmp() at this point
     (it looks like we're running in a different thread than
     the main program!).  So, just record the signal. */
  caml_record_signal(SIGINT);
  /* We have handled the event */
  return TRUE;
}

sighandler caml_win32_signal(int sig, sighandler action)
{
  sighandler oldaction;

  if (sig != SIGINT) return signal(sig, action);
  if (! ctrl_handler_installed) {
    SetConsoleCtrlHandler(ctrl_handler, TRUE);
    ctrl_handler_installed = 1;
  }
  oldaction = ctrl_handler_action;
  ctrl_handler_action = action;
  return oldaction;
}

/* Expansion of @responsefile and *? file patterns in the command line */

static int argc;
static wchar_t ** argv;
static int argvsize;

static void store_argument(wchar_t * arg);
static void expand_argument(wchar_t * arg);
static void expand_pattern(wchar_t * arg);

static void out_of_memory(void)
{
  caml_fatal_error("out of memory while expanding command line");
}

static void store_argument(wchar_t * arg)
{
  if (argc + 1 >= argvsize) {
    argvsize *= 2;
    argv =
      (wchar_t **) caml_stat_resize_noexc(argv, argvsize * sizeof(wchar_t *));
    if (argv == NULL) out_of_memory();
  }
  argv[argc++] = arg;
}

static void expand_argument(wchar_t * arg)
{
  wchar_t * p;

  for (p = arg; *p != 0; p++) {
    if (*p == L'*' || *p == L'?') {
      expand_pattern(arg);
      return;
    }
  }
  store_argument(arg);
}

static void expand_pattern(wchar_t * pat)
{
  wchar_t * prefix, * p, * name;
  intptr_t handle;
  struct _wfinddata_t ffblk;
  size_t i;

  handle = _wfindfirst(pat, &ffblk);
  if (handle == -1) {
    store_argument(pat); /* a la Bourne shell */
    return;
  }
  prefix = caml_stat_wcsdup(pat);
  /* We need to stop at the first directory or drive boundary, because the
   * _findata_t structure contains the filename, not the leading directory. */
  for (i = wcslen(prefix); i > 0; i--) {
    wchar_t c = prefix[i - 1];
    if (c == L'\\' || c == L'/' || c == L':') { prefix[i] = 0; break; }
  }
  /* No separator was found, it's a filename pattern without a leading
     directory. */
  if (i == 0)
    prefix[0] = 0;
  do {
    name = caml_stat_wcsconcat(2, prefix, ffblk.name);
    store_argument(name);
  } while (_wfindnext(handle, &ffblk) != -1);
  _findclose(handle);
  caml_stat_free(prefix);
}


CAMLexport void caml_expand_command_line(int * argcp, wchar_t *** argvp)
{
  int i;
  argc = 0;
  argvsize = 16;
  argv = (wchar_t **) caml_stat_alloc_noexc(argvsize * sizeof(wchar_t *));
  if (argv == NULL) out_of_memory();
  for (i = 0; i < *argcp; i++) expand_argument((*argvp)[i]);
  argv[argc] = NULL;
  *argcp = argc;
  *argvp = argv;
}

/* Add to [contents] the (short) names of the files contained in
   the directory named [dirname].  No entries are added for [.] and [..].
   Return 0 on success, -1 on error; set errno in the case of error. */

CAMLexport int caml_read_directory(wchar_t * dirname,
                                   struct ext_table * contents)
{
  size_t dirnamelen;
  wchar_t * template;
  intptr_t h;
  struct _wfinddata_t fileinfo;

  dirnamelen = wcslen(dirname);
  if (dirnamelen > 0 &&
      (dirname[dirnamelen - 1] == L'/'
       || dirname[dirnamelen - 1] == L'\\'
       || dirname[dirnamelen - 1] == L':'))
    template = caml_stat_wcsconcat(2, dirname, L"*.*");
  else
    template = caml_stat_wcsconcat(2, dirname, L"\\*.*");
  h = _wfindfirst(template, &fileinfo);
  if (h == -1) {
    caml_stat_free(template);
    return errno == ENOENT ? 0 : -1;
  }
  do {
    if (wcscmp(fileinfo.name, L".") != 0 && wcscmp(fileinfo.name, L"..") != 0) {
      caml_ext_table_add(contents, caml_stat_strdup_of_utf16(fileinfo.name));
    }
  } while (_wfindnext(h, &fileinfo) == 0);
  _findclose(h);
  caml_stat_free(template);
  return 0;
}

#ifndef NATIVE_CODE

/* Set up a new thread for control-C emulation and termination */

void caml_signal_thread(void * lpParam)
{
  wchar_t *endptr;
  HANDLE h;
  /* Get an hexa-code raw handle through the environment */
  h = (HANDLE) (uintptr_t)
    wcstol(caml_secure_getenv(T("CAMLSIGPIPE")), &endptr, 16);
  while (1) {
    DWORD numread;
    BOOL ret;
    char iobuf[2];
    /* This shall always return a single character */
    ret = ReadFile(h, iobuf, 1, &numread, NULL);
    if (!ret || numread != 1) caml_do_exit(2);
    switch (iobuf[0]) {
    case 'C':
      caml_record_signal(SIGINT);
      break;
    case 'T':
      raise(SIGTERM);
      return;
    }
  }
}

#endif /* NATIVE_CODE */

#if defined(NATIVE_CODE)

/* Handling of system stack overflow.
 * Based on code provided by Olivier Andrieu.

 * An EXCEPTION_STACK_OVERFLOW is signaled when the guard page at the
 * end of the stack has been accessed. Windows clears the PAGE_GUARD
 * protection (making it a regular PAGE_READWRITE) and then calls our
 * exception handler. This means that although we're handling an "out
 * of stack" condition, there is a bit of stack available to call
 * functions and allocate temporaries.
 *
 * PAGE_GUARD is a one-shot access protection mechanism: we need to
 * restore the PAGE_GUARD protection on this page otherwise the next
 * stack overflow won't be detected and the program will abruptly exit
 * with STATUS_ACCESS_VIOLATION.
 *
 * Visual Studio 2003 and later (_MSC_VER >= 1300) have a
 * _resetstkoflw() function that resets this protection.
 * Unfortunately, it cannot work when called directly from the
 * exception handler because at this point we are using the page that
 * is to be protected.
 *
 * A solution is to use an alternate stack when restoring the
 * protection. However it's not possible to use _resetstkoflw() then
 * since it determines the stack pointer by calling alloca(): it would
 * try to protect the alternate stack.
 *
 * Finally, we call caml_raise_stack_overflow; it will either call
 * caml_raise_exception which switches back to the normal stack, or
 * call caml_fatal_uncaught_exception which terminates the program
 * quickly.
 */

static uintnat win32_alt_stack[0x100];

static void caml_reset_stack (void *faulting_address)
{
  SYSTEM_INFO si;
  DWORD page_size;
  MEMORY_BASIC_INFORMATION mbi;
  DWORD oldprot;

  /* get the system's page size. */
  GetSystemInfo (&si);
  page_size = si.dwPageSize;

  /* get some information on the page the fault occurred */
  if (! VirtualQuery (faulting_address, &mbi, sizeof mbi))
    goto failed;

  VirtualProtect (mbi.BaseAddress, page_size,
                  mbi.Protect | PAGE_GUARD, &oldprot);

 failed:
  caml_raise_stack_overflow();
}


#ifndef _WIN64
static LONG CALLBACK
    caml_stack_overflow_VEH (EXCEPTION_POINTERS* exn_info)
{
  DWORD code   = exn_info->ExceptionRecord->ExceptionCode;
  CONTEXT *ctx = exn_info->ContextRecord;
  DWORD *ctx_ip = &(ctx->Eip);
  DWORD *ctx_sp = &(ctx->Esp);

  if (code == EXCEPTION_STACK_OVERFLOW &&
      caml_find_code_fragment_by_pc((char *) (*ctx_ip)) != NULL)
    {
      uintnat faulting_address;
      uintnat * alt_esp;

      /* grab the address that caused the fault */
      faulting_address = exn_info->ExceptionRecord->ExceptionInformation[1];

      /* call caml_reset_stack(faulting_address) using the alternate stack */
      alt_esp  = win32_alt_stack + sizeof(win32_alt_stack) / sizeof(uintnat);
      *--alt_esp = faulting_address;
      *ctx_sp = (uintnat) (alt_esp - 1);
      *ctx_ip = (uintnat) &caml_reset_stack;

      return EXCEPTION_CONTINUE_EXECUTION;
    }

  return EXCEPTION_CONTINUE_SEARCH;
}

#else

static LONG CALLBACK
    caml_stack_overflow_VEH (EXCEPTION_POINTERS* exn_info)
{
  DWORD code   = exn_info->ExceptionRecord->ExceptionCode;
  CONTEXT *ctx = exn_info->ContextRecord;

  if (code == EXCEPTION_STACK_OVERFLOW &&
      caml_find_code_fragment_by_pc((char *) (ctx->Rip)) != NULL)
    {
      uintnat faulting_address;
      uintnat * alt_rsp;

      /* grab the address that caused the fault */
      faulting_address = exn_info->ExceptionRecord->ExceptionInformation[1];

      /* refresh runtime parameters from registers */
      Caml_state->young_ptr = (value *) ctx->R15;

      /* call caml_reset_stack(faulting_address) using the alternate stack */
      alt_rsp  = win32_alt_stack + sizeof(win32_alt_stack) / sizeof(uintnat);
      ctx->Rcx = faulting_address;
      ctx->Rsp = (uintnat) (alt_rsp - 4 - 1);
      ctx->Rip = (uintnat) &caml_reset_stack;

      return EXCEPTION_CONTINUE_EXECUTION;
    }

  return EXCEPTION_CONTINUE_SEARCH;
}
#endif /* _WIN64 */

static PVOID caml_stack_overflow_handle;

void caml_win32_overflow_detection(void)
{
  caml_stack_overflow_handle =
    AddVectoredExceptionHandler(1, caml_stack_overflow_VEH);
  if (caml_stack_overflow_handle == NULL) {
    caml_fatal_error("cannot install stack overflow detection");
  }
}

void caml_win32_unregister_overflow_detection(void)
{
  RemoveVectoredExceptionHandler(caml_stack_overflow_handle);
}

#endif /* NATIVE_CODE */

/* Seeding of pseudo-random number generators */

int caml_win32_random_seed (intnat data[16])
{
  /* For better randomness, consider:
     http://msdn.microsoft.com/library/en-us/seccrypto/security/rtlgenrandom.asp
     http://blogs.msdn.com/b/michael_howard/archive/2005/01/14/353379.aspx
  */
  FILETIME t;
  LARGE_INTEGER pc;
  GetSystemTimeAsFileTime(&t);
  QueryPerformanceCounter(&pc);  /* PR#6032 */
  data[0] = t.dwLowDateTime;
  data[1] = t.dwHighDateTime;
  data[2] = GetCurrentProcessId();
  data[3] = pc.LowPart;
  data[4] = pc.HighPart;
  return 5;
}


#if defined(_MSC_VER) && __STDC_SECURE_LIB__ >= 200411L

static void invalid_parameter_handler(const wchar_t* expression,
   const wchar_t* function,
   const wchar_t* file,
   unsigned int line,
   uintptr_t pReserved)
{
  /* no crash box */
}


void caml_install_invalid_parameter_handler(void)
{
  _set_invalid_parameter_handler(invalid_parameter_handler);
}

#endif


/* Recover executable name  */

wchar_t * caml_executable_name(void)
{
  wchar_t * name;
  DWORD namelen, ret;

  namelen = 256;
  while (1) {
    name = caml_stat_alloc(namelen*sizeof(wchar_t));
    ret = GetModuleFileName(NULL, name, namelen);
    if (ret == 0) { caml_stat_free(name); return NULL; }
    if (ret < namelen) break;
    caml_stat_free(name);
    if (namelen >= 1024*1024) return NULL; /* avoid runaway and overflow */
    namelen *= 2;
  }
  return name;
}

/* snprintf emulation */

#define CAML_SNPRINTF(_vsnprintf, _vscprintf) \
{ \
  int len; \
  va_list args; \
\
  if (size > 0) { \
    va_start(args, format); \
    len = _vsnprintf(buf, size, format, args); \
    va_end(args); \
    if (len >= 0 && len < size) { \
      /* [len] characters were stored in [buf], \
         a null-terminator was appended. */ \
      return len; \
    } \
    /* [size] characters were stored in [buf], without null termination. \
       Put a null terminator, truncating the output. */ \
    buf[size - 1] = 0; \
  } \
  /* Compute the actual length of output, excluding null terminator */ \
  va_start(args, format); \
  len = _vscprintf(format, args); \
  va_end(args); \
  return len; \
}

#ifndef _UCRT
int caml_snprintf(char * buf, size_t size, const char * format, ...)
CAML_SNPRINTF(_vsnprintf, _vscprintf)
#endif

int caml_snwprintf(wchar_t * buf, size_t size, const wchar_t * format, ...)
CAML_SNPRINTF(_vsnwprintf, _vscwprintf)

#undef CAML_SNPRINTF

wchar_t *caml_secure_getenv (wchar_t const *var)
{
  /* Win32 doesn't have a notion of setuid bit, so getenv is safe. */
  return _wgetenv(var);
}

/* caml_win32_getenv is used to implement Sys.getenv and Unix.getenv in such a
   way that they get direct access to the Win32 environment rather than to the
   copy that is cached by the C runtime system. The result of caml_win32_getenv
   is dynamically allocated and must be explicitly deallocated.

   In contrast, the OCaml runtime system still calls _wgetenv from the C runtime
   system, via caml_secure_getenv. The result is statically allocated and needs
   no deallocation. */
CAMLexport wchar_t *caml_win32_getenv(wchar_t const *lpName)
{
  wchar_t * lpBuffer;
  DWORD nSize = 256, res;

  lpBuffer = caml_stat_alloc_noexc(nSize * sizeof(wchar_t));

  if (lpBuffer == NULL)
    return NULL;

  res = GetEnvironmentVariable(lpName, lpBuffer, nSize);

  if (res == 0) {
    caml_stat_free(lpBuffer);
    return NULL;
  }

  if (res < nSize)
    return lpBuffer;

  nSize = res;
  lpBuffer = caml_stat_resize_noexc(lpBuffer, nSize * sizeof(wchar_t));

  if (lpBuffer == NULL)
    return NULL;

  res = GetEnvironmentVariable(lpName, lpBuffer, nSize);

  if (res == 0 || res >= nSize) {
    caml_stat_free(lpBuffer);
    return NULL;
  }

  return lpBuffer;
}

/* The rename() implementation in MSVC's CRT is based on MoveFile()
   and therefore fails if the new name exists.  This is inconsistent
   with POSIX and a problem in practice.  Here we reimplement
   rename() using MoveFileEx() to make it more POSIX-like.
   There are no official guarantee that the rename operation is atomic,
   but it is widely believed to be atomic on NTFS. */

int caml_win32_rename(const wchar_t * oldpath, const wchar_t * newpath)
{
  /* MOVEFILE_REPLACE_EXISTING: to be closer to POSIX
     MOVEFILE_COPY_ALLOWED: MoveFile performs a copy if old and new
       paths are on different devices, so we do the same here for
       compatibility with the old rename()-based implementation.
     MOVEFILE_WRITE_THROUGH: not sure it's useful; affects only
       the case where a copy is done. */
  if (MoveFileEx(oldpath, newpath,
                 MOVEFILE_REPLACE_EXISTING | MOVEFILE_WRITE_THROUGH |
                 MOVEFILE_COPY_ALLOWED)) {
    return 0;
  }
  /* Modest attempt at mapping Win32 error codes to POSIX error codes.
     The __dosmaperr() function from the CRT does a better job but is
     generally not accessible. */
  switch (GetLastError()) {
  case ERROR_FILE_NOT_FOUND: case ERROR_PATH_NOT_FOUND:
    errno = ENOENT; break;
  case ERROR_ACCESS_DENIED: case ERROR_WRITE_PROTECT: case ERROR_CANNOT_MAKE:
    errno = EACCES; break;
  case ERROR_CURRENT_DIRECTORY: case ERROR_BUSY:
    errno = EBUSY; break;
  case ERROR_NOT_SAME_DEVICE:
    errno = EXDEV; break;
  case ERROR_ALREADY_EXISTS:
    errno = EEXIST; break;
  default:
    errno = EINVAL;
  }
  return -1;
}

int caml_win32_unlink(const wchar_t * path) {
  int ret;

  ret = _wunlink(path);
  /* On Windows, trying to unlink a symlink to a directory will return
   * EACCES, but the symlink can be deleted with rmdir. */
  if (ret == -1 && errno == EACCES) {
    HANDLE h;
    DWORD attrs, dummy;
    union {
      char raw[16384];
      REPARSE_DATA_BUFFER point;
    } buffer;

    attrs = GetFileAttributes(path);
    if (attrs == INVALID_FILE_ATTRIBUTES ||
        !(attrs & (FILE_ATTRIBUTE_DIRECTORY | FILE_ATTRIBUTE_REPARSE_POINT)))
      return -1;

    h = CreateFile(path,
                   FILE_READ_ATTRIBUTES,
                   FILE_SHARE_DELETE | FILE_SHARE_READ | FILE_SHARE_WRITE,
                   NULL,
                   OPEN_EXISTING,
                   FILE_FLAG_BACKUP_SEMANTICS | FILE_FLAG_OPEN_REPARSE_POINT,
                   NULL);
    if (h == INVALID_HANDLE_VALUE)
      return -1;

    ret = DeviceIoControl(h, FSCTL_GET_REPARSE_POINT, NULL, 0, &buffer.point,
                          sizeof(buffer.raw), &dummy, NULL);
    CloseHandle(h);
    if (!ret || buffer.point.ReparseTag != IO_REPARSE_TAG_SYMLINK)
      return -1;

    ret = _wrmdir(path);
    if (ret == -1)
      errno = EACCES;
  }
  return ret;
}

/* Windows Unicode support */
static uintnat windows_unicode_enabled = WINDOWS_UNICODE;

/* If [windows_unicode_strict] is non-zero, then illegal UTF-8 characters (on
   the OCaml side) or illegal UTF-16 characters (on the Windows side) cause an
   error to be signaled.  What happens then depends on the variable
   [windows_unicode_fallback].

   If [windows_unicode_strict] is zero, then illegal characters are silently
   dropped. */
static uintnat windows_unicode_strict = 1;

/* If [windows_unicode_fallback] is non-zero, then if an error is signaled when
   translating to UTF-16, the translation is re-done under the assumption that
   the argument string is encoded in the local codepage. */
static uintnat windows_unicode_fallback = 1;

CAMLexport int win_multi_byte_to_wide_char(const char *s, int slen,
                                           wchar_t *out, int outlen)
{
  int retcode;

  CAMLassert (s != NULL);

  if (slen == 0)
    return 0;

  if (windows_unicode_enabled != 0) {
    retcode =
      MultiByteToWideChar(CP_UTF8,
                          windows_unicode_strict ? MB_ERR_INVALID_CHARS : 0,
                          s, slen, out, outlen);
    if (retcode == 0 && windows_unicode_fallback != 0)
      retcode = MultiByteToWideChar(CP_ACP, 0, s, slen, out, outlen);
  } else {
    retcode = MultiByteToWideChar(CP_ACP, 0, s, slen, out, outlen);
  }

  if (retcode == 0)
    caml_win32_sys_error(GetLastError());

  return retcode;
}

/* For old versions of Windows we simply ignore the flag */
#ifndef WC_ERR_INVALID_CHARS
#define WC_ERR_INVALID_CHARS 0
#endif

CAMLexport int win_wide_char_to_multi_byte(const wchar_t *s, int slen,
                                           char *out, int outlen)
{
  int retcode;

  CAMLassert(s != NULL);

  if (slen == 0)
    return 0;

  if (windows_unicode_enabled != 0)
    retcode =
      WideCharToMultiByte(CP_UTF8,
                          windows_unicode_strict ? WC_ERR_INVALID_CHARS : 0,
                          s, slen, out, outlen, NULL, NULL);
  else
    retcode =
      WideCharToMultiByte(CP_ACP, 0, s, slen, out, outlen, NULL, NULL);

  if (retcode == 0)
    caml_win32_sys_error(GetLastError());

  return retcode;
}

CAMLexport value caml_copy_string_of_utf16(const wchar_t *s)
{
  int retcode, slen;
  value v;

  slen = wcslen(s);
  /* Do not include final NULL */
  retcode = win_wide_char_to_multi_byte(s, slen, NULL, 0);
  v = caml_alloc_string(retcode);
  win_wide_char_to_multi_byte(s, slen, (char *)String_val(v), retcode);

  return v;
}

CAMLexport wchar_t* caml_stat_strdup_to_utf16(const char *s)
{
  wchar_t * ws;
  int retcode;

  retcode = win_multi_byte_to_wide_char(s, -1, NULL, 0);
  ws = caml_stat_alloc_noexc(retcode * sizeof(*ws));
  win_multi_byte_to_wide_char(s, -1, ws, retcode);

  return ws;
}

CAMLexport caml_stat_string caml_stat_strdup_of_utf16(const wchar_t *s)
{
  caml_stat_string out;
  int retcode;

  retcode = win_wide_char_to_multi_byte(s, -1, NULL, 0);
  out = caml_stat_alloc(retcode);
  win_wide_char_to_multi_byte(s, -1, out, retcode);

  return out;
}

void caml_probe_win32_version(void)
{
  /* Determine the version of Windows we're running, and cache it */
  WCHAR fileName[MAX_PATH];
  DWORD size =
    GetModuleFileName(GetModuleHandle(L"kernel32"), fileName, MAX_PATH);
  DWORD dwHandle = 0;
  BYTE* versionInfo;
  fileName[size] = 0;
  size = GetFileVersionInfoSize(fileName, &dwHandle);
  versionInfo = (BYTE*)malloc(size * sizeof(BYTE));
  if (GetFileVersionInfo(fileName, 0, size, versionInfo)) {
    UINT len = 0;
    VS_FIXEDFILEINFO* vsfi = NULL;
    VerQueryValue(versionInfo, L"\\", (void**)&vsfi, &len);
    caml_win32_major = HIWORD(vsfi->dwProductVersionMS);
    caml_win32_minor = LOWORD(vsfi->dwProductVersionMS);
    caml_win32_build = HIWORD(vsfi->dwProductVersionLS);
    caml_win32_revision = LOWORD(vsfi->dwProductVersionLS);
  }
  free(versionInfo);
}

static UINT startup_codepage = 0;

void caml_setup_win32_terminal(void)
{
  if (caml_win32_major >= 10) {
    startup_codepage = GetConsoleOutputCP();
    if (startup_codepage != CP_UTF8)
      SetConsoleOutputCP(CP_UTF8);
  }
}

void caml_restore_win32_terminal(void)
{
  if (startup_codepage != 0)
    SetConsoleOutputCP(startup_codepage);
}

/* Detect if a named pipe corresponds to a Cygwin/MSYS pty: see
   https://github.com/mirror/newlib-cygwin/blob/00e9bf2/winsup/cygwin/dtable.cc#L932
*/
typedef
BOOL (WINAPI *tGetFileInformationByHandleEx)(HANDLE, FILE_INFO_BY_HANDLE_CLASS,
                                             LPVOID, DWORD);

static int caml_win32_is_cygwin_pty(HANDLE hFile)
{
  char buffer[1024];
  FILE_NAME_INFO * nameinfo = (FILE_NAME_INFO *) buffer;
  static tGetFileInformationByHandleEx pGetFileInformationByHandleEx =
    INVALID_HANDLE_VALUE;

  if (pGetFileInformationByHandleEx == INVALID_HANDLE_VALUE)
    pGetFileInformationByHandleEx =
      (tGetFileInformationByHandleEx)GetProcAddress(
        GetModuleHandle(L"KERNEL32.DLL"), "GetFileInformationByHandleEx");

  if (pGetFileInformationByHandleEx == NULL)
    return 0;

  /* Get pipe name. GetFileInformationByHandleEx does not NULL-terminate the
     string, so reduce the buffer size to allow for adding one. */
  if (! pGetFileInformationByHandleEx(hFile,
                                      FileNameInfo,
                                      buffer,
                                      sizeof(buffer) - sizeof(WCHAR)))
    return 0;

  nameinfo->FileName[nameinfo->FileNameLength / sizeof(WCHAR)] = L'\0';

  /* check if this could be a msys pty pipe ('msys-XXXX-ptyN-XX')
     or a cygwin pty pipe ('cygwin-XXXX-ptyN-XX') */
  if ((wcsstr(nameinfo->FileName, L"msys-") ||
       wcsstr(nameinfo->FileName, L"cygwin-")) &&
         wcsstr(nameinfo->FileName, L"-pty"))
    return 1;

  return 0;
}

CAMLexport int caml_win32_isatty(int fd)
{
  DWORD lpMode;
  HANDLE hFile = (HANDLE)_get_osfhandle(fd);

  if (hFile == INVALID_HANDLE_VALUE)
    return 0;

  switch (GetFileType(hFile)) {
    case FILE_TYPE_CHAR:
      /* Both console handles and the NUL device are FILE_TYPE_CHAR.  The NUL
         device returns FALSE for a GetConsoleMode call. _isatty incorrectly
         only uses GetFileType (see GPR#1321). */
      return GetConsoleMode(hFile, &lpMode);
    case FILE_TYPE_PIPE:
      /* Cygwin PTYs are implemented using named pipes */
      return caml_win32_is_cygwin_pty(hFile);
    default:
      break;
  }

  return 0;
}

int caml_num_rows_fd(int fd)
{
  return -1;
}

/* UCRT clock function returns wall-clock time */
CAMLexport clock_t caml_win32_clock(void)
{
  FILETIME c, e, stime, utime;
  ULARGE_INTEGER tmp;
  ULONGLONG total, clocks_per_sec;

  if (!(GetProcessTimes(GetCurrentProcess(), &c, &e, &stime, &utime))) {
    return (clock_t)(-1);
  }

  tmp.u.LowPart = stime.dwLowDateTime;
  tmp.u.HighPart = stime.dwHighDateTime;
  total = tmp.QuadPart;
  tmp.u.LowPart = utime.dwLowDateTime;
  tmp.u.HighPart = utime.dwHighDateTime;
  total += tmp.QuadPart;

  /* total in 100-nanosecond intervals (1e7 / CLOCKS_PER_SEC) */
  clocks_per_sec = INT64_LITERAL(10000000U) / (ULONGLONG)CLOCKS_PER_SEC;
  return (clock_t)(total / clocks_per_sec);
}

void caml_thread_setname(const char* name)
{
  /* XXX Duplicates unix.c, but MSVC will add some specific code here */
  pthread_t self = pthread_self();
  pthread_setname_np(self, name);
}

static LARGE_INTEGER frequency;
static LARGE_INTEGER clock_offset;
typedef void (WINAPI *LPFN_GETSYSTEMTIME) (LPFILETIME);

void caml_init_os_params(void)
{
<<<<<<< HEAD
  SYSTEM_INFO si;
  LPFN_GETSYSTEMTIME pGetSystemTime;
  FILETIME stamp;
  ULARGE_INTEGER now;
  LARGE_INTEGER counter;

  /* Get the system page size */
  GetSystemInfo(&si);
  caml_sys_pagesize = si.dwPageSize;

  /* Get the number of nanoseconds for each tick in QueryPerformanceCounter */
  QueryPerformanceFrequency(&frequency);
  /* Convert the frequency to the duration of 1 tick in ns */
  frequency.QuadPart = 1000000000LL / frequency.QuadPart;

  /* Get the current time as accurately as we can.
     GetSystemTimePreciseAsFileTime is available on Windows 8 / Server 2012+ and
     gives <1us precision. For Windows 7 and earlier, which is only accurate to
     10-100ms. */
  pGetSystemTime =
    (LPFN_GETSYSTEMTIME)GetProcAddress(GetModuleHandle(L"kernel32"),
                                       "GetSystemTimePreciseAsFileTime");
  if (!pGetSystemTime)
    pGetSystemTime = GetSystemTimeAsFileTime;

  /* Get the time and the performance counter. Get the performance counter first
     to ensure no quantum effects */
  QueryPerformanceCounter(&counter);
  pGetSystemTime(&stamp);

  now.LowPart = stamp.dwLowDateTime;
  now.HighPart = stamp.dwHighDateTime;

  /* Convert a FILETIME in 100ns ticks since 1 January 1601 to
     ns since 1 Jan 1970. */
  clock_offset.QuadPart =
    ((now.QuadPart - INT64_LITERAL(0x19DB1DED53E8000U)) * 100);

  /* Get the offset between QueryPerformanceCounter and
     GetSystemTimePreciseAsFileTime in order to return a true timestamp, rather
     than just a monotonic time source */
  clock_offset.QuadPart -= (counter.QuadPart * frequency.QuadPart);

  GetSystemTimePreciseAsFileTime(&stamp);
  now.LowPart = stamp.dwLowDateTime;
  now.HighPart = stamp.dwHighDateTime;
  now.QuadPart *= 100;
=======
}

CAMLexport int caml_win32_get_attributes(wchar_t *p)
{
  int ret = GetFileAttributes(p);
  DWORD error;
  if (ret == INVALID_FILE_ATTRIBUTES)
  {
    error = GetLastError();
    /* GetFileAttributes fails for files marked for deletion. FindFirstFile
       does not, but the call is much more expensive, so we use it only if
       needed. We're in good company (see FileSystem.Attributes.Windows.cs) */
    if (error == ERROR_ACCESS_DENIED ||
        error == ERROR_SHARING_VIOLATION ||
        error == ERROR_SEM_TIMEOUT)
    {
      WIN32_FIND_DATA findData;
      HANDLE h = FindFirstFile(p, &findData);
      if (h == INVALID_HANDLE_VALUE) {
        ret = -1;
      } else {
        if ((ret = findData.dwFileAttributes) & FILE_ATTRIBUTE_REPARSE_POINT) {
          /* Assuming symbolic links can in fact be marked for deletion, we
             should return that the file doesn't exist (see also Unix.stat) */
          ret = -1;
        }
      }
    }
  } else if (ret & FILE_ATTRIBUTE_REPARSE_POINT) {
    /* GetFileAttributes behaves like lstat - i.e. we get the attributes of the
       symbolic link. Following symlinks is hard, so we do the more expensive
       GetFileInformationByHandle at this point to allow the system to evaluate
       the symlink */
    /* COMBAK in #8797 to remove the FILE_FLAG_BACKUP_SEMANTICS */
    HANDLE h =
      CreateFile(p, FILE_READ_ATTRIBUTES,
                 FILE_SHARE_DELETE | FILE_SHARE_READ | FILE_SHARE_WRITE,
                 NULL, OPEN_EXISTING, FILE_FLAG_BACKUP_SEMANTICS, NULL);
    if (h != INVALID_HANDLE_VALUE) {
      BY_HANDLE_FILE_INFORMATION info;
      if (GetFileInformationByHandle(h, &info)) {
        ret = info.dwFileAttributes;
      } else {
        /* This is highly unsatisfactory, but we can't return -1 for a file we
           know exists. This, as they say, shouldn't happen. */
        ret = 0;
      }
      CloseHandle(h);
    } else {
      error = GetLastError();
      if (error == ERROR_SYMLINK_CLASS_DISABLED) {
        /* The computer's policy dictates that this file should be treated as if
           it didn't exist. */
        ret = -1;
      } else {
        /* XXX Symbolic links to files marked for deletion not dealt with. The
               crustimoney proseedcake is quite involved:
                 - read the symbolic link
                 - determine symlink evaluation policy from
                   HKLM\SOFTWARE\Policies\Microsoft\Windows\Filesystems\NTFS
                   (SymlinkLocalToLocalEvaluation, etc.)
                 - determine symbolic link type (L2L, L2R, etc.) with the aid of
                   GetFullPathName, GetVolumePathName and GetDriveType
                 - if evaluation is permitted, call FindFirstFile on the link
           @dra27 will address this as part of Unix.readlink fixes for absolute
                  paths, since it's related */
        ret = -1;
      }
    }
  }

  return ret;
>>>>>>> 9719196a
}<|MERGE_RESOLUTION|>--- conflicted
+++ resolved
@@ -1108,7 +1108,6 @@
 
 void caml_init_os_params(void)
 {
-<<<<<<< HEAD
   SYSTEM_INFO si;
   LPFN_GETSYSTEMTIME pGetSystemTime;
   FILETIME stamp;
@@ -1156,7 +1155,6 @@
   now.LowPart = stamp.dwLowDateTime;
   now.HighPart = stamp.dwHighDateTime;
   now.QuadPart *= 100;
-=======
 }
 
 CAMLexport int caml_win32_get_attributes(wchar_t *p)
@@ -1229,5 +1227,4 @@
   }
 
   return ret;
->>>>>>> 9719196a
 }