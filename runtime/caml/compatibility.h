/**************************************************************************/
/*                                                                        */
/*                                 OCaml                                  */
/*                                                                        */
/*           Damien Doligez, projet Moscova, INRIA Rocquencourt           */
/*                                                                        */
/*   Copyright 2003 Institut National de Recherche en Informatique et     */
/*     en Automatique.                                                    */
/*                                                                        */
/*   All rights reserved.  This file is distributed under the terms of    */
/*   the GNU Lesser General Public License version 2.1, with the          */
/*   special exception on linking described in the file LICENSE.          */
/*                                                                        */
/**************************************************************************/

/* definitions for compatibility with old identifiers */

#ifndef CAML_COMPATIBILITY_H
#define CAML_COMPATIBILITY_H

/* internal global variables renamed between 4.02.1 and 4.03.0 */
#define caml_stat_top_heap_size Bsize_wsize(caml_stat_top_heap_wsz)
#define caml_stat_heap_size Bsize_wsize(caml_stat_heap_wsz)

/* global variables moved to Caml_state in 4.10.0 */
#define caml_young_start (Caml_state->young_start)
#define caml_young_end (Caml_state->young_end)
#define caml_young_ptr (Caml_state->young_ptr)
#define caml_young_limit (Caml_state->young_limit)
#define caml_local_roots (Caml_state->local_roots)

#ifndef CAML_NAME_SPACE

/*
   #define --> CAMLextern  (defined with CAMLexport or CAMLprim)
   (rien)  --> CAMLprim
   g       --> global C identifier
   x       --> special case

   SP* signals the special cases:
   - when the identifier was not simply prefixed with [caml_]
   - when the [caml_] version was already used for something else, and
     was renamed out of the way (watch out for [caml_alloc] and
     [caml_array_bound_error] in *.s)
*/

/* a faire:
   - ui_*   (reverifier que win32.c n'en depend pas)
*/


/* **** alloc.c */
#define alloc caml_alloc /*SP*/
#define alloc_small caml_alloc_small
#define alloc_tuple caml_alloc_tuple
#define alloc_string caml_alloc_string
#define alloc_final caml_alloc_final
#define copy_string caml_copy_string
#define alloc_array caml_alloc_array
#define copy_string_array caml_copy_string_array
#define convert_flag_list caml_convert_flag_list

/* **** array.c */

/* **** backtrace.c */
/*#define backtrace_buffer (Caml_state->caml_backtrace_buffer)
  #define backtrace_last_exn (Caml_state->caml_backtrace_last_exn)*/
#define print_exception_backtrace caml_print_exception_backtrace

/* **** callback.c */
#define callback_depth (caml_get_callback_depth())
#define callbackN_exn caml_callbackN_exn
#define callback_exn caml_callback_exn
#define callback2_exn caml_callback2_exn
#define callback3_exn caml_callback3_exn
#define callback caml_callback
#define callback2 caml_callback2
#define callback3 caml_callback3
#define callbackN caml_callbackN

/* **** compact.c */

/* **** compare.c */
/* #define compare_unordered caml_compare_unordered */

/* **** custom.c */
#define alloc_custom caml_alloc_custom
#define register_custom_operations caml_register_custom_operations

/* **** debugger.c */

/* **** dynlink.c */

/* **** extern.c */
#define output_val caml_output_val
#define output_value_to_malloc caml_output_value_to_malloc
#define output_value_to_block caml_output_value_to_block
#define serialize_int_1 caml_serialize_int_1
#define serialize_int_2 caml_serialize_int_2
#define serialize_int_4 caml_serialize_int_4
#define serialize_int_8 caml_serialize_int_8
#define serialize_float_4 caml_serialize_float_4
#define serialize_float_8 caml_serialize_float_8
#define serialize_block_1 caml_serialize_block_1
#define serialize_block_2 caml_serialize_block_2
#define serialize_block_4 caml_serialize_block_4
#define serialize_block_8 caml_serialize_block_8
#define serialize_block_float_8 caml_serialize_block_float_8

/* **** fail.c */
#define external_raise caml_external_raise
#define mlraise caml_raise /*SP*/
#define raise_constant caml_raise_constant
#define raise_with_arg caml_raise_with_arg
#define raise_with_string caml_raise_with_string
#define failwith caml_failwith
#define invalid_argument caml_invalid_argument
#define array_bound_error caml_array_bound_error /*SP*/
#define raise_out_of_memory caml_raise_out_of_memory
#define raise_stack_overflow caml_raise_stack_overflow
#define raise_sys_error caml_raise_sys_error
#define raise_end_of_file caml_raise_end_of_file
#define raise_zero_divide caml_raise_zero_divide
#define raise_not_found caml_raise_not_found
#define raise_sys_blocked_io caml_raise_sys_blocked_io
/* **** runtime/fail_nat.c */
/* **** runtime/<arch>.s */

/* **** finalise.c */

/* **** fix_code.c */

/* **** floats.c */
/*#define Double_val caml_Double_val             done in mlvalues.h as needed */
/*#define Store_double_val caml_Store_double_val done in mlvalues.h as needed */
#define copy_double caml_copy_double

/* **** freelist.c */

/* **** gc_ctrl.c */

/* **** globroots.c */
#define register_global_root caml_register_global_root
#define remove_global_root caml_remove_global_root

/* **** hash.c */
#define hash_variant caml_hash_variant

/* **** instrtrace.c */

/* **** intern.c */
#define input_val caml_input_val
#define input_val_from_string caml_input_val_from_string
#define input_value_from_malloc caml_input_value_from_malloc
#define input_value_from_block caml_input_value_from_block
#define deserialize_uint_1 caml_deserialize_uint_1
#define deserialize_sint_1 caml_deserialize_sint_1
#define deserialize_uint_2 caml_deserialize_uint_2
#define deserialize_sint_2 caml_deserialize_sint_2
#define deserialize_uint_4 caml_deserialize_uint_4
#define deserialize_sint_4 caml_deserialize_sint_4
#define deserialize_uint_8 caml_deserialize_uint_8
#define deserialize_sint_8 caml_deserialize_sint_8
#define deserialize_float_4 caml_deserialize_float_4
#define deserialize_float_8 caml_deserialize_float_8
#define deserialize_block_1 caml_deserialize_block_1
#define deserialize_block_2 caml_deserialize_block_2
#define deserialize_block_4 caml_deserialize_block_4
#define deserialize_block_8 caml_deserialize_block_8
#define deserialize_block_float_8 caml_deserialize_block_float_8
#define deserialize_error caml_deserialize_error

/* **** interp.c */

/* **** ints.c */
#define int32_ops caml_int32_ops
#define copy_int32 caml_copy_int32
/*#define Int64_val caml_Int64_val   *** done in mlvalues.h as needed */
#define int64_ops caml_int64_ops
#define copy_int64 caml_copy_int64
#define nativeint_ops caml_nativeint_ops
#define copy_nativeint caml_copy_nativeint

/* **** io.c */
#define channel_mutex_free caml_channel_mutex_free
#define channel_mutex_lock caml_channel_mutex_lock
#define channel_mutex_unlock caml_channel_mutex_unlock
#define channel_mutex_unlock_exn caml_channel_mutex_unlock_exn
#define all_opened_channels caml_all_opened_channels
#define open_descriptor_in caml_open_descriptor_in /*SP*/
#define open_descriptor_out caml_open_descriptor_out /*SP*/
#define close_channel caml_close_channel /*SP*/
#define channel_size caml_channel_size /*SP*/
#define channel_binary_mode caml_channel_binary_mode
#define flush_partial caml_flush_partial /*SP*/
#define flush caml_flush /*SP*/
#define putword caml_putword
#define putblock caml_putblock
#define really_putblock caml_really_putblock
#define seek_out caml_seek_out /*SP*/
#define pos_out caml_pos_out /*SP*/
#define do_read caml_do_read
#define refill caml_refill
#define getword caml_getword
#define getblock caml_getblock
#define really_getblock caml_really_getblock
#define seek_in caml_seek_in /*SP*/
#define pos_in caml_pos_in /*SP*/
#define input_scan_line caml_input_scan_line /*SP*/
#define finalize_channel caml_finalize_channel
#define alloc_channel caml_alloc_channel
/*#define Val_file_offset caml_Val_file_offset   *** done in io.h as needed */
/*#define File_offset_val caml_File_offset_val   *** done in io.h as needed */

/* **** lexing.c */

/* **** main.c */
/* *** no change */

/* **** major_gc.c */
#define heap_start caml_heap_start
#define page_table caml_page_table

/* **** md5.c */
#define md5_string caml_md5_string
#define md5_chan caml_md5_chan
#define MD5Init caml_MD5Init
#define MD5Update caml_MD5Update
#define MD5Final caml_MD5Final
#define MD5Transform caml_MD5Transform

/* **** memory.c */
#define alloc_shr caml_alloc_shr
#define stat_alloc caml_stat_alloc
#define stat_free caml_stat_free
#define stat_resize caml_stat_resize

/* **** meta.c */

<<<<<<< HEAD
=======
/* **** minor_gc.c */
#define young_start (Caml_state->_young_start)
#define young_end (Caml_state->_young_end)
#define young_ptr (Caml_state->_young_ptr)
#define young_limit (Caml_state->_young_limit)
#define ref_table caml_ref_table
#define minor_collection caml_minor_collection
#define check_urgent_gc caml_check_urgent_gc

>>>>>>> 5ad64306
/* **** misc.c */

/* **** obj.c */

/* **** parsing.c */

/* **** prims.c */

/* **** printexc.c */
#define format_caml_exception caml_format_exception /*SP*/

/* **** roots.c */
<<<<<<< HEAD
//#define local_roots CAML_LOCAL_ROOTS /* seems unnecessary */
=======
#define local_roots (Caml_state->_local_roots)
#define scan_roots_hook caml_scan_roots_hook
>>>>>>> 5ad64306
#define do_local_roots caml_do_local_roots

/* **** signals.c */
#define pending_signals caml_pending_signals
#define enter_blocking_section caml_enter_blocking_section
#define leave_blocking_section caml_leave_blocking_section
#define convert_signal_number caml_convert_signal_number
/* **** runtime/signals.c */
#define garbage_collection caml_garbage_collection

/* **** runtime/startup_nat.c */
#define static_data_start caml_static_data_start
#define static_data_end caml_static_data_end

/* **** str.c */
#define string_length caml_string_length

/* **** sys.c */
#define sys_error caml_sys_error
#define sys_exit caml_sys_exit

/* **** terminfo.c */

/* **** unix.c  &  win32.c */
#define search_exe_in_path caml_search_exe_in_path

/* **** weak.c */

/* **** asmcomp/asmlink.ml */

/* **** asmcomp/cmmgen.ml */

/* **** asmcomp/asmlink.ml, asmcomp/cmmgen.ml, asmcomp/compilenv.ml */

/* ************************************************************* */

/* **** otherlibs/bigarray */
#define int8 caml_ba_int8
#define uint8 caml_ba_uint8
#define int16 caml_ba_int16
#define uint16 caml_ba_uint16
#define MAX_NUM_DIMS CAML_BA_MAX_NUM_DIMS
#define caml_bigarray_kind caml_ba_kind
#define BIGARRAY_FLOAT32 CAML_BA_FLOAT32
#define BIGARRAY_FLOAT64 CAML_BA_FLOAT64
#define BIGARRAY_SINT8 CAML_BA_SINT8
#define BIGARRAY_UINT8 CAML_BA_UINT8
#define BIGARRAY_SINT16 CAML_BA_SINT16
#define BIGARRAY_UINT16 CAML_BA_UINT16
#define BIGARRAY_INT32 CAML_BA_INT32
#define BIGARRAY_INT64 CAML_BA_INT64
#define BIGARRAY_CAML_INT CAML_BA_CAML_INT
#define BIGARRAY_NATIVE_INT CAML_BA_NATIVE_INT
#define BIGARRAY_COMPLEX32 CAML_BA_COMPLEX32
#define BIGARRAY_COMPLEX64 CAML_BA_COMPLEX64
#define BIGARRAY_KIND_MASK CAML_BA_KIND_MASK
#define caml_bigarray_layout caml_ba_layout
#define BIGARRAY_C_LAYOUT CAML_BA_C_LAYOUT
#define BIGARRAY_FORTRAN_LAYOUT CAML_BA_FORTRAN_LAYOUT
#define BIGARRAY_LAYOUT_MASK CAML_BA_LAYOUT_MASK
#define caml_bigarray_managed caml_ba_managed
#define BIGARRAY_EXTERNAL CAML_BA_EXTERNAL
#define BIGARRAY_MANAGED CAML_BA_MANAGED
#define BIGARRAY_MAPPED_FILE CAML_BA_MAPPED_FILE
#define BIGARRAY_MANAGED_MASK CAML_BA_MANAGED_MASK
#define caml_bigarray_proxy caml_ba_proxy
#define caml_bigarray caml_ba_array
#define Bigarray_val Caml_ba_array_val
#define Data_bigarray_val Caml_ba_data_val
#define alloc_bigarray caml_ba_alloc
#define alloc_bigarray_dims caml_ba_alloc_dims
#define bigarray_map_file caml_ba_map_file
#define bigarray_unmap_file caml_ba_unmap_file
#define bigarray_element_size caml_ba_element_size
#define bigarray_byte_size caml_ba_byte_size
#define bigarray_deserialize caml_ba_deserialize
#define MAX_BIGARRAY_MEMORY CAML_BA_MAX_MEMORY
#define bigarray_create caml_ba_create
#define bigarray_get_N caml_ba_get_N
#define bigarray_get_1 caml_ba_get_1
#define bigarray_get_2 caml_ba_get_2
#define bigarray_get_3 caml_ba_get_3
#define bigarray_get_generic caml_ba_get_generic
#define bigarray_set_1 caml_ba_set_1
#define bigarray_set_2 caml_ba_set_2
#define bigarray_set_3 caml_ba_set_3
#define bigarray_set_N caml_ba_set_N
#define bigarray_set_generic caml_ba_set_generic
#define bigarray_num_dims caml_ba_num_dims
#define bigarray_dim caml_ba_dim
#define bigarray_kind caml_ba_kind
#define bigarray_layout caml_ba_layout
#define bigarray_slice caml_ba_slice
#define bigarray_sub caml_ba_sub
#define bigarray_blit caml_ba_blit
#define bigarray_fill caml_ba_fill
#define bigarray_reshape caml_ba_reshape
#define bigarray_init caml_ba_init

#endif /* CAML_NAME_SPACE */
#endif /* CAML_COMPATIBILITY_H */<|MERGE_RESOLUTION|>--- conflicted
+++ resolved
@@ -21,13 +21,6 @@
 /* internal global variables renamed between 4.02.1 and 4.03.0 */
 #define caml_stat_top_heap_size Bsize_wsize(caml_stat_top_heap_wsz)
 #define caml_stat_heap_size Bsize_wsize(caml_stat_heap_wsz)
-
-/* global variables moved to Caml_state in 4.10.0 */
-#define caml_young_start (Caml_state->young_start)
-#define caml_young_end (Caml_state->young_end)
-#define caml_young_ptr (Caml_state->young_ptr)
-#define caml_young_limit (Caml_state->young_limit)
-#define caml_local_roots (Caml_state->local_roots)
 
 #ifndef CAML_NAME_SPACE
 
@@ -81,7 +74,7 @@
 /* **** compact.c */
 
 /* **** compare.c */
-/* #define compare_unordered caml_compare_unordered */
+#define compare_unordered caml_compare_unordered
 
 /* **** custom.c */
 #define alloc_custom caml_alloc_custom
@@ -237,18 +230,6 @@
 
 /* **** meta.c */
 
-<<<<<<< HEAD
-=======
-/* **** minor_gc.c */
-#define young_start (Caml_state->_young_start)
-#define young_end (Caml_state->_young_end)
-#define young_ptr (Caml_state->_young_ptr)
-#define young_limit (Caml_state->_young_limit)
-#define ref_table caml_ref_table
-#define minor_collection caml_minor_collection
-#define check_urgent_gc caml_check_urgent_gc
-
->>>>>>> 5ad64306
 /* **** misc.c */
 
 /* **** obj.c */
@@ -261,12 +242,7 @@
 #define format_caml_exception caml_format_exception /*SP*/
 
 /* **** roots.c */
-<<<<<<< HEAD
 //#define local_roots CAML_LOCAL_ROOTS /* seems unnecessary */
-=======
-#define local_roots (Caml_state->_local_roots)
-#define scan_roots_hook caml_scan_roots_hook
->>>>>>> 5ad64306
 #define do_local_roots caml_do_local_roots
 
 /* **** signals.c */
