--- conflicted
+++ resolved
@@ -188,26 +188,6 @@
 CAMLextern void caml_deserialize_error(char * msg)
 CAMLnoreturn_end;
 
-<<<<<<< HEAD
-#ifdef CAML_INTERNALS
-
-/* Auxiliary stuff for sending code pointers */
-
-struct code_fragment {
-  char * code_start;
-  char * code_end;
-  unsigned char digest[16];
-  char digest_computed;
-};
-
-CAMLextern struct code_fragment * caml_extern_find_code(char *addr);
-
-extern struct ext_table caml_code_fragments_table;
-
-#endif /* CAML_INTERNALS */
-
-=======
->>>>>>> 2f5a3b41
 #ifdef __cplusplus
 }
 #endif
