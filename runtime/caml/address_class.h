--- conflicted
+++ resolved
@@ -25,14 +25,6 @@
 /* Use the following macros to test an address for the different classes
    it might belong to. */
 
-<<<<<<< HEAD
-=======
-#define Is_young(val) \
-  (CAMLassert (Is_block (val)), \
-   (addr)(val) < (addr)Caml_state_field(young_end) && \
-   (addr)(val) > (addr)Caml_state_field(young_start))
-
->>>>>>> 5ad64306
 #define Is_in_heap(a) (Classify_addr(a) & In_heap)
 
 #define Is_in_heap_or_young(a) (Classify_addr(a) & (In_heap | In_young))
