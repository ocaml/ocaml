/**************************************************************************/
/*                                                                        */
/*                                 OCaml                                  */
/*                                                                        */
/*              Damien Doligez, projet Para, INRIA Rocquencourt           */
/*                                                                        */
/*   Copyright 1996 Institut National de Recherche en Informatique et     */
/*     en Automatique.                                                    */
/*                                                                        */
/*   All rights reserved.  This file is distributed under the terms of    */
/*   the GNU Lesser General Public License version 2.1, with the          */
/*   special exception on linking described in the file LICENSE.          */
/*                                                                        */
/**************************************************************************/

/* Allocation macros and functions */

#ifndef CAML_MEMORY_H
#define CAML_MEMORY_H

#ifndef CAML_NAME_SPACE
#include "compatibility.h"
#endif
#include "config.h"
#ifdef CAML_INTERNALS
#include "gc.h"
#include "major_gc.h"
#include "minor_gc.h"
#endif /* CAML_INTERNALS */
#include "domain.h"
#include "misc.h"
#include "mlvalues.h"
#include "alloc.h"

#ifdef __cplusplus
extern "C" {
#endif

CAMLextern value caml_alloc_shr (mlsize_t wosize, tag_t);
CAMLextern value caml_alloc_shr_noexc(mlsize_t wosize, tag_t);
#ifdef WITH_PROFINFO
CAMLextern value caml_alloc_shr_with_profinfo (mlsize_t, tag_t, intnat);
CAMLextern value caml_alloc_shr_preserving_profinfo (mlsize_t, tag_t,
                                                     header_t);
#else
#define caml_alloc_shr_with_profinfo(size, tag, profinfo) \
  caml_alloc_shr(size, tag)
#define caml_alloc_shr_preserving_profinfo(size, tag, header) \
  caml_alloc_shr(size, tag)
#endif /* WITH_PROFINFO */
CAMLextern value caml_alloc_shr_no_raise (mlsize_t wosize, tag_t);
CAMLextern void caml_adjust_gc_speed (mlsize_t, mlsize_t);
CAMLextern void caml_alloc_dependent_memory (mlsize_t);
CAMLextern void caml_free_dependent_memory (mlsize_t);
CAMLextern void caml_modify_field (value, intnat, value);
#define caml_modify_field caml_modify_field
CAMLextern int caml_atomic_cas_field (value, intnat, value, value);
CAMLextern value caml_read_barrier (value, intnat);
CAMLextern void caml_initialize_field (value, intnat, value);
#define caml_initialize_field caml_initialize_field
CAMLextern void caml_blit_fields (value src, int srcoff, value dst, int dstoff, int n);
CAMLextern value caml_check_urgent_gc (value);
CAMLextern char *caml_alloc_for_heap (asize_t request);   /* Size in bytes. */
CAMLextern void caml_free_for_heap (char *mem);
CAMLextern int caml_add_to_heap (char *mem);

CAMLextern int caml_huge_fallback_count; /* FIXME KC: Make per domain */

/* old CAPI function compatability */
CAMLextern void caml_modify (value *, value);
CAMLextern void caml_initialize (value *, value);

/* [caml_stat_*] functions below provide an interface to the static memory
   manager built into the runtime, which can be used for managing static
   (that is, non-moving) blocks of heap memory.

   Function arguments that have type [caml_stat_block] must always be pointers
   to blocks returned by the [caml_stat_*] functions below. Attempting to use
   these functions on memory blocks allocated by a different memory manager
   (e.g. the one from the C runtime) will cause undefined behaviour.
*/
typedef void* caml_stat_block;

#ifdef CAML_INTERNALS

/* The pool must be initialized with a call to [caml_stat_create_pool]
   before it is possible to use any of the [caml_stat_*] functions below.

   If the pool is not initialized, [caml_stat_*] functions will still work in
   backward compatibility mode, becoming thin wrappers around [malloc] family
   of functions. In this case, calling [caml_stat_destroy_pool] will not free
   the claimed heap memory, resulting in leaks.
*/
CAMLextern void caml_stat_create_pool(void);

/* [caml_stat_destroy_pool] frees all the heap memory claimed by the pool.

   Once the pool is destroyed, [caml_stat_*] functions will continue to work
   in backward compatibility mode, becoming thin wrappers around [malloc]
   family of functions.
*/
CAMLextern void caml_stat_destroy_pool(void);

#endif /* CAML_INTERNALS */

/* [caml_stat_alloc(size)] allocates a memory block of the requested [size]
   (in bytes) and returns a pointer to it. It throws an OCaml exception in case
   the request fails, and so requires the runtime lock to be held.
*/
CAMLextern caml_stat_block caml_stat_alloc(asize_t);

/* [caml_stat_alloc_noexc(size)] allocates a memory block of the requested
   [size] (in bytes) and returns a pointer to it, or NULL in case the request
   fails.
*/
CAMLextern caml_stat_block caml_stat_alloc_noexc(asize_t);

/* [caml_stat_alloc_aligned(size, modulo, block*)] allocates a memory block of
   the requested [size] (in bytes), the starting address of which is aligned to
   the provided [modulo] value. The function returns the aligned address, as
   well as the unaligned [block] (as an output parameter). It throws an OCaml
   exception in case the request fails, and so requires the runtime lock.
*/
CAMLextern void* caml_stat_alloc_aligned(asize_t, int modulo, caml_stat_block*);

/* [caml_stat_alloc_aligned_noexc] is a variant of [caml_stat_alloc_aligned]
   that returns NULL in case the request fails, and doesn't require the runtime
   lock to be held.
*/
CAMLextern void* caml_stat_alloc_aligned_noexc(asize_t, int modulo,
                                               caml_stat_block*);

/* [caml_stat_calloc_noexc(num, size)] allocates a block of memory for an array
   of [num] elements, each of them [size] bytes long, and initializes all its
   bits to zero, effectively allocating a zero-initialized memory block of
   [num * size] bytes. It returns NULL in case the request fails.
*/
CAMLextern caml_stat_block caml_stat_calloc_noexc(asize_t, asize_t);

/* [caml_stat_free(block)] deallocates the provided [block]. */
CAMLextern void caml_stat_free(caml_stat_block);

/* [caml_stat_resize(block, size)] changes the size of the provided [block] to
   [size] bytes. The function may move the memory block to a new location (whose
   address is returned by the function). The content of the [block] is preserved
   up to the smaller of the new and old sizes, even if the block is moved to a
   new location. If the new size is larger, the value of the newly allocated
   portion is indeterminate. The function throws an OCaml exception in case the
   request fails, and so requires the runtime lock to be held.
*/
CAMLextern caml_stat_block caml_stat_resize(caml_stat_block, asize_t);

/* [caml_stat_resize_noexc] is a variant of [caml_stat_resize] that returns NULL
   in case the request fails, and doesn't require the runtime lock.
*/
CAMLextern caml_stat_block caml_stat_resize_noexc(caml_stat_block, asize_t);


/* A [caml_stat_block] containing a NULL-terminated string */
typedef char* caml_stat_string;

/* [caml_stat_strdup(s)] returns a pointer to a heap-allocated string which is a
   copy of the NULL-terminated string [s]. It throws an OCaml exception in case
   the request fails, and so requires the runtime lock to be held.
*/
CAMLextern caml_stat_string caml_stat_strdup(const char *s);
#ifdef _WIN32
CAMLextern wchar_t* caml_stat_wcsdup(const wchar_t *s);
#endif

/* [caml_stat_strdup_noexc] is a variant of [caml_stat_strdup] that returns NULL
   in case the request fails, and doesn't require the runtime lock.
*/
CAMLextern caml_stat_string caml_stat_strdup_noexc(const char *s);

/* [caml_stat_strconcat(nargs, strings)] concatenates NULL-terminated [strings]
   (an array of [char*] of size [nargs]) into a new string, dropping all NULLs,
   except for the very last one. It throws an OCaml exception in case the
   request fails, and so requires the runtime lock to be held.
*/
CAMLextern caml_stat_string caml_stat_strconcat(int n, ...);
#ifdef _WIN32
CAMLextern wchar_t* caml_stat_wcsconcat(int n, ...);
#endif


/* void caml_shrink_heap (char *);        Only used in compact.c */

#ifdef CAML_INTERNALS

/* FIXME */
/* There are two GC bits in the object header, with the following
   possible values:
    00: new object, not forwarded
    11: forwarded by a fault promotion */

#define Is_promoted_hd(hd)  (((hd) & (3 << 8)) == (3 << 8))
#define Promotedhd_hd(hd)  ((hd) | (3 << 8))

extern uintnat caml_use_huge_pages;

#ifdef HAS_HUGE_PAGES
#include <sys/mman.h>
#define Heap_page_size HUGE_PAGE_SIZE
#define Round_mmap_size(x)                                      \
    (((x) + (Heap_page_size - 1)) & ~ (Heap_page_size - 1))
#endif

#ifdef DEBUG
#define DEBUG_clear(result, wosize) do{ \
  uintnat caml__DEBUG_i; \
  for (caml__DEBUG_i = 0; caml__DEBUG_i < (wosize); ++ caml__DEBUG_i){ \
    Op_val (result)[caml__DEBUG_i] = Debug_uninit_minor; \
  } \
}while(0)
#else
#define DEBUG_clear(result, wosize)
#endif

#if defined(COLLECT_STATS) && defined(NATIVE_CODE)
#define Count_alloc dom_st->allocations++
#else
#define Count_alloc
#endif

#define Alloc_small_with_profinfo(result, wosize, tag, GC, profinfo) do{    \
                                                CAMLassert ((wosize) >= 1); \
                                          CAMLassert ((tag_t) (tag) < 256); \
                                 CAMLassert ((wosize) <= Max_young_wosize); \
  caml_domain_state* dom_st = Caml_state;                                   \
  dom_st->young_ptr -= Bhsize_wosize (wosize);                              \
  if (Caml_check_gc_interrupt(dom_st)){                                     \
    dom_st->young_ptr += Bhsize_wosize (wosize);                            \
    { GC }                                                                  \
    dom_st->young_ptr -= Bhsize_wosize (wosize);                            \
  }                                                                         \
  Hd_hp (dom_st->young_ptr) =                                               \
    Make_header_with_profinfo ((wosize), (tag), 0, profinfo);               \
  /* FIXME: Spacetime */ if (profinfo == 0);                                \
  (result) = Val_hp (dom_st->young_ptr);                                    \
  DEBUG_clear ((result), (wosize));                                         \
  Count_alloc;                                                              \
}while(0)

#define Alloc_small(result, wosize, tag, GC) \
  Alloc_small_with_profinfo(result, wosize, tag, GC, (uintnat)0)

#endif /* CAML_INTERNALS */

struct caml__mutex_unwind;
struct caml__roots_block {
  struct caml__roots_block *next;
  struct caml__mutex_unwind *mutexes;
  intnat ntables;
  intnat nitems;
  value *tables [5];
};

<<<<<<< HEAD
#define CAML_LOCAL_ROOTS (Caml_state->local_roots)
=======
/* Global variable moved to Caml_state in 4.10 */
#define caml_local_roots (Caml_state_field(local_roots))
>>>>>>> 8bba2228

/* The following macros are used to declare C local variables and
   function parameters of type [value].

   The function body must start with one of the [CAMLparam] macros.
   If the function has no parameter of type [value], use [CAMLparam0].
   If the function has 1 to 5 [value] parameters, use the corresponding
   [CAMLparam] with the parameters as arguments.
   If the function has more than 5 [value] parameters, use [CAMLparam5]
   for the first 5 parameters, and one or more calls to the [CAMLxparam]
   macros for the others.
   If the function takes an array of [value]s as argument, use
   [CAMLparamN] to declare it (or [CAMLxparamN] if you already have a
   call to [CAMLparam] for some other arguments).

   If you need local variables of type [value], declare them with one
   or more calls to the [CAMLlocal] macros at the beginning of the
   function, after the call to CAMLparam.  Use [CAMLlocalN] (at the
   beginning of the function) to declare an array of [value]s.

   Your function may raise an exception or return a [value] with the
   [CAMLreturn] macro.  Its argument is simply the [value] returned by
   your function.  Do NOT directly return a [value] with the [return]
   keyword.  If your function returns void, use [CAMLreturn0]. If you
   un-register the local roots (i.e. undo the effects of the [CAMLparam*]
   and [CAMLlocal] macros) without returning immediately, use [CAMLdrop].

   All the identifiers beginning with "caml__" are reserved by OCaml.
   Do not use them for anything (local or global variables, struct or
   union tags, macros, etc.)
*/

#define CAMLparam0() \
  struct caml__roots_block** caml_local_roots_ptr = &CAML_LOCAL_ROOTS;\
  struct caml__roots_block *caml__frame = *caml_local_roots_ptr;\

#define CAMLparam1(x) \
  CAMLparam0 (); \
  CAMLxparam1 (x)

#define CAMLparam2(x, y) \
  CAMLparam0 (); \
  CAMLxparam2 (x, y)

#define CAMLparam3(x, y, z) \
  CAMLparam0 (); \
  CAMLxparam3 (x, y, z)

#define CAMLparam4(x, y, z, t) \
  CAMLparam0 (); \
  CAMLxparam4 (x, y, z, t)

#define CAMLparam5(x, y, z, t, u) \
  CAMLparam0 (); \
  CAMLxparam5 (x, y, z, t, u)

#define CAMLparamN(x, size) \
  CAMLparam0 (); \
  CAMLxparamN (x, (size))

#define CAMLxparam1(x) \
  struct caml__roots_block caml__roots_##x; \
  CAMLunused int caml__dummy_##x = ( \
    (caml__roots_##x.next = *caml_local_roots_ptr), \
    (*caml_local_roots_ptr = &caml__roots_##x), \
    (caml__roots_##x.mutexes = 0), \
    (caml__roots_##x.nitems = 1), \
    (caml__roots_##x.ntables = 1), \
    (caml__roots_##x.tables [0] = &x), \
    0) \
   CAMLunused_end

#define CAMLxparam2(x, y) \
  struct caml__roots_block caml__roots_##x; \
  CAMLunused int caml__dummy_##x = ( \
    (caml__roots_##x.next = *caml_local_roots_ptr), \
    (*caml_local_roots_ptr = &caml__roots_##x), \
    (caml__roots_##x.mutexes = 0), \
    (caml__roots_##x.nitems = 1), \
    (caml__roots_##x.ntables = 2), \
    (caml__roots_##x.tables [0] = &x), \
    (caml__roots_##x.tables [1] = &y), \
    0) \
   CAMLunused_end

#define CAMLxparam3(x, y, z) \
  struct caml__roots_block caml__roots_##x; \
  CAMLunused int caml__dummy_##x = ( \
    (caml__roots_##x.next = *caml_local_roots_ptr), \
    (*caml_local_roots_ptr = &caml__roots_##x), \
    (caml__roots_##x.mutexes = 0), \
    (caml__roots_##x.nitems = 1), \
    (caml__roots_##x.ntables = 3), \
    (caml__roots_##x.tables [0] = &x), \
    (caml__roots_##x.tables [1] = &y), \
    (caml__roots_##x.tables [2] = &z), \
    0) \
  CAMLunused_end

#define CAMLxparam4(x, y, z, t) \
  struct caml__roots_block caml__roots_##x; \
  CAMLunused int caml__dummy_##x = ( \
    (caml__roots_##x.next = *caml_local_roots_ptr), \
    (*caml_local_roots_ptr = &caml__roots_##x), \
    (caml__roots_##x.mutexes = 0), \
    (caml__roots_##x.nitems = 1), \
    (caml__roots_##x.ntables = 4), \
    (caml__roots_##x.tables [0] = &x), \
    (caml__roots_##x.tables [1] = &y), \
    (caml__roots_##x.tables [2] = &z), \
    (caml__roots_##x.tables [3] = &t), \
    0) \
  CAMLunused_end

#define CAMLxparam5(x, y, z, t, u) \
  struct caml__roots_block caml__roots_##x; \
  CAMLunused int caml__dummy_##x = ( \
    (caml__roots_##x.next = *caml_local_roots_ptr), \
    (*caml_local_roots_ptr = &caml__roots_##x), \
    (caml__roots_##x.mutexes = 0), \
    (caml__roots_##x.nitems = 1), \
    (caml__roots_##x.ntables = 5), \
    (caml__roots_##x.tables [0] = &x), \
    (caml__roots_##x.tables [1] = &y), \
    (caml__roots_##x.tables [2] = &z), \
    (caml__roots_##x.tables [3] = &t), \
    (caml__roots_##x.tables [4] = &u), \
    0) \
  CAMLunused_end

#define CAMLxparamN(x, size) \
  struct caml__roots_block caml__roots_##x; \
  CAMLunused int caml__dummy_##x = ( \
    (caml__roots_##x.next = *caml_local_roots_ptr), \
    (*caml_local_roots_ptr = &caml__roots_##x), \
    (caml__roots_##x.mutexes = 0), \
    (caml__roots_##x.nitems = (size)), \
    (caml__roots_##x.ntables = 1), \
    (caml__roots_##x.tables[0] = &(x[0])), \
    0) \
  CAMLunused_end

#define CAMLxparamNextend(x, new_size) \
  (caml__roots_##x.nitems = (new_size)) \
  CAMLunused_end

#define CAMLlocal1(x) \
  value x = Val_unit; \
  CAMLxparam1 (x)

#define CAMLlocal2(x, y) \
  value x = Val_unit, y = Val_unit; \
  CAMLxparam2 (x, y)

#define CAMLlocal3(x, y, z) \
  value x = Val_unit, y = Val_unit, z = Val_unit; \
  CAMLxparam3 (x, y, z)

#define CAMLlocal4(x, y, z, t) \
  value x = Val_unit, y = Val_unit, z = Val_unit, t = Val_unit; \
  CAMLxparam4 (x, y, z, t)

#define CAMLlocal5(x, y, z, t, u) \
  value x = Val_unit, y = Val_unit, z = Val_unit, t = Val_unit, u = Val_unit; \
  CAMLxparam5 (x, y, z, t, u)

#define CAMLlocalN(x, size) \
  value x [(size)]; \
  int caml__i_##x; \
  for (caml__i_##x = 0; caml__i_##x < size; caml__i_##x ++) { \
    x[caml__i_##x] = Val_unit; \
  } \
  CAMLxparamN (x, (size))

#ifdef DEBUG
#define CAMLcheck_mutexes do {   \
  struct caml__roots_block* r;   \
  for (r = CAML_LOCAL_ROOTS;     \
       r != caml__frame;         \
       r = r->next) {            \
    CAMLassert(r->mutexes == 0); \
  }                              \
} while (0)
#else
#define CAMLcheck_mutexes do {} while(0)
#endif

#define CAMLdrop do{              \
  CAMLcheck_mutexes;              \
  *caml_local_roots_ptr = caml__frame; \
}while (0)

#define CAMLreturn0 do{ \
  CAMLdrop; \
  return; \
}while (0)

#define CAMLreturnT(type, result) do{ \
  type caml__temp_result = (result); \
  CAMLdrop; \
  return (caml__temp_result); \
}while(0)

#define CAMLreturn(result) CAMLreturnT(value, result)

#define CAMLnoreturn ((void) caml__frame)


/* convenience macro */
#define Store_field(block, offset, val) do{ \
  mlsize_t caml__temp_offset = (offset); \
  value caml__temp_val = (val); \
  caml_modify_field ((block), caml__temp_offset, caml__temp_val); \
}while(0)

/*
   NOTE: [Begin_roots] and [End_roots] are superseded by [CAMLparam]*,
   [CAMLxparam]*, [CAMLlocal]*, [CAMLreturn].

   [Begin_roots] and [End_roots] are used for C variables that are GC roots.
   It must contain all values in C local variables and function parameters
   at the time the minor GC is called.
   Usage:
   After initialising your local variables to legal OCaml values, but before
   calling allocation functions, insert [Begin_roots_n(v1, ... vn)], where
   v1 ... vn are your variables of type [value] that you want to be updated
   across allocations.
   At the end, insert [End_roots()].

   Note that [Begin_roots] opens a new block, and [End_roots] closes it.
   Thus they must occur in matching pairs at the same brace nesting level.

   You can use [Val_unit] as a dummy initial value for your variables.
*/

#define Begin_root Begin_roots1

#define Begin_roots1(r0) { \
  struct caml__roots_block caml__roots_block; \
  caml_domain_state* domain_state = Caml_state; \
  caml__roots_block.next = domain_state->local_roots; \
  domain_state->local_roots = &caml__roots_block; \
  caml__roots_block.mutexes = 0; \
  caml__roots_block.nitems = 1; \
  caml__roots_block.ntables = 1; \
  caml__roots_block.tables[0] = &(r0);

#define Begin_roots2(r0, r1) { \
  struct caml__roots_block caml__roots_block; \
  caml_domain_state* domain_state = Caml_state; \
  caml__roots_block.next = domain_state->local_roots; \
  domain_state->local_roots = &caml__roots_block; \
  caml__roots_block.mutexes = 0; \
  caml__roots_block.nitems = 1; \
  caml__roots_block.ntables = 2; \
  caml__roots_block.tables[0] = &(r0); \
  caml__roots_block.tables[1] = &(r1);

#define Begin_roots3(r0, r1, r2) { \
  struct caml__roots_block caml__roots_block; \
  caml_domain_state* domain_state = Caml_state; \
  caml__roots_block.next = domain_state->local_roots; \
  domain_state->local_roots = &caml__roots_block; \
  caml__roots_block.mutexes = 0; \
  caml__roots_block.nitems = 1; \
  caml__roots_block.ntables = 3; \
  caml__roots_block.tables[0] = &(r0); \
  caml__roots_block.tables[1] = &(r1); \
  caml__roots_block.tables[2] = &(r2);

#define Begin_roots4(r0, r1, r2, r3) { \
  struct caml__roots_block caml__roots_block; \
  caml_domain_state* domain_state = Caml_state; \
  caml__roots_block.next = domain_state->local_roots; \
  domain_state->local_roots = &caml__roots_block; \
  caml__roots_block.mutexes = 0; \
  caml__roots_block.nitems = 1; \
  caml__roots_block.ntables = 4; \
  caml__roots_block.tables[0] = &(r0); \
  caml__roots_block.tables[1] = &(r1); \
  caml__roots_block.tables[2] = &(r2); \
  caml__roots_block.tables[3] = &(r3);

#define Begin_roots5(r0, r1, r2, r3, r4) { \
  struct caml__roots_block caml__roots_block; \
  caml_domain_state* domain_state = Caml_state; \
  caml__roots_block.next = domain_state->local_roots; \
  domain_state->local_roots = &caml__roots_block; \
  caml__roots_block.mutexes = 0; \
  caml__roots_block.nitems = 1; \
  caml__roots_block.ntables = 5; \
  caml__roots_block.tables[0] = &(r0); \
  caml__roots_block.tables[1] = &(r1); \
  caml__roots_block.tables[2] = &(r2); \
  caml__roots_block.tables[3] = &(r3); \
  caml__roots_block.tables[4] = &(r4);

#define Begin_roots_block(table, size) { \
  struct caml__roots_block caml__roots_block; \
  caml_domain_state* domain_state = Caml_state; \
  caml__roots_block.next = domain_state->local_roots; \
  domain_state->local_roots = &caml__roots_block; \
  caml__roots_block.mutexes = 0; \
  caml__roots_block.nitems = (size); \
  caml__roots_block.ntables = 1; \
  caml__roots_block.tables[0] = (table);

#define End_roots() CAML_LOCAL_ROOTS = caml__roots_block.next; }

/* [caml_create_root] creates a new GC root, initialised to the given
   value.  The value stored in this root may only be read and written
   with [caml_read_root] and [caml_modify_root]. */

CAMLextern caml_root caml_create_root (value);
CAMLextern caml_root caml_create_root_noexc(value);

/* [caml_delete_root] deletes a root created by caml_create_root */

CAMLextern void caml_delete_root (caml_root);

/* [caml_read_root] loads the value stored in a root */

CAMLextern value caml_read_root (caml_root);

/* [caml_modify_root] stores a new value in a root */

CAMLextern void caml_modify_root (caml_root, value);


/** Compatability with old C-API **/

/* [caml_register_global_root] registers a global C variable as a memory root
   for the duration of the program, or until [caml_remove_global_root] is
   called. */

CAMLextern void caml_register_global_root (value *);

/* [caml_remove_global_root] removes a memory root registered on a global C
   variable with [caml_register_global_root]. */

CAMLextern void caml_remove_global_root (value *);

/* [caml_register_generational_global_root] registers a global C
   variable as a memory root for the duration of the program, or until
   [caml_remove_generational_global_root] is called.
   The program guarantees that the value contained in this variable
   will not be assigned directly.  If the program needs to change
   the value of this variable, it must do so by calling
   [caml_modify_generational_global_root].  The [value *] pointer
   passed to [caml_register_generational_global_root] must contain
   a valid OCaml value before the call.
   In return for these constraints, scanning of memory roots during
   minor collection is made more efficient. */

CAMLextern void caml_register_generational_global_root (value *);

/* [caml_remove_generational_global_root] removes a memory root
   registered on a global C variable with
   [caml_register_generational_global_root]. */

CAMLextern void caml_remove_generational_global_root (value *);

/* [caml_modify_generational_global_root(r, newval)]
   modifies the value contained in [r], storing [newval] inside.
   In other words, the assignment [*r = newval] is performed,
   but in a way that is compatible with the optimized scanning of
   generational global roots.  [r] must be a global memory root
   previously registered with [caml_register_generational_global_root]. */

CAMLextern void caml_modify_generational_global_root(value *r, value newval);


#ifdef __cplusplus
}
#endif

#endif /* CAML_MEMORY_H */<|MERGE_RESOLUTION|>--- conflicted
+++ resolved
@@ -256,12 +256,7 @@
   value *tables [5];
 };
 
-<<<<<<< HEAD
 #define CAML_LOCAL_ROOTS (Caml_state->local_roots)
-=======
-/* Global variable moved to Caml_state in 4.10 */
-#define caml_local_roots (Caml_state_field(local_roots))
->>>>>>> 8bba2228
 
 /* The following macros are used to declare C local variables and
    function parameters of type [value].
