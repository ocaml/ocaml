(* camlp4r *)
(****************************************************************************)
(*                                                                          *)
(*                                   OCaml                                  *)
(*                                                                          *)
(*                            INRIA Rocquencourt                            *)
(*                                                                          *)
(*  Copyright 2002-2006 Institut National de Recherche en Informatique et   *)
(*  en Automatique.  All rights reserved.  This file is distributed under   *)
(*  the terms of the GNU Library General Public License, with the special   *)
(*  exception on linking described in LICENSE at the top of the OCaml       *)
(*  source tree.                                                            *)
(*                                                                          *)
(****************************************************************************)

(* Authors:
 * - Daniel de Rauglaudre: initial version
 * - Nicolas Pouillard: refactoring
 *)



module Make (Ast : Sig.Camlp4Ast) = struct
  open Format;
  open Camlp4_import.Parsetree;
  open Camlp4_import.Longident;
  open Camlp4_import.Asttypes;
  open Ast;

  value error loc str = Loc.raise loc (Failure str);

  value char_of_char_token loc s =
    try Token.Eval.char s with [ Failure _ as exn -> Loc.raise loc exn ]
  ;

  value string_of_string_token loc s =
    try Token.Eval.string s
    with [ Failure _ as exn -> Loc.raise loc exn ]
  ;

  value remove_underscores s =
    let l = String.length s in
    let rec remove src dst =
      if src >= l then
        if dst >= l then s else String.sub s 0 dst
      else
        match s.[src] with
        [ '_' -> remove (src + 1) dst
        |  c  -> do { s.[dst] := c; remove (src + 1) (dst + 1) } ]
    in remove 0 0
  ;

  value mkloc = Loc.to_ocaml_location;
  value mkghloc loc = Loc.to_ocaml_location (Loc.ghostify loc);

  value with_loc txt loc = Camlp4_import.Location.mkloc txt (mkloc loc);

  value mktyp loc d = {ptyp_desc = d; ptyp_loc = mkloc loc; ptyp_attributes = []};
  value mkpat loc d = {ppat_desc = d; ppat_loc = mkloc loc; ppat_attributes = []};
  value mkghpat loc d = {ppat_desc = d; ppat_loc = mkghloc loc; ppat_attributes = []};
  value mkexp loc d = {pexp_desc = d; pexp_loc = mkloc loc; pexp_attributes = []};
  value mkmty loc d = {pmty_desc = d; pmty_loc = mkloc loc; pmty_attributes = []};
  value mksig loc d = {psig_desc = d; psig_loc = mkloc loc};
  value mkmod loc d = {pmod_desc = d; pmod_loc = mkloc loc; pmod_attributes = []};
  value mkstr loc d = {pstr_desc = d; pstr_loc = mkloc loc};
  value mkcty loc d = {pcty_desc = d; pcty_loc = mkloc loc; pcty_attributes = []};
  value mkcl loc d = {pcl_desc = d; pcl_loc = mkloc loc; pcl_attributes = []};
  value mkcf loc d = { pcf_desc = d; pcf_loc = mkloc loc; pcf_attributes = []};
  value mkctf loc d = { pctf_desc = d; pctf_loc = mkloc loc; pctf_attributes = []};

  value mkpolytype t =
    match t.ptyp_desc with
    [ Ptyp_poly _ _ -> t
    | _ -> { (t) with ptyp_desc = Ptyp_poly [] t } ]
  ;

  value mkvirtual = fun
    [ <:virtual_flag< virtual >> -> Virtual
    | <:virtual_flag<>> -> Concrete
    | _ -> assert False ];

  value mkdirection = fun
    [ <:direction_flag< to >> -> Upto
    | <:direction_flag< downto >> -> Downto
    | _ -> assert False ];

  value lident s = Lident s;
  value lident_with_loc s loc = with_loc (Lident s) loc;


  value ldot l s = Ldot l s;
  value lapply l s = Lapply l s;

  value conv_con =
    let t = Hashtbl.create 73 in
    do {
      List.iter (fun (s, s') -> Hashtbl.add t s s')
        [("True", "true"); ("False", "false"); (" True", "True");
        (" False", "False")];
      fun s -> try Hashtbl.find t s with [ Not_found -> s ]
    }
  ;

  value conv_lab =
    let t = Hashtbl.create 73 in
    do {
      List.iter (fun (s, s') -> Hashtbl.add t s s') [("val", "contents")];
      fun s -> try Hashtbl.find t s with [ Not_found -> s ]
    }
  ;

  value array_function_no_loc str name =
    ldot (lident str) (if Camlp4_config.unsafe.val then "unsafe_" ^ name else name)
  ;
  value array_function loc str name = with_loc (array_function_no_loc str name) loc;
  value mkrf =
    fun
    [ <:rec_flag< rec >> -> Recursive
    | <:rec_flag<>> -> Nonrecursive
    | _ -> assert False ];

  value mkli sloc s list = with_loc (loop lident list) sloc
    where rec loop f =
      fun
      [ [i :: il] -> loop (ldot (f i)) il
      | [] -> f s ]
  ;

  value rec ctyp_fa al =
    fun
    [ TyApp _ f a -> ctyp_fa [a :: al] f
    | f -> (f, al) ]
  ;

  value ident_tag ?(conv_lid = fun x -> x) i =

    let rec self i acc =
      match i with
      [ <:ident< $lid:"*predef*"$.$lid:"option"$ >> ->
          (ldot (lident "*predef*") "option", `lident)
      | <:ident< $i1$.$i2$ >> ->
          self i2 (Some (self i1 acc))
      | <:ident< $i1$ $i2$ >> ->
          let i' = Lapply (fst (self i1 None)) (fst (self i2 None)) in
          let x =
            match acc with
            [ None -> i'
            | _ -> error (loc_of_ident i) "invalid long identifier" ]
          in (x, `app)
      | <:ident< $uid:s$ >> ->
          let x =
            match acc with
            [ None -> lident s
            | Some (acc, `uident | `app) -> ldot acc s
            | _ -> error (loc_of_ident i) "invalid long identifier" ]
          in (x, `uident)
      | <:ident< $lid:s$ >> ->
          let x =
            match acc with
            [ None -> lident (conv_lid s)
            | Some (acc, `uident | `app) -> ldot acc (conv_lid s)
            | _ -> error (loc_of_ident i) "invalid long identifier" ]
          in (x, `lident)
      | _ -> error (loc_of_ident i) "invalid long identifier" ]
    in self i None;

  value ident_noloc ?conv_lid i = fst (ident_tag ?conv_lid i);
  value ident ?conv_lid  i =
        with_loc (ident_noloc ?conv_lid i) (loc_of_ident i);

  value long_lident msg id =
    match ident_tag id with
    [ (i, `lident) -> with_loc i (loc_of_ident id)
    | _ -> error (loc_of_ident id) msg ]
  ;

  value short_lident msg id =
    match ident_tag id with
    [ (Lident s, `lident) -> with_loc s (loc_of_ident id)
    | _ -> error (loc_of_ident id) msg ]
  ;

  value long_type_ident = long_lident "invalid long identifier type";
  value long_class_ident = long_lident "invalid class name";

  value short_type_ident = short_lident "invalid type name";

  value long_uident_noloc ?(conv_con = fun x -> x) i =
    match ident_tag i with
    [ (Ldot i s, `uident) -> ldot i (conv_con s)
    | (Lident s, `uident) -> lident (conv_con s)
    | (i, `app) -> i
    | _ -> error (loc_of_ident i) "uppercase identifier expected" ]
  ;

  value long_uident ?conv_con i =
     with_loc (long_uident_noloc ?conv_con i) (loc_of_ident i);

  value rec ctyp_long_id_prefix t =
    match t with
    [ <:ctyp< $id:i$ >> -> ident_noloc i
    | <:ctyp< $m1$ $m2$ >> ->
        let li1 = ctyp_long_id_prefix m1 in
        let li2 = ctyp_long_id_prefix m2 in
        Lapply li1 li2
    | t -> error (loc_of_ctyp t) "invalid module expression" ]
  ;

  value ctyp_long_id t =
    match t with
    [ <:ctyp< $id:i$ >> ->
        (False, long_type_ident i)
    | TyApp loc _ _ ->
        error loc "invalid type name"
    | TyCls _ i -> (True, ident i)
    | t -> error (loc_of_ctyp t) "invalid type" ]
  ;

  value rec ty_var_list_of_ctyp =
    fun
    [ <:ctyp< $t1$ $t2$ >> -> ty_var_list_of_ctyp t1 @ ty_var_list_of_ctyp t2
    | <:ctyp< '$s$ >> -> [s]
    | _ -> assert False ];

  value predef_option loc =
    TyId (loc, IdAcc (loc, IdLid (loc, "*predef*"), IdLid (loc, "option")));

  value attribute_fwd = ref (fun _ _ _ -> assert False);

  value attribute loc s str =
    !attribute_fwd loc s str;

  value rec ctyp =
    fun
    [ TyId loc i ->
        let li = long_type_ident i in
        mktyp loc (Ptyp_constr li [])
    | TyAli loc t1 t2 ->
        let (t, i) =
          match (t1, t2) with
          [ (t, TyQuo _ s) -> (t, s)
          | (TyQuo _ s, t) -> (t, s)
          | _ -> error loc "invalid alias type" ]
        in
        mktyp loc (Ptyp_alias (ctyp t) i)
    | TyAny loc -> mktyp loc Ptyp_any
    | TyApp loc _ _ as f ->
        let (f, al) = ctyp_fa [] f in
        let (is_cls, li) = ctyp_long_id f in
        if is_cls then mktyp loc (Ptyp_class li (List.map ctyp al))
        else mktyp loc (Ptyp_constr li (List.map ctyp al))
    | TyArr loc (TyLab _ lab t1) t2 ->
        mktyp loc (Ptyp_arrow lab (ctyp t1) (ctyp t2))
    | TyArr loc (TyOlb loc1 lab t1) t2 ->
        let t1 = TyApp loc1 (predef_option loc1) t1 in
        mktyp loc (Ptyp_arrow ("?" ^ lab) (ctyp t1) (ctyp t2))
    | TyArr loc t1 t2 -> mktyp loc (Ptyp_arrow "" (ctyp t1) (ctyp t2))
    | <:ctyp@loc< < $fl$ > >> -> mktyp loc (Ptyp_object (meth_list fl []) Closed)
    | <:ctyp@loc< < $fl$ .. > >> ->
        mktyp loc (Ptyp_object (meth_list fl []) Open)
    | TyCls loc id ->
        mktyp loc (Ptyp_class (ident id) [])
    | <:ctyp@loc< (module $pt$) >> ->
        let (i, cs) = package_type pt in
        mktyp loc (Ptyp_package i cs)
    | TyAtt loc s str e ->
        let e = ctyp e in
        {(e) with ptyp_attributes = e.ptyp_attributes @ [attribute loc s str]}
    | TyLab loc _ _ -> error loc "labelled type not allowed here"
    | TyMan loc _ _ -> error loc "manifest type not allowed here"
    | TyOlb loc _ _ -> error loc "labelled type not allowed here"
    | TyPol loc t1 t2 -> mktyp loc (Ptyp_poly (ty_var_list_of_ctyp t1) (ctyp t2))
    | TyQuo loc s -> mktyp loc (Ptyp_var s)
    | TyRec loc _ -> error loc "record type not allowed here"
    | TySum loc _ -> error loc "sum type not allowed here"
    | TyDot loc -> error loc "open type not allowed here"
    | TyPrv loc _ -> error loc "private type not allowed here"
    | TyMut loc _ -> error loc "mutable type not allowed here"
    | TyRbd loc _ _ -> error loc "rebind not allowed here"
    | TyOr loc _ _ -> error loc "type1 | type2 not allowed here"
    | TyAnd loc _ _ -> error loc "type1 and type2 not allowed here"
    | TyOf loc _ _ -> error loc "type1 of type2 not allowed here"
    | TyCol loc _ _ -> error loc "type1 : type2 not allowed here"
    | TySem loc _ _ -> error loc "type1 ; type2 not allowed here"
    | <:ctyp@loc< ($t1$ * $t2$) >> ->
         mktyp loc (Ptyp_tuple (List.map ctyp (list_of_ctyp t1 (list_of_ctyp t2 []))))
    | <:ctyp@loc< [ = $t$ ] >> -> mktyp loc (Ptyp_variant (row_field t) Closed None)
    | <:ctyp@loc< [ > $t$ ] >> -> mktyp loc (Ptyp_variant (row_field t) Open None)
    | <:ctyp@loc< [ < $t$ ] >> -> mktyp loc (Ptyp_variant (row_field t) Closed (Some []))
    | <:ctyp@loc< [ < $t$ > $t'$ ] >> ->
        mktyp loc (Ptyp_variant (row_field t) Closed (Some (name_tags t')))
    | TyAnt loc _ -> error loc "antiquotation not allowed here"
    | TyOfAmp _ _ _ |TyAmp _ _ _ |TySta _ _ _ |
      TyCom _ _ _ |TyVrn _ _ |TyQuM _ _ |TyQuP _ _ |TyDcl _ _ _ _ _ |TyExt _ _ _ _ |
        TyAnP _ | TyAnM _ | TyTypePol _ _ _ |
      TyObj _ _ (RvAnt _) | TyNil _ | TyTup _ _ ->
        assert False ]
  and row_field = fun
    [ <:ctyp<>> -> []
    | <:ctyp< `$i$ >> -> [Rtag i True []]
    | <:ctyp< `$i$ of & $t$ >> -> [Rtag i True (List.map ctyp (list_of_ctyp t []))]
    | <:ctyp< `$i$ of $t$ >> -> [Rtag i False (List.map ctyp (list_of_ctyp t []))]
    | <:ctyp< $t1$ | $t2$ >> -> row_field t1 @ row_field t2
    | t -> [Rinherit (ctyp t)] ]
  and name_tags = fun
    [ <:ctyp< $t1$ $t2$ >> -> name_tags t1 @ name_tags t2
    | <:ctyp< `$s$ >> -> [s]
    | _ -> assert False ]
  and meth_list fl acc =
    match fl with
    [ <:ctyp<>> -> acc
    | <:ctyp< $t1$; $t2$ >> -> meth_list t1 (meth_list t2 acc)
    | <:ctyp< $lid:lab$ : $t$ >> -> [(lab, mkpolytype (ctyp t)) :: acc]
    | _ -> assert False ]

  and package_type_constraints wc acc =
    match wc with
    [ <:with_constr<>> -> acc
    | <:with_constr< type $id:id$ = $ct$ >> ->
        [(ident id, ctyp ct) :: acc]
    | <:with_constr< $wc1$ and $wc2$ >> ->
        package_type_constraints wc1 (package_type_constraints wc2 acc)
    | _ -> error (loc_of_with_constr wc) "unexpected `with constraint' for a package type" ]

  and package_type : module_type -> package_type =
    fun
    [ <:module_type< $id:i$ with $wc$ >> ->
      (long_uident i, package_type_constraints wc [])
    | <:module_type< $id:i$ >> -> (long_uident i, [])
    | mt -> error (loc_of_module_type mt) "unexpected package type" ]
  ;

  value mktype loc name tl cl tk tp tm =
    {ptype_name = name;
     ptype_params = tl; ptype_cstrs = cl; ptype_kind = tk;
     ptype_private = tp; ptype_manifest = tm; ptype_loc = mkloc loc;
     ptype_attributes = []}
  ;
  value mkprivate' m = if m then Private else Public;
  value mkprivate = fun
    [ <:private_flag< private >> -> Private
    | <:private_flag<>> -> Public
    | _ -> assert False ];
  value mktrecord =
    fun
    [ <:ctyp@loc< $id:(<:ident@sloc< $lid:s$ >>)$ : mutable $t$ >> ->
      {pld_name=with_loc s sloc;
       pld_mutable=Mutable;
       pld_type=mkpolytype (ctyp t);
       pld_loc=mkloc loc;
       pld_attributes=[];
      }
    | <:ctyp@loc< $id:(<:ident@sloc< $lid:s$ >>)$ : $t$ >> ->
      {pld_name=with_loc s sloc;
       pld_mutable=Immutable;
       pld_type=mkpolytype (ctyp t);
       pld_loc=mkloc loc;
       pld_attributes=[];
      }
    | _ -> assert False (*FIXME*) ];
  value mkvariant =
    fun
    [ <:ctyp@loc< $id:(<:ident@sloc< $uid:s$ >>)$ >> ->
      {pcd_name = with_loc (conv_con s) sloc; pcd_args = []; pcd_res = None; pcd_loc = mkloc loc; pcd_attributes = []}
    | <:ctyp@loc< $id:(<:ident@sloc< $uid:s$ >>)$ of $t$ >> ->
        {pcd_name = with_loc (conv_con s) sloc; pcd_args = List.map ctyp (list_of_ctyp t []); pcd_res = None; pcd_loc = mkloc loc; pcd_attributes = []}
    | <:ctyp@loc< $id:(<:ident@sloc< $uid:s$ >>)$ : ($t$ -> $u$) >> ->
        {pcd_name = with_loc (conv_con s) sloc; pcd_args = List.map ctyp (list_of_ctyp t []); pcd_res = Some (ctyp u); pcd_loc = mkloc loc; pcd_attributes = []}
    | <:ctyp@loc< $id:(<:ident@sloc< $uid:s$ >>)$ : $t$ >> ->
        {pcd_name = with_loc (conv_con s) sloc; pcd_args = []; pcd_res = Some (ctyp t); pcd_loc = mkloc loc; pcd_attributes = []}
    | _ -> assert False (*FIXME*) ];
  value rec type_decl name tl cl loc m pflag =
    fun
    [ <:ctyp< $t1$ == $t2$ >> ->
        type_decl name tl cl loc (Some (ctyp t1)) pflag t2
    | <:ctyp@_loc< private $t$ >> ->
        if pflag then
          error _loc "multiple private keyword used, use only one instead"
        else
          type_decl name tl cl loc m True t
    | <:ctyp< { $t$ } >> ->
        mktype loc name tl cl
          (Ptype_record (List.map mktrecord (list_of_ctyp t []))) (mkprivate' pflag) m
    | <:ctyp< [ $t$ ] >> ->
        mktype loc name tl cl
          (Ptype_variant (List.map mkvariant (list_of_ctyp t []))) (mkprivate' pflag) m
    | <:ctyp< .. >> ->
        if pflag then error loc "open type cannot be private"
        else mktype loc tl cl Ptype_open Public m
    | t ->
        if m <> None then
          error loc "only one manifest type allowed by definition" else
        let m =
          match t with
          [ <:ctyp<>> -> None
          | _ -> Some (ctyp t) ]
        in
        mktype loc name tl cl Ptype_abstract (mkprivate' pflag) m ]
  ;

  value type_decl name tl cl t loc = type_decl name tl cl loc None False t;

<<<<<<< HEAD
  value mktyext id tl exts tp =
    let (params, variance) = List.split tl in
    {ptyext_path = id; ptyext_params = params;
     ptyext_constructors = exts; ptyext_private = tp;
     ptyext_variance = variance}
  ;
  value mkextension =
    fun
    [ <:ctyp@loc< $id:(<:ident@sloc< $uid:s$ >>)$ >> ->
      {pext_name = with_loc (conv_con s) sloc;
       pext_kind = Pext_decl [] None;
       pext_loc = mkloc loc}
    | <:ctyp@loc< $id:(<:ident@sloc< $uid:s$ >>)$ of $t$ >> ->
      {pext_name = with_loc (conv_con s) sloc;
       pext_kind = Pext_decl (List.map ctyp (list_of_ctyp t [])) None;
       pext_loc = mkloc loc}
    | <:ctyp@loc< $id:(<:ident@sloc< $uid:s$ >>)$ : ($t$ -> $u$) >> ->
      {pext_name = with_loc (conv_con s) sloc;
       pext_kind = Pext_decl (List.map ctyp (list_of_ctyp t [])) (Some (ctyp u));
       pext_loc = mkloc loc}
    | <:ctyp@loc< $id:(<:ident@sloc< $uid:s$ >>)$ : $t$ >> ->
      {pext_name = with_loc (conv_con s) sloc;
       pext_kind = Pext_decl [] (Some (ctyp t));
       pext_loc = mkloc loc}
    | <:ctyp@loc< $id:(<:ident@sloc< $uid:s$ >>)$ = $id:i$ >> ->
      {pext_name = with_loc (conv_con s) sloc;
       pext_kind = Pext_rebind (long_uident ~conv_con i);
       pext_loc = mkloc loc}
    | _ -> assert False (*FIXME*) ];
  value rec type_ext id tl loc pflag =
    fun
    [ <:ctyp< private $t$ >> ->
        type_ext id tl loc True t
    | <:ctyp< [ $t$ ] >> ->
        mktyext id tl
          (List.map mkextension (list_of_ctyp t []))
          (mkprivate' pflag)
    | _ -> error loc "invalid type extension" ]
  ;

  value type_ext id tl t loc = type_ext id tl loc False t;

  value mkvalue_desc loc t p = {pval_type = ctyp t; pval_prim = p; pval_loc = mkloc loc};
=======
  value mkvalue_desc loc name t p = {pval_name = name; pval_type = ctyp t; pval_prim = p; pval_loc = mkloc loc; pval_attributes = []};
>>>>>>> b0d5fc28

  value rec list_of_meta_list =
    fun
    [ Ast.LNil -> []
    | Ast.LCons x xs -> [x :: list_of_meta_list xs]
    | Ast.LAnt _ -> assert False ];

  value mkmutable = fun
    [ <:mutable_flag< mutable >> -> Mutable
    | <:mutable_flag<>> -> Immutable
    | _ -> assert False ];

  value paolab lab p =
    match (lab, p) with
    [ ("", <:patt< $lid:i$ >> | <:patt< ($lid:i$ : $_$) >>) -> i
    | ("", p) -> error (loc_of_patt p) "bad ast in label"
    | _ -> lab ]
  ;

  value opt_private_ctyp =
    fun
    [ <:ctyp< private $t$ >> -> (Ptype_abstract, Private, ctyp t)
    | t -> (Ptype_abstract, Public, ctyp t) ];

  value rec type_parameters t acc =
    match t with
    [ <:ctyp< $t1$ $t2$ >> -> type_parameters t1 (type_parameters t2 acc)
<<<<<<< HEAD
    | <:ctyp@loc< +'$s$ >> -> [(mktyp loc (Ptyp_var s), (True, False)) :: acc]
    | <:ctyp@loc< -'$s$ >> -> [(mktyp loc (Ptyp_var s), (False, True)) :: acc]
    | <:ctyp@loc< '$s$ >> -> [(mktyp loc (Ptyp_var s), (False, False)) :: acc]
=======
    | <:ctyp< +'$s$ >> -> [(s, Covariant) :: acc]
    | <:ctyp< -'$s$ >> -> [(s, Contravariant) :: acc]
    | <:ctyp< '$s$ >> -> [(s, Invariant) :: acc]
>>>>>>> b0d5fc28
    | _ -> assert False ];

  value rec optional_type_parameters t acc =
    match t with
    [ <:ctyp< $t1$ $t2$ >> -> optional_type_parameters t1 (optional_type_parameters t2 acc)
<<<<<<< HEAD
    | <:ctyp@loc< +'$s$ >> -> [(mktyp loc (Ptyp_var s), (True, False)) :: acc]
    | Ast.TyAnP loc  -> [(mktyp loc Ptyp_any, (True, False)) :: acc]
    | <:ctyp@loc< -'$s$ >> -> [(mktyp loc (Ptyp_var s), (False, True)) :: acc]
    | Ast.TyAnM loc -> [(mktyp loc Ptyp_any, (False, True)) :: acc]
    | <:ctyp@loc< '$s$ >> -> [(mktyp loc (Ptyp_var s), (False, False)) :: acc]
    | Ast.TyAny loc -> [(mktyp loc Ptyp_any, (False, False)) :: acc]
=======
    | <:ctyp@loc< +'$s$ >> -> [(Some (with_loc s loc), Covariant) :: acc]
    | Ast.TyAnP _loc  -> [(None, Covariant) :: acc]
    | <:ctyp@loc< -'$s$ >> -> [(Some (with_loc s loc), Contravariant) :: acc]
    | Ast.TyAnM _loc -> [(None, Contravariant) :: acc]
    | <:ctyp@loc< '$s$ >> -> [(Some (with_loc s loc), Invariant) :: acc]
    | Ast.TyAny _loc -> [(None, Invariant) :: acc]
>>>>>>> b0d5fc28
    | _ -> assert False ];

  value rec class_parameters t acc =
    match t with
    [ <:ctyp< $t1$, $t2$ >> -> class_parameters t1 (class_parameters t2 acc)
<<<<<<< HEAD
    | <:ctyp@loc< +'$s$ >> -> [(mktyp loc (Ptyp_var s), (True, False)) :: acc]
    | <:ctyp@loc< -'$s$ >> -> [(mktyp loc (Ptyp_var s), (False, True)) :: acc]
    | <:ctyp@loc< '$s$ >> -> [(mktyp loc (Ptyp_var s), (False, False)) :: acc]
=======
    | <:ctyp@loc< +'$s$ >> -> [(with_loc s loc, Covariant) :: acc]
    | <:ctyp@loc< -'$s$ >> -> [(with_loc s loc, Contravariant) :: acc]
    | <:ctyp@loc< '$s$ >> -> [(with_loc s loc, Invariant) :: acc]
>>>>>>> b0d5fc28
    | _ -> assert False ];

  value rec type_parameters_and_type_name t acc =
    match t with
    [ <:ctyp< $t1$ $t2$ >> ->
        type_parameters_and_type_name t1
          (optional_type_parameters t2 acc)
    | <:ctyp< $id:i$ >> -> (ident i, acc)
    | _ -> assert False ];

  value mkwithtyp pwith_type loc id_tpl ct =
    let (id, tpl) = type_parameters_and_type_name id_tpl [] in
    let (kind, priv, ct) = opt_private_ctyp ct in
    pwith_type id
      { ptype_name = Camlp4_import.Location.mkloc (Camlp4_import.Longident.last id.txt) id.loc;
        ptype_params = tpl; ptype_cstrs = [];
        ptype_kind = kind;
        ptype_private = priv;
        ptype_manifest = Some ct;
        ptype_loc = mkloc loc;
        ptype_attributes = [];
      };

  value rec mkwithc wc acc =
    match wc with
    [ <:with_constr<>> -> acc
    | <:with_constr@loc< type $id_tpl$ = $ct$ >> ->
        [mkwithtyp (fun lid x -> Pwith_type lid x) loc id_tpl ct :: acc]
    | <:with_constr< module $i1$ = $i2$ >> ->
        [(Pwith_module (long_uident i1) (long_uident i2)) :: acc]
    | <:with_constr@loc< type $id_tpl$ := $ct$ >> ->
        [mkwithtyp (fun _ x -> Pwith_typesubst x) loc id_tpl ct :: acc]
    | <:with_constr@loc< module $i1$ := $i2$ >> (*WcMoS _ i1 i2*) ->
        match long_uident i1 with
        [ {txt=Lident s; loc} ->
          [(Pwith_modsubst {txt=s;loc} (long_uident i2)) ::
           acc]
        | _ -> error loc "bad 'with module :=' constraint"
        ]
    | <:with_constr< $wc1$ and $wc2$ >> -> mkwithc wc1 (mkwithc wc2 acc)
    | <:with_constr@loc< $anti:_$ >> ->
         error loc "bad with constraint (antiquotation)" ];

  value rec patt_fa al =
    fun
    [ PaApp _ f a -> patt_fa [a :: al] f
    | f -> (f, al) ]
  ;

  value rec deep_mkrangepat loc c1 c2 =
    if c1 = c2 then mkghpat loc (Ppat_constant (Const_char c1))
    else
      mkghpat loc
        (Ppat_or (mkghpat loc (Ppat_constant (Const_char c1)))
          (deep_mkrangepat loc (Char.chr (Char.code c1 + 1)) c2))
  ;

  value rec mkrangepat loc c1 c2 =
    if c1 > c2 then mkrangepat loc c2 c1
    else if c1 = c2 then mkpat loc (Ppat_constant (Const_char c1))
    else
      mkpat loc
        (Ppat_or (mkghpat loc (Ppat_constant (Const_char c1)))
          (deep_mkrangepat loc (Char.chr (Char.code c1 + 1)) c2))
  ;

  value rec patt =
    fun
    [ <:patt@loc< $id:(<:ident@sloc< $lid:s$ >>)$ >> ->
      mkpat loc (Ppat_var (with_loc s sloc))
    | <:patt@loc< $id:i$ >> ->
        let p = Ppat_construct (long_uident ~conv_con i) None
        in mkpat loc p
    | PaAli loc p1 p2 ->
        let (p, i) =
          match (p1, p2) with
          [ (p, <:patt< $id:(<:ident@sloc< $lid:s$ >>)$ >>) -> (p, with_loc s sloc)
          | (<:patt< $id:(<:ident@sloc< $lid:s$ >>)$ >>, p) -> (p, with_loc s sloc)
          | _ -> error loc "invalid alias pattern" ]
        in
        mkpat loc (Ppat_alias (patt p) i)
    | PaAnt loc _ -> error loc "antiquotation not allowed here"
    | PaAny loc -> mkpat loc Ppat_any
    | <:patt@loc< $id:(<:ident@sloc< $uid:s$ >>)$ ($tup:<:patt@loc_any< _ >>$) >> ->
        mkpat loc (Ppat_construct (lident_with_loc (conv_con s) sloc)
              (Some (mkpat loc_any Ppat_any)))
    | PaApp loc _ _ as f ->
        let (f, al) = patt_fa [] f in
        let al = List.map patt al in
        match (patt f).ppat_desc with
        [ Ppat_construct li None ->
              let a =
                match al with
                [ [a] -> a
                | _ -> mkpat loc (Ppat_tuple al) ]
              in
              mkpat loc (Ppat_construct li (Some a))
        | Ppat_variant s None ->
            let a =
                match al with
                [ [a] -> a
                | _ -> mkpat loc (Ppat_tuple al) ]
            in mkpat loc (Ppat_variant s (Some a))
        | _ ->
            error (loc_of_patt f)
              "this is not a constructor, it cannot be applied in a pattern" ]
    | PaArr loc p -> mkpat loc (Ppat_array (List.map patt (list_of_patt p [])))
    | PaChr loc s ->
        mkpat loc (Ppat_constant (Const_char (char_of_char_token loc s)))
    | PaInt loc s ->
        let i = try int_of_string s with [
          Failure _ -> error loc "Integer literal exceeds the range of representable integers of type int"
        ] in mkpat loc (Ppat_constant (Const_int i))
    | PaInt32 loc s ->
        let i32 = try Int32.of_string s with [
          Failure _ -> error loc "Integer literal exceeds the range of representable integers of type int32"
        ] in mkpat loc (Ppat_constant (Const_int32 i32))
    | PaInt64 loc s ->
        let i64 = try Int64.of_string s with [
          Failure _ -> error loc "Integer literal exceeds the range of representable integers of type int64"
        ] in mkpat loc (Ppat_constant (Const_int64 i64))
    | PaNativeInt loc s ->
        let nati = try Nativeint.of_string s with [
          Failure _ -> error loc "Integer literal exceeds the range of representable integers of type nativeint"
        ] in mkpat loc (Ppat_constant (Const_nativeint nati))
    | PaFlo loc s -> mkpat loc (Ppat_constant (Const_float (remove_underscores s)))
    | PaLab loc _ _ -> error loc "labeled pattern not allowed here"
    | PaOlb loc _ _ | PaOlbi loc _ _ _ -> error loc "labeled pattern not allowed here"
    | PaOrp loc p1 p2 -> mkpat loc (Ppat_or (patt p1) (patt p2))
    | PaRng loc p1 p2 ->
        match (p1, p2) with
        [ (PaChr loc1 c1, PaChr loc2 c2) ->
            let c1 = char_of_char_token loc1 c1 in
            let c2 = char_of_char_token loc2 c2 in
            mkrangepat loc c1 c2
        | _ -> error loc "range pattern allowed only for characters" ]
    | PaRec loc p ->
        let ps = list_of_patt p [] in
        let is_wildcard = fun [ <:patt< _ >> -> True | _ -> False ] in
        let (wildcards,ps) = List.partition is_wildcard ps in
        let is_closed = if wildcards = [] then Closed else Open in
        mkpat loc (Ppat_record (List.map mklabpat ps, is_closed))
    | PaStr loc s ->
        mkpat loc (Ppat_constant (Const_string (string_of_string_token loc s) None))
    | <:patt@loc< ($p1$, $p2$) >> ->
         mkpat loc (Ppat_tuple
           (List.map patt (list_of_patt p1 (list_of_patt p2 []))))
    | <:patt@loc< ($tup:_$) >> -> error loc "singleton tuple pattern"
    | PaTyc loc p t -> mkpat loc (Ppat_constraint (patt p) (ctyp t))
    | PaTyp loc i -> mkpat loc (Ppat_type (long_type_ident i))
    | PaVrn loc s -> mkpat loc (Ppat_variant (conv_con s) None)
    | PaLaz loc p -> mkpat loc (Ppat_lazy (patt p))
    | PaMod loc m -> mkpat loc (Ppat_unpack (with_loc m loc))
    | PaAtt loc s str e ->
        let e = patt e in
        {(e) with ppat_attributes = e.ppat_attributes @ [attribute loc s str]}
    | PaEq _ _ _ | PaSem _ _ _ | PaCom _ _ _ | PaNil _ as p ->
        error (loc_of_patt p) "invalid pattern" ]
  and mklabpat =
    fun
    [ <:patt< $i$ = $p$ >> -> (ident ~conv_lid:conv_lab i, patt p)
    | p -> error (loc_of_patt p) "invalid pattern" ];

  value rec expr_fa al =
    fun
    [ ExApp _ f a -> expr_fa [a :: al] f
    | f -> (f, al) ]
  ;

  value rec class_expr_fa al =
    fun
    [ CeApp _ ce a -> class_expr_fa [a :: al] ce
    | ce -> (ce, al) ]
  ;


  value rec sep_expr_acc l =
    fun
    [ ExAcc _ e1 e2 -> sep_expr_acc (sep_expr_acc l e2) e1
    | <:expr@loc< $uid:s$ >> as e ->
        match l with
        [ [] -> [(loc, [], e)]
        | [(loc', sl, e) :: l] -> [(Loc.merge loc loc', [s :: sl], e) :: l] ]
    | <:expr< $id:(<:ident< $_$.$_$ >> as i)$ >> ->
        let rec normalize_acc =
          fun
          [ <:ident@_loc< $i1$.$i2$ >> ->
            <:expr< $normalize_acc i1$.$normalize_acc i2$ >>
          | <:ident@_loc< $i1$ $i2$ >> ->
            <:expr< $normalize_acc i1$ $normalize_acc i2$ >>
          | <:ident@_loc< $anti:_$ >> | <:ident@_loc< $uid:_$ >> |
            <:ident@_loc< $lid:_$ >> as i -> <:expr< $id:i$ >> ]
        in sep_expr_acc l (normalize_acc i)
    | e -> [(loc_of_expr e, [], e) :: l] ]
  ;

  value override_flag loc =
    fun [ <:override_flag< ! >> -> Override
        | <:override_flag<>> -> Fresh
        |  _ -> error loc "antiquotation not allowed here"
        ];

  value list_of_opt_ctyp ot acc =
    match ot with
    [ <:ctyp<>> -> acc
    | t -> list_of_ctyp t acc ];

value varify_constructors var_names =
  let rec loop t =
    let desc =
      match t.ptyp_desc with
          [
       Ptyp_any -> Ptyp_any
      | Ptyp_var x -> Ptyp_var x
      | Ptyp_arrow label core_type core_type' ->
          Ptyp_arrow label (loop core_type) (loop core_type')
      | Ptyp_tuple lst -> Ptyp_tuple (List.map loop lst)
      | Ptyp_constr ({ txt = Lident s }) [] when List.mem s var_names ->
          Ptyp_var ("&" ^ s)
      | Ptyp_constr longident lst ->
          Ptyp_constr longident (List.map loop lst)
      | Ptyp_object (lst, o) ->
          Ptyp_object (List.map (fun (s, t) -> (s, loop t)) lst, o)
      | Ptyp_class longident lst ->
          Ptyp_class (longident, List.map loop lst)
      | Ptyp_alias core_type string ->
          Ptyp_alias(loop core_type, string)
      | Ptyp_variant row_field_list flag lbl_lst_option ->
          Ptyp_variant(List.map loop_row_field row_field_list, flag, lbl_lst_option)
      | Ptyp_poly string_lst core_type ->
          Ptyp_poly(string_lst, loop core_type)
      | Ptyp_package longident lst ->
          Ptyp_package(longident,List.map (fun (n,typ) -> (n,loop typ) ) lst)
      | Ptyp_extension x ->
          Ptyp_extension x
]
    in
    {(t) with ptyp_desc = desc}
  and loop_row_field x  =
    match x with
      [ Rtag(label,flag,lst) ->
          Rtag(label,flag,List.map loop lst)
      | Rinherit t ->
          Rinherit (loop t) ]
  in
  loop;



  value rec expr =
    fun
    [ <:expr@loc< $x$.val >> ->
        mkexp loc
          (Pexp_apply (mkexp loc (Pexp_ident (lident_with_loc "!" loc))) [("", expr x)])
    | ExAcc loc _ _ | <:expr@loc< $id:<:ident< $_$ . $_$ >>$ >> as e ->
        let (e, l) =
          match sep_expr_acc [] e with
          [ [(loc, ml, <:expr@sloc< $uid:s$ >>) :: l] ->
              (mkexp loc (Pexp_construct (mkli sloc (conv_con s) ml) None), l)
          | [(loc, ml, <:expr@sloc< $lid:s$ >>) :: l] ->
              (mkexp loc (Pexp_ident (mkli sloc s ml)), l)
          | [(_, [], e) :: l] -> (expr e, l)
          | _ -> error loc "bad ast in expression" ]
        in
        let (_, e) =
          List.fold_left
            (fun (loc_bp, e1) (loc_ep, ml, e2) ->
              match e2 with
              [ <:expr@sloc< $lid:s$ >> ->
                  let loc = Loc.merge loc_bp loc_ep
                  in  (loc, mkexp loc (Pexp_field e1 (mkli sloc (conv_lab s) ml)))
              | _ -> error (loc_of_expr e2) "lowercase identifier expected" ])
            (loc, e) l
        in
        e
    | ExAnt loc _ -> error loc "antiquotation not allowed here"
    | ExApp loc _ _ as f ->
        let (f, al) = expr_fa [] f in
        let al = List.map label_expr al in
        match (expr f).pexp_desc with
        [ Pexp_construct li None ->
            let al = List.map snd al in
              let a =
                match al with
                [ [a] -> a
                | _ -> mkexp loc (Pexp_tuple al) ]
              in
              mkexp loc (Pexp_construct li (Some a))
        | Pexp_variant s None ->
            let al = List.map snd al in
            let a =
                match al with
                [ [a] -> a
                | _ -> mkexp loc (Pexp_tuple al) ]
            in mkexp loc (Pexp_variant s (Some a))
        | _ -> mkexp loc (Pexp_apply (expr f) al) ]
    | ExAre loc e1 e2 ->
        mkexp loc
          (Pexp_apply (mkexp loc (Pexp_ident (array_function loc "Array" "get")))
            [("", expr e1); ("", expr e2)])
    | ExArr loc e -> mkexp loc (Pexp_array (List.map expr (list_of_expr e [])))
    | ExAsf loc -> 
        mkexp loc (Pexp_assert (mkexp loc (Pexp_construct {txt=Lident "false"; loc=mkloc loc} None)))
    | ExAss loc e v ->
        let e =
          match e with
          [ <:expr@loc< $x$.val >> ->
              Pexp_apply (mkexp loc (Pexp_ident (lident_with_loc ":=" loc)))
                [("", expr x); ("", expr v)]
          | ExAcc loc _ _ ->
              match (expr e).pexp_desc with
              [ Pexp_field e lab -> Pexp_setfield e lab (expr v)
              | _ -> error loc "bad record access" ]
          | ExAre loc e1 e2 ->
              Pexp_apply (mkexp loc (Pexp_ident (array_function loc "Array" "set")))
                [("", expr e1); ("", expr e2); ("", expr v)]
          | <:expr< $id:(<:ident@lloc< $lid:lab$ >>)$ >> -> Pexp_setinstvar (with_loc lab lloc) (expr v)
          | ExSte loc e1 e2 ->
              Pexp_apply
                (mkexp loc (Pexp_ident (array_function loc "String" "set")))
                [("", expr e1); ("", expr e2); ("", expr v)]
          | _ -> error loc "bad left part of assignment" ]
        in
        mkexp loc e
    | ExAsr loc e -> mkexp loc (Pexp_assert (expr e))
    | ExChr loc s ->
        mkexp loc (Pexp_constant (Const_char (char_of_char_token loc s)))
    | ExCoe loc e t1 t2 ->
        let t1 =
          match t1 with
          [ <:ctyp<>> -> None
          | t -> Some (ctyp t) ] in
        mkexp loc (Pexp_coerce (expr e) t1 (ctyp t2))
    | ExFlo loc s -> mkexp loc (Pexp_constant (Const_float (remove_underscores s)))
    | ExFor loc i e1 e2 df el ->
        let e3 = ExSeq loc el in
        mkexp loc (Pexp_for (with_loc i loc) (expr e1) (expr e2) (mkdirection df) (expr e3))
    | <:expr@loc< fun [ $PaLab _ lab po$ when $w$ -> $e$ ] >> ->
        mkfun loc lab None (patt_of_lab loc lab po) e w
    | <:expr@loc< fun [ $PaOlbi _ lab p e1$ when $w$ -> $e2$ ] >> ->
        let lab = paolab lab p in
        mkfun loc ("?" ^ lab) (Some (expr e1)) (patt p) e2 w
    | <:expr@loc< fun [ $PaOlb _ lab p$ when $w$ -> $e$ ] >> ->
        let lab = paolab lab p in
        mkfun loc ("?" ^ lab) None (patt_of_lab loc lab p) e w
    | ExFun loc a -> mkexp loc (Pexp_function (match_case a []))
    | ExIfe loc e1 e2 e3 ->
        mkexp loc (Pexp_ifthenelse (expr e1) (expr e2) (Some (expr e3)))
    | ExInt loc s ->
        let i = try int_of_string s with [
          Failure _ -> error loc "Integer literal exceeds the range of representable integers of type int"
        ] in mkexp loc (Pexp_constant (Const_int i))
    | ExInt32 loc s ->
        let i32 = try Int32.of_string s with [
          Failure _ -> error loc "Integer literal exceeds the range of representable integers of type int32"
        ] in mkexp loc (Pexp_constant (Const_int32 i32))
    | ExInt64 loc s ->
        let i64 = try Int64.of_string s with [
          Failure _ -> error loc "Integer literal exceeds the range of representable integers of type int64"
        ] in mkexp loc (Pexp_constant (Const_int64 i64))
    | ExNativeInt loc s ->
        let nati = try Nativeint.of_string s with [
          Failure _ -> error loc "Integer literal exceeds the range of representable integers of type nativeint"
        ] in mkexp loc (Pexp_constant (Const_nativeint nati))
    | ExLab loc _ _ -> error loc "labeled expression not allowed here"
    | ExLaz loc e -> mkexp loc (Pexp_lazy (expr e))
    | ExLet loc rf bi e ->
        mkexp loc (Pexp_let (mkrf rf) (binding bi []) (expr e))
    | ExLmd loc i me e -> mkexp loc (Pexp_letmodule (with_loc i loc) (module_expr me) (expr e))
    | ExMat loc e a -> mkexp loc (Pexp_match (expr e) (match_case a []))
    | ExNew loc id -> mkexp loc (Pexp_new (long_type_ident id))
    | ExObj loc po cfl ->
        let p =
          match po with
          [ <:patt<>> -> <:patt@loc< _ >>
          | p -> p ]
        in
        let cil = class_str_item cfl [] in
        mkexp loc (Pexp_object { pcstr_self = patt p; pcstr_fields = cil })
    | ExOlb loc _ _ -> error loc "labeled expression not allowed here"
    | ExOvr loc iel -> mkexp loc (Pexp_override (mkideexp iel []))
    | ExRec loc lel eo ->
        match lel with
        [ <:rec_binding<>> -> error loc "empty record"
        | _ ->
          let eo =
            match eo with
            [ <:expr<>> -> None
            | e -> Some (expr e) ] in
          mkexp loc (Pexp_record (mklabexp lel []) eo) ]
    | ExSeq _loc e ->
        let rec loop =
          fun
          [ [] -> expr <:expr< () >>
          | [e] -> expr e
          | [e :: el] ->
              let _loc = Loc.merge (loc_of_expr e) _loc in
              mkexp _loc (Pexp_sequence (expr e) (loop el)) ]
        in
        loop (list_of_expr e [])
    | ExSnd loc e s -> mkexp loc (Pexp_send (expr e) s)
    | ExSte loc e1 e2 ->
        mkexp loc
          (Pexp_apply (mkexp loc (Pexp_ident (array_function loc "String" "get")))
            [("", expr e1); ("", expr e2)])
    | ExStr loc s ->
        mkexp loc (Pexp_constant (Const_string (string_of_string_token loc s) None))
    | ExTry loc e a -> mkexp loc (Pexp_try (expr e) (match_case a []))
    | <:expr@loc< ($e1$, $e2$) >> ->
         mkexp loc (Pexp_tuple (List.map expr (list_of_expr e1 (list_of_expr e2 []))))
    | <:expr@loc< ($tup:_$) >> -> error loc "singleton tuple"
    | ExTyc loc e t -> mkexp loc (Pexp_constraint (expr e) (ctyp t))
    | <:expr@loc< () >> ->
        mkexp loc (Pexp_construct (lident_with_loc "()" loc) None)
    | <:expr@loc< $lid:s$ >> ->
        mkexp loc (Pexp_ident (lident_with_loc s loc))
    | <:expr@loc< $uid:s$ >> ->
        mkexp loc (Pexp_construct (lident_with_loc (conv_con s) loc) None)
    | ExVrn loc s -> mkexp loc (Pexp_variant (conv_con s) None)
    | ExWhi loc e1 el ->
        let e2 = ExSeq loc el in
        mkexp loc (Pexp_while (expr e1) (expr e2))
    | ExOpI loc i ov e ->
        let fresh = override_flag loc ov in 
        mkexp loc (Pexp_open fresh (long_uident i) (expr e))
    | <:expr@loc< (module $me$ : $pt$) >> ->
        mkexp loc (Pexp_constraint (mkexp loc (Pexp_pack (module_expr me)),
                    mktyp loc (Ptyp_package (package_type pt))))
    | <:expr@loc< (module $me$) >> ->
        mkexp loc (Pexp_pack (module_expr me))
    | ExFUN loc i e ->
        mkexp loc (Pexp_newtype i (expr e))
    | <:expr@loc< $_$,$_$ >> -> error loc "expr, expr: not allowed here"
    | <:expr@loc< $_$;$_$ >> ->
        error loc "expr; expr: not allowed here, use do {...} or [|...|] to surround them"
    | ExAtt loc s str e ->
        let e = expr e in
        {(e) with pexp_attributes = e.pexp_attributes @ [attribute loc s str]}
    | ExId _ _ | ExNil _ as e -> error (loc_of_expr e) "invalid expr" ]
  and patt_of_lab _loc lab =
    fun
    [ <:patt<>> -> patt <:patt< $lid:lab$ >>
    | p -> patt p ]
  and expr_of_lab _loc lab =
    fun
    [ <:expr<>> -> expr <:expr< $lid:lab$ >>
    | e -> expr e ]
  and label_expr =
    fun
    [ ExLab loc lab eo -> (lab, expr_of_lab loc lab eo)
    | ExOlb loc lab eo -> ("?" ^ lab, expr_of_lab loc lab eo)
    | e -> ("", expr e) ]
  and binding x acc =
    match x with
    [ <:binding< $x$ and $y$ >> ->
         binding x (binding y acc)
    | <:binding@_loc< $pat:( <:patt@sloc< $lid:bind_name$ >> )$ = ($e$ : $TyTypePol _ vs ty$) >> ->
      (* this code is not pretty because it is temporary *)
      let rec id_to_string x =
        match x with
            [ <:ctyp< $lid:x$ >> -> [x]
            | <:ctyp< $x$ $y$ >> -> (id_to_string x) @ (id_to_string y)
            | _ -> assert False]
      in
      let vars = id_to_string vs in
      let ampersand_vars = List.map (fun x -> "&" ^ x) vars in
      let ty' = varify_constructors vars (ctyp ty) in
      let mkexp = mkexp _loc in
      let mkpat = mkpat _loc in
      let e = mkexp (Pexp_constraint (expr e) (ctyp ty)) in
      let rec mk_newtypes x =
        match x with
          [ [newtype :: []] -> mkexp (Pexp_newtype(newtype, e))
          | [newtype :: newtypes] ->
            mkexp(Pexp_newtype (newtype,mk_newtypes newtypes))
          | [] -> assert False]
      in
      let pat =
        mkpat (Ppat_constraint (mkpat (Ppat_var (with_loc bind_name sloc)),
                                mktyp _loc (Ptyp_poly ampersand_vars ty')))
      in
      let e = mk_newtypes vars in
      [{pvb_pat=pat; pvb_expr=e; pvb_attributes=[]} :: acc]
    | <:binding@_loc< $p$ = ($e$ : ! $vs$ . $ty$) >> ->
        [{pvb_pat=patt <:patt< ($p$ : ! $vs$ . $ty$ ) >>;
          pvb_expr=expr e;
          pvb_attributes=[]} :: acc]
    | <:binding< $p$ = $e$ >> -> [{pvb_pat=patt p; pvb_expr=expr e; pvb_attributes=[]} :: acc]
    | <:binding<>> -> acc
    | _ -> assert False ]
  and match_case x acc =
    match x with
    [ <:match_case< $x$ | $y$ >> -> match_case x (match_case y acc)
    | <:match_case< $pat:p$ when $w$ -> $e$ >> ->
        [when_expr (patt p) e w :: acc]
    | <:match_case<>> -> acc
    | _ -> assert False ]
  and when_expr p e w =
    let g = match w with
    [ <:expr<>> -> None
    | g -> Some (expr g) ]
    in
    {pc_lhs = p; pc_guard = g; pc_rhs = expr e}
  and mkfun loc lab def p e w =
     let () =
       match w with
         [ <:expr<>> -> ()
       | _ -> assert False ]
     in
     mkexp loc (Pexp_fun lab def p (expr e))
  and mklabexp x acc =
    match x with
    [ <:rec_binding< $x$; $y$ >> ->
         mklabexp x (mklabexp y acc)
    | <:rec_binding< $i$ = $e$ >> -> [(ident ~conv_lid:conv_lab i, expr e) :: acc]
    | _ -> assert False ]
  and mkideexp x acc =
    match x with
    [ <:rec_binding<>> -> acc
    | <:rec_binding< $x$; $y$ >> ->
         mkideexp x (mkideexp y acc)
    | <:rec_binding< $id:( <:ident@sloc< $lid:s$ >>)$ = $e$ >> -> [(with_loc s sloc, expr e) :: acc]
    | _ -> assert False ]
  and mktype_decl x acc =
    match x with
    [ <:ctyp< $x$ and $y$ >> ->
         mktype_decl x (mktype_decl y acc)
    | Ast.TyDcl loc id tl td cl ->
        let cl =
          List.map
            (fun (t1, t2) ->
              let loc = Loc.merge (loc_of_ctyp t1) (loc_of_ctyp t2) in
              (ctyp t1, ctyp t2, mkloc loc))
            cl
        in
<<<<<<< HEAD
        [(short_type_ident id,
          type_decl (List.fold_right optional_type_parameters tl []) cl td loc) :: acc]
    | Ast.TyExt loc _ _ _ -> error loc "type extension not allowed here"
    | _ -> assert False ]
  and mktype_ext x =
    match x with
    [ Ast.TyExt loc id tl td ->
        type_ext
          (long_type_ident id)
          (List.fold_right optional_type_parameters tl [])
          td loc
=======
        [type_decl (with_loc c cloc) (List.fold_right optional_type_parameters tl []) cl td cloc :: acc]
>>>>>>> b0d5fc28
    | _ -> assert False ]
  and module_type =
    fun
    [ <:module_type@loc<>> -> error loc "abstract/nil module type not allowed here"
    | <:module_type@loc< $id:i$ >> -> mkmty loc (Pmty_ident (long_uident i))
    | <:module_type@loc< functor ($n$ : $nt$) -> $mt$ >> ->
        mkmty loc (Pmty_functor (with_loc n loc) (module_type nt) (module_type mt))
    | <:module_type@loc< '$_$ >> -> error loc "module type variable not allowed here"
    | <:module_type@loc< sig $sl$ end >> ->
        mkmty loc (Pmty_signature (sig_item sl []))
    | <:module_type@loc< $mt$ with $wc$ >> ->
        mkmty loc (Pmty_with (module_type mt) (mkwithc wc []))
    | <:module_type@loc< module type of $me$ >> ->
        mkmty loc (Pmty_typeof (module_expr me))
    | MtAtt loc s str e ->
        let e = module_type e in
        {(e) with pmty_attributes = e.pmty_attributes @ [attribute loc s str]}
    | <:module_type< $anti:_$ >> -> assert False ]
  and sig_item s l =
    match s with
    [ <:sig_item<>> -> l
    | SgCls loc cd ->
        [mksig loc (Psig_class
           (List.map class_info_class_type (list_of_class_type cd []))) :: l]
    | SgClt loc ctd ->
        [mksig loc (Psig_class_type
           (List.map class_info_class_type (list_of_class_type ctd []))) :: l]
    | <:sig_item< $sg1$; $sg2$ >> -> sig_item sg1 (sig_item sg2 l)
    | SgDir _ _ _ -> l
    | <:sig_item@loc< exception $uid:s$ >> ->
        [mksig loc (Psig_exception {pcd_name=with_loc (conv_con s) loc; pcd_args=[]; pcd_attributes=[]; pcd_res=None; pcd_loc=mkloc loc}) :: l]
    | <:sig_item@loc< exception $uid:s$ of $t$ >> ->
        [mksig loc (Psig_exception {pcd_name=with_loc (conv_con s) loc; pcd_args=List.map ctyp (list_of_ctyp t []); pcd_attributes=[]; pcd_res=None; pcd_loc=mkloc loc}) :: l]
    | SgExc _ _ -> assert False (*FIXME*)
    | SgExt loc n t sl -> [mksig loc (Psig_value (mkvalue_desc loc (with_loc n loc) t (list_of_meta_list sl))) :: l]
    | SgInc loc mt -> [mksig loc (Psig_include (module_type mt) []) :: l]
    | SgMod loc n mt -> [mksig loc (Psig_module {pmd_name=with_loc n loc; pmd_type=module_type mt; pmd_attributes=[]}) :: l]
    | SgRecMod loc mb ->
        [mksig loc (Psig_recmodule (module_sig_binding mb [])) :: l]
    | SgMty loc n mt ->
        let si =
          match mt with
          [ MtQuo _ _ -> None
          | _ -> Some (module_type mt) ]
        in
        [mksig loc (Psig_modtype {pmtd_name=with_loc n loc; pmtd_type=si; pmtd_attributes=[]}) :: l]
    | SgOpn loc id ->
<<<<<<< HEAD
        [mksig loc (Psig_open Fresh (long_uident id)) :: l]
    | SgTyp loc tdl ->
        let si =
          match tdl with
          [ Ast.TyExt _ _ _ _ -> Psig_extension (mktype_ext tdl)
          | _ -> Psig_type (mktype_decl tdl []) ]
        in
          [mksig loc si :: l]
    | SgVal loc n t -> [mksig loc (Psig_value (with_loc n loc) (mkvalue_desc loc t [])) :: l]
=======
        [mksig loc (Psig_open Fresh (long_uident id) []) :: l]
    | SgTyp loc tdl -> [mksig loc (Psig_type (mktype_decl tdl [])) :: l]
    | SgVal loc n t -> [mksig loc (Psig_value (mkvalue_desc loc (with_loc n loc) t [])) :: l]
>>>>>>> b0d5fc28
    | <:sig_item@loc< $anti:_$ >> -> error loc "antiquotation in sig_item" ]
  and module_sig_binding x acc =
    match x with
    [ <:module_binding< $x$ and $y$ >> ->
        module_sig_binding x (module_sig_binding y acc)
    | <:module_binding@loc< $s$ : $mt$ >> ->
        [{pmd_name=with_loc s loc; pmd_type=module_type mt; pmd_attributes=[]} :: acc]
    | _ -> assert False ]
  and module_str_binding x acc =
    match x with
    [ <:module_binding< $x$ and $y$ >> ->
        module_str_binding x (module_str_binding y acc)
    | <:module_binding@loc< $s$ : $mt$ = $me$ >> ->
        [{pmb_name=with_loc s loc;
          pmb_expr=
          {pmod_loc=Camlp4_import.Location.none;
           pmod_desc=Pmod_constraint(module_expr me,module_type mt);
           pmod_attributes=[];
          };
          pmb_attributes=[]} :: acc]
    | _ -> assert False ]
  and module_expr =
    fun
    [ <:module_expr@loc<>> -> error loc "nil module expression"
    | <:module_expr@loc< $id:i$ >> -> mkmod loc (Pmod_ident (long_uident i))
    | <:module_expr@loc< $me1$ $me2$ >> ->
        mkmod loc (Pmod_apply (module_expr me1) (module_expr me2))
    | <:module_expr@loc< functor ($n$ : $mt$) -> $me$ >> ->
        mkmod loc (Pmod_functor (with_loc n loc) (module_type mt) (module_expr me))
    | <:module_expr@loc< struct $sl$ end >> ->
        mkmod loc (Pmod_structure (str_item sl []))
    | <:module_expr@loc< ($me$ : $mt$) >> ->
        mkmod loc (Pmod_constraint (module_expr me) (module_type mt))
    | <:module_expr@loc< (value $e$ : $pt$) >> ->
        mkmod loc (Pmod_unpack (
                   mkexp loc (Pexp_constraint (expr e,
                              mktyp loc (Ptyp_package (package_type pt))))))
    | <:module_expr@loc< (value $e$) >> ->
        mkmod loc (Pmod_unpack (expr e))
    | MeAtt loc s str e ->
        let e = module_expr e in
        {(e) with pmod_attributes = e.pmod_attributes @ [attribute loc s str]}
    | <:module_expr@loc< $anti:_$ >> -> error loc "antiquotation in module_expr" ]
  and str_item s l =
    match s with
    [ <:str_item<>> -> l
    | StCls loc cd ->
        [mkstr loc (Pstr_class
           (List.map class_info_class_expr (list_of_class_expr cd []))) :: l]
    | StClt loc ctd ->
        [mkstr loc (Pstr_class_type
           (List.map class_info_class_type (list_of_class_type ctd []))) :: l]
    | <:str_item< $st1$; $st2$ >> -> str_item st1 (str_item st2 l)
    | StDir _ _ _ -> l
    | <:str_item@loc< exception $uid:s$ >> ->
        [mkstr loc (Pstr_exception {pcd_name=with_loc (conv_con s) loc; pcd_args=[]; pcd_attributes=[]; pcd_res=None; pcd_loc=mkloc loc}) :: l ]
    | <:str_item@loc< exception $uid:s$ of $t$ >> ->
        [mkstr loc (Pstr_exception {pcd_name=with_loc (conv_con s) loc; pcd_args=List.map ctyp (list_of_ctyp t []);pcd_attributes=[]; pcd_res=None; pcd_loc=mkloc loc}) :: l ]
    | <:str_item@loc< exception $uid:s$ = $i$ >> ->
<<<<<<< HEAD
        [mkstr loc (Pstr_exn_rebind (with_loc (conv_con s) loc) (long_uident ~conv_con i)) :: l ]
    | StExc _ _ -> assert False (*FIXME*)
    | StExp loc e -> [mkstr loc (Pstr_eval (expr e)) :: l]
    | StExt loc n t sl -> [mkstr loc (Pstr_primitive (with_loc n loc) (mkvalue_desc loc t (list_of_meta_list sl))) :: l]
    | StInc loc me -> [mkstr loc (Pstr_include (module_expr me)) :: l]
    | StMod loc n me -> [mkstr loc (Pstr_module (with_loc n loc) (module_expr me)) :: l]
=======
        [mkstr loc (Pstr_exn_rebind (with_loc (conv_con s) loc) (long_uident ~conv_con i) []) :: l ]
    | <:str_item@loc< exception $uid:_$ of $_$ = $_$ >> ->
        error loc "type in exception alias"
    | StExc _ _ _ -> assert False (*FIXME*)
    | StExp loc e -> [mkstr loc (Pstr_eval (expr e) []) :: l]
    | StExt loc n t sl -> [mkstr loc (Pstr_primitive (mkvalue_desc loc (with_loc n loc) t (list_of_meta_list sl))) :: l]
    | StInc loc me -> [mkstr loc (Pstr_include (module_expr me, [])) :: l]
    | StMod loc n me -> [mkstr loc (Pstr_module {pmb_name=with_loc n loc;pmb_expr=module_expr me;pmb_attributes=[]}) :: l]
>>>>>>> b0d5fc28
    | StRecMod loc mb ->
        [mkstr loc (Pstr_recmodule (module_str_binding mb [])) :: l]
    | StMty loc n mt ->
        let si =
          match mt with
          [ MtQuo _ _ -> None
          | _ -> Some (module_type mt) ]
        in
        [mkstr loc (Pstr_modtype {pmtd_name=with_loc n loc; pmtd_type=si; pmtd_attributes=[]}) :: l]
    | StOpn loc ov id ->
        let fresh = override_flag loc ov in
<<<<<<< HEAD
        [mkstr loc (Pstr_open fresh (long_uident id)) :: l]
    | StTyp loc tdl ->
        let si =
          match tdl with
          [ Ast.TyExt _ _ _ _ -> Pstr_extension (mktype_ext tdl)
          | _ -> Pstr_type (mktype_decl tdl []) ]
        in
          [mkstr loc si :: l]
=======
        [mkstr loc (Pstr_open fresh (long_uident id) []) :: l]
    | StTyp loc tdl -> [mkstr loc (Pstr_type (mktype_decl tdl [])) :: l]
>>>>>>> b0d5fc28
    | StVal loc rf bi ->
        [mkstr loc (Pstr_value (mkrf rf) (binding bi [])) :: l]
    | <:str_item@loc< $anti:_$ >> -> error loc "antiquotation in str_item" ]
  and class_type =
    fun
    [ CtCon loc ViNil id tl ->
        mkcty loc
          (Pcty_constr (long_class_ident id) (List.map ctyp (list_of_opt_ctyp tl [])))
    | CtFun loc (TyLab _ lab t) ct ->
        mkcty loc (Pcty_arrow lab (ctyp t) (class_type ct))
    | CtFun loc (TyOlb loc1 lab t) ct ->
        let t = TyApp loc1 (predef_option loc1) t in
        mkcty loc (Pcty_arrow ("?" ^ lab) (ctyp t) (class_type ct))
    | CtFun loc t ct -> mkcty loc (Pcty_arrow "" (ctyp t) (class_type ct))
    | CtSig loc t_o ctfl ->
        let t =
          match t_o with
          [ <:ctyp<>> -> <:ctyp@loc< _ >>
          | t -> t ]
        in
        let cil = class_sig_item ctfl [] in
        mkcty loc (Pcty_signature {
          pcsig_self = ctyp t;
          pcsig_fields = cil;
        })
    | CtAtt loc s str e ->
        let e = class_type e in
        {(e) with pcty_attributes = e.pcty_attributes @ [attribute loc s str]}
    | CtCon loc _ _ _ ->
        error loc "invalid virtual class inside a class type"
    | CtAnt _ _ | CtEq _ _ _ | CtCol _ _ _ | CtAnd _ _ _ | CtNil _ ->
        assert False ]

  and class_info_class_expr ci =
    match ci with
    [ CeEq _ (CeCon loc vir (IdLid nloc name) params) ce ->
<<<<<<< HEAD
      let (params, variance) =
        match params with
        [ <:ctyp<>> -> ([], [])
        | t -> List.split (class_parameters t []) ]
=======
      let params =
        match params with
        [ <:ctyp<>> -> []
        | t -> class_parameters t [] ]
>>>>>>> b0d5fc28
      in
      {pci_virt = mkvirtual vir;
       pci_params = params;
       pci_name = with_loc name nloc;
       pci_expr = class_expr ce;
       pci_loc = mkloc loc;
       pci_attributes = []
      }
    | ce -> error (loc_of_class_expr ce) "bad class definition" ]
  and class_info_class_type ci =
    match ci with
    [ CtEq _ (CtCon loc vir (IdLid nloc name) params) ct |
      CtCol _ (CtCon loc vir (IdLid nloc name) params) ct ->
<<<<<<< HEAD
      let (params, variance) =
        match params with
        [ <:ctyp<>> -> ([], [])
        | t -> List.split (class_parameters t []) ]
=======
      let params =
        match params with
        [ <:ctyp<>> -> []
        | t -> class_parameters t [] ]
>>>>>>> b0d5fc28
      in
      {pci_virt = mkvirtual vir;
       pci_params = params;
       pci_name = with_loc name nloc;
       pci_expr = class_type ct;
       pci_attributes = [];
       pci_loc = mkloc loc
      }
    | ct -> error (loc_of_class_type ct)
              "bad class/class type declaration/definition" ]
  and class_sig_item c l =
    match c with
    [ <:class_sig_item<>> -> l
    | CgCtr loc t1 t2 -> [mkctf loc (Pctf_constraint (ctyp t1, ctyp t2)) :: l]
    | <:class_sig_item< $csg1$; $csg2$ >> ->
        class_sig_item csg1 (class_sig_item csg2 l)
    | CgInh loc ct -> [mkctf loc (Pctf_inherit (class_type ct)) :: l]
    | CgMth loc s pf t ->
        [mkctf loc (Pctf_method (s, mkprivate pf, Concrete, mkpolytype (ctyp t))) :: l]
    | CgVal loc s b v t ->
        [mkctf loc (Pctf_val (s, mkmutable b, mkvirtual v, ctyp t)) :: l]
    | CgVir loc s b t ->
        [mkctf loc (Pctf_method (s, mkprivate b, Virtual, mkpolytype (ctyp t))) :: l]
    | CgAnt _ _ -> assert False ]
  and class_expr =
    fun
    [ CeApp loc _ _ as c ->
        let (ce, el) = class_expr_fa [] c in
        let el = List.map label_expr el in
        mkcl loc (Pcl_apply (class_expr ce) el)
    | CeCon loc ViNil id tl ->
        mkcl loc
          (Pcl_constr (long_class_ident id) (List.map ctyp (list_of_opt_ctyp tl [])))
    | CeFun loc (PaLab _ lab po) ce ->
        mkcl loc
          (Pcl_fun lab None (patt_of_lab loc lab po) (class_expr ce))
    | CeFun loc (PaOlbi _ lab p e) ce ->
        let lab = paolab lab p in
        mkcl loc (Pcl_fun ("?" ^ lab) (Some (expr e)) (patt p) (class_expr ce))
    | CeFun loc (PaOlb _ lab p) ce ->
        let lab = paolab lab p in
        mkcl loc
          (Pcl_fun ("?" ^ lab) None (patt_of_lab loc lab p) (class_expr ce))
    | CeFun loc p ce -> mkcl loc (Pcl_fun "" None (patt p) (class_expr ce))
    | CeLet loc rf bi ce ->
        mkcl loc (Pcl_let (mkrf rf) (binding bi []) (class_expr ce))
    | CeStr loc po cfl ->
        let p =
          match po with
          [ <:patt<>> -> <:patt@loc< _ >>
          | p -> p ]
        in
        let cil = class_str_item cfl [] in
        mkcl loc (Pcl_structure {
          pcstr_self = patt p;
          pcstr_fields = cil;
        })
    | CeTyc loc ce ct ->
        mkcl loc (Pcl_constraint (class_expr ce) (class_type ct))
    | CeAtt loc s str e ->
        let e = class_expr e in
        {(e) with pcl_attributes = e.pcl_attributes @ [attribute loc s str]}
    | CeCon loc _ _ _ ->
        error loc "invalid virtual class inside a class expression"
    | CeAnt _ _ | CeEq _ _ _ | CeAnd _ _ _ | CeNil _ -> assert False ]
  and class_str_item c l =
    match c with
    [ CrNil _ -> l
    | CrCtr loc t1 t2 -> [mkcf loc (Pcf_constraint (ctyp t1, ctyp t2)) :: l]
    | <:class_str_item< $cst1$; $cst2$ >> ->
        class_str_item cst1 (class_str_item cst2 l)
    | CrInh loc ov ce pb ->
        let opb = if pb = "" then None else Some pb in
        [mkcf loc (Pcf_inherit (override_flag loc ov) (class_expr ce) opb) :: l]
    | CrIni loc e -> [mkcf loc (Pcf_initializer (expr e)) :: l]
    | CrMth loc s ov pf e t ->
        let t =
          match t with
          [ <:ctyp<>> -> None
          | t -> Some (mkpolytype (ctyp t)) ] in
        let e = mkexp loc (Pexp_poly (expr e) t) in
        [mkcf loc (Pcf_method (with_loc s loc, mkprivate pf, Cfk_concrete (override_flag loc ov, e))) :: l]
    | CrVal loc s ov mf e ->
        [mkcf loc (Pcf_val (with_loc s loc, mkmutable mf, Cfk_concrete (override_flag loc ov, expr e))) :: l]
    | CrVir loc s pf t ->
        [mkcf loc (Pcf_method (with_loc s loc, mkprivate pf, Cfk_virtual (mkpolytype (ctyp t)))) :: l]
    | CrVvr loc s mf t ->
        [mkcf loc (Pcf_val (with_loc s loc, mkmutable mf, Cfk_virtual (ctyp t))) :: l]
    | CrAnt _ _ -> assert False ];

  value sig_item ast = sig_item ast [];
  value str_item ast = str_item ast [];

  value directive =
    fun
    [ <:expr<>> -> Pdir_none
    | ExStr _ s -> Pdir_string s
    | ExInt _ i -> Pdir_int (int_of_string i)
    | <:expr< True >> -> Pdir_bool True
    | <:expr< False >> -> Pdir_bool False
    | e -> Pdir_ident (ident_noloc (ident_of_expr e)) ]
  ;

  value phrase =
    fun
    [ StDir _ d dp -> Ptop_dir d (directive dp)
    | si -> Ptop_def (str_item si) ]
  ;

  value attribute loc s str =
    (with_loc s loc, PStr (str_item str));

  value () =
    attribute_fwd.val := attribute;
end;<|MERGE_RESOLUTION|>--- conflicted
+++ resolved
@@ -400,12 +400,9 @@
 
   value type_decl name tl cl t loc = type_decl name tl cl loc None False t;
 
-<<<<<<< HEAD
   value mktyext id tl exts tp =
-    let (params, variance) = List.split tl in
-    {ptyext_path = id; ptyext_params = params;
-     ptyext_constructors = exts; ptyext_private = tp;
-     ptyext_variance = variance}
+    {ptyext_path = id; ptyext_params = tl;
+     ptyext_constructors = exts; ptyext_private = tp;}
   ;
   value mkextension =
     fun
@@ -443,10 +440,7 @@
 
   value type_ext id tl t loc = type_ext id tl loc False t;
 
-  value mkvalue_desc loc t p = {pval_type = ctyp t; pval_prim = p; pval_loc = mkloc loc};
-=======
   value mkvalue_desc loc name t p = {pval_name = name; pval_type = ctyp t; pval_prim = p; pval_loc = mkloc loc; pval_attributes = []};
->>>>>>> b0d5fc28
 
   value rec list_of_meta_list =
     fun
@@ -474,49 +468,28 @@
   value rec type_parameters t acc =
     match t with
     [ <:ctyp< $t1$ $t2$ >> -> type_parameters t1 (type_parameters t2 acc)
-<<<<<<< HEAD
-    | <:ctyp@loc< +'$s$ >> -> [(mktyp loc (Ptyp_var s), (True, False)) :: acc]
-    | <:ctyp@loc< -'$s$ >> -> [(mktyp loc (Ptyp_var s), (False, True)) :: acc]
-    | <:ctyp@loc< '$s$ >> -> [(mktyp loc (Ptyp_var s), (False, False)) :: acc]
-=======
-    | <:ctyp< +'$s$ >> -> [(s, Covariant) :: acc]
-    | <:ctyp< -'$s$ >> -> [(s, Contravariant) :: acc]
-    | <:ctyp< '$s$ >> -> [(s, Invariant) :: acc]
->>>>>>> b0d5fc28
+    | <:ctyp@loc< +'$s$ >> -> [(mktyp loc (Ptyp_var s), Covariant) :: acc]
+    | <:ctyp@loc< -'$s$ >> -> [(mktyp loc (Ptyp_var s), Contravariant) :: acc]
+    | <:ctyp@loc< '$s$ >> -> [(mktyp loc (Ptyp_var s), Invariant) :: acc]
     | _ -> assert False ];
 
   value rec optional_type_parameters t acc =
     match t with
     [ <:ctyp< $t1$ $t2$ >> -> optional_type_parameters t1 (optional_type_parameters t2 acc)
-<<<<<<< HEAD
-    | <:ctyp@loc< +'$s$ >> -> [(mktyp loc (Ptyp_var s), (True, False)) :: acc]
-    | Ast.TyAnP loc  -> [(mktyp loc Ptyp_any, (True, False)) :: acc]
-    | <:ctyp@loc< -'$s$ >> -> [(mktyp loc (Ptyp_var s), (False, True)) :: acc]
-    | Ast.TyAnM loc -> [(mktyp loc Ptyp_any, (False, True)) :: acc]
-    | <:ctyp@loc< '$s$ >> -> [(mktyp loc (Ptyp_var s), (False, False)) :: acc]
-    | Ast.TyAny loc -> [(mktyp loc Ptyp_any, (False, False)) :: acc]
-=======
-    | <:ctyp@loc< +'$s$ >> -> [(Some (with_loc s loc), Covariant) :: acc]
-    | Ast.TyAnP _loc  -> [(None, Covariant) :: acc]
-    | <:ctyp@loc< -'$s$ >> -> [(Some (with_loc s loc), Contravariant) :: acc]
-    | Ast.TyAnM _loc -> [(None, Contravariant) :: acc]
-    | <:ctyp@loc< '$s$ >> -> [(Some (with_loc s loc), Invariant) :: acc]
-    | Ast.TyAny _loc -> [(None, Invariant) :: acc]
->>>>>>> b0d5fc28
+    | <:ctyp@loc< +'$s$ >> -> [(mktyp loc (Ptyp_var s), Covariant) :: acc]
+    | Ast.TyAnP loc  -> [(mktyp loc Ptyp_any, Covariant) :: acc]
+    | <:ctyp@loc< -'$s$ >> -> [(mktyp loc (Ptyp_var s), Contravariant) :: acc]
+    | Ast.TyAnM loc -> [(mktyp loc Ptyp_any, Contravariant) :: acc]
+    | <:ctyp@loc< '$s$ >> -> [(mktyp loc (Ptyp_var s), Invariant) :: acc]
+    | Ast.TyAny loc -> [(mktyp loc Ptyp_any, Invariant) :: acc]
     | _ -> assert False ];
 
   value rec class_parameters t acc =
     match t with
     [ <:ctyp< $t1$, $t2$ >> -> class_parameters t1 (class_parameters t2 acc)
-<<<<<<< HEAD
-    | <:ctyp@loc< +'$s$ >> -> [(mktyp loc (Ptyp_var s), (True, False)) :: acc]
-    | <:ctyp@loc< -'$s$ >> -> [(mktyp loc (Ptyp_var s), (False, True)) :: acc]
-    | <:ctyp@loc< '$s$ >> -> [(mktyp loc (Ptyp_var s), (False, False)) :: acc]
-=======
-    | <:ctyp@loc< +'$s$ >> -> [(with_loc s loc, Covariant) :: acc]
-    | <:ctyp@loc< -'$s$ >> -> [(with_loc s loc, Contravariant) :: acc]
-    | <:ctyp@loc< '$s$ >> -> [(with_loc s loc, Invariant) :: acc]
->>>>>>> b0d5fc28
+    | <:ctyp@loc< +'$s$ >> -> [(mktyp loc (Ptyp_var s), Covariant) :: acc]
+    | <:ctyp@loc< -'$s$ >> -> [(mktyp loc (Ptyp_var s), Contravariant) :: acc]
+    | <:ctyp@loc< '$s$ >> -> [(mktyp loc (Ptyp_var s), Invariant) :: acc]
     | _ -> assert False ];
 
   value rec type_parameters_and_type_name t acc =
@@ -1052,22 +1025,16 @@
               (ctyp t1, ctyp t2, mkloc loc))
             cl
         in
-<<<<<<< HEAD
-        [(short_type_ident id,
-          type_decl (List.fold_right optional_type_parameters tl []) cl td loc) :: acc]
+        [type_decl (with_loc c cloc) (List.fold_right optional_type_parameters tl []) cl td cloc :: acc]
     | Ast.TyExt loc _ _ _ -> error loc "type extension not allowed here"
     | _ -> assert False ]
-  and mktype_ext x =
+   and mktype_ext x =
     match x with
     [ Ast.TyExt loc id tl td ->
         type_ext
           (long_type_ident id)
           (List.fold_right optional_type_parameters tl [])
           td loc
-=======
-        [type_decl (with_loc c cloc) (List.fold_right optional_type_parameters tl []) cl td cloc :: acc]
->>>>>>> b0d5fc28
-    | _ -> assert False ]
   and module_type =
     fun
     [ <:module_type@loc<>> -> error loc "abstract/nil module type not allowed here"
@@ -1114,21 +1081,15 @@
         in
         [mksig loc (Psig_modtype {pmtd_name=with_loc n loc; pmtd_type=si; pmtd_attributes=[]}) :: l]
     | SgOpn loc id ->
-<<<<<<< HEAD
-        [mksig loc (Psig_open Fresh (long_uident id)) :: l]
+        [mksig loc (Psig_open Fresh (long_uident id) []) :: l]
     | SgTyp loc tdl ->
         let si =
           match tdl with
-          [ Ast.TyExt _ _ _ _ -> Psig_extension (mktype_ext tdl)
+          [ Ast.TyExt _ _ _ _ -> Psig_typext (mktype_ext tdl)
           | _ -> Psig_type (mktype_decl tdl []) ]
         in
           [mksig loc si :: l]
-    | SgVal loc n t -> [mksig loc (Psig_value (with_loc n loc) (mkvalue_desc loc t [])) :: l]
-=======
-        [mksig loc (Psig_open Fresh (long_uident id) []) :: l]
-    | SgTyp loc tdl -> [mksig loc (Psig_type (mktype_decl tdl [])) :: l]
     | SgVal loc n t -> [mksig loc (Psig_value (mkvalue_desc loc (with_loc n loc) t [])) :: l]
->>>>>>> b0d5fc28
     | <:sig_item@loc< $anti:_$ >> -> error loc "antiquotation in sig_item" ]
   and module_sig_binding x acc =
     match x with
@@ -1188,23 +1149,12 @@
     | <:str_item@loc< exception $uid:s$ of $t$ >> ->
         [mkstr loc (Pstr_exception {pcd_name=with_loc (conv_con s) loc; pcd_args=List.map ctyp (list_of_ctyp t []);pcd_attributes=[]; pcd_res=None; pcd_loc=mkloc loc}) :: l ]
     | <:str_item@loc< exception $uid:s$ = $i$ >> ->
-<<<<<<< HEAD
-        [mkstr loc (Pstr_exn_rebind (with_loc (conv_con s) loc) (long_uident ~conv_con i)) :: l ]
-    | StExc _ _ -> assert False (*FIXME*)
-    | StExp loc e -> [mkstr loc (Pstr_eval (expr e)) :: l]
-    | StExt loc n t sl -> [mkstr loc (Pstr_primitive (with_loc n loc) (mkvalue_desc loc t (list_of_meta_list sl))) :: l]
-    | StInc loc me -> [mkstr loc (Pstr_include (module_expr me)) :: l]
-    | StMod loc n me -> [mkstr loc (Pstr_module (with_loc n loc) (module_expr me)) :: l]
-=======
         [mkstr loc (Pstr_exn_rebind (with_loc (conv_con s) loc) (long_uident ~conv_con i) []) :: l ]
-    | <:str_item@loc< exception $uid:_$ of $_$ = $_$ >> ->
-        error loc "type in exception alias"
     | StExc _ _ _ -> assert False (*FIXME*)
     | StExp loc e -> [mkstr loc (Pstr_eval (expr e) []) :: l]
     | StExt loc n t sl -> [mkstr loc (Pstr_primitive (mkvalue_desc loc (with_loc n loc) t (list_of_meta_list sl))) :: l]
     | StInc loc me -> [mkstr loc (Pstr_include (module_expr me, [])) :: l]
     | StMod loc n me -> [mkstr loc (Pstr_module {pmb_name=with_loc n loc;pmb_expr=module_expr me;pmb_attributes=[]}) :: l]
->>>>>>> b0d5fc28
     | StRecMod loc mb ->
         [mkstr loc (Pstr_recmodule (module_str_binding mb [])) :: l]
     | StMty loc n mt ->
@@ -1216,19 +1166,14 @@
         [mkstr loc (Pstr_modtype {pmtd_name=with_loc n loc; pmtd_type=si; pmtd_attributes=[]}) :: l]
     | StOpn loc ov id ->
         let fresh = override_flag loc ov in
-<<<<<<< HEAD
-        [mkstr loc (Pstr_open fresh (long_uident id)) :: l]
+        [mkstr loc (Pstr_open fresh (long_uident id) []) :: l]
     | StTyp loc tdl ->
         let si =
           match tdl with
-          [ Ast.TyExt _ _ _ _ -> Pstr_extension (mktype_ext tdl)
+          [ Ast.TyExt _ _ _ _ -> Pstr_typext (mktype_ext tdl)
           | _ -> Pstr_type (mktype_decl tdl []) ]
         in
           [mkstr loc si :: l]
-=======
-        [mkstr loc (Pstr_open fresh (long_uident id) []) :: l]
-    | StTyp loc tdl -> [mkstr loc (Pstr_type (mktype_decl tdl [])) :: l]
->>>>>>> b0d5fc28
     | StVal loc rf bi ->
         [mkstr loc (Pstr_value (mkrf rf) (binding bi [])) :: l]
     | <:str_item@loc< $anti:_$ >> -> error loc "antiquotation in str_item" ]
@@ -1265,17 +1210,10 @@
   and class_info_class_expr ci =
     match ci with
     [ CeEq _ (CeCon loc vir (IdLid nloc name) params) ce ->
-<<<<<<< HEAD
-      let (params, variance) =
-        match params with
-        [ <:ctyp<>> -> ([], [])
-        | t -> List.split (class_parameters t []) ]
-=======
       let params =
         match params with
         [ <:ctyp<>> -> []
         | t -> class_parameters t [] ]
->>>>>>> b0d5fc28
       in
       {pci_virt = mkvirtual vir;
        pci_params = params;
@@ -1289,17 +1227,10 @@
     match ci with
     [ CtEq _ (CtCon loc vir (IdLid nloc name) params) ct |
       CtCol _ (CtCon loc vir (IdLid nloc name) params) ct ->
-<<<<<<< HEAD
-      let (params, variance) =
-        match params with
-        [ <:ctyp<>> -> ([], [])
-        | t -> List.split (class_parameters t []) ]
-=======
       let params =
         match params with
         [ <:ctyp<>> -> []
         | t -> class_parameters t [] ]
->>>>>>> b0d5fc28
       in
       {pci_virt = mkvirtual vir;
        pci_params = params;
