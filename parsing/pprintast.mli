--- conflicted
+++ resolved
@@ -27,11 +27,7 @@
     method class_expr : Format.formatter -> Parsetree.class_expr -> unit
     method class_field : Format.formatter -> Parsetree.class_field -> unit
     method class_params_def :
-<<<<<<< HEAD
-      Format.formatter -> ((bool * bool) * Parsetree.core_type) list -> unit
-=======
-      Format.formatter -> (string Asttypes.loc * Asttypes.variance) list -> unit
->>>>>>> b0d5fc28
+      Format.formatter -> (Parsetree.core_type * Asttypes.variance) list -> unit
     method class_signature :
       Format.formatter -> Parsetree.class_signature -> unit
     method class_structure :
@@ -105,20 +101,11 @@
     method type_declaration :
       Format.formatter -> Parsetree.type_declaration -> unit
     method type_def_list :
-<<<<<<< HEAD
-      Format.formatter ->
-      (string Asttypes.loc * Parsetree.type_declaration) list -> unit
+      Format.formatter -> Parsetree.type_declaration list -> unit
     method type_extension :
       Format.formatter -> Parsetree.type_extension -> unit
     method type_param :
-      Format.formatter -> (bool * bool) * Parsetree.core_type -> unit
-=======
-      Format.formatter -> Parsetree.type_declaration list -> unit
-    method type_param :
-      Format.formatter -> string Asttypes.loc option * Asttypes.variance -> unit
-    method type_var_option :
-      Format.formatter -> string Asttypes.loc option -> unit
->>>>>>> b0d5fc28
+      Format.formatter -> Parsetree.core_type * Asttypes.variance -> unit
     method type_with_label :
       Format.formatter -> Asttypes.label * Parsetree.core_type -> unit
     method tyvar : Format.formatter -> string -> unit
