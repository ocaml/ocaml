--- conflicted
+++ resolved
@@ -13,745 +13,4 @@
 #*                                                                        *
 #**************************************************************************
 
-<<<<<<< HEAD
-# The main Makefile
-
-include Makefile.shared
-
-# For users who don't read the INSTALL file
-defaultentry:
-	@echo "Please refer to the instructions in file README.win32.adoc."
-
-FLEXDLL_SUBMODULE_PRESENT:=$(wildcard flexdll/Makefile)
-ifeq "$(FLEXDLL_SUBMODULE_PRESENT)" ""
-  BOOT_FLEXLINK_CMD=
-else
-  BOOT_FLEXLINK_CMD=FLEXLINK_CMD="../boot/ocamlrun ../flexdll/flexlink.exe"
-  CAMLOPT:=OCAML_FLEXLINK="boot/ocamlrun flexdll/flexlink.exe" $(CAMLOPT)
-endif
-
-# FlexDLL sources missing error messages
-# Different git mechanism displayed depending on whether this source tree came
-# from a git clone or a source tarball.
-
-flexdll/Makefile:
-	@echo In order to bootstrap FlexDLL, you need to place the sources in
-	@echo flexdll.
-	@echo This can either be done by downloading a source tarball from
-	@echo \  http://alain.frisch.fr/flexdll.html
-	@if [ -d .git ]; then \
-	  echo or by checking out the flexdll submodule with; \
-	  echo \  git submodule update --init; \
-	else \
-	  echo or by cloning the git repository; \
-	  echo \  git clone https://github.com/alainfrisch/flexdll.git; \
-	fi
-	@false
-
-# Bootstrapping FlexDLL - leaves a bytecode image of flexlink.exe in flexdll/
-flexdll: flexdll/Makefile
-	cd byterun && $(MAKEREC) BOOTSTRAPPING_FLEXLINK=yes ocamlrun$(EXE)
-	cp byterun/ocamlrun.exe boot/ocamlrun.exe
-	cd stdlib && $(MAKEREC) COMPILER=../boot/ocamlc stdlib.cma std_exit.cmo
-	cd stdlib && cp stdlib.cma std_exit.cmo *.cmi ../boot
-	cd flexdll && \
-	 $(MAKECMD) MSVC_DETECT=0 TOOLCHAIN=$(TOOLCHAIN) TOOLPREF=$(TOOLPREF) \
-	            CHAINS=$(FLEXDLL_CHAIN) NATDYNLINK=false \
-	            OCAMLOPT="../boot/ocamlrun ../boot/ocamlc -I ../boot" \
-	            flexlink.exe support
-	cd byterun && $(MAKEREC) clean
-	$(MAKEREC) partialclean
-
-flexlink.opt:
-	cd flexdll && \
-	mv flexlink.exe flexlink && \
-	$(MAKECMD) OCAML_FLEXLINK="../boot/ocamlrun ./flexlink" MSVC_DETECT=0 \
-	           TOOLCHAIN=$(TOOLCHAIN) TOOLPREF=$(TOOLPREF) \
-	           OCAMLOPT="../ocamlopt.opt -I ../stdlib" flexlink.exe && \
-	mv flexlink.exe flexlink.opt && \
-	mv flexlink flexlink.exe
-
-# Recompile the system using the bootstrap compiler
-all: runtime ocamlc ocamllex ocamlyacc ocamltools library ocaml \
-  otherlibraries $(WITH_DEBUGGER) $(WITH_OCAMLDOC)
-
-# The compilation of ocaml will fail if the runtime has changed.
-# Never mind, just do make bootstrap to reach fixpoint again.
-
-# Compile everything the first time
-world: coldstart all
-
-# Core bootstrapping cycle
-coreboot:
-# Save the original bootstrap compiler
-	$(MAKEREC) backup
-# Promote the new compiler but keep the old runtime
-# This compiler runs on boot/ocamlrun and produces bytecode for
-# byterun/ocamlrun
-	$(MAKEREC) promote-cross
-# Rebuild ocamlc and ocamllex (run on byterun/ocamlrun)
-	$(MAKEREC) partialclean
-	$(MAKEREC) ocamlc ocamllex ocamltools
-# Rebuild the library (using byterun/ocamlrun ./ocamlc)
-	$(MAKEREC) library-cross
-# Promote the new compiler and the new runtime
-	$(MAKEREC) promote
-# Rebuild the core system
-	$(MAKEREC) partialclean
-	$(MAKEREC) core
-# Check if fixpoint reached
-	$(MAKEREC) compare
-
-# Do a complete bootstrapping cycle
-bootstrap:
-	$(MAKEREC) coreboot
-	$(MAKEREC) all
-	$(MAKEREC) compare
-
-LIBFILES=stdlib.cma std_exit.cmo *.cmi camlheader
-
-# Start up the system from the distribution compiler
-coldstart:
-	cd byterun ; $(MAKEREC) $(BOOT_FLEXLINK_CMD) all
-	cp byterun/ocamlrun.exe boot/ocamlrun.exe
-	cd yacc ; $(MAKEREC) $(BOOT_FLEXLINK_CMD) all
-	cp yacc/ocamlyacc.exe boot/ocamlyacc.exe
-	cd stdlib ; \
-	  $(MAKEREC) $(BOOT_FLEXLINK_CMD) \
-	             COMPILER="../boot/ocamlc -use-prims ../byterun/primitives"\
-	             all
-	cd stdlib ; cp $(LIBFILES) ../boot
-
-# Build the core system: the minimum needed to make depend and bootstrap
-core: runtime ocamlc ocamllex ocamlyacc ocamltools library
-
-# Save the current bootstrap compiler
-MAXSAVED=boot/Saved/Saved.prev/Saved.prev/Saved.prev/Saved.prev/Saved.prev
-backup:
-	mkdir -p boot/Saved
-	if test -d $(MAXSAVED); then rm -r $(MAXSAVED); fi
-	mv boot/Saved boot/Saved.prev
-	mkdir boot/Saved
-	mv boot/Saved.prev boot/Saved/Saved.prev
-	cp boot/ocamlrun.exe boot/Saved/ocamlrun.exe
-	cd boot ; mv ocamlc ocamllex ocamldep ocamlyacc.exe Saved
-	cd boot ; cp $(LIBFILES) Saved
-
-# Promote the newly compiled system to the rank of cross compiler
-# (Runs on the old runtime, produces code for the new runtime)
-promote-cross:
-	$(CAMLRUN) tools/stripdebug ocamlc boot/ocamlc
-	$(CAMLRUN) tools/stripdebug lex/ocamllex boot/ocamllex
-	cp yacc/ocamlyacc.exe boot/ocamlyacc.exe
-	$(CAMLRUN) tools/stripdebug tools/ocamldep boot/ocamldep
-	cd stdlib ; cp $(LIBFILES) ../boot
-
-# Promote the newly compiled system to the rank of bootstrap compiler
-# (Runs on the new runtime, produces code for the new runtime)
-promote: promote-cross
-	cp byterun/ocamlrun.exe boot/ocamlrun.exe
-
-# Restore the saved bootstrap compiler if a problem arises
-restore:
-	cd boot/Saved ; mv * ..
-	rmdir boot/Saved
-	mv boot/Saved.prev boot/Saved
-
-# Check if fixpoint reached
-compare:
-	@if $(CAMLRUN) tools/cmpbyt boot/ocamlc ocamlc \
-         && $(CAMLRUN) tools/cmpbyt boot/ocamllex lex/ocamllex \
-         && $(CAMLRUN) tools/cmpbyt boot/ocamldep tools/ocamldep; \
-	then echo "Fixpoint reached, bootstrap succeeded."; \
-	else echo "Fixpoint not reached, try one more bootstrapping cycle."; \
-	fi
-
-# Remove old bootstrap compilers
-cleanboot:
-	rm -rf boot/Saved/Saved.prev/*
-
-# Compile the native-code compiler
-opt-core:
-	$(MAKEREC) runtimeopt
-	$(MAKEREC) ocamlopt
-	$(MAKEREC) libraryopt
-
-opt:
-	$(MAKEREC) opt-core
-	$(MAKEREC) otherlibrariesopt ocamltoolsopt
-
-# Native-code versions of the tools
-# If the submodule is initialised, then opt.opt will build a native flexlink
-opt.opt: core opt-core ocamlc.opt all ocamlopt.opt ocamllex.opt \
-         ocamltoolsopt ocamltoolsopt.opt otherlibrariesopt $(OCAMLDOC_OPT) \
-         $(if $(wildcard flexdll/Makefile),flexlink.opt)
-
-# Complete build using fast compilers
-world.opt: coldstart opt.opt
-
-# Installation
-
-COMPLIBDIR=$(LIBDIR)/compiler-libs
-
-INSTALL_BINDIR=$(DESTDIR)$(BINDIR)
-INSTALL_LIBDIR=$(DESTDIR)$(LIBDIR)
-INSTALL_COMPLIBDIR=$(DESTDIR)$(COMPLIBDIR)
-INSTALL_STUBLIBDIR=$(DESTDIR)$(STUBLIBDIR)
-INSTALL_MANDIR=$(DESTDIR)$(MANDIR)
-INSTALL_DISTRIB=$(DESTDIR)$(PREFIX)
-
-install: installbyt installopt
-
-installbyt:
-	mkdir -p "$(INSTALL_BINDIR)"
-	mkdir -p "$(INSTALL_LIBDIR)"
-	mkdir -p "$(INSTALL_STUBLIBDIR)"
-	mkdir -p "$(INSTALL_COMPLIBDIR)"
-	cp VERSION "$(INSTALL_LIBDIR)/"
-	cd byterun ; $(MAKEREC) install
-	cp ocamlc "$(INSTALL_BINDIR)/ocamlc.exe"
-	cp ocaml "$(INSTALL_BINDIR)/ocaml.exe"
-	cp ocamlc "$(INSTALL_BINDIR)/ocamlc.byte.exe"
-	cd stdlib ; $(MAKEREC) install
-	cp lex/ocamllex "$(INSTALL_BINDIR)/ocamllex.exe"
-	cp yacc/ocamlyacc.exe "$(INSTALL_BINDIR)/ocamlyacc.exe"
-	cp lex/ocamllex "$(INSTALL_BINDIR)/ocamllex.byte.exe"
-	cp utils/*.cmi utils/*.cmt utils/*.cmti \
-	   parsing/*.cmi parsing/*.cmt parsing/*.cmti \
-	   typing/*.cmi typing/*.cmt typing/*.cmti \
-	   bytecomp/*.cmi bytecomp/*.cmt bytecomp/*.cmti \
-	   driver/*.cmi driver/*.cmt driver/*.cmti \
-	   toplevel/*.cmi toplevel/*.cmt toplevel/*.cmti "$(INSTALL_COMPLIBDIR)"
-	cp compilerlibs/ocamlcommon.cma compilerlibs/ocamlbytecomp.cma \
-	   compilerlibs/ocamltoplevel.cma $(BYTESTART) $(TOPLEVELSTART) \
-	   "$(INSTALL_COMPLIBDIR)"
-	cp expunge "$(INSTALL_LIBDIR)/expunge.exe"
-	cp toplevel/topdirs.cmi "$(INSTALL_LIBDIR)"
-	cd tools ; $(MAKEREC) install
-	for i in $(OTHERLIBRARIES); do \
-	  $(MAKEREC) -C otherlibs/$$i install || exit $$?; \
-	done
-	if test -n "$(WITH_OCAMLDOC)"; then \
-	  (cd ocamldoc; $(MAKEREC) install); \
-	fi
-	if test -n "$(WITH_DEBUGGER)"; then \
-	  (cd debugger; $(MAKEREC) install); \
-	fi
-	if test -n "$(FLEXDLL_SUBMODULE_PRESENT)"; then \
-	  $(MAKEREC) install-flexdll; \
-	fi
-	cp config/Makefile "$(INSTALL_LIBDIR)/Makefile.config"
-	if test -n "$(INSTALL_DISTRIB)"; then \
-	   cp README.adoc "$(INSTALL_DISTRIB)/Readme.general.txt"; \
-	   cp README.win32.adoc "$(INSTALL_DISTRIB)/Readme.windows.txt"; \
-	   cp LICENSE "$(INSTALL_DISTRIB)/License.txt"; \
-	   cp Changes "$(INSTALL_DISTRIB)/Changes.txt"; \
-	fi
-
-install-flexdll:
-# The $(if ...) installs the correct .manifest file for MSVC and MSVC64
-# (GNU make doesn't have ifeq as a function, hence slightly convoluted use of
-#  filter-out)
-	cp flexdll/flexlink.exe \
-	   $(if $(filter-out mingw,$(TOOLCHAIN)),\
-	     flexdll/default$(filter-out _i386,_$(ARCH)).manifest) \
-	   $(INSTALL_BINDIR)/
-	cp flexdll/flexdll_*.$(O) $(INSTALL_LIBDIR)
-
-# Installation of the native-code compiler
-installopt:
-	cd asmrun && $(MAKEREC) install
-	cp ocamlopt "$(INSTALL_BINDIR)/ocamlopt.exe"
-	cp ocamlopt "$(INSTALL_BINDIR)/ocamlopt.byte.exe"
-	cd stdlib && $(MAKEREC) installopt
-	cp middle_end/*.cmi middle_end/*.cmt middle_end/*.cmti \
-		"$(INSTALL_COMPLIBDIR)"
-	cp middle_end/base_types/*.cmi middle_end/base_types/*.cmt \
-		middle_end/base_types/*.cmti "$(INSTALL_COMPLIBDIR)"
-	cp asmcomp/*.cmi asmcomp/*.cmt asmcomp/*.cmti "$(INSTALL_COMPLIBDIR)"
-	cp compilerlibs/ocamloptcomp.cma $(OPTSTART) "$(INSTALL_COMPLIBDIR)"
-	if test -n "$(WITH_OCAMLDOC)"; then \
-	  (cd ocamldoc && $(MAKEREC) installopt); \
-	fi
-	for i in $(OTHERLIBRARIES); do \
-	  $(MAKEREC) -C otherlibs/$$i installopt || exit $$?; \
-	done
-	if test -f ocamlopt.opt ; then $(MAKEREC) installoptopt; fi
-	cd tools; $(MAKEREC) installopt
-	if test -f ocamlopt.opt -a -f flexdll/flexlink.opt ; then \
-	  cp -f flexdll/flexlink.opt $(INSTALL_BINDIR)/flexlink.exe ; \
-	fi
-
-installoptopt:
-	cp ocamlc.opt "$(INSTALL_BINDIR)/ocamlc.opt$(EXE)"
-	cp ocamlopt.opt "$(INSTALL_BINDIR)/ocamlopt.opt$(EXE)"
-	cp lex/ocamllex.opt "$(INSTALL_BINDIR)/ocamllex.opt$(EXE)"
-	cp ocamlc.opt "$(INSTALL_BINDIR)/ocamlc$(EXE)"
-	cp ocamlopt.opt "$(INSTALL_BINDIR)/ocamlopt$(EXE)"
-	cp lex/ocamllex.opt "$(INSTALL_BINDIR)/ocamllex$(EXE)"
-	cp utils/*.cmx parsing/*.cmx typing/*.cmx bytecomp/*.cmx \
-           driver/*.cmx asmcomp/*.cmx "$(INSTALL_COMPLIBDIR)"
-	cp compilerlibs/ocamlcommon.cmxa compilerlibs/ocamlcommon.$(A) \
-           compilerlibs/ocamlbytecomp.cmxa compilerlibs/ocamlbytecomp.$(A) \
-           compilerlibs/ocamloptcomp.cmxa compilerlibs/ocamloptcomp.$(A) \
-           $(BYTESTART:.cmo=.cmx) $(BYTESTART:.cmo=.$(O)) \
-           $(OPTSTART:.cmo=.cmx) $(OPTSTART:.cmo=.$(O)) \
-           "$(INSTALL_COMPLIBDIR)"
-
-# Run all tests
-
-tests: opt.opt
-	cd testsuite && $(MAKE) clean && $(MAKE) all
-
-# The clean target
-
-clean:: partialclean
-
-# The compiler
-
-compilerlibs/ocamlcommon.cma: $(COMMON)
-	$(CAMLC) -a -o $@ $(COMMON)
-partialclean::
-	rm -f compilerlibs/ocamlcommon.cma
-
-# The bytecode compiler
-
-compilerlibs/ocamlbytecomp.cma: $(BYTECOMP)
-	$(CAMLC) -a -o $@ $(BYTECOMP)
-partialclean::
-	rm -f compilerlibs/ocamlbytecomp.cma
-
-ocamlc: compilerlibs/ocamlcommon.cma compilerlibs/ocamlbytecomp.cma $(BYTESTART)
-	$(CAMLC) $(LINKFLAGS) -compat-32 -o ocamlc \
-	         compilerlibs/ocamlcommon.cma \
-	         compilerlibs/ocamlbytecomp.cma $(BYTESTART)
-
-partialclean::
-	rm -f ocamlc
-
-# The native-code compiler
-
-compilerlibs/ocamloptcomp.cma: $(MIDDLE_END) $(ASMCOMP)
-	$(CAMLC) -a -o $@ $(MIDDLE_END) $(ASMCOMP)
-partialclean::
-	rm -f compilerlibs/ocamloptcomp.cma
-
-ocamlopt: compilerlibs/ocamlcommon.cma compilerlibs/ocamloptcomp.cma \
-          compilerlibs/ocamlbytecomp.cma $(OPTSTART)
-	$(CAMLC) $(LINKFLAGS) -o ocamlopt \
-          compilerlibs/ocamlcommon.cma compilerlibs/ocamloptcomp.cma \
-	  compilerlibs/ocamlbytecomp.cma $(OPTSTART)
-
-partialclean::
-	rm -f ocamlopt
-
-# The toplevel
-
-compilerlibs/ocamltoplevel.cma: $(TOPLEVEL)
-	$(CAMLC) -a -o $@ $(TOPLEVEL)
-partialclean::
-	rm -f compilerlibs/ocamltoplevel.cma
-
-ocaml: compilerlibs/ocamlcommon.cma compilerlibs/ocamlbytecomp.cma \
-       compilerlibs/ocamltoplevel.cma $(TOPLEVELSTART) expunge
-	$(CAMLC) $(LINKFLAGS) -linkall -o ocaml.tmp \
-          compilerlibs/ocamlcommon.cma compilerlibs/ocamlbytecomp.cma \
-          compilerlibs/ocamltoplevel.cma $(TOPLEVELSTART)
-	- $(CAMLRUN) ./expunge ocaml.tmp ocaml $(PERVASIVES)
-	rm -f ocaml.tmp
-
-partialclean::
-	rm -f ocaml
-
-# Native dynlink
-
-otherlibs/dynlink/dynlink.cmxa: otherlibs/dynlink/natdynlink.ml
-	cd otherlibs/dynlink && $(MAKEREC) allopt
-
-# The configuration file
-
-utils/config.ml: utils/config.mlp config/Makefile
-	@rm -f utils/config.ml
-	sed -e "s|%%LIBDIR%%|$(LIBDIR)|" \
-	    -e "s|%%BYTERUN%%|ocamlrun|" \
-	    -e 's|%%CCOMPTYPE%%|$(CCOMPTYPE)|' \
-	    -e "s|%%BYTECC%%|$(BYTECC) $(BYTECCCOMPOPTS)|" \
-	    -e "s|%%NATIVECC%%|$(NATIVECC) $(NATIVECCCOMPOPTS)|" \
-	    -e "s|%%PARTIALLD%%|$(PARTIALLD)|" \
-	    -e "s|%%PACKLD%%|$(PACKLD)|" \
-	    -e "s|%%BYTECCLIBS%%|$(BYTECCLIBS)|" \
-	    -e "s|%%NATIVECCLIBS%%|$(NATIVECCLIBS)|" \
-	    -e 's|%%RANLIBCMD%%|$(RANLIBCMD)|' \
-	    -e 's|%%ARCMD%%|$(ARCMD)|' \
-	    -e 's|%%BINUTILS_NM%%|$(BINUTILS_NM)|' \
-	    -e 's|%%BINUTILS_OBJCOPY%%|$(BINUTILS_OBJCOPY)|' \
-	    -e "s|%%ARCH%%|$(ARCH)|" \
-	    -e "s|%%MODEL%%|$(MODEL)|" \
-	    -e "s|%%SYSTEM%%|$(SYSTEM)|" \
-	    -e "s|%%EXT_OBJ%%|.$(O)|" \
-	    -e "s|%%EXT_ASM%%|.$(S)|" \
-	    -e "s|%%EXT_LIB%%|.$(A)|" \
-	    -e "s|%%EXT_DLL%%|.dll|" \
-	    -e "s|%%SYSTHREAD_SUPPORT%%|true|" \
-	    -e 's|%%ASM%%|$(ASM)|' \
-	    -e 's|%%ASM_CFI_SUPPORTED%%|false|' \
-	    -e 's|%%WITH_FRAME_POINTERS%%|false|' \
-	    -e 's|%%WITH_PROFINFO%%|$(WITH_PROFINFO)|' \
-	    -e 's|%%WITH_SPACETIME%%|$(WITH_SPACETIME)|' \
-	    -e 's|%%WITH_STATMEMPROF%%|$(WITH_STATMEMPROF)|' \
-	    -e 's|%%PROFINFO_WIDTH%%|$(PROFINFO_WIDTH)|' \
-	    -e 's|%%LIBUNWIND_AVAILABLE%%|false|' \
-	    -e 's|%%LIBUNWIND_LINK_FLAGS%%||' \
-	    -e 's|%%MKDLL%%|$(MKDLL)|' \
-	    -e 's|%%MKEXE%%|$(MKEXE)|' \
-	    -e 's|%%MKMAINDLL%%|$(MKMAINDLL)|' \
-	    -e 's|%%CC_PROFILE%%||' \
-	    -e 's|%%HOST%%|$(HOST)|' \
-	    -e 's|%%TARGET%%|$(TARGET)|' \
-	    -e 's|%%FLAMBDA%%|$(FLAMBDA)|' \
-	    -e 's|%%SAFE_STRING%%|$(SAFE_STRING)|' \
-	    -e 's|%%FLEXLINK_FLAGS%%|$(FLEXLINK_FLAGS)|' \
-	    utils/config.mlp > utils/config.ml
-
-partialclean::
-	rm -f utils/config.ml
-
-beforedepend:: utils/config.ml
-
-# The parser
-
-parsing/parser.mli parsing/parser.ml: parsing/parser.mly
-	$(CAMLYACC) $(YACCFLAGS) parsing/parser.mly
-
-partialclean::
-	rm -f parsing/parser.mli parsing/parser.ml parsing/parser.output
-
-beforedepend:: parsing/parser.mli parsing/parser.ml
-
-# The lexer
-
-parsing/lexer.ml: parsing/lexer.mll
-	$(CAMLLEX) parsing/lexer.mll
-
-partialclean::
-	rm -f parsing/lexer.ml
-
-beforedepend:: parsing/lexer.ml
-
-# Shared parts of the system compiled with the native-code compiler
-
-compilerlibs/ocamlcommon.cmxa: $(COMMON:.cmo=.cmx)
-	$(CAMLOPT) -a -o $@ $(COMMON:.cmo=.cmx)
-partialclean::
-	rm -f compilerlibs/ocamlcommon.cmxa compilerlibs/ocamlcommon.$(A)
-
-# The bytecode compiler compiled with the native-code compiler
-
-compilerlibs/ocamlbytecomp.cmxa: $(BYTECOMP:.cmo=.cmx)
-	$(CAMLOPT) -a -o $@ $(BYTECOMP:.cmo=.cmx)
-partialclean::
-	rm -f compilerlibs/ocamlbytecomp.cmxa compilerlibs/ocamlbytecomp.$(A)
-
-ocamlc.opt: compilerlibs/ocamlcommon.cmxa compilerlibs/ocamlbytecomp.cmxa \
-            $(BYTESTART:.cmo=.cmx)
-	$(CAMLOPT) $(LINKFLAGS) -ccopt "$(BYTECCLINKOPTS)" -o ocamlc.opt \
-          compilerlibs/ocamlcommon.cmxa compilerlibs/ocamlbytecomp.cmxa \
-          $(BYTESTART:.cmo=.cmx) -cclib "$(BYTECCLIBS)"
-
-partialclean::
-	rm -f ocamlc.opt
-
-# The native-code compiler compiled with itself
-
-compilerlibs/ocamloptcomp.cmxa: $(MIDDLE_END:.cmo=.cmx) $(ASMCOMP:.cmo=.cmx)
-	$(CAMLOPT) -a -o $@ $(MIDDLE_END:.cmo=.cmx) $(ASMCOMP:.cmo=.cmx)
-partialclean::
-	rm -f compilerlibs/ocamloptcomp.cmxa compilerlibs/ocamloptcomp.$(A)
-
-ocamlopt.opt: compilerlibs/ocamlcommon.cmxa compilerlibs/ocamloptcomp.cmxa \
-              compilerlibs/ocamlbytecomp.cmxa \
-              $(OPTSTART:.cmo=.cmx)
-	$(CAMLOPT) $(LINKFLAGS) -o ocamlopt.opt \
-          compilerlibs/ocamlcommon.cmxa compilerlibs/ocamloptcomp.cmxa \
-	  compilerlibs/ocamlbytecomp.cmxa \
-          $(OPTSTART:.cmo=.cmx)
-
-partialclean::
-	rm -f ocamlopt.opt
-
-$(COMMON:.cmo=.cmx) $(BYTECOMP:.cmo=.cmx) $(MIDDLE_END:.cmo=.cmx) \
-$(ASMCOMP:.cmo=.cmx): ocamlopt
-
-# The numeric opcodes
-
-bytecomp/opcodes.ml: byterun/caml/instruct.h
-	sed -n -e "/^enum/p" -e "s|,||g" -e "/^  /p" byterun/caml/instruct.h | \
-	gawk -f tools/make-opcodes > bytecomp/opcodes.ml
-
-partialclean::
-	rm -f bytecomp/opcodes.ml
-
-beforedepend:: bytecomp/opcodes.ml
-
-# The predefined exceptions and primitives
-
-byterun/primitives:
-	cd byterun ; $(MAKEREC) primitives
-
-bytecomp/runtimedef.ml: byterun/primitives byterun/caml/fail.h
-	(echo 'let builtin_exceptions = [|'; \
-	 sed -n -e 's|.*/\* \("[A-Za-z_]*"\) \*/$$|  \1;|p' \
-	     byterun/caml/fail.h; \
-	 echo '|]'; \
-	 echo 'let builtin_primitives = [|'; \
-	 sed -e 's/.*/  "&";/' byterun/primitives; \
-	 echo '|]') > bytecomp/runtimedef.ml
-
-partialclean::
-	rm -f bytecomp/runtimedef.ml
-
-beforedepend:: bytecomp/runtimedef.ml
-
-# Choose the right machine-dependent files
-
-asmcomp/arch.ml: asmcomp/$(ARCH)/arch.ml
-	cp asmcomp/$(ARCH)/arch.ml asmcomp/arch.ml
-
-partialclean::
-	rm -f asmcomp/arch.ml
-
-beforedepend:: asmcomp/arch.ml
-
-asmcomp/proc.ml: asmcomp/$(ARCH)/proc.ml
-	cp asmcomp/$(ARCH)/proc.ml asmcomp/proc.ml
-
-partialclean::
-	rm -f asmcomp/proc.ml
-
-beforedepend:: asmcomp/proc.ml
-
-asmcomp/selection.ml: asmcomp/$(ARCH)/selection.ml
-	cp asmcomp/$(ARCH)/selection.ml asmcomp/selection.ml
-
-partialclean::
-	rm -f asmcomp/selection.ml
-
-beforedepend:: asmcomp/selection.ml
-
-asmcomp/CSE.ml: asmcomp/$(ARCH)/CSE.ml
-	cp asmcomp/$(ARCH)/CSE.ml asmcomp/CSE.ml
-
-partialclean::
-	rm -f asmcomp/CSE.ml
-
-beforedepend:: asmcomp/CSE.ml
-
-asmcomp/reload.ml: asmcomp/$(ARCH)/reload.ml
-	cp asmcomp/$(ARCH)/reload.ml asmcomp/reload.ml
-
-partialclean::
-	rm -f asmcomp/reload.ml
-
-beforedepend:: asmcomp/reload.ml
-
-asmcomp/scheduling.ml: asmcomp/$(ARCH)/scheduling.ml
-	cp asmcomp/$(ARCH)/scheduling.ml asmcomp/scheduling.ml
-
-partialclean::
-	rm -f asmcomp/scheduling.ml
-
-beforedepend:: asmcomp/scheduling.ml
-
-# Preprocess the code emitters
-
-asmcomp/emit.ml: asmcomp/$(ARCH)/emit.mlp tools/cvt_emit
-	$(CAMLRUN) tools/cvt_emit < asmcomp/$(ARCH)/emit.mlp > asmcomp/emit.ml
-
-partialclean::
-	rm -f asmcomp/emit.ml
-
-beforedepend:: asmcomp/emit.ml
-
-tools/cvt_emit: tools/cvt_emit.mll
-	cd tools ; $(MAKEREC) cvt_emit
-
-# The "expunge" utility
-
-expunge: compilerlibs/ocamlcommon.cma compilerlibs/ocamlbytecomp.cma \
-         toplevel/expunge.cmo
-	$(CAMLC) $(LINKFLAGS) -o expunge compilerlibs/ocamlcommon.cma \
-	         compilerlibs/ocamlbytecomp.cma toplevel/expunge.cmo
-
-partialclean::
-	rm -f expunge
-
-# The runtime system for the bytecode compiler
-
-runtime: makeruntime stdlib/libcamlrun.$(A)
-
-makeruntime:
-	cd byterun ; $(MAKEREC) $(BOOT_FLEXLINK_CMD) all
-stdlib/libcamlrun.$(A): byterun/libcamlrun.$(A)
-	cp byterun/libcamlrun.$(A) stdlib/libcamlrun.$(A)
-clean::
-	cd byterun ; $(MAKEREC) clean
-	rm -f stdlib/libcamlrun.$(A)
-alldepend::
-	cd byterun ; $(MAKEREC) depend
-
-# The runtime system for the native-code compiler
-
-runtimeopt: makeruntimeopt stdlib/libasmrun.$(A)
-
-makeruntimeopt:
-	cd asmrun ; $(MAKEREC) all
-stdlib/libasmrun.$(A): asmrun/libasmrun.$(A)
-	cp asmrun/libasmrun.$(A) stdlib/libasmrun.$(A)
-clean::
-	cd asmrun ; $(MAKEREC) clean
-	rm -f stdlib/libasmrun.$(A)
-alldepend::
-	cd asmrun ; $(MAKEREC) depend
-
-# The library
-
-library:
-	cd stdlib && $(MAKEREC) $(BOOT_FLEXLINK_CMD) all
-library-cross:
-	cd stdlib \
-	&& $(MAKEREC) $(BOOT_FLEXLINK_CMD) CAMLRUN=../byterun/ocamlrun all
-libraryopt:
-	cd stdlib && $(MAKEREC) $(BOOT_FLEXLINK_CMD) allopt
-partialclean::
-	cd stdlib && $(MAKEREC) clean
-alldepend::
-	cd stdlib && $(MAKEREC) depend
-
-# The lexer and parser generators
-
-ocamllex:
-	cd lex ; $(MAKEREC) all
-ocamllex.opt:
-	cd lex ; $(MAKEREC) allopt
-partialclean::
-	cd lex ; $(MAKEREC) clean
-alldepend::
-	cd lex ; $(MAKEREC) depend
-
-ocamlyacc:
-	cd yacc ; $(MAKEREC) $(BOOT_FLEXLINK_CMD) all
-clean::
-	cd yacc ; $(MAKEREC) clean
-
-# OCamldoc
-
-ocamldoc:
-	cd ocamldoc ; $(MAKEREC) all
-ocamldoc.opt:
-	cd ocamldoc ; $(MAKEREC) opt.opt
-partialclean::
-	cd ocamldoc ; $(MAKEREC) clean
-alldepend::
-	cd ocamldoc ; $(MAKEREC) depend
-
-# The extra libraries
-
-otherlibraries:
-	for i in $(OTHERLIBRARIES); do \
-	  $(MAKEREC) -C otherlibs/$$i all || exit $$?; \
-	done
-otherlibrariesopt:
-	for i in $(OTHERLIBRARIES); \
-	  do $(MAKEREC) -C otherlibs/$$i allopt || exit $$?; \
-	done
-partialclean::
-	for i in $(OTHERLIBRARIES); \
-	  do $(MAKEREC) -C otherlibs/$$i partialclean || exit $$?; \
-	done
-clean::
-	for i in $(OTHERLIBRARIES); do \
-	  $(MAKEREC) -C otherlibs/$$i clean || exit $$?; \
-	done
-alldepend::
-	for i in $(OTHERLIBRARIES); do \
-	  $(MAKEREC) -C otherlibs/$$i depend || exit $$?; \
-	done
-
-# The replay debugger
-
-ocamldebugger: ocamlc ocamlyacc ocamllex
-	cd debugger; $(MAKEREC) all
-partialclean::
-	cd debugger; $(MAKEREC) clean
-alldepend::
-	cd debugger; $(MAKEREC) depend
-
-# Make clean in the test suite
-
-clean::
-	cd testsuite; $(MAKE) clean
-
-# Default rules
-
-.SUFFIXES: .ml .mli .cmo .cmi .cmx
-
-.ml.cmo:
-	$(CAMLC) $(COMPFLAGS) -c $<
-
-.mli.cmi:
-	$(CAMLC) $(COMPFLAGS) -c $<
-
-.ml.cmx:
-	$(CAMLOPT) $(COMPFLAGS) -c $<
-
-partialclean::
-	rm -f utils/*.cm* utils/*.$(O) utils/*.$(S)
-	rm -f parsing/*.cm* parsing/*.$(O) parsing/*.$(S)
-	rm -f typing/*.cm* typing/*.$(O) typing/*.$(S)
-	rm -f bytecomp/*.cm* bytecomp/*.$(O) bytecomp/*.$(S)
-	rm -f asmcomp/*.cm* asmcomp/*.$(O) asmcomp/*.$(S)
-	rm -f middle_end/*.cm* middle_end/*.$(O) middle_end/*.$(S)
-	rm -f middle_end/base_types/*.cm* middle_end/base_types/*.$(O) \
-	      middle_end/base_types/*.$(S)
-	rm -f driver/*.cm* driver/*.$(O) driver/*.$(S)
-	rm -f toplevel/*.cm* toplevel/*.$(O) toplevel/*.$(S)
-	rm -f tools/*.cm* tools/*.$(O) tools/*.$(S)
-
-depend: beforedepend
-	(for d in utils parsing typing bytecomp asmcomp middle_end \
-	 middle_end/base_types driver toplevel; \
-	 do $(CAMLDEP) -slash $(DEPFLAGS) $$d/*.mli $$d/*.ml; \
-	 done) > .depend
-	$(CAMLDEP) -slash $(DEPFLAGS) -native \
-		-impl driver/compdynlink.mlopt >> .depend
-	$(CAMLDEP) -slash $(DEPFLAGS) -bytecode \
-		-impl driver/compdynlink.mlbyte >> .depend
-
-alldepend:: depend
-
-distclean:
-	$(MAKEREC) clean
-	rm -f asmrun/.depend.nt byterun/.depend.nt
-	rm -f boot/ocamlrun boot/ocamlrun.exe boot/camlheader boot/ocamlyacc \
-	      boot/*.cm* boot/libcamlrun.a
-	rm -f config/Makefile config/m.h config/s.h
-	rm -f tools/*.bak
-	rm -f ocaml ocamlc
-	rm -f testsuite/_log
-
-.PHONY: all backup bootstrap checkstack clean
-.PHONY: partialclean beforedepend alldepend cleanboot coldstart
-.PHONY: compare core coreall
-.PHONY: coreboot defaultentry depend distclean install installopt
-.PHONY: library library-cross libraryopt
-.PHONY: ocamldebugger ocamldoc
-.PHONY: ocamldoc.opt ocamllex ocamllex.opt ocamltools ocamltoolsopt
-.PHONY: ocamltoolsopt.opt ocamlyacc opt-core opt opt.opt otherlibraries
-.PHONY: otherlibrariesopt promote promote-cross
-.PHONY: restore runtime runtimeopt makeruntimeopt world world.opt
-.PHONY: flexdll flexlink.opt flexdll-common-err flexdll-repo
-
-include .depend
-=======
-include Makefile
->>>>>>> 10c8e77b
+include Makefile