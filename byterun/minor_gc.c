/**************************************************************************/
/*                                                                        */
/*                                 OCaml                                  */
/*                                                                        */
/*              Damien Doligez, projet Para, INRIA Rocquencourt           */
/*                                                                        */
/*   Copyright 1996 Institut National de Recherche en Informatique et     */
/*     en Automatique.                                                    */
/*                                                                        */
/*   All rights reserved.  This file is distributed under the terms of    */
/*   the GNU Lesser General Public License version 2.1, with the          */
/*   special exception on linking described in the file LICENSE.          */
/*                                                                        */
/**************************************************************************/

#define CAML_INTERNALS

#include <string.h>
#include <stdio.h>

#include "caml/addrmap.h"
#include "caml/config.h"
#include "caml/custom.h"
#include "caml/domain.h"
#include "caml/eventlog.h"
#include "caml/fail.h"
#include "caml/fiber.h"
#include "caml/finalise.h"
#include "caml/gc.h"
#include "caml/gc_ctrl.h"
#include "caml/major_gc.h"
#include "caml/memory.h"
#include "caml/minor_gc.h"
#include "caml/misc.h"
#include "caml/mlvalues.h"
#include "caml/roots.h"
#include "caml/shared_heap.h"
#include "caml/signals.h"
#include "caml/weak.h"

extern value caml_ephe_none; /* See weak.c */
struct generic_table CAML_TABLE_STRUCT(char);

/* [sz] and [rsv] are numbers of entries */
static void alloc_generic_table (struct generic_table *tbl, asize_t sz,
                                 asize_t rsv, asize_t element_size)
{
  void *new_table;

  tbl->size = sz;
  tbl->reserve = rsv;
  new_table = (void *) caml_stat_alloc_noexc((tbl->size + tbl->reserve) *
                                             element_size);
  if (new_table == NULL) caml_fatal_error ("Fatal error: not enough memory\n");
  if (tbl->base != NULL) caml_stat_free (tbl->base);
  tbl->base = new_table;
  tbl->ptr = tbl->base;
  tbl->threshold = tbl->base + tbl->size * element_size;
  tbl->limit = tbl->threshold;
  tbl->end = tbl->base + (tbl->size + tbl->reserve) * element_size;
}

void caml_alloc_table (struct caml_ref_table *tbl, asize_t sz, asize_t rsv)
{
  alloc_generic_table ((struct generic_table *) tbl, sz, rsv, sizeof (value *));
}

static void reset_table (struct generic_table *tbl)
{
  tbl->size = 0;
  tbl->reserve = 0;
  if (tbl->base != NULL) caml_stat_free (tbl->base);
  tbl->base = tbl->ptr = tbl->threshold = tbl->limit = tbl->end = NULL;
}

static void clear_table (struct generic_table *tbl)
{
    tbl->ptr = tbl->base;
    tbl->limit = tbl->threshold;
}

struct caml_minor_tables* caml_alloc_minor_tables()
{
  struct caml_minor_tables *r =
      caml_stat_alloc_noexc(sizeof(struct caml_minor_tables));
  if(r != NULL)
    memset(r, 0, sizeof(*r));
  return r;
}

void reset_minor_tables(struct caml_minor_tables* r)
{
  reset_table((struct generic_table *)&r->major_ref);
  reset_table((struct generic_table *)&r->ephe_ref);
  reset_table((struct generic_table *)&r->custom);
#ifdef DEBUG
  reset_table((struct generic_table *)&r->minor_ref);
#endif
}

void caml_free_minor_tables(struct caml_minor_tables* r)
{
  CAMLassert(r->major_ref.ptr == r->major_ref.base);

  reset_minor_tables(r);
  caml_stat_free(r);
}

void caml_set_minor_heap_size (asize_t wsize)
{
  caml_domain_state* domain_state = Caml_state;
  struct caml_minor_tables *r = domain_state->minor_tables;
  if (domain_state->young_ptr != domain_state->young_end) caml_minor_collection ();

  if(caml_reallocate_minor_heap(wsize) < 0) {
    caml_fatal_error("Fatal error: No memory for minor heap");
  }

  reset_minor_tables(r);
}

//*****************************************************************************

struct oldify_state {
  value todo_list;
  uintnat live_bytes;
  struct domain* promote_domain;
};

static value alloc_shared(mlsize_t wosize, tag_t tag)
{
  void* mem = caml_shared_try_alloc(Caml_state->shared_heap, wosize, tag,
                                    0 /* not pinned */);
  Caml_state->allocated_words += Whsize_wosize(wosize);
  if (mem == NULL) {
    caml_fatal_error("allocation failure during minor GC");
  }
  return Val_hp(mem);
}

static inline int is_in_interval (value v, char* low_closed, char* high_open)
{
  return low_closed <= (char*)v && (char*)v < high_open;
}

/* If [*v] is an [Infix_tag] object, [v] is updated to point to the first
 * object in the block. */
static inline void resolve_infix_val (value* v)
{
  int offset = 0;
  if (Hd_val(*v) == Infix_tag) {
    offset = Infix_offset_val(*v);
    CAMLassert (offset > 0);
    *v -= offset;
  }
}

static inline void log_gc_value(const char* prefix, value v)
{
  if (Is_block(v)) {
    header_t hd = Hd_val(v);
    int sz = Wosize_hd (hd);
    caml_gc_log("%s 0x%lx hd=0x%lx tag=%d sz=%d", prefix, v, hd, Tag_val(v), sz);
  } else {
    caml_gc_log("%s not block 0x%lx", prefix, v);
  }
}


/* Note that the tests on the tag depend on the fact that Infix_tag,
   Forward_tag, and No_scan_tag are contiguous. */
static void oldify_one (void* st_v, value v, value *p)
{
  struct oldify_state* st = st_v;
  value result;
  header_t hd;
  mlsize_t sz, i;
  mlsize_t infix_offset;
  tag_t tag;

  tail_call:
  if (!(Is_block(v) && Is_minor(v))) {
    /* not a minor block */
    *p = v;
    return;
  }

  infix_offset = 0;
  do {
    hd = Hd_val (v);
    if (hd == 0) {
      /* already forwarded, forward pointer is first field. */
      *p = Op_val(v)[0] + infix_offset;
      return;
    }
    tag = Tag_hd (hd);
    if (tag == Infix_tag) {
      /* Infix header, retry with the real block */
      CAMLassert (infix_offset == 0);
      infix_offset = Infix_offset_hd (hd);
      CAMLassert(infix_offset > 0);
      v -= infix_offset;
    }
  } while (tag == Infix_tag);

  if (tag == Cont_tag) {
    struct stack_info* stk = Ptr_val(Op_val(v)[0]);
    CAMLassert(Wosize_hd(hd) == 1 && infix_offset == 0);
    result = alloc_shared(1, Cont_tag);
    *p = result;
    Op_val(result)[0] = Val_ptr(stk);
    *Hp_val (v) = 0;
    Op_val(v)[0] = result;
    if (stk != NULL)
      caml_scan_stack(&oldify_one, st, stk);
  } else if (tag < Infix_tag) {
    value field0;
    sz = Wosize_hd (hd);
    st->live_bytes += Bhsize_hd(hd);
    result = alloc_shared (sz, tag);
    *p = result + infix_offset;
    field0 = Op_val(v)[0];
    CAMLassert (!Is_debug_tag(field0));
    *Hp_val (v) = 0;           /* Set forward flag */
    Op_val(v)[0] = result;     /*  and forward pointer. */
    if (sz > 1){
      Op_val (result)[0] = field0;
      Op_val (result)[1] = st->todo_list;    /* Add this block */
      st->todo_list = v;                     /*  to the "to do" list. */
    }else{
      CAMLassert (sz == 1);
      p = Op_val(result);
      v = field0;
      goto tail_call;
    }
  } else if (tag >= No_scan_tag) {
    sz = Wosize_hd (hd);
    st->live_bytes += Bhsize_hd(hd);
    result = alloc_shared(sz, tag);
    for (i = 0; i < sz; i++) {
      value curr = Op_val(v)[i];
      Op_val (result)[i] = curr;
    }
    *Hp_val (v) = 0;           /* Set forward flag */
    Op_val (v)[0] = result;    /*  and forward pointer. */
    CAMLassert (infix_offset == 0);
    *p = result;
  } else {
    CAMLassert (tag == Forward_tag);
    CAMLassert (infix_offset == 0);

    value f = Forward_val (v);
    tag_t ft = 0;

    if (Is_block (f)) {
      ft = Tag_val (Hd_val (f) == 0 ? Op_val (f)[0] : f);
    }

    if (ft == Forward_tag || ft == Lazy_tag || ft == Double_tag) {
      /* Do not short-circuit the pointer.  Copy as a normal block. */
      CAMLassert (Wosize_hd (hd) == 1);
      st->live_bytes += Bhsize_hd(hd);
      result = alloc_shared (1, Forward_tag);
      *p = result;
      *Hp_val (v) = 0;             /* Set (GC) forward flag */
      Op_val (v)[0] = result;      /*  and forward pointer. */
      p = Op_val (result);
      v = f;
      goto tail_call;
    } else {
      v = f;                        /* Follow the forwarding */
      goto tail_call;               /*  then oldify. */
    }
  }
}

/* Test if the ephemeron is alive */
static inline int ephe_check_alive_data (struct caml_ephe_ref_elt *re,
                                         char* young_ptr, char* young_end)
{
  mlsize_t i;
  value child;

  for (i = CAML_EPHE_FIRST_KEY; i < Wosize_val(re->ephe); i++) {
    child = Op_val(re->ephe)[i];
    if (child != caml_ephe_none
        && Is_block (child) && Is_minor(child)) {
      resolve_infix_val(&child);
      if (Hd_val(child) != 0) {
        /* value not copied to major heap */
        return 0;
      }
    }
  }

  return 1;
}

/* Finish the work that was put off by [oldify_one].
   Note that [oldify_one] itself is called by oldify_mopup, so we
   have to be careful to remove the first entry from the list before
   oldifying its fields. */
static void oldify_mopup (struct oldify_state* st)
{
  value v, new_v, f;
  mlsize_t i;
  caml_domain_state* domain_state =
    st->promote_domain ? st->promote_domain->state : Caml_state;
  struct caml_ephe_ref_table ephe_ref_table = domain_state->minor_tables->ephe_ref;
  struct caml_ephe_ref_elt *re;
  char* young_ptr = domain_state->young_ptr;
  char* young_end = domain_state->young_end;
  int redo = 0;

  while (st->todo_list != 0) {
    v = st->todo_list;                 /* Get the head. */
    CAMLassert (Hd_val (v) == 0);             /* It must be forwarded. */
    new_v = Op_val (v)[0];                /* Follow forward pointer. */
    st->todo_list = Op_val (new_v)[1]; /* Remove from list. */

    f = Op_val (new_v)[0];
    CAMLassert (!Is_debug_tag(f));
    if (Is_block (f) && Is_minor(f)) {
      oldify_one (st, f, Op_val (new_v));
    }
    for (i = 1; i < Wosize_val (new_v); i++){
      f = Op_val (v)[i];
      CAMLassert (!Is_debug_tag(f));
      if (Is_block (f) && Is_minor(f)) {
        oldify_one (st, f, Op_val (new_v) + i);
      } else {
        Op_val (new_v)[i] = f;
      }
    }
    CAMLassert (Wosize_val(new_v));
  }

  /* Oldify the data in the minor heap of alive ephemeron
     During minor collection keys outside the minor heap are considered alive */
  for (re = ephe_ref_table.base;
       re < ephe_ref_table.ptr; re++) {
    /* look only at ephemeron with data in the minor heap */
    if (re->offset == CAML_EPHE_DATA_OFFSET) {
      value *data = &Ephe_data(re->ephe);
      if (*data != caml_ephe_none && Is_block(*data) && Is_minor(*data) ) {
        resolve_infix_val(data);
        if (Hd_val(*data) == 0) { /* Value copied to major heap */
          *data = Op_val(*data)[0];
        } else {
          if (ephe_check_alive_data(re, young_ptr, young_end)) {
            oldify_one(st, *data, data);
            redo = 1; /* oldify_todo_list can still be 0 */
          }
        }
      }
    }
  }

  if (redo) oldify_mopup (st);
}

//*****************************************************************************

static value next_minor_block(caml_domain_state* domain_state, value curr_hp)
{
  mlsize_t wsz;
  header_t hd;
  value curr_val;
  CAMLassert ((value)domain_state->young_ptr <= curr_hp);
  CAMLassert (curr_hp < (value)domain_state->young_end);
  hd = Hd_hp(curr_hp);
  curr_val = Val_hp(curr_hp);
  if (hd == 0) {
    /* Forwarded object, find the promoted version */
    curr_val = Op_val(curr_val)[0];
  }
  CAMLassert (Is_block(curr_val) && Hd_val(curr_val) != 0 && Tag_val(curr_val) != Infix_tag);
  wsz = Wosize_val(curr_val);
  CAMLassert (wsz <= Max_young_wosize);
  return curr_hp + Bsize_wsize(Whsize_wosize(wsz));
}

CAMLexport value caml_promote(struct domain* domain, value root)
{
  return root;
}

//*****************************************************************************



void caml_empty_minor_heap_domain_finalizers (struct domain* domain, void* unused)
{
  caml_domain_state* domain_state = domain->state;
  struct caml_minor_tables *minor_tables = domain_state->minor_tables;
  struct caml_custom_elt *elt;

  caml_ev_begin("minor_gc/finalisers");
  caml_final_update_last_minor(domain);
  /* Run custom block finalisation of dead minor values */
  for (elt = minor_tables->custom.base; elt < minor_tables->custom.ptr; elt++) {
    value v = elt->block;
    if (Hd_val(v) == 0) {
      /* !!caml_adjust_gc_speed(elt->mem, elt->max); */
    } else {
      /* Block will be freed: call finalisation function, if any */
      void (*final_fun)(value) = Custom_ops_val(v)->finalize;
      if (final_fun != NULL) final_fun(v);
    }
  }
  caml_ev_end("minor_gc/finalisers");
}

void caml_empty_minor_heap_domain_clear (struct domain* domain, void* unused)
{
  caml_domain_state* domain_state = domain->state;
  struct caml_minor_tables *minor_tables = domain_state->minor_tables;

  caml_final_empty_young(domain);

  clear_table ((struct generic_table *)&minor_tables->major_ref);
  clear_table ((struct generic_table *)&minor_tables->ephe_ref);
  clear_table ((struct generic_table *)&minor_tables->custom);
#ifdef DEBUG
  clear_table ((struct generic_table *)&minor_tables->minor_ref);
#endif

  domain_state->young_ptr = domain_state->young_end;
}

void caml_empty_minor_heap_promote (struct domain* domain, void* unused)
{
  caml_domain_state* domain_state = domain->state;
  struct caml_minor_tables *minor_tables = domain_state->minor_tables;
  unsigned rewrite_successes = 0;
  unsigned rewrite_failures = 0;
  char* young_ptr = domain_state->young_ptr;
  char* young_end = domain_state->young_end;
  uintnat minor_allocated_bytes = young_end - young_ptr;
  struct oldify_state st = {0};
  value **r;
  value **r_new;
  struct caml_ephe_ref_elt *re;
<<<<<<< HEAD
=======
  struct caml_custom_elt *elt;
  struct caml_ref_table major_ref_rewrites = {0};
>>>>>>> eeb27fc6

  st.promote_domain = domain;

  /* TODO: are there any optimizations we can make where we don't need to scan
     when minor heaps can reference each other? */
  uintnat prev_alloc_words = domain_state->allocated_words;

  caml_gc_log ("Minor collection of domain %d starting", domain->state->id);
  caml_ev_begin("minor_gc");
  caml_ev_begin("minor_gc/roots");
  caml_do_local_roots(&oldify_one, &st, domain, 0);
  caml_scan_stack(&oldify_one, &st, domain_state->current_stack);

  for (r = minor_tables->major_ref.base; r < minor_tables->major_ref.ptr; r++) {
    oldify_one (&st, **r, *r);
  }
  caml_ev_end("minor_gc/roots");

  caml_ev_begin("minor_gc/promote");
  oldify_mopup (&st);
  caml_ev_end("minor_gc/promote");

<<<<<<< HEAD
  caml_ev_begin("minor_gc/ephemerons");
  for (re = minor_tables->ephe_ref.base;
       re < minor_tables->ephe_ref.ptr; re++) {
    CAMLassert (Ephe_domain(re->ephe) == domain);
    if (re->offset == CAML_EPHE_DATA_OFFSET) {
      /* Data field has already been handled in oldify_mopup. Handle only
       * keys here. */
      continue;
    }
    value* key = &Op_val(re->ephe)[re->offset];
    if (*key != caml_ephe_none && Is_block(*key) && Is_minor(*key)) {
      resolve_infix_val(key);
      if (Hd_val(*key) == 0) { /* value copied to major heap */
        *key = Op_val(*key)[0];
=======
    for (r = minor_tables->major_ref.base; r < minor_tables->major_ref.ptr; r++) {
      value x = **r;
      oldify_one (&st, x, &x);
      /* save pointer to the final location and do atomic update later */
      Ref_table_add(&major_ref_rewrites, Op_val(x));
    }
    caml_ev_end("minor_gc/roots");

    caml_ev_begin("minor_gc/promote");
    oldify_mopup (&st);
    caml_ev_end("minor_gc/promote");

    caml_ev_begin("minor_gc/ephemerons");
    for (re = minor_tables->ephe_ref.base;
         re < minor_tables->ephe_ref.ptr; re++) {
      CAMLassert (Ephe_domain(re->ephe) == domain);
      if (re->offset == CAML_EPHE_DATA_OFFSET) {
        /* Data field has already been handled in oldify_mopup. Handle only
         * keys here. */
        continue;
      }
      value* key = &Op_val(re->ephe)[re->offset];
      if (*key != caml_ephe_none && Is_block(*key) &&
          is_in_interval(*key, young_ptr, young_end)) {
        resolve_infix_val(key);
        if (Hd_val(*key) == 0) { /* value copied to major heap */
          *key = Op_val(*key)[0];
        } else {
          CAMLassert(!ephe_check_alive_data(re,young_ptr,young_end));
          *key = caml_ephe_none;
          Ephe_data(re->ephe) = caml_ephe_none;
        }
      }
    }
    caml_ev_end("minor_gc/ephemerons");

    caml_ev_begin("minor_gc/update_minor_tables");
    for (r = minor_tables->major_ref.base, r_new = major_ref_rewrites.base;
         r < minor_tables->major_ref.ptr;
         r++, r_new++) {
      CAMLassert (r_new < major_ref_rewrites.ptr);
      value v = **r;
      if (Is_block (v) && is_in_interval ((value)Hp_val(v), young_ptr, young_end)) {
        value vnew = (value)*r_new;
        CAMLassert (!Is_block(vnew) || (!Is_minor(vnew) && Hd_val(vnew) != 0));
        if (caml_domain_alone()) {
          **r = vnew;
          ++rewrite_successes;
        } else {
          if (atomic_compare_exchange_strong((atomic_value*)*r, &v, vnew))
            ++rewrite_successes;
          else
            ++rewrite_failures;
        }
      }
    }
    CAMLassert (!caml_domain_alone() || rewrite_failures == 0);
    reset_table((struct generic_table *)&major_ref_rewrites);
    caml_ev_end("minor_gc/update_minor_tables");

    caml_ev_begin("minor_gc/finalisers");
    caml_final_update_last_minor(domain);
    /* Run custom block finalisation of dead minor values */
    for (elt = minor_tables->custom.base; elt < minor_tables->custom.ptr; elt++) {
      value v = elt->block;
      if (Hd_val(v) == 0) {
        /* !!caml_adjust_gc_speed(elt->mem, elt->max); */
>>>>>>> eeb27fc6
      } else {
        // CAMLassert(!ephe_check_alive_data(re,young_ptr,young_end));
        *key = caml_ephe_none;
        Ephe_data(re->ephe) = caml_ephe_none;
      }
    }
  }
  caml_ev_end("minor_gc/ephemerons");

#ifdef DEBUG
  for (r = minor_tables->major_ref.base;
       r < minor_tables->major_ref.ptr; r++) {
    value vnew = **r;
    CAMLassert (!Is_block(vnew) || (!Is_minor(vnew) && Hd_val(vnew) != 0));
  }
#endif

  domain_state->stat_minor_words += Wsize_bsize (minor_allocated_bytes);
  domain_state->stat_minor_collections++;
  domain_state->stat_promoted_words += domain_state->allocated_words - prev_alloc_words;

  caml_ev_end("minor_gc");
  caml_gc_log ("Minor collection of domain %d completed: %2.0f%% of %u KB live, rewrite: successes=%u failures=%u",
               domain->state->id,
               100.0 * (double)st.live_bytes / (double)minor_allocated_bytes,
               (unsigned)(minor_allocated_bytes + 512)/1024, rewrite_successes, rewrite_failures);
}

/* Make sure the minor heap is empty by performing a minor collection
   if needed.
*/

/* must be called within a STW section */
void caml_stw_empty_minor_heap (struct domain* domain, void* unused)
{
  #ifdef DEBUG
  CAMLassert(caml_domain_is_in_stw());
  #endif

  barrier_status b;

  b = caml_global_barrier_begin();
  if (caml_global_barrier_is_final(b))
  {
    CAMLnoalloc;

    caml_gc_log("running stw empty_minor_heap_promote");
    caml_run_on_all_running_domains_during_stw(&caml_empty_minor_heap_promote, (void*)0);

    caml_gc_log("running stw empty_minor_heap_domain_finalizers");
    caml_run_on_all_running_domains_during_stw(&caml_empty_minor_heap_domain_finalizers, (void*)0);

    caml_gc_log("running stw empty_minor_heap_domain_clear");
    caml_run_on_all_running_domains_during_stw(&caml_empty_minor_heap_domain_clear, (void*)0);

    caml_gc_log("finished stw empty_minor_heap");
  }
  caml_global_barrier_end(b);
}

/* must be called outside a STW section */
int caml_try_stw_empty_minor_heap_on_all_domains ()
{
  #ifdef DEBUG
  CAMLassert(!caml_domain_is_in_stw());
  #endif

  caml_gc_log("requesting stw empty_minor_heap");
  return caml_try_run_on_all_domains(&caml_stw_empty_minor_heap, (void*)0);
}

/* must be called outside a STW section, will retry until we have emptied our minor heap */
void caml_empty_minor_heaps_once ()
{
  #ifdef DEBUG
  CAMLassert(!caml_domain_is_in_stw());
  #endif
  
  while( !caml_try_stw_empty_minor_heap_on_all_domains() )
    ;
}

/* Do a minor collection and a slice of major collection, call finalisation
   functions, etc.
   Leave the minor heap empty.
*/
CAMLexport void caml_minor_collection (void)
{
  caml_ev_pause(EV_PAUSE_GC);

  caml_handle_incoming_interrupts ();
  caml_try_stw_empty_minor_heap_on_all_domains();
  /* TODO: is try really acceptable or do we need 'every time'
  caml_empty_minor_heap (); */
  caml_handle_incoming_interrupts ();
  caml_major_collection_slice (0, 0);
  caml_final_do_calls();

  caml_ev_resume();

  /* If the major slice triggered a STW, do that now */
  caml_handle_gc_interrupt();
}

CAMLexport value caml_check_urgent_gc (value extra_root)
{
  CAMLparam1 (extra_root);
  caml_handle_gc_interrupt();
  CAMLreturn (extra_root);
}

static void realloc_generic_table
(struct generic_table *tbl, asize_t element_size,
 char * msg_intr_int, char *msg_threshold, char *msg_growing, char *msg_error)
{
  CAMLassert (tbl->ptr == tbl->limit);
  CAMLassert (tbl->limit <= tbl->end);
  CAMLassert (tbl->limit >= tbl->threshold);

  if (tbl->base == NULL){
    alloc_generic_table (tbl, Caml_state->minor_heap_wsz / 8, 256,
                         element_size);
  }else if (tbl->limit == tbl->threshold){
    CAML_INSTR_INT (msg_intr_int, 1);
    caml_gc_message (0x08, msg_threshold, 0);
    tbl->limit = tbl->end;
    caml_urge_major_slice ();
  }else{
    asize_t sz;
    asize_t cur_ptr = tbl->ptr - tbl->base;

    tbl->size *= 2;
    sz = (tbl->size + tbl->reserve) * element_size;
    caml_gc_message (0x08, msg_growing, (intnat) sz/1024);
    tbl->base = caml_stat_resize_noexc (tbl->base, sz);
    if (tbl->base == NULL){
      caml_fatal_error (msg_error);
    }
    tbl->end = tbl->base + (tbl->size + tbl->reserve) * element_size;
    tbl->threshold = tbl->base + tbl->size * element_size;
    tbl->ptr = tbl->base + cur_ptr;
    tbl->limit = tbl->end;
  }
}

void caml_realloc_ref_table (struct caml_ref_table *tbl)
{
  realloc_generic_table
    ((struct generic_table *) tbl, sizeof (value *),
     "request_minor/realloc_ref_table@",
     "ref_table threshold crossed\n",
     "Growing ref_table to %" ARCH_INTNAT_PRINTF_FORMAT "dk bytes\n",
     "Fatal error: ref_table overflow\n");
}

void caml_realloc_ephe_ref_table (struct caml_ephe_ref_table *tbl)
{
  realloc_generic_table
    ((struct generic_table *) tbl, sizeof (struct caml_ephe_ref_elt),
     "request_minor/realloc_ephe_ref_table@",
     "ephe_ref_table threshold crossed\n",
     "Growing ephe_ref_table to %" ARCH_INTNAT_PRINTF_FORMAT "dk bytes\n",
     "Fatal error: ephe_ref_table overflow\n");
}

void caml_realloc_custom_table (struct caml_custom_table *tbl)
{
  realloc_generic_table
    ((struct generic_table *) tbl, sizeof (struct caml_custom_elt),
     "request_minor/realloc_custom_table@",
     "custom_table threshold crossed\n",
     "Growing custom_table to %" ARCH_INTNAT_PRINTF_FORMAT "dk bytes\n",
     "custom_table overflow");
}<|MERGE_RESOLUTION|>--- conflicted
+++ resolved
@@ -441,11 +441,6 @@
   value **r;
   value **r_new;
   struct caml_ephe_ref_elt *re;
-<<<<<<< HEAD
-=======
-  struct caml_custom_elt *elt;
-  struct caml_ref_table major_ref_rewrites = {0};
->>>>>>> eeb27fc6
 
   st.promote_domain = domain;
 
@@ -468,7 +463,6 @@
   oldify_mopup (&st);
   caml_ev_end("minor_gc/promote");
 
-<<<<<<< HEAD
   caml_ev_begin("minor_gc/ephemerons");
   for (re = minor_tables->ephe_ref.base;
        re < minor_tables->ephe_ref.ptr; re++) {
@@ -483,75 +477,6 @@
       resolve_infix_val(key);
       if (Hd_val(*key) == 0) { /* value copied to major heap */
         *key = Op_val(*key)[0];
-=======
-    for (r = minor_tables->major_ref.base; r < minor_tables->major_ref.ptr; r++) {
-      value x = **r;
-      oldify_one (&st, x, &x);
-      /* save pointer to the final location and do atomic update later */
-      Ref_table_add(&major_ref_rewrites, Op_val(x));
-    }
-    caml_ev_end("minor_gc/roots");
-
-    caml_ev_begin("minor_gc/promote");
-    oldify_mopup (&st);
-    caml_ev_end("minor_gc/promote");
-
-    caml_ev_begin("minor_gc/ephemerons");
-    for (re = minor_tables->ephe_ref.base;
-         re < minor_tables->ephe_ref.ptr; re++) {
-      CAMLassert (Ephe_domain(re->ephe) == domain);
-      if (re->offset == CAML_EPHE_DATA_OFFSET) {
-        /* Data field has already been handled in oldify_mopup. Handle only
-         * keys here. */
-        continue;
-      }
-      value* key = &Op_val(re->ephe)[re->offset];
-      if (*key != caml_ephe_none && Is_block(*key) &&
-          is_in_interval(*key, young_ptr, young_end)) {
-        resolve_infix_val(key);
-        if (Hd_val(*key) == 0) { /* value copied to major heap */
-          *key = Op_val(*key)[0];
-        } else {
-          CAMLassert(!ephe_check_alive_data(re,young_ptr,young_end));
-          *key = caml_ephe_none;
-          Ephe_data(re->ephe) = caml_ephe_none;
-        }
-      }
-    }
-    caml_ev_end("minor_gc/ephemerons");
-
-    caml_ev_begin("minor_gc/update_minor_tables");
-    for (r = minor_tables->major_ref.base, r_new = major_ref_rewrites.base;
-         r < minor_tables->major_ref.ptr;
-         r++, r_new++) {
-      CAMLassert (r_new < major_ref_rewrites.ptr);
-      value v = **r;
-      if (Is_block (v) && is_in_interval ((value)Hp_val(v), young_ptr, young_end)) {
-        value vnew = (value)*r_new;
-        CAMLassert (!Is_block(vnew) || (!Is_minor(vnew) && Hd_val(vnew) != 0));
-        if (caml_domain_alone()) {
-          **r = vnew;
-          ++rewrite_successes;
-        } else {
-          if (atomic_compare_exchange_strong((atomic_value*)*r, &v, vnew))
-            ++rewrite_successes;
-          else
-            ++rewrite_failures;
-        }
-      }
-    }
-    CAMLassert (!caml_domain_alone() || rewrite_failures == 0);
-    reset_table((struct generic_table *)&major_ref_rewrites);
-    caml_ev_end("minor_gc/update_minor_tables");
-
-    caml_ev_begin("minor_gc/finalisers");
-    caml_final_update_last_minor(domain);
-    /* Run custom block finalisation of dead minor values */
-    for (elt = minor_tables->custom.base; elt < minor_tables->custom.ptr; elt++) {
-      value v = elt->block;
-      if (Hd_val(v) == 0) {
-        /* !!caml_adjust_gc_speed(elt->mem, elt->max); */
->>>>>>> eeb27fc6
       } else {
         // CAMLassert(!ephe_check_alive_data(re,young_ptr,young_end));
         *key = caml_ephe_none;
@@ -629,7 +554,7 @@
   #ifdef DEBUG
   CAMLassert(!caml_domain_is_in_stw());
   #endif
-  
+
   while( !caml_try_stw_empty_minor_heap_on_all_domains() )
     ;
 }
