--- conflicted
+++ resolved
@@ -26,7 +26,6 @@
 #include "signals.h"
 #include "weak.h"
 
-<<<<<<< HEAD
 /* Pointers into the minor heap.
    [caml_young_base]
        The [malloc] block that contains the heap.
@@ -49,10 +48,7 @@
          native code, or [caml_young_trigger].
 */
 
-asize_t caml_minor_heap_size;
-=======
 asize_t caml_minor_heap_size;  /* bytes */
->>>>>>> 65c21246
 static void *caml_young_base = NULL;
 CAMLexport value *caml_young_start = NULL, *caml_young_end = NULL;
 CAMLexport value *caml_young_alloc_start = NULL,
@@ -102,17 +98,10 @@
   char *new_heap;
   void *new_heap_base;
 
-<<<<<<< HEAD
-  Assert (size >= Bsize_wsize(Minor_heap_min));
-  Assert (size <= Bsize_wsize(Minor_heap_max));
-  Assert (size % sizeof (value) == 0);
-  if (caml_young_ptr != caml_young_alloc_end){
-=======
   Assert (bsz >= Bsize_wsize(Minor_heap_min));
   Assert (bsz <= Bsize_wsize(Minor_heap_max));
   Assert (bsz % sizeof (value) == 0);
-  if (caml_young_ptr != caml_young_end){
->>>>>>> 65c21246
+  if (caml_young_ptr != caml_young_alloc_end){
     CAML_INSTR_INT ("force_minor/set_minor_heap_size@", 1);
     caml_empty_minor_heap ();
     caml_requested_minor_gc = 0;
@@ -162,22 +151,15 @@
   }
 #endif
   caml_young_base = new_heap_base;
-  caml_young_start = new_heap;
-<<<<<<< HEAD
-  caml_young_end = caml_young_start + Wsize_bsize (size);
+  caml_young_start = (value *) new_heap;
+  caml_young_end = (value *) (new_heap + bsz);
   caml_young_alloc_start = caml_young_start;
-  caml_young_alloc_mid = caml_young_alloc_start + Wsize_bsize (size) / 2;
+  caml_young_alloc_mid = caml_young_alloc_start + Wsize_bsize (bsz) / 2;
   caml_young_alloc_end = caml_young_end;
   caml_young_trigger = caml_young_alloc_start;
   caml_young_limit = caml_young_trigger;
   caml_young_ptr = caml_young_alloc_end;
-  caml_minor_heap_size = size;
-=======
-  caml_young_end = new_heap + bsz;
-  caml_young_limit = caml_young_start;
-  caml_young_ptr = caml_young_end;
   caml_minor_heap_size = bsz;
->>>>>>> 65c21246
 
   reset_table (&caml_ref_table);
   reset_table (&caml_weak_ref_table);
