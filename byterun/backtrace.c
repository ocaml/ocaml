--- conflicted
+++ resolved
@@ -37,7 +37,6 @@
 {
   int flag = Int_val(vflag);
 
-<<<<<<< HEAD
   if (flag != Caml_state->backtrace_active) {
     Caml_state->backtrace_active = flag;
     Caml_state->backtrace_pos = 0;
@@ -47,17 +46,6 @@
       caml_delete_root(Caml_state->backtrace_last_exn);
       Caml_state->backtrace_last_exn = NULL;
     }
-=======
-  if (flag != caml_backtrace_active) {
-    caml_backtrace_active = flag;
-    caml_backtrace_pos = 0;
-    caml_backtrace_last_exn = Val_unit;
-    /* Note: We do lazy initialization of caml_backtrace_buffer when
-       needed in order to simplify the interface with the thread
-       library (thread creation doesn't need to allocate
-       caml_backtrace_buffer). So we don't have to allocate it here.
-    */
->>>>>>> 0d68080b
   }
   return Val_unit;
 }
@@ -182,7 +170,9 @@
   intnat i;
   mlsize_t bt_size;
 
-  caml_backtrace_last_exn = exn;
+  if (Caml_state->backtrace_last_exn != NULL)
+    caml_delete_root (Caml_state->backtrace_last_exn);
+  Caml_state->backtrace_last_exn = caml_create_root (exn);
 
   bt_size = Wosize_val(backtrace);
   if(bt_size > BACKTRACE_BUFFER_SIZE){
@@ -192,18 +182,18 @@
   /* We don't allocate if the backtrace is empty (no -g or backtrace
      not activated) */
   if(bt_size == 0){
-    caml_backtrace_pos = 0;
+    Caml_state->backtrace_pos = 0;
     return Val_unit;
   }
 
   /* Allocate if needed and copy the backtrace buffer */
-  if (caml_backtrace_buffer == NULL && caml_alloc_backtrace_buffer() == -1){
+  if (Caml_state->backtrace_buffer == NULL && caml_alloc_backtrace_buffer() == -1){
     return Val_unit;
   }
 
-  caml_backtrace_pos = bt_size;
-  for(i=0; i < caml_backtrace_pos; i++){
-    caml_backtrace_buffer[i] = Backtrace_slot_val(Field(backtrace, i));
+  Caml_state->backtrace_pos = bt_size;
+  for(i=0; i < Caml_state->backtrace_pos; i++){
+    Caml_state->backtrace_buffer[i] = Backtrace_slot_val(Field(backtrace, i));
   }
 
   return Val_unit;
