--- conflicted
+++ resolved
@@ -142,16 +142,7 @@
   }
 }
 
-<<<<<<< HEAD
-void caml_ext_table_clear(struct ext_table * tbl)
-{
-  tbl->size = 0;
-}
-
-void caml_ext_table_free(struct ext_table * tbl, int free_entries)
-=======
 void caml_ext_table_clear(struct ext_table * tbl, int free_entries)
->>>>>>> a5834e28
 {
   int i;
   if (free_entries) {
