<<<<<<< HEAD
#include <stdlib.h>

#include "mlvalues.h"
#include "memory.h"
#include "fail.h"
#include "shared_heap.h"
#include "memory.h"
#include "roots.h"
#include "globroots.h"
#include "domain.h"
#include "fiber.h"

#define MARK_STACK_SIZE (1 << 20)
=======
/***********************************************************************/
/*                                                                     */
/*                                OCaml                                */
/*                                                                     */
/*             Damien Doligez, projet Para, INRIA Rocquencourt         */
/*                                                                     */
/*  Copyright 1996 Institut National de Recherche en Informatique et   */
/*  en Automatique.  All rights reserved.  This file is distributed    */
/*  under the terms of the GNU Library General Public License, with    */
/*  the special exception on linking described in file ../LICENSE.     */
/*                                                                     */
/***********************************************************************/

#include <limits.h>

#include "caml/compact.h"
#include "caml/custom.h"
#include "caml/config.h"
#include "caml/fail.h"
#include "caml/finalise.h"
#include "caml/freelist.h"
#include "caml/gc.h"
#include "caml/gc_ctrl.h"
#include "caml/major_gc.h"
#include "caml/misc.h"
#include "caml/mlvalues.h"
#include "caml/roots.h"
#include "caml/weak.h"

#if defined (NATIVE_CODE) && defined (NO_NAKED_POINTERS)
#define NATIVE_CODE_AND_NO_NAKED_POINTERS
#else
#undef NATIVE_CODE_AND_NO_NAKED_POINTERS
#endif

uintnat caml_percent_free;
uintnat caml_major_heap_increment;
CAMLexport char *caml_heap_start;
char *caml_gc_sweep_hp;
int caml_gc_phase;        /* always Phase_mark, Phase_sweep, or Phase_idle */
static value *gray_vals;
static value *gray_vals_cur, *gray_vals_end;
static asize_t gray_vals_size;
static int heap_is_pure;   /* The heap is pure if the only gray objects
                              below [markhp] are also in [gray_vals]. */
uintnat caml_allocated_words;
uintnat caml_dependent_size, caml_dependent_allocated;
double caml_extra_heap_resources;
uintnat caml_fl_size_at_phase_change = 0;

extern char *caml_fl_merge;  /* Defined in freelist.c. */

static char *markhp, *chunk, *limit;

int caml_gc_subphase;     /* Subphase_{main,weak1,weak2,final} */
static value *weak_prev;

#ifdef DEBUG
static unsigned long major_gc_counter = 0;
#endif

void (*caml_major_gc_hook)(void) = NULL;

static void realloc_gray_vals (void)
{
  value *new;

  Assert (gray_vals_cur == gray_vals_end);
  if (gray_vals_size < caml_stat_heap_size / 128){
    caml_gc_message (0x08, "Growing gray_vals to %"
                           ARCH_INTNAT_PRINTF_FORMAT "uk bytes\n",
                     (intnat) gray_vals_size * sizeof (value) / 512);
    new = (value *) realloc ((char *) gray_vals,
                             2 * gray_vals_size * sizeof (value));
    if (new == NULL){
      caml_gc_message (0x08, "No room for growing gray_vals\n", 0);
      gray_vals_cur = gray_vals;
      heap_is_pure = 0;
    }else{
      gray_vals = new;
      gray_vals_cur = gray_vals + gray_vals_size;
      gray_vals_size *= 2;
      gray_vals_end = gray_vals + gray_vals_size;
    }
  }else{
    gray_vals_cur = gray_vals + gray_vals_size / 2;
    heap_is_pure = 0;
  }
}

void caml_darken (value v, value *p /* not used */)
{
#ifdef NATIVE_CODE_AND_NO_NAKED_POINTERS
  if (Is_block (v) && Wosize_val (v) > 0) {
#else
  if (Is_block (v) && Is_in_heap (v)) {
#endif
    header_t h = Hd_val (v);
    tag_t t = Tag_hd (h);
    if (t == Infix_tag){
      v -= Infix_offset_val(v);
      h = Hd_val (v);
      t = Tag_hd (h);
    }
#ifdef NATIVE_CODE_AND_NO_NAKED_POINTERS
    /* We insist that naked pointers to outside the heap point to things that
       look like values with headers coloured black.  This isn't always
       strictly necessary but is essential in certain cases---in particular
       when the value is allocated in a read-only section.  (For the values
       where it would be safe it is a performance improvement since we avoid
       putting them on the grey list.) */
    CAMLassert (Is_in_heap (v) || Is_black_hd (h));
#endif
    CAMLassert (!Is_blue_hd (h));
    if (Is_white_hd (h)){
      if (t < No_scan_tag){
        Hd_val (v) = Grayhd_hd (h);
        *gray_vals_cur++ = v;
        if (gray_vals_cur >= gray_vals_end) realloc_gray_vals ();
      }else{
        Hd_val (v) = Blackhd_hd (h);
      }
    }
  }
}
>>>>>>> a60a6b49

typedef enum { Phase_idle, Phase_marking } gc_phase_t;

<<<<<<< HEAD
/* Phase of the current domain's GC. Phases are not necessarily
   synchronised between domains. */
static __thread gc_phase_t gc_phase = Phase_idle;

__thread value* caml_mark_stack;
__thread int caml_mark_stack_count;

__thread uintnat caml_allocated_words;

static __thread uintnat stat_blocks_marked = 0;

uintnat caml_percent_free = Percent_free_def;

void caml_init_major_gc() {
  caml_mark_stack = caml_stat_alloc(MARK_STACK_SIZE * sizeof(value));
  caml_mark_stack_count = 0;
=======
static void mark_slice (intnat work)
{
  value *gray_vals_ptr;  /* Local copy of gray_vals_cur */
  value v, child;
  header_t hd;
  mlsize_t size, i;
#ifdef NATIVE_CODE_AND_NO_NAKED_POINTERS
  int marking_closure = 0;
#endif

  if (caml_major_slice_begin_hook != NULL) (*caml_major_slice_begin_hook) ();
  caml_gc_message (0x40, "Marking %ld words\n", work);
  caml_gc_message (0x40, "Subphase = %ld\n", caml_gc_subphase);
  gray_vals_ptr = gray_vals_cur;
  while (work > 0){
    if (gray_vals_ptr > gray_vals){
      v = *--gray_vals_ptr;
      hd = Hd_val(v);
#ifdef NATIVE_CODE_AND_NO_NAKED_POINTERS
      marking_closure =
        (Tag_hd (hd) == Closure_tag || Tag_hd (hd) == Infix_tag);
#endif
      Assert (Is_gray_hd (hd));
      Hd_val (v) = Blackhd_hd (hd);
      size = Wosize_hd (hd);
      if (Tag_hd (hd) < No_scan_tag){
        for (i = 0; i < size; i++){
          child = Field (v, i);
#ifdef NATIVE_CODE_AND_NO_NAKED_POINTERS
          if (Is_block (child)
                && Wosize_val (child) > 0  /* Atoms never need to be marked. */
                /* Closure blocks contain code pointers at offsets that cannot
                   be reliably determined, so we always use the page table when
                   marking such values. */
                && (!marking_closure || Is_in_heap (child))) {
#else
          if (Is_block (child) && Is_in_heap (child)) {
#endif
            hd = Hd_val (child);
            if (Tag_hd (hd) == Forward_tag){
              value f = Forward_val (child);
              if (Is_block (f)
                  && (!Is_in_value_area(f) || Tag_val (f) == Forward_tag
                      || Tag_val (f) == Lazy_tag || Tag_val (f) == Double_tag)){
                /* Do not short-circuit the pointer. */
              }else{
                Field (v, i) = f;
              }
            }
            else if (Tag_hd(hd) == Infix_tag) {
              child -= Infix_offset_val(child);
              hd = Hd_val(child);
            }
#ifdef NATIVE_CODE_AND_NO_NAKED_POINTERS
            /* See [caml_darken] for a description of this assertion. */
            CAMLassert (Is_in_heap (child) || Is_black_hd (hd));
#endif
            if (Is_white_hd (hd)){
              Hd_val (child) = Grayhd_hd (hd);
              *gray_vals_ptr++ = child;
              if (gray_vals_ptr >= gray_vals_end) {
                gray_vals_cur = gray_vals_ptr;
                realloc_gray_vals ();
                gray_vals_ptr = gray_vals_cur;
              }
            }
          }
        }
      }
      work -= Whsize_wosize(size);
    }else if (markhp != NULL){
      if (markhp == limit){
        chunk = Chunk_next (chunk);
        if (chunk == NULL){
          markhp = NULL;
        }else{
          markhp = chunk;
          limit = chunk + Chunk_size (chunk);
        }
      }else{
        if (Is_gray_val (Val_hp (markhp))){
          Assert (gray_vals_ptr == gray_vals);
          *gray_vals_ptr++ = Val_hp (markhp);
        }
        markhp += Bhsize_hp (markhp);
      }
    }else if (!heap_is_pure){
      heap_is_pure = 1;
      chunk = caml_heap_start;
      markhp = chunk;
      limit = chunk + Chunk_size (chunk);
    }else{
      switch (caml_gc_subphase){
      case Subphase_main: {
        /* The main marking phase is over.  Start removing weak pointers to
           dead values. */
        caml_gc_subphase = Subphase_weak1;
        weak_prev = &caml_weak_list_head;
      }
        break;
      case Subphase_weak1: {
        value cur, curfield;
        mlsize_t sz, i;
        header_t hd;

        cur = *weak_prev;
        if (cur != (value) NULL){
          hd = Hd_val (cur);
          sz = Wosize_hd (hd);
          for (i = 1; i < sz; i++){
            curfield = Field (cur, i);
          weak_again:
            if (curfield != caml_weak_none
                && Is_block (curfield) && Is_in_heap (curfield)){
              if (Tag_val (curfield) == Forward_tag){
                value f = Forward_val (curfield);
                if (Is_block (f)) {
                  if (!Is_in_value_area(f) || Tag_val (f) == Forward_tag
                      || Tag_val (f) == Lazy_tag || Tag_val (f) == Double_tag){
                    /* Do not short-circuit the pointer. */
                  }else{
                    Field (cur, i) = curfield = f;
                    goto weak_again;
                  }
                }
              }
              if (Is_white_val (curfield)){
                Field (cur, i) = caml_weak_none;
              }
            }
          }
          weak_prev = &Field (cur, 0);
          work -= Whsize_hd (hd);
        }else{
          /* Subphase_weak1 is done.
             Handle finalised values and start removing dead weak arrays. */
          gray_vals_cur = gray_vals_ptr;
          caml_final_update ();
          gray_vals_ptr = gray_vals_cur;
          caml_gc_subphase = Subphase_weak2;
          weak_prev = &caml_weak_list_head;
        }
      }
        break;
      case Subphase_weak2: {
        value cur;
        header_t hd;

        cur = *weak_prev;
        if (cur != (value) NULL){
          hd = Hd_val (cur);
          if (Color_hd (hd) == Caml_white){
            /* The whole array is dead, remove it from the list. */
            *weak_prev = Field (cur, 0);
          }else{
            weak_prev = &Field (cur, 0);
          }
          work -= 1;
        }else{
          /* Subphase_weak2 is done.  Go to Subphase_final. */
          caml_gc_subphase = Subphase_final;
        }
      }
        break;
      case Subphase_final: {
        /* Initialise the sweep phase. */
        gray_vals_cur = gray_vals_ptr;
        caml_gc_sweep_hp = caml_heap_start;
        caml_fl_init_merge ();
        caml_gc_phase = Phase_sweep;
        chunk = caml_heap_start;
        caml_gc_sweep_hp = chunk;
        limit = chunk + Chunk_size (chunk);
        work = 0;
        caml_fl_size_at_phase_change = caml_fl_cur_size;
        if (caml_major_gc_hook) (*caml_major_gc_hook)();
      }
        break;
      default: Assert (0);
      }
    }
  }
  gray_vals_cur = gray_vals_ptr;
  if (caml_major_slice_end_hook != NULL) (*caml_major_slice_end_hook) ();
}

static void sweep_slice (intnat work)
{
  char *hp;
  header_t hd;

  if (caml_major_slice_begin_hook != NULL) (*caml_major_slice_begin_hook) ();
  caml_gc_message (0x40, "Sweeping %ld words\n", work);
  while (work > 0){
    if (caml_gc_sweep_hp < limit){
      hp = caml_gc_sweep_hp;
      hd = Hd_hp (hp);
      work -= Whsize_hd (hd);
      caml_gc_sweep_hp += Bhsize_hd (hd);
      switch (Color_hd (hd)){
      case Caml_white:
        if (Tag_hd (hd) == Custom_tag){
          void (*final_fun)(value) = Custom_ops_val(Val_hp(hp))->finalize;
          if (final_fun != NULL) final_fun(Val_hp(hp));
        }
        caml_gc_sweep_hp = caml_fl_merge_block (Bp_hp (hp));
        break;
      case Caml_blue:
        /* Only the blocks of the free-list are blue.  See [freelist.c]. */
        caml_fl_merge = Bp_hp (hp);
        break;
      default:          /* gray or black */
        Assert (Color_hd (hd) == Caml_black);
        Hd_hp (hp) = Whitehd_hd (hd);
        break;
      }
      Assert (caml_gc_sweep_hp <= limit);
    }else{
      chunk = Chunk_next (chunk);
      if (chunk == NULL){
        /* Sweeping is done. */
        ++ caml_stat_major_collections;
        work = 0;
        caml_gc_phase = Phase_idle;
      }else{
        caml_gc_sweep_hp = chunk;
        limit = chunk + Chunk_size (chunk);
      }
    }
  }
  if (caml_major_slice_end_hook != NULL) (*caml_major_slice_end_hook) ();
>>>>>>> a60a6b49
}

static uintnat default_slice_budget() {
  /*
     Free memory at the start of the GC cycle (garbage + free list) (assumed):
                 FM = caml_stat_heap_size * caml_percent_free
                      / (100 + caml_percent_free)

     Assuming steady state and enforcing a constant allocation rate, then
     FM is divided in 2/3 for garbage and 1/3 for free list.
                 G = 2 * FM / 3
     G is also the amount of memory that will be used during this cycle
     (still assuming steady state).

     Proportion of G consumed since the previous slice:
                 PH = caml_allocated_words / G
                    = caml_allocated_words * 3 * (100 + caml_percent_free)
                      / (2 * caml_stat_heap_size * caml_percent_free)
     Proportion of extra-heap resources consumed since the previous slice:
                 PE = caml_extra_heap_resources
     Proportion of total work to do in this slice:
                 P  = max (PH, PE)
     Amount of marking work for the GC cycle:
                 MW = caml_stat_heap_size * 100 / (100 + caml_percent_free)
     Amount of sweeping work for the GC cycle:
                 SW = caml_stat_heap_size

     Total amount of work for the GC cycle:
                 TW = MW + SW

     Amount of work to do for this slice:
                 W = P * TW
  */
  uintnat heap_size = caml_heap_size(caml_domain_self()->shared_heap);
  double heap_words = (double)Wsize_bsize(heap_size);
  double p = (double) caml_allocated_words * 3.0 * (100 + caml_percent_free)
      / heap_words / caml_percent_free / 2.0;

  double total_work =
    heap_words * 100 / (100 + caml_percent_free) /* marking */
    + heap_words; /* sweeping */

  return (intnat)(p * total_work);
  //return 1ll << 50;
}

static void mark_stack_push(value v) {
  Assert(Is_block(v));
  if (caml_mark_stack_count >= MARK_STACK_SIZE)
    caml_fatal_error("mark stack overflow");
  caml_mark_stack[caml_mark_stack_count++] = v;
}

static int mark_stack_pop(value* ret) {
  if (caml_mark_stack_count == 0) 
    return 0;
  *ret = caml_mark_stack[--caml_mark_stack_count];
  return 1;
}

#define Is_markable(v) (Is_block(v) && !Is_minor(v))

static value mark_normalise(value v) {
  Assert(Is_markable(v));
  if (Tag_val(v) == Forward_tag) {
    /* FIXME: short-circuiting lazy values is a useful optimisation */
  } else if (Tag_val(v) == Infix_tag) {
    v -= Infix_offset_val(v);
  }
  return v;
}

static intnat mark(value initial, intnat budget) {
  value next = initial;
  int found_next = 1;
  while (budget > 0 && found_next) {
    value v = next;
    header_t hd_v;
    found_next = 0;

    Assert(Is_markable(v));
    Assert(v == mark_normalise(v));

    stat_blocks_marked++;
    /* mark the current object */
    hd_v = Hd_val(v);
    if (Tag_hd (hd_v) == Stack_tag) {
      caml_scan_stack(&caml_darken, v);
    } else if (Tag_hd (hd_v) < No_scan_tag) {
      int i;
      for (i = 0; i < Wosize_hd(hd_v); i++) {
        value child = Field(v, i);
        if (Is_markable(child)) {
          child = mark_normalise(child);
          if (caml_mark_object(child)) {
            if (!found_next) {
              next = child;
              found_next = 1;
            } else {
              mark_stack_push(child);
            }
          }
        }
      }
    }
    budget -= Whsize_hd(hd_v);
    
    /* if we haven't found any markable children, pop an object to mark */
    if (!found_next) {
      found_next = mark_stack_pop(&next);
    }
  }
  if (found_next) {
    mark_stack_push(next);
  }
  return budget;
}

void caml_darken(value v, value* ignored) {
  /* Assert (Is_markable(v)); */
  if (!Is_markable (v)) return; /* foreign stack, at least */

  v = mark_normalise(v);
  if (caml_mark_object(v)) mark_stack_push(v);
}

intnat caml_major_collection_slice(intnat howmuch)
{
  intnat computed_work = howmuch ? howmuch : default_slice_budget();
  intnat budget = computed_work;
  intnat sweep_work, mark_work;
  uintnat blocks_marked_before = stat_blocks_marked;
  value v;

  caml_save_stack_gc();

  sweep_work = budget;
  budget = caml_sweep(caml_domain_self()->shared_heap, budget);
  sweep_work -= budget;

  if (gc_phase == Phase_idle) {
    caml_do_local_roots(&caml_darken, caml_domain_self());
    caml_scan_global_roots(&caml_darken);
    gc_phase = Phase_marking;
  }

  mark_work = budget;
  if (mark_stack_pop(&v))
    budget = mark(v, budget);
  mark_work -= budget;

  caml_gc_log("Major slice: %lu alloc, %ld work, %ld sweep, %ld mark (%lu blocks)",
              (unsigned long)caml_allocated_words,
              (long)computed_work, (long)sweep_work, (long)mark_work,
              (unsigned long)(stat_blocks_marked - blocks_marked_before));
  caml_allocated_words = 0;
  caml_restore_stack_gc();

  if (budget > 0) {
    caml_trigger_stw_gc();
    caml_handle_gc_interrupt();
  }


  return computed_work;
}

void caml_finish_marking () {
  caml_save_stack_gc();
  caml_do_local_roots(&caml_darken, caml_domain_self());
  caml_scan_global_roots(&caml_darken);
  caml_empty_mark_stack();
  caml_allocated_words = 0;
  caml_restore_stack_gc();
}

void caml_empty_mark_stack () {
  value v;

  while (mark_stack_pop(&v)) mark(v, 10000000);

  if (stat_blocks_marked) 
    caml_gc_log("Finished marking major heap. Marked %u blocks", (unsigned)stat_blocks_marked);
  stat_blocks_marked = 0;
}
<|MERGE_RESOLUTION|>--- conflicted
+++ resolved
@@ -1,148 +1,19 @@
-<<<<<<< HEAD
 #include <stdlib.h>
 
-#include "mlvalues.h"
-#include "memory.h"
-#include "fail.h"
-#include "shared_heap.h"
-#include "memory.h"
-#include "roots.h"
-#include "globroots.h"
-#include "domain.h"
-#include "fiber.h"
+#include "caml/mlvalues.h"
+#include "caml/memory.h"
+#include "caml/fail.h"
+#include "caml/shared_heap.h"
+#include "caml/memory.h"
+#include "caml/roots.h"
+#include "caml/globroots.h"
+#include "caml/domain.h"
+#include "caml/fiber.h"
 
 #define MARK_STACK_SIZE (1 << 20)
-=======
-/***********************************************************************/
-/*                                                                     */
-/*                                OCaml                                */
-/*                                                                     */
-/*             Damien Doligez, projet Para, INRIA Rocquencourt         */
-/*                                                                     */
-/*  Copyright 1996 Institut National de Recherche en Informatique et   */
-/*  en Automatique.  All rights reserved.  This file is distributed    */
-/*  under the terms of the GNU Library General Public License, with    */
-/*  the special exception on linking described in file ../LICENSE.     */
-/*                                                                     */
-/***********************************************************************/
-
-#include <limits.h>
-
-#include "caml/compact.h"
-#include "caml/custom.h"
-#include "caml/config.h"
-#include "caml/fail.h"
-#include "caml/finalise.h"
-#include "caml/freelist.h"
-#include "caml/gc.h"
-#include "caml/gc_ctrl.h"
-#include "caml/major_gc.h"
-#include "caml/misc.h"
-#include "caml/mlvalues.h"
-#include "caml/roots.h"
-#include "caml/weak.h"
-
-#if defined (NATIVE_CODE) && defined (NO_NAKED_POINTERS)
-#define NATIVE_CODE_AND_NO_NAKED_POINTERS
-#else
-#undef NATIVE_CODE_AND_NO_NAKED_POINTERS
-#endif
-
-uintnat caml_percent_free;
-uintnat caml_major_heap_increment;
-CAMLexport char *caml_heap_start;
-char *caml_gc_sweep_hp;
-int caml_gc_phase;        /* always Phase_mark, Phase_sweep, or Phase_idle */
-static value *gray_vals;
-static value *gray_vals_cur, *gray_vals_end;
-static asize_t gray_vals_size;
-static int heap_is_pure;   /* The heap is pure if the only gray objects
-                              below [markhp] are also in [gray_vals]. */
-uintnat caml_allocated_words;
-uintnat caml_dependent_size, caml_dependent_allocated;
-double caml_extra_heap_resources;
-uintnat caml_fl_size_at_phase_change = 0;
-
-extern char *caml_fl_merge;  /* Defined in freelist.c. */
-
-static char *markhp, *chunk, *limit;
-
-int caml_gc_subphase;     /* Subphase_{main,weak1,weak2,final} */
-static value *weak_prev;
-
-#ifdef DEBUG
-static unsigned long major_gc_counter = 0;
-#endif
-
-void (*caml_major_gc_hook)(void) = NULL;
-
-static void realloc_gray_vals (void)
-{
-  value *new;
-
-  Assert (gray_vals_cur == gray_vals_end);
-  if (gray_vals_size < caml_stat_heap_size / 128){
-    caml_gc_message (0x08, "Growing gray_vals to %"
-                           ARCH_INTNAT_PRINTF_FORMAT "uk bytes\n",
-                     (intnat) gray_vals_size * sizeof (value) / 512);
-    new = (value *) realloc ((char *) gray_vals,
-                             2 * gray_vals_size * sizeof (value));
-    if (new == NULL){
-      caml_gc_message (0x08, "No room for growing gray_vals\n", 0);
-      gray_vals_cur = gray_vals;
-      heap_is_pure = 0;
-    }else{
-      gray_vals = new;
-      gray_vals_cur = gray_vals + gray_vals_size;
-      gray_vals_size *= 2;
-      gray_vals_end = gray_vals + gray_vals_size;
-    }
-  }else{
-    gray_vals_cur = gray_vals + gray_vals_size / 2;
-    heap_is_pure = 0;
-  }
-}
-
-void caml_darken (value v, value *p /* not used */)
-{
-#ifdef NATIVE_CODE_AND_NO_NAKED_POINTERS
-  if (Is_block (v) && Wosize_val (v) > 0) {
-#else
-  if (Is_block (v) && Is_in_heap (v)) {
-#endif
-    header_t h = Hd_val (v);
-    tag_t t = Tag_hd (h);
-    if (t == Infix_tag){
-      v -= Infix_offset_val(v);
-      h = Hd_val (v);
-      t = Tag_hd (h);
-    }
-#ifdef NATIVE_CODE_AND_NO_NAKED_POINTERS
-    /* We insist that naked pointers to outside the heap point to things that
-       look like values with headers coloured black.  This isn't always
-       strictly necessary but is essential in certain cases---in particular
-       when the value is allocated in a read-only section.  (For the values
-       where it would be safe it is a performance improvement since we avoid
-       putting them on the grey list.) */
-    CAMLassert (Is_in_heap (v) || Is_black_hd (h));
-#endif
-    CAMLassert (!Is_blue_hd (h));
-    if (Is_white_hd (h)){
-      if (t < No_scan_tag){
-        Hd_val (v) = Grayhd_hd (h);
-        *gray_vals_cur++ = v;
-        if (gray_vals_cur >= gray_vals_end) realloc_gray_vals ();
-      }else{
-        Hd_val (v) = Blackhd_hd (h);
-      }
-    }
-  }
-}
->>>>>>> a60a6b49
 
 typedef enum { Phase_idle, Phase_marking } gc_phase_t;
 
-<<<<<<< HEAD
 /* Phase of the current domain's GC. Phases are not necessarily
    synchronised between domains. */
 static __thread gc_phase_t gc_phase = Phase_idle;
@@ -159,239 +30,6 @@
 void caml_init_major_gc() {
   caml_mark_stack = caml_stat_alloc(MARK_STACK_SIZE * sizeof(value));
   caml_mark_stack_count = 0;
-=======
-static void mark_slice (intnat work)
-{
-  value *gray_vals_ptr;  /* Local copy of gray_vals_cur */
-  value v, child;
-  header_t hd;
-  mlsize_t size, i;
-#ifdef NATIVE_CODE_AND_NO_NAKED_POINTERS
-  int marking_closure = 0;
-#endif
-
-  if (caml_major_slice_begin_hook != NULL) (*caml_major_slice_begin_hook) ();
-  caml_gc_message (0x40, "Marking %ld words\n", work);
-  caml_gc_message (0x40, "Subphase = %ld\n", caml_gc_subphase);
-  gray_vals_ptr = gray_vals_cur;
-  while (work > 0){
-    if (gray_vals_ptr > gray_vals){
-      v = *--gray_vals_ptr;
-      hd = Hd_val(v);
-#ifdef NATIVE_CODE_AND_NO_NAKED_POINTERS
-      marking_closure =
-        (Tag_hd (hd) == Closure_tag || Tag_hd (hd) == Infix_tag);
-#endif
-      Assert (Is_gray_hd (hd));
-      Hd_val (v) = Blackhd_hd (hd);
-      size = Wosize_hd (hd);
-      if (Tag_hd (hd) < No_scan_tag){
-        for (i = 0; i < size; i++){
-          child = Field (v, i);
-#ifdef NATIVE_CODE_AND_NO_NAKED_POINTERS
-          if (Is_block (child)
-                && Wosize_val (child) > 0  /* Atoms never need to be marked. */
-                /* Closure blocks contain code pointers at offsets that cannot
-                   be reliably determined, so we always use the page table when
-                   marking such values. */
-                && (!marking_closure || Is_in_heap (child))) {
-#else
-          if (Is_block (child) && Is_in_heap (child)) {
-#endif
-            hd = Hd_val (child);
-            if (Tag_hd (hd) == Forward_tag){
-              value f = Forward_val (child);
-              if (Is_block (f)
-                  && (!Is_in_value_area(f) || Tag_val (f) == Forward_tag
-                      || Tag_val (f) == Lazy_tag || Tag_val (f) == Double_tag)){
-                /* Do not short-circuit the pointer. */
-              }else{
-                Field (v, i) = f;
-              }
-            }
-            else if (Tag_hd(hd) == Infix_tag) {
-              child -= Infix_offset_val(child);
-              hd = Hd_val(child);
-            }
-#ifdef NATIVE_CODE_AND_NO_NAKED_POINTERS
-            /* See [caml_darken] for a description of this assertion. */
-            CAMLassert (Is_in_heap (child) || Is_black_hd (hd));
-#endif
-            if (Is_white_hd (hd)){
-              Hd_val (child) = Grayhd_hd (hd);
-              *gray_vals_ptr++ = child;
-              if (gray_vals_ptr >= gray_vals_end) {
-                gray_vals_cur = gray_vals_ptr;
-                realloc_gray_vals ();
-                gray_vals_ptr = gray_vals_cur;
-              }
-            }
-          }
-        }
-      }
-      work -= Whsize_wosize(size);
-    }else if (markhp != NULL){
-      if (markhp == limit){
-        chunk = Chunk_next (chunk);
-        if (chunk == NULL){
-          markhp = NULL;
-        }else{
-          markhp = chunk;
-          limit = chunk + Chunk_size (chunk);
-        }
-      }else{
-        if (Is_gray_val (Val_hp (markhp))){
-          Assert (gray_vals_ptr == gray_vals);
-          *gray_vals_ptr++ = Val_hp (markhp);
-        }
-        markhp += Bhsize_hp (markhp);
-      }
-    }else if (!heap_is_pure){
-      heap_is_pure = 1;
-      chunk = caml_heap_start;
-      markhp = chunk;
-      limit = chunk + Chunk_size (chunk);
-    }else{
-      switch (caml_gc_subphase){
-      case Subphase_main: {
-        /* The main marking phase is over.  Start removing weak pointers to
-           dead values. */
-        caml_gc_subphase = Subphase_weak1;
-        weak_prev = &caml_weak_list_head;
-      }
-        break;
-      case Subphase_weak1: {
-        value cur, curfield;
-        mlsize_t sz, i;
-        header_t hd;
-
-        cur = *weak_prev;
-        if (cur != (value) NULL){
-          hd = Hd_val (cur);
-          sz = Wosize_hd (hd);
-          for (i = 1; i < sz; i++){
-            curfield = Field (cur, i);
-          weak_again:
-            if (curfield != caml_weak_none
-                && Is_block (curfield) && Is_in_heap (curfield)){
-              if (Tag_val (curfield) == Forward_tag){
-                value f = Forward_val (curfield);
-                if (Is_block (f)) {
-                  if (!Is_in_value_area(f) || Tag_val (f) == Forward_tag
-                      || Tag_val (f) == Lazy_tag || Tag_val (f) == Double_tag){
-                    /* Do not short-circuit the pointer. */
-                  }else{
-                    Field (cur, i) = curfield = f;
-                    goto weak_again;
-                  }
-                }
-              }
-              if (Is_white_val (curfield)){
-                Field (cur, i) = caml_weak_none;
-              }
-            }
-          }
-          weak_prev = &Field (cur, 0);
-          work -= Whsize_hd (hd);
-        }else{
-          /* Subphase_weak1 is done.
-             Handle finalised values and start removing dead weak arrays. */
-          gray_vals_cur = gray_vals_ptr;
-          caml_final_update ();
-          gray_vals_ptr = gray_vals_cur;
-          caml_gc_subphase = Subphase_weak2;
-          weak_prev = &caml_weak_list_head;
-        }
-      }
-        break;
-      case Subphase_weak2: {
-        value cur;
-        header_t hd;
-
-        cur = *weak_prev;
-        if (cur != (value) NULL){
-          hd = Hd_val (cur);
-          if (Color_hd (hd) == Caml_white){
-            /* The whole array is dead, remove it from the list. */
-            *weak_prev = Field (cur, 0);
-          }else{
-            weak_prev = &Field (cur, 0);
-          }
-          work -= 1;
-        }else{
-          /* Subphase_weak2 is done.  Go to Subphase_final. */
-          caml_gc_subphase = Subphase_final;
-        }
-      }
-        break;
-      case Subphase_final: {
-        /* Initialise the sweep phase. */
-        gray_vals_cur = gray_vals_ptr;
-        caml_gc_sweep_hp = caml_heap_start;
-        caml_fl_init_merge ();
-        caml_gc_phase = Phase_sweep;
-        chunk = caml_heap_start;
-        caml_gc_sweep_hp = chunk;
-        limit = chunk + Chunk_size (chunk);
-        work = 0;
-        caml_fl_size_at_phase_change = caml_fl_cur_size;
-        if (caml_major_gc_hook) (*caml_major_gc_hook)();
-      }
-        break;
-      default: Assert (0);
-      }
-    }
-  }
-  gray_vals_cur = gray_vals_ptr;
-  if (caml_major_slice_end_hook != NULL) (*caml_major_slice_end_hook) ();
-}
-
-static void sweep_slice (intnat work)
-{
-  char *hp;
-  header_t hd;
-
-  if (caml_major_slice_begin_hook != NULL) (*caml_major_slice_begin_hook) ();
-  caml_gc_message (0x40, "Sweeping %ld words\n", work);
-  while (work > 0){
-    if (caml_gc_sweep_hp < limit){
-      hp = caml_gc_sweep_hp;
-      hd = Hd_hp (hp);
-      work -= Whsize_hd (hd);
-      caml_gc_sweep_hp += Bhsize_hd (hd);
-      switch (Color_hd (hd)){
-      case Caml_white:
-        if (Tag_hd (hd) == Custom_tag){
-          void (*final_fun)(value) = Custom_ops_val(Val_hp(hp))->finalize;
-          if (final_fun != NULL) final_fun(Val_hp(hp));
-        }
-        caml_gc_sweep_hp = caml_fl_merge_block (Bp_hp (hp));
-        break;
-      case Caml_blue:
-        /* Only the blocks of the free-list are blue.  See [freelist.c]. */
-        caml_fl_merge = Bp_hp (hp);
-        break;
-      default:          /* gray or black */
-        Assert (Color_hd (hd) == Caml_black);
-        Hd_hp (hp) = Whitehd_hd (hd);
-        break;
-      }
-      Assert (caml_gc_sweep_hp <= limit);
-    }else{
-      chunk = Chunk_next (chunk);
-      if (chunk == NULL){
-        /* Sweeping is done. */
-        ++ caml_stat_major_collections;
-        work = 0;
-        caml_gc_phase = Phase_idle;
-      }else{
-        caml_gc_sweep_hp = chunk;
-        limit = chunk + Chunk_size (chunk);
-      }
-    }
-  }
-  if (caml_major_slice_end_hook != NULL) (*caml_major_slice_end_hook) ();
->>>>>>> a60a6b49
 }
 
 static uintnat default_slice_budget() {
@@ -446,7 +84,7 @@
 }
 
 static int mark_stack_pop(value* ret) {
-  if (caml_mark_stack_count == 0) 
+  if (caml_mark_stack_count == 0)
     return 0;
   *ret = caml_mark_stack[--caml_mark_stack_count];
   return 1;
@@ -498,7 +136,7 @@
       }
     }
     budget -= Whsize_hd(hd_v);
-    
+
     /* if we haven't found any markable children, pop an object to mark */
     if (!found_next) {
       found_next = mark_stack_pop(&next);
@@ -573,7 +211,7 @@
 
   while (mark_stack_pop(&v)) mark(v, 10000000);
 
-  if (stat_blocks_marked) 
+  if (stat_blocks_marked)
     caml_gc_log("Finished marking major heap. Marked %u blocks", (unsigned)stat_blocks_marked);
   stat_blocks_marked = 0;
-}
+}