--- conflicted
+++ resolved
@@ -29,7 +29,7 @@
 #include "caml/fiber.h"
 #include "caml/addrmap.h"
 #include "caml/platform.h"
-#include "caml/params.h"
+#include "caml/startup_aux.h"
 #include "caml/eventlog.h"
 #include <string.h>
 
@@ -78,38 +78,8 @@
      Amount of sweeping work for the GC cycle:
                  SW = caml_stat_heap_size
 
-<<<<<<< HEAD
      Total amount of work for the GC cycle:
                  TW = MW + SW
-=======
-static void realloc_gray_vals (void)
-{
-  value *new;
-
-  CAMLassert (gray_vals_cur == gray_vals_end);
-  if (gray_vals_size < caml_stat_heap_wsz / 32){
-    caml_gc_message (0x08, "Growing gray_vals to %"
-                           ARCH_INTNAT_PRINTF_FORMAT "uk bytes\n",
-                     (intnat) gray_vals_size * sizeof (value) / 512);
-    new = (value *) caml_stat_resize_noexc ((char *) gray_vals,
-                                            2 * gray_vals_size *
-                                            sizeof (value));
-    if (new == NULL){
-      caml_gc_message (0x08, "No room for growing gray_vals\n");
-      gray_vals_cur = gray_vals;
-      heap_is_pure = 0;
-    }else{
-      gray_vals = new;
-      gray_vals_cur = gray_vals + gray_vals_size;
-      gray_vals_size *= 2;
-      gray_vals_end = gray_vals + gray_vals_size;
-    }
-  }else{
-    gray_vals_cur = gray_vals + gray_vals_size / 2;
-    heap_is_pure = 0;
-  }
-}
->>>>>>> 0d68080b
 
      Amount of work to do for this slice:
                  W = P * TW
@@ -119,31 +89,12 @@
   double p = (double) Caml_state->allocated_words * 3.0 * (100 + caml_percent_free)
       / heap_words / caml_percent_free / 2.0;
 
-<<<<<<< HEAD
   double total_work =
     heap_words * 100 / (100 + caml_percent_free) /* marking */
     + heap_words; /* sweeping */
 
   return (intnat)(p * total_work);
   //return 1ll << 50;
-=======
-static void start_cycle (void)
-{
-  CAMLassert (caml_gc_phase == Phase_idle);
-  CAMLassert (gray_vals_cur == gray_vals);
-  caml_gc_message (0x01, "Starting new major GC cycle\n");
-  caml_darken_all_roots_start ();
-  caml_gc_phase = Phase_mark;
-  caml_gc_subphase = Subphase_mark_roots;
-  markhp = NULL;
-  ephe_list_pure = 1;
-  ephes_checked_if_pure = &caml_ephe_list_head;
-  ephes_to_check = &caml_ephe_list_head;
-#ifdef DEBUG
-  ++ major_gc_counter;
-  caml_heap_check ();
-#endif
->>>>>>> 0d68080b
 }
 
 enum steal_result { Shared, Not_shared, No_work };
@@ -161,67 +112,18 @@
   uintnat steal_size, new_size;
   caml_domain_state* target = targetd->state;
 
-<<<<<<< HEAD
-
   if (pl->major_cycle != major_cycles_completed) {
     pl->result = Not_shared;
   } else if (target->stealing || target->mark_stack_count == 0) {
     pl->result = No_work;
   } else {
-    Assert(pl->thief->mark_stack_count == 0);
+    CAMLassert(pl->thief->mark_stack_count == 0);
 
     if (target->mark_stack_count < 16) {
       steal_size = target->mark_stack_count;
     } else {
       steal_size = target->mark_stack_count / 2
                  + target->mark_stack_count % 2;
-=======
-/* auxillary function of mark_slice */
-static inline value* mark_slice_darken(value *gray_vals_ptr, value v, int i,
-                                       int in_ephemeron, int *slice_pointers)
-{
-  value child;
-  header_t chd;
-
-  child = Field (v, i);
-
-#ifdef NATIVE_CODE_AND_NO_NAKED_POINTERS
-  if (Is_block (child)
-        && ! Is_young (child)
-        && Wosize_val (child) > 0  /* Atoms never need to be marked. */
-        /* Closure blocks contain code pointers at offsets that cannot
-           be reliably determined, so we always use the page table when
-           marking such values. */
-        && (!(Tag_val (v) == Closure_tag || Tag_val (v) == Infix_tag) ||
-            Is_in_heap (child))) {
-#else
-  if (Is_block (child) && Is_in_heap (child)) {
-#endif
-    INSTR (++ *slice_pointers;)
-    chd = Hd_val (child);
-    if (Tag_hd (chd) == Forward_tag){
-      value f = Forward_val (child);
-      if ((in_ephemeron && Is_long(f)) ||
-          (Is_block (f)
-           && (!Is_in_value_area(f) || Tag_val (f) == Forward_tag
-               || Tag_val (f) == Lazy_tag
-#ifdef FLAT_FLOAT_ARRAY
-               || Tag_val (f) == Double_tag
-#endif
-               ))){
-        /* Do not short-circuit the pointer. */
-      }else{
-        /* The variable child is not changed because it must be mark alive */
-        Field (v, i) = f;
-        if (Is_block (f) && Is_young (f) && !Is_young (child)){
-          if(in_ephemeron){
-            add_to_ephe_ref_table (&caml_ephe_ref_table, v, i);
-          }else{
-            add_to_ref_table (&caml_ref_table, &Field (v, i));
-          }
-        }
-      }
->>>>>>> 0d68080b
     }
     new_size = target->mark_stack_count - steal_size;
     memcpy(pl->thief->mark_stack, &target->mark_stack[new_size],
@@ -230,11 +132,11 @@
 
     /* Mark stack size and domain local marking_done flag are updated in
      * steal_mark_work(). */
-    Assert (pl->thief->marking_done);
+    CAMLassert (pl->thief->marking_done);
     atomic_fetch_add(&num_domains_to_mark, 1);
 
     if (new_size == 0) {
-      Assert(!target->marking_done);
+      CAMLassert(!target->marking_done);
       atomic_fetch_add(&num_domains_to_mark, -1);
       target->marking_done = 1;
     }
@@ -254,7 +156,6 @@
   struct domain* victim;
   int i;
 
-<<<<<<< HEAD
   pl.thief = Caml_state;
   pl.major_cycle = major_cycles_completed;
 
@@ -271,46 +172,6 @@
                     domain_self->state->mark_stack_count, i);
         Caml_state->stealing = 0;
         return i;
-=======
-  v = *ephes_to_check;
-  hd = Hd_val(v);
-  CAMLassert(Tag_val (v) == Abstract_tag);
-  data = Field(v,CAML_EPHE_DATA_OFFSET);
-  if ( data != caml_ephe_none &&
-       Is_block (data) && Is_in_heap (data) && Is_white_val (data)){
-
-    int alive_data = 1;
-
-    /* The liveness of the ephemeron is one of the condition */
-    if (Is_white_hd (hd)) alive_data = 0;
-
-    /* The liveness of the keys not caml_ephe_none is the other condition */
-    size = Wosize_hd (hd);
-    for (i = CAML_EPHE_FIRST_KEY; alive_data && i < size; i++){
-      key = Field (v, i);
-    ephemeron_again:
-      if (key != caml_ephe_none &&
-          Is_block (key) && Is_in_heap (key)){
-        if (Tag_val (key) == Forward_tag){
-          value f = Forward_val (key);
-          if (Is_long (f) ||
-              (Is_block (f) &&
-               (!Is_in_value_area(f) || Tag_val (f) == Forward_tag
-                || Tag_val (f) == Lazy_tag
-#ifdef FLAT_FLOAT_ARRAY
-                || Tag_val (f) == Double_tag
-#endif
-                ))){
-            /* Do not short-circuit the pointer. */
-          }else{
-            Field (v, i) = key = f;
-            goto ephemeron_again;
-          }
-        }
-        if (Is_white_val (key)){
-          alive_data = 0;
-        }
->>>>>>> 0d68080b
       }
     }
 
@@ -329,7 +190,7 @@
 static struct pool* find_pool_to_rescan();
 
 static void mark_stack_push(value v) {
-  Assert(Is_block(v));
+  CAMLassert(Is_block(v));
   caml_domain_state* domain_state = Caml_state;
   if (domain_state->mark_stack_count >= MARK_STACK_SIZE)
     mark_stack_prune();
@@ -346,7 +207,6 @@
 #else
 #define Is_markable(v) (Is_block(v) && !Is_minor(v))
 #endif
-<<<<<<< HEAD
 
 /* mark until the budget runs out or the mark stack empties */
 static intnat do_some_marking(intnat budget) {
@@ -360,8 +220,8 @@
     value v = stack[--stack_count];
     header_t hd_v;
 
-    Assert(Is_markable(v));
-    Assert(Tag_val(v) != Infix_tag);
+    CAMLassert(Is_markable(v));
+    CAMLassert(Tag_val(v) != Infix_tag);
 
     blocks_marked++;
     /* mark the current object */
@@ -377,7 +237,7 @@
         value child = Op_val(v)[i];
         /* FIXME: this is wrong, as Debug_tag(N) is a valid value.
            However, it's a useful debugging aid for now */
-        Assert(!Is_debug_tag(child) || child == Debug_uninit_major || child == Debug_uninit_minor);
+        CAMLassert(!Is_debug_tag(child) || child == Debug_uninit_major || child == Debug_uninit_minor);
         if (Is_markable(child)) {
           header_t hd = Hd_val(child);
           if (Tag_hd(hd) == Infix_tag) {
@@ -385,7 +245,7 @@
             hd = Hd_val(child);
           }
           /* FIXME: short-circuit Forward_tag here? */
-          Assert (!Has_status_hd(hd, global.GARBAGE));
+          CAMLassert (!Has_status_hd(hd, global.GARBAGE));
           if (Has_status_hd(hd, UNMARKED)) {
             Hd_val(child) = With_status_hd(hd, MARKED);
             if (stack_count >= MARK_STACK_SIZE) {
@@ -395,113 +255,8 @@
               stack_count = Caml_state->mark_stack_count;
             }
             stack[stack_count++] = child;
-=======
-  int slice_pointers = 0; /** gcc removes it when not in CAML_INSTR */
-
-  caml_gc_message (0x40, "Marking %"ARCH_INTNAT_PRINTF_FORMAT"d words\n", work);
-  caml_gc_message (0x40, "Subphase = %d\n", caml_gc_subphase);
-  gray_vals_ptr = gray_vals_cur;
-  v = current_value;
-  start = current_index;
-  while (work > 0){
-    if (v == 0 && gray_vals_ptr > gray_vals){
-      CAMLassert (start == 0);
-      v = *--gray_vals_ptr;
-      CAMLassert (Is_gray_val (v));
-    }
-    if (v != 0){
-      hd = Hd_val(v);
-      CAMLassert (Is_gray_hd (hd));
-      size = Wosize_hd (hd);
-      end = start + work;
-      if (Tag_hd (hd) < No_scan_tag){
-        start = size < start ? size : start;
-        end = size < end ? size : end;
-        CAMLassert (end >= start);
-        INSTR (slice_fields += end - start;)
-        INSTR (if (size > end)
-                 CAML_INSTR_INT ("major/mark/slice/remain", size - end);)
-        for (i = start; i < end; i++){
-          gray_vals_ptr = mark_slice_darken(gray_vals_ptr,v,i,
-                                            /*in_ephemeron=*/ 0,
-                                            &slice_pointers);
-        }
-        if (end < size){
-          work = 0;
-          start = end;
-          /* [v] doesn't change. */
-          CAMLassert (Is_gray_val (v));
-        }else{
-          CAMLassert (end == size);
-          Hd_val (v) = Blackhd_hd (hd);
-          work -= Whsize_wosize(end - start);
-          start = 0;
-          v = 0;
-        }
-      }else{
-        /* The block doesn't contain any pointers. */
-        CAMLassert (start == 0);
-        Hd_val (v) = Blackhd_hd (hd);
-        work -= Whsize_wosize(size);
-        v = 0;
-      }
-    }else if (markhp != NULL){
-      if (markhp == limit){
-        chunk = Chunk_next (chunk);
-        if (chunk == NULL){
-          markhp = NULL;
-        }else{
-          markhp = chunk;
-          limit = chunk + Chunk_size (chunk);
-        }
-      }else{
-        if (Is_gray_val (Val_hp (markhp))){
-          CAMLassert (gray_vals_ptr == gray_vals);
-          CAMLassert (v == 0 && start == 0);
-          v = Val_hp (markhp);
-        }
-        markhp += Bhsize_hp (markhp);
-      }
-    }else if (!heap_is_pure){
-      heap_is_pure = 1;
-      chunk = caml_heap_start;
-      markhp = chunk;
-      limit = chunk + Chunk_size (chunk);
-    } else if (caml_gc_subphase == Subphase_mark_roots) {
-      gray_vals_cur = gray_vals_ptr;
-      work = caml_darken_all_roots_slice (work);
-      gray_vals_ptr = gray_vals_cur;
-      if (work > 0){
-        caml_gc_subphase = Subphase_mark_main;
-      }
-    } else if (*ephes_to_check != (value) NULL) {
-      /* Continue to scan the list of ephe */
-      gray_vals_ptr = mark_ephe_aux(gray_vals_ptr,&work,&slice_pointers);
-    } else if (!ephe_list_pure){
-      /* We must scan again the list because some value have been darken */
-      ephe_list_pure = 1;
-      ephes_to_check = ephes_checked_if_pure;
-    }else{
-      switch (caml_gc_subphase){
-      case Subphase_mark_main: {
-          /* Subphase_mark_main is done.
-             Mark finalised values. */
-          gray_vals_cur = gray_vals_ptr;
-          caml_final_update_mark_phase ();
-          gray_vals_ptr = gray_vals_cur;
-          if (gray_vals_ptr > gray_vals){
-            v = *--gray_vals_ptr;
-            CAMLassert (start == 0);
->>>>>>> 0d68080b
           }
         }
-<<<<<<< HEAD
-=======
-          work = 0;
-      }
-        break;
-      default: CAMLassert (0);
->>>>>>> 0d68080b
       }
     }
     budget -= Whsize_hd(hd_v);
@@ -511,7 +266,6 @@
   return budget;
 }
 
-<<<<<<< HEAD
 /* mark until the budget runs out or marking is done */
 static intnat mark(intnat budget) {
   while (budget > 0 && !Caml_state->marking_done) {
@@ -523,26 +277,6 @@
       } else {
         Caml_state->marking_done = 1;
         atomic_fetch_add(&num_domains_to_mark, -1);
-=======
-/* Clean ephemerons */
-static void clean_slice (intnat work)
-{
-  value v;
-
-  caml_gc_message (0x40, "Cleaning %"
-                   ARCH_INTNAT_PRINTF_FORMAT "d words\n", work);
-  while (work > 0){
-    v = *ephes_to_check;
-    if (v != (value) NULL){
-      if (Is_white_val (v)){
-        /* The whole array is dead, remove it from the list. */
-        *ephes_to_check = Field (v, CAML_EPHE_LINK_OFFSET);
-        work -= 1;
-      }else{
-        caml_ephe_clean(v);
-        ephes_to_check = &Field (v, CAML_EPHE_LINK_OFFSET);
-        work -= Whsize_val (v);
->>>>>>> 0d68080b
       }
     }
   }
@@ -551,10 +285,9 @@
 
 void caml_darken(void* state, value v, value* ignored) {
   header_t hd;
-  /* Assert (Is_markable(v)); */
+  /* CAMLassert (Is_markable(v)); */
   if (!Is_markable (v)) return; /* foreign stack, at least */
 
-<<<<<<< HEAD
   hd = Hd_val(v);
   if (Tag_hd(hd) == Infix_tag) {
     v -= Infix_offset_hd(hd);
@@ -564,46 +297,6 @@
     if (Caml_state->marking_done) {
       atomic_fetch_add(&num_domains_to_mark, 1);
       Caml_state->marking_done = 0;
-=======
-  caml_gc_message (0x40, "Sweeping %"
-                   ARCH_INTNAT_PRINTF_FORMAT "d words\n", work);
-  while (work > 0){
-    if (caml_gc_sweep_hp < limit){
-      hp = caml_gc_sweep_hp;
-      hd = Hd_hp (hp);
-      work -= Whsize_hd (hd);
-      caml_gc_sweep_hp += Bhsize_hd (hd);
-      switch (Color_hd (hd)){
-      case Caml_white:
-        if (Tag_hd (hd) == Custom_tag){
-          void (*final_fun)(value) = Custom_ops_val(Val_hp(hp))->finalize;
-          if (final_fun != NULL) final_fun(Val_hp(hp));
-        }
-        caml_gc_sweep_hp = (char *) caml_fl_merge_block (Val_hp (hp));
-        break;
-      case Caml_blue:
-        /* Only the blocks of the free-list are blue.  See [freelist.c]. */
-        caml_fl_merge = Bp_hp (hp);
-        break;
-      default:          /* gray or black */
-        CAMLassert (Color_hd (hd) == Caml_black);
-        Hd_hp (hp) = Whitehd_hd (hd);
-        break;
-      }
-      CAMLassert (caml_gc_sweep_hp <= limit);
-    }else{
-      chunk = Chunk_next (chunk);
-      if (chunk == NULL){
-        /* Sweeping is done. */
-        ++ caml_stat_major_collections;
-        work = 0;
-        caml_gc_phase = Phase_idle;
-        caml_request_minor_gc ();
-      }else{
-        caml_gc_sweep_hp = chunk;
-        limit = chunk + Chunk_size (chunk);
-      }
->>>>>>> 0d68080b
     }
     Hd_val(v) = With_status_hd(hd, global.MARKED);
     mark_stack_push(v);
@@ -666,7 +359,7 @@
 {
   uintnat num_domains_in_stw;
 
-  Assert(domain == caml_domain_self());
+  CAMLassert(domain == caml_domain_self());
 
   caml_gc_log("In STW callback");
 
@@ -783,38 +476,7 @@
 
     caml_ev_msg("End sweeping");
 
-<<<<<<< HEAD
     caml_handle_incoming_interrupts();
-=======
-  p = (double) caml_allocated_words * 3.0 * (100 + caml_percent_free)
-      / caml_stat_heap_wsz / caml_percent_free / 2.0;
-  if (caml_dependent_size > 0){
-    dp = (double) caml_dependent_allocated * (100 + caml_percent_free)
-         / caml_dependent_size / caml_percent_free;
-  }else{
-    dp = 0.0;
-  }
-  if (p < dp) p = dp;
-  if (p < caml_extra_heap_resources) p = caml_extra_heap_resources;
-  if (p > 0.3) p = 0.3;
-  CAML_INSTR_INT ("major/work/extra#",
-                  (uintnat) (caml_extra_heap_resources * 1000000));
-
-  caml_gc_message (0x40, "ordered work = %"
-                   ARCH_INTNAT_PRINTF_FORMAT "d words\n", howmuch);
-  caml_gc_message (0x40, "allocated_words = %"
-                         ARCH_INTNAT_PRINTF_FORMAT "u\n",
-                   caml_allocated_words);
-  caml_gc_message (0x40, "extra_heap_resources = %"
-                         ARCH_INTNAT_PRINTF_FORMAT "uu\n",
-                   (uintnat) (caml_extra_heap_resources * 1000000));
-  caml_gc_message (0x40, "raw work-to-do = %"
-                         ARCH_INTNAT_PRINTF_FORMAT "du\n",
-                   (intnat) (p * 1000000));
-
-  for (i = 0; i < caml_major_window; i++){
-    caml_major_ring[i] += p / caml_major_window;
->>>>>>> 0d68080b
   }
 
   mark_work = budget;
@@ -892,7 +554,6 @@
   }
 }
 
-<<<<<<< HEAD
 void caml_finish_sweeping () {
   if (!Caml_state->sweeping_done) {
     caml_ev_start_gc();
@@ -900,31 +561,6 @@
     Caml_state->sweeping_done = 1;
     atomic_fetch_add(&num_domains_to_sweep, -1);
     caml_ev_end_gc();
-=======
-  if (caml_gc_phase == Phase_mark || caml_gc_phase == Phase_clean){
-    computed_work = (intnat) (p * ((double) caml_stat_heap_wsz * 250
-                                   / (100 + caml_percent_free)
-                                   + caml_incremental_roots_count));
-  }else{
-    computed_work = (intnat) (p * caml_stat_heap_wsz * 5 / 3);
-  }
-  caml_gc_message (0x40, "computed work = %"
-                   ARCH_INTNAT_PRINTF_FORMAT "d words\n", computed_work);
-  if (caml_gc_phase == Phase_mark){
-    CAML_INSTR_INT ("major/work/mark#", computed_work);
-    mark_slice (computed_work);
-    CAML_INSTR_TIME (tmr, mark_slice_name[caml_gc_subphase]);
-    caml_gc_message (0x02, "!");
-  }else if (caml_gc_phase == Phase_clean){
-    clean_slice (computed_work);
-    caml_gc_message (0x02, "%%");
-  }else{
-    CAMLassert (caml_gc_phase == Phase_sweep);
-    CAML_INSTR_INT ("major/work/sweep#", computed_work);
-    sweep_slice (computed_work);
-    CAML_INSTR_TIME (tmr, "major/sweep");
-    caml_gc_message (0x02, "$");
->>>>>>> 0d68080b
   }
 }
 
@@ -954,20 +590,9 @@
 
 static int pool_count_cmp(const void* a, const void* b)
 {
-<<<<<<< HEAD
   const struct pool_count* p = a;
   const struct pool_count* q = b;
   return p->occurs - q->occurs;
-=======
-  if (caml_gc_phase == Phase_idle) start_cycle ();
-  while (caml_gc_phase == Phase_mark) mark_slice (LONG_MAX);
-  while (caml_gc_phase == Phase_clean) clean_slice (LONG_MAX);
-  CAMLassert (caml_gc_phase == Phase_sweep);
-  while (caml_gc_phase == Phase_sweep) sweep_slice (LONG_MAX);
-  CAMLassert (caml_gc_phase == Phase_idle);
-  caml_stat_major_words += caml_allocated_words;
-  caml_allocated_words = 0;
->>>>>>> 0d68080b
 }
 
 static void mark_stack_prune ()
@@ -1045,7 +670,6 @@
 
   /* Next, find a subset of those pools that covers enough entries */
 
-<<<<<<< HEAD
   struct pool_count* pools = caml_stat_alloc(count * sizeof(struct pool_count));
   int pos = 0;
   for (i = caml_addrmap_iterator(&t);
@@ -1054,48 +678,11 @@
     struct pool_count* p = &pools[pos++];
     p->pool = (struct pool*)caml_addrmap_iter_key(&t, i);
     p->occurs = (int)caml_addrmap_iter_value(&t, i);
-=======
-  caml_stat_heap_wsz = caml_clip_heap_chunk_wsz (Wsize_bsize (heap_size));
-  caml_stat_top_heap_wsz = caml_stat_heap_wsz;
-  CAMLassert (Bsize_wsize (caml_stat_heap_wsz) % Page_size == 0);
-  caml_heap_start =
-    (char *) caml_alloc_for_heap (Bsize_wsize (caml_stat_heap_wsz));
-  if (caml_heap_start == NULL)
-    caml_fatal_error ("Fatal error: cannot allocate initial major heap.\n");
-  Chunk_next (caml_heap_start) = NULL;
-  caml_stat_heap_wsz = Wsize_bsize (Chunk_size (caml_heap_start));
-  caml_stat_heap_chunks = 1;
-  caml_stat_top_heap_wsz = caml_stat_heap_wsz;
-
-  if (caml_page_table_add(In_heap, caml_heap_start,
-                          caml_heap_start + Bsize_wsize (caml_stat_heap_wsz))
-      != 0) {
-    caml_fatal_error ("Fatal error: cannot allocate "
-                      "initial page table.\n");
->>>>>>> 0d68080b
-  }
-  Assert(pos == count);
+  }
+  CAMLassert(pos == count);
   caml_addrmap_clear(&t);
 
-<<<<<<< HEAD
   qsort(pools, count, sizeof(struct pool_count), &pool_count_cmp);
-=======
-  caml_fl_init_merge ();
-  caml_make_free_blocks ((value *) caml_heap_start,
-                         caml_stat_heap_wsz, 1, Caml_white);
-  caml_gc_phase = Phase_idle;
-  gray_vals_size = 2048;
-  gray_vals = (value *) caml_stat_alloc_noexc (gray_vals_size * sizeof (value));
-  if (gray_vals == NULL)
-    caml_fatal_error ("Fatal error: not enough memory for the gray cache.\n");
-  gray_vals_cur = gray_vals;
-  gray_vals_end = gray_vals + gray_vals_size;
-  heap_is_pure = 1;
-  caml_allocated_words = 0;
-  caml_extra_heap_resources = 0.0;
-  for (i = 0; i < Max_major_window; i++) caml_major_ring[i] = 0.0;
-}
->>>>>>> 0d68080b
 
   int start = count, total = 0;
   while (start > 0 && total < entries_to_free) {
@@ -1116,7 +703,6 @@
       mark_stack[out++] = v;
     }
   }
-<<<<<<< HEAD
   domain_state->mark_stack_count = out;
 
   caml_gc_log("Mark stack overflow. Postponing %d pools (%.1f%%, leaving %d).",
@@ -1153,15 +739,14 @@
 }
 
 void caml_teardown_major_gc() {
-  Assert(Caml_state->mark_stack_count == 0);
+  CAMLassert(Caml_state->mark_stack_count == 0);
   caml_stat_free(Caml_state->mark_stack);
   Caml_state->mark_stack = NULL;
-=======
-  caml_major_window = w;
 }
 
 void caml_finalise_heap (void)
 {
+#if 0
   /* Finishing major cycle (all values become white) */
   caml_empty_minor_heap ();
   caml_finish_major_cycle ();
@@ -1175,5 +760,5 @@
   limit = chunk + Chunk_size (chunk);
   while (caml_gc_phase == Phase_sweep)
     sweep_slice (LONG_MAX);
->>>>>>> 0d68080b
+#endif
 }