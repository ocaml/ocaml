--- conflicted
+++ resolved
@@ -33,15 +33,15 @@
   return res;
 }
 
-CAMLexport value caml_md5_channel(struct channel *chan, intnat toread)
-{
-  CAMLparam0();
+CAMLprim value caml_md5_chan(value vchan, value len)
+{
+  CAMLparam2 (vchan, len);
+  struct channel * chan = Channel(vchan);
   struct MD5Context ctx;
   value res;
-  intnat read;
+  intnat toread, read;
   char buffer[4096];
 
-<<<<<<< HEAD
   With_mutex(&chan->mutex) {
     caml_MD5Init(&ctx);
     toread = Long_val(len);
@@ -59,34 +59,11 @@
         caml_MD5Update(&ctx, (unsigned char *) buffer, read);
         toread -= read;
       }
-=======
-  Lock(chan);
-  caml_MD5Init(&ctx);
-  if (toread < 0){
-    while (1){
-      read = caml_getblock (chan, buffer, sizeof(buffer));
-      if (read == 0) break;
-      caml_MD5Update (&ctx, (unsigned char *) buffer, read);
-    }
-  }else{
-    while (toread > 0) {
-      read = caml_getblock(chan, buffer,
-                           toread > sizeof(buffer) ? sizeof(buffer) : toread);
-      if (read == 0) caml_raise_end_of_file();
-      caml_MD5Update(&ctx, (unsigned char *) buffer, read);
-      toread -= read;
->>>>>>> a60a6b49
     }
     res = caml_alloc_string(16);
     caml_MD5Final(&Byte_u(res, 0), &ctx);
   }
   CAMLreturn (res);
-}
-
-CAMLprim value caml_md5_chan(value vchan, value len)
-{
-   CAMLparam2 (vchan, len);
-   CAMLreturn (caml_md5_channel(Channel(vchan), Long_val(len)));
 }
 
 CAMLexport void caml_md5_block(unsigned char digest[16],
