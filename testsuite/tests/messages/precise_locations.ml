(* TEST
  * expect
*)

type t = (unit, unit, unit, unit) bar
;;
(* PR#7315: we expect the error location on "bar" instead of "(...) bar" *)
[%%expect{|
Line 1, characters 34-37:
1 | type t = (unit, unit, unit, unit) bar
                                      ^^^
Error: Unbound type constructor bar
|}];;

function (x :
#bar) -> ();;
(* we expect the location on "bar" instead of "#bar" *)
[%%expect{|
Line 2, characters 1-4:
2 | #bar) -> ();;
     ^^^
Error: Unbound class bar
|}];;

function
#bar -> ()
;;
(* we expect the location on "bar" instead of "#bar" *)
[%%expect{|
Line 2, characters 1-4:
2 | #bar -> ()
     ^^^
Error: Unbound type constructor bar
|}];;

new bar;;
(* we expect the location on "bar" instead of "new bar" *)
[%%expect{|
Line 1, characters 4-7:
1 | new bar;;
        ^^^
Error: Unbound class bar
|}];;

type t =
  | Foo of unit [@deprecated]
  | Bar;;
#warnings "@3";;
let x =
Foo ();;
(* "Foo ()": the whole construct, with arguments, is deprecated *)
[%%expect{|
type t = Foo of unit | Bar
Line 6, characters 0-6:
<<<<<<< HEAD
  Foo ();;
  ^^^^^^
Error (alert deprecated): Foo
=======
6 | Foo ();;
    ^^^^^^
Error (warning 3): deprecated: Foo
>>>>>>> 0fa81c73
|}];;
function
Foo _ -> () | Bar -> ();;
(* "Foo _", the whole construct is deprecated *)
[%%expect{|
Line 2, characters 0-5:
<<<<<<< HEAD
  Foo _ -> () | Bar -> ();;
  ^^^^^
Error (alert deprecated): Foo
=======
2 | Foo _ -> () | Bar -> ();;
    ^^^^^
Error (warning 3): deprecated: Foo
>>>>>>> 0fa81c73
|}];;


open Foo;;
(* the error location should be on "Foo" *)
[%%expect{|
Line 1, characters 5-8:
1 | open Foo;;
         ^^^
Error: Unbound module Foo
|}];;

#warnings "@33";; (* unused open statement *)
include (struct
open List
end);;
(* here we expect the error location to be
   on "open List" as whole rather than "List" *)
[%%expect{|
Line 2, characters 0-9:
2 | open List
    ^^^^^^^^^
Error (warning 33): unused open Stdlib.List.
|}];;

type unknown += Foo;;
(* unknown, not the whole line *)
[%%expect{|
Line 1, characters 5-12:
1 | type unknown += Foo;;
         ^^^^^^^
Error: Unbound type constructor unknown
|}];;

type t = ..;;
type t +=
Foo = Foobar;;
(* Foobar, not the whole line *)
[%%expect{|
type t = ..
Line 3, characters 6-12:
3 | Foo = Foobar;;
          ^^^^^^
Error: Unbound constructor Foobar
|}];;<|MERGE_RESOLUTION|>--- conflicted
+++ resolved
@@ -52,30 +52,18 @@
 [%%expect{|
 type t = Foo of unit | Bar
 Line 6, characters 0-6:
-<<<<<<< HEAD
-  Foo ();;
-  ^^^^^^
-Error (alert deprecated): Foo
-=======
 6 | Foo ();;
     ^^^^^^
-Error (warning 3): deprecated: Foo
->>>>>>> 0fa81c73
+Error (alert deprecated): Foo
 |}];;
 function
 Foo _ -> () | Bar -> ();;
 (* "Foo _", the whole construct is deprecated *)
 [%%expect{|
 Line 2, characters 0-5:
-<<<<<<< HEAD
-  Foo _ -> () | Bar -> ();;
-  ^^^^^
-Error (alert deprecated): Foo
-=======
 2 | Foo _ -> () | Bar -> ();;
     ^^^^^
-Error (warning 3): deprecated: Foo
->>>>>>> 0fa81c73
+Error (alert deprecated): Foo
 |}];;
 
 
