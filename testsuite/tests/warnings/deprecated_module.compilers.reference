File "deprecated_module.ml", line 16, characters 8-11:
<<<<<<< HEAD
Alert deprecated: module M
File "deprecated_module.ml", line 17, characters 8-9:
Alert deprecated: module M
=======
16 | let _ = M.x
             ^^^
Warning 3: deprecated: module M
File "deprecated_module.ml", line 17, characters 8-9:
17 | include M
             ^
Warning 3: deprecated: module M
>>>>>>> 0fa81c73
<|MERGE_RESOLUTION|>--- conflicted
+++ resolved
@@ -1,14 +1,8 @@
 File "deprecated_module.ml", line 16, characters 8-11:
-<<<<<<< HEAD
+16 | let _ = M.x
+             <alert>^^^</alert>
 Alert deprecated: module M
 File "deprecated_module.ml", line 17, characters 8-9:
-Alert deprecated: module M
-=======
-16 | let _ = M.x
-             ^^^
-Warning 3: deprecated: module M
-File "deprecated_module.ml", line 17, characters 8-9:
 17 | include M
-             ^
-Warning 3: deprecated: module M
->>>>>>> 0fa81c73
+             <alert>^</alert>
+Alert deprecated: module M