File "deprecated_module_assigment.ml", line 17, characters 33-34:
<<<<<<< HEAD
Alert deprecated: x
=======
17 | module Y : sig val x : int end = X
                                      ^
Warning 3: deprecated: x
>>>>>>> 0fa81c73
DEPRECATED
File "deprecated_module_assigment.ml", line 12, characters 2-41:
12 |   val x : int [@@deprecated "DEPRECATED"]
       ^^^^^^^^^^^^^^^^^^^^^^^^^^^^^^^^^^^^^^^
  Definition
File "deprecated_module_assigment.ml", line 17, characters 15-26:
17 | module Y : sig val x : int end = X
                    ^^^^^^^^^^^
  Expected signature
File "deprecated_module_assigment.ml", line 23, characters 13-14:
<<<<<<< HEAD
Alert deprecated: x
=======
23 | module B = F(X)
                  ^
Warning 3: deprecated: x
>>>>>>> 0fa81c73
DEPRECATED
File "deprecated_module_assigment.ml", line 12, characters 2-41:
12 |   val x : int [@@deprecated "DEPRECATED"]
       ^^^^^^^^^^^^^^^^^^^^^^^^^^^^^^^^^^^^^^^
  Definition
File "deprecated_module_assigment.ml", line 21, characters 17-28:
21 | module F(A : sig val x : int end) = struct let _ = A.x end
                      ^^^^^^^^^^^
  Expected signature
File "deprecated_module_assigment.ml", line 33, characters 39-78:
<<<<<<< HEAD
Alert deprecated: A
File "deprecated_module_assigment.ml", line 33, characters 55-70: Definition
=======
33 | module CSTR : sig type t = A | B end = struct type t = A [@deprecated] | B end
                                            ^^^^^^^^^^^^^^^^^^^^^^^^^^^^^^^^^^^^^^^
Warning 3: deprecated: A
File "deprecated_module_assigment.ml", line 33, characters 55-70:
33 | module CSTR : sig type t = A | B end = struct type t = A [@deprecated] | B end
                                                            ^^^^^^^^^^^^^^^
  Definition
>>>>>>> 0fa81c73
File "deprecated_module_assigment.ml", line 33, characters 27-28:
33 | module CSTR : sig type t = A | B end = struct type t = A [@deprecated] | B end
                                ^
  Expected signature
File "deprecated_module_assigment.ml", line 37, characters 2-20:
<<<<<<< HEAD
Alert deprecated: A
File "deprecated_module_assigment.ml", line 36, characters 11-26: Definition
=======
37 |   type s = t = A | B
       ^^^^^^^^^^^^^^^^^^
Warning 3: deprecated: A
File "deprecated_module_assigment.ml", line 36, characters 11-26:
36 |   type t = A [@deprecated] | B
                ^^^^^^^^^^^^^^^
  Definition
>>>>>>> 0fa81c73
File "deprecated_module_assigment.ml", line 37, characters 15-16:
37 |   type s = t = A | B
                    ^
  Expected signature
File "deprecated_module_assigment.ml", line 45, characters 0-58:
<<<<<<< HEAD
Alert deprecated: mutating field x
File "deprecated_module_assigment.ml", line 45, characters 17-53: Definition
=======
45 | struct type t = {mutable x: int [@deprecated_mutable]} end
     ^^^^^^^^^^^^^^^^^^^^^^^^^^^^^^^^^^^^^^^^^^^^^^^^^^^^^^^^^^
Warning 3: deprecated: mutating field x
File "deprecated_module_assigment.ml", line 45, characters 17-53:
45 | struct type t = {mutable x: int [@deprecated_mutable]} end
                      ^^^^^^^^^^^^^^^^^^^^^^^^^^^^^^^^^^^^
  Definition
>>>>>>> 0fa81c73
File "deprecated_module_assigment.ml", line 44, characters 14-28:
44 | sig type t = {mutable x: int} end =
                   ^^^^^^^^^^^^^^
  Expected signature
File "deprecated_module_assigment.ml", line 49, characters 2-31:
<<<<<<< HEAD
Alert deprecated: mutating field x
File "deprecated_module_assigment.ml", line 48, characters 12-48: Definition
=======
49 |   type s = t = {mutable x: int}
       ^^^^^^^^^^^^^^^^^^^^^^^^^^^^^
Warning 3: deprecated: mutating field x
File "deprecated_module_assigment.ml", line 48, characters 12-48:
48 |   type t = {mutable x: int [@deprecated_mutable]}
                 ^^^^^^^^^^^^^^^^^^^^^^^^^^^^^^^^^^^^
  Definition
>>>>>>> 0fa81c73
File "deprecated_module_assigment.ml", line 49, characters 16-30:
49 |   type s = t = {mutable x: int}
                     ^^^^^^^^^^^^^^
  Expected signature
File "deprecated_module_assigment.ml", line 54, characters 37-75:
<<<<<<< HEAD
Alert deprecated: t
File "deprecated_module_assigment.ml", line 54, characters 44-71: Definition
=======
54 | module TYPE : sig type t = int end = struct type t = int [@@deprecated] end
                                          ^^^^^^^^^^^^^^^^^^^^^^^^^^^^^^^^^^^^^^
Warning 3: deprecated: t
File "deprecated_module_assigment.ml", line 54, characters 44-71:
54 | module TYPE : sig type t = int end = struct type t = int [@@deprecated] end
                                                 ^^^^^^^^^^^^^^^^^^^^^^^^^^^
  Definition
>>>>>>> 0fa81c73
File "deprecated_module_assigment.ml", line 54, characters 18-30:
54 | module TYPE : sig type t = int end = struct type t = int [@@deprecated] end
                       ^^^^^^^^^^^^
  Expected signature
File "deprecated_module_assigment.ml", line 60, characters 0-52:
<<<<<<< HEAD
Alert deprecated: c
=======
60 | struct class c = object end [@@deprecated "FOO"] end
     ^^^^^^^^^^^^^^^^^^^^^^^^^^^^^^^^^^^^^^^^^^^^^^^^^^^^
Warning 3: deprecated: c
>>>>>>> 0fa81c73
FOO
File "deprecated_module_assigment.ml", line 60, characters 7-48:
60 | struct class c = object end [@@deprecated "FOO"] end
            ^^^^^^^^^^^^^^^^^^^^^^^^^^^^^^^^^^^^^^^^^
  Definition
File "deprecated_module_assigment.ml", line 59, characters 4-24:
59 | sig class c : object end end =
         ^^^^^^^^^^^^^^^^^^^^
  Expected signature
File "deprecated_module_assigment.ml", line 64, characters 0-57:
<<<<<<< HEAD
Alert deprecated: c
=======
64 | struct class type c = object end [@@deprecated "FOO"] end
     ^^^^^^^^^^^^^^^^^^^^^^^^^^^^^^^^^^^^^^^^^^^^^^^^^^^^^^^^^
Warning 3: deprecated: c
>>>>>>> 0fa81c73
FOO
File "deprecated_module_assigment.ml", line 64, characters 7-53:
64 | struct class type c = object end [@@deprecated "FOO"] end
            ^^^^^^^^^^^^^^^^^^^^^^^^^^^^^^^^^^^^^^^^^^^^^^
  Definition
File "deprecated_module_assigment.ml", line 63, characters 4-29:
63 | sig class type c = object end end =
         ^^^^^^^^^^^^^^^^^^^^^^^^^
  Expected signature
File "deprecated_module_assigment.ml", line 71, characters 0-55:
<<<<<<< HEAD
Alert deprecated: S
=======
71 | struct module type S = sig end [@@deprecated "FOO"] end
     ^^^^^^^^^^^^^^^^^^^^^^^^^^^^^^^^^^^^^^^^^^^^^^^^^^^^^^^
Warning 3: deprecated: S
>>>>>>> 0fa81c73
FOO
File "deprecated_module_assigment.ml", line 71, characters 7-51:
71 | struct module type S = sig end [@@deprecated "FOO"] end
            ^^^^^^^^^^^^^^^^^^^^^^^^^^^^^^^^^^^^^^^^^^^^
  Definition
File "deprecated_module_assigment.ml", line 70, characters 4-27:
70 | sig module type S = sig end end =
         ^^^^^^^^^^^^^^^^^^^^^^^
  Expected signature
File "deprecated_module_assigment.ml", line 82, characters 0-53:
<<<<<<< HEAD
Alert deprecated: M
=======
82 | struct module M = struct end [@@deprecated "FOO"] end
     ^^^^^^^^^^^^^^^^^^^^^^^^^^^^^^^^^^^^^^^^^^^^^^^^^^^^^
Warning 3: deprecated: M
>>>>>>> 0fa81c73
FOO
File "deprecated_module_assigment.ml", line 82, characters 7-49:
82 | struct module M = struct end [@@deprecated "FOO"] end
            ^^^^^^^^^^^^^^^^^^^^^^^^^^^^^^^^^^^^^^^^^^
  Definition
File "deprecated_module_assigment.ml", line 81, characters 4-22:
81 | sig module M : sig end end =
         ^^^^^^^^^^^^^^^^^^
  Expected signature<|MERGE_RESOLUTION|>--- conflicted
+++ resolved
@@ -1,187 +1,138 @@
 File "deprecated_module_assigment.ml", line 17, characters 33-34:
-<<<<<<< HEAD
+17 | module Y : sig val x : int end = X
+                                      <alert>^</alert>
 Alert deprecated: x
-=======
-17 | module Y : sig val x : int end = X
-                                      ^
-Warning 3: deprecated: x
->>>>>>> 0fa81c73
 DEPRECATED
 File "deprecated_module_assigment.ml", line 12, characters 2-41:
 12 |   val x : int [@@deprecated "DEPRECATED"]
-       ^^^^^^^^^^^^^^^^^^^^^^^^^^^^^^^^^^^^^^^
+       <alert>^^^^^^^^^^^^^^^^^^^^^^^^^^^^^^^^^^^^^^^</alert>
   Definition
 File "deprecated_module_assigment.ml", line 17, characters 15-26:
 17 | module Y : sig val x : int end = X
-                    ^^^^^^^^^^^
+                    <alert>^^^^^^^^^^^</alert>
   Expected signature
 File "deprecated_module_assigment.ml", line 23, characters 13-14:
-<<<<<<< HEAD
+23 | module B = F(X)
+                  <alert>^</alert>
 Alert deprecated: x
-=======
-23 | module B = F(X)
-                  ^
-Warning 3: deprecated: x
->>>>>>> 0fa81c73
 DEPRECATED
 File "deprecated_module_assigment.ml", line 12, characters 2-41:
 12 |   val x : int [@@deprecated "DEPRECATED"]
-       ^^^^^^^^^^^^^^^^^^^^^^^^^^^^^^^^^^^^^^^
+       <alert>^^^^^^^^^^^^^^^^^^^^^^^^^^^^^^^^^^^^^^^</alert>
   Definition
 File "deprecated_module_assigment.ml", line 21, characters 17-28:
 21 | module F(A : sig val x : int end) = struct let _ = A.x end
-                      ^^^^^^^^^^^
+                      <alert>^^^^^^^^^^^</alert>
   Expected signature
 File "deprecated_module_assigment.ml", line 33, characters 39-78:
-<<<<<<< HEAD
+33 | module CSTR : sig type t = A | B end = struct type t = A [@deprecated] | B end
+                                            <alert>^^^^^^^^^^^^^^^^^^^^^^^^^^^^^^^^^^^^^^^</alert>
 Alert deprecated: A
-File "deprecated_module_assigment.ml", line 33, characters 55-70: Definition
-=======
-33 | module CSTR : sig type t = A | B end = struct type t = A [@deprecated] | B end
-                                            ^^^^^^^^^^^^^^^^^^^^^^^^^^^^^^^^^^^^^^^
-Warning 3: deprecated: A
 File "deprecated_module_assigment.ml", line 33, characters 55-70:
 33 | module CSTR : sig type t = A | B end = struct type t = A [@deprecated] | B end
-                                                            ^^^^^^^^^^^^^^^
+                                                            <alert>^^^^^^^^^^^^^^^</alert>
   Definition
->>>>>>> 0fa81c73
 File "deprecated_module_assigment.ml", line 33, characters 27-28:
 33 | module CSTR : sig type t = A | B end = struct type t = A [@deprecated] | B end
-                                ^
+                                <alert>^</alert>
   Expected signature
 File "deprecated_module_assigment.ml", line 37, characters 2-20:
-<<<<<<< HEAD
+37 |   type s = t = A | B
+       <alert>^^^^^^^^^^^^^^^^^^</alert>
 Alert deprecated: A
-File "deprecated_module_assigment.ml", line 36, characters 11-26: Definition
-=======
-37 |   type s = t = A | B
-       ^^^^^^^^^^^^^^^^^^
-Warning 3: deprecated: A
 File "deprecated_module_assigment.ml", line 36, characters 11-26:
 36 |   type t = A [@deprecated] | B
-                ^^^^^^^^^^^^^^^
+                <alert>^^^^^^^^^^^^^^^</alert>
   Definition
->>>>>>> 0fa81c73
 File "deprecated_module_assigment.ml", line 37, characters 15-16:
 37 |   type s = t = A | B
-                    ^
+                    <alert>^</alert>
   Expected signature
 File "deprecated_module_assigment.ml", line 45, characters 0-58:
-<<<<<<< HEAD
+45 | struct type t = {mutable x: int [@deprecated_mutable]} end
+     <alert>^^^^^^^^^^^^^^^^^^^^^^^^^^^^^^^^^^^^^^^^^^^^^^^^^^^^^^^^^^</alert>
 Alert deprecated: mutating field x
-File "deprecated_module_assigment.ml", line 45, characters 17-53: Definition
-=======
-45 | struct type t = {mutable x: int [@deprecated_mutable]} end
-     ^^^^^^^^^^^^^^^^^^^^^^^^^^^^^^^^^^^^^^^^^^^^^^^^^^^^^^^^^^
-Warning 3: deprecated: mutating field x
 File "deprecated_module_assigment.ml", line 45, characters 17-53:
 45 | struct type t = {mutable x: int [@deprecated_mutable]} end
-                      ^^^^^^^^^^^^^^^^^^^^^^^^^^^^^^^^^^^^
+                      <alert>^^^^^^^^^^^^^^^^^^^^^^^^^^^^^^^^^^^^</alert>
   Definition
->>>>>>> 0fa81c73
 File "deprecated_module_assigment.ml", line 44, characters 14-28:
 44 | sig type t = {mutable x: int} end =
-                   ^^^^^^^^^^^^^^
+                   <alert>^^^^^^^^^^^^^^</alert>
   Expected signature
 File "deprecated_module_assigment.ml", line 49, characters 2-31:
-<<<<<<< HEAD
+49 |   type s = t = {mutable x: int}
+       <alert>^^^^^^^^^^^^^^^^^^^^^^^^^^^^^</alert>
 Alert deprecated: mutating field x
-File "deprecated_module_assigment.ml", line 48, characters 12-48: Definition
-=======
-49 |   type s = t = {mutable x: int}
-       ^^^^^^^^^^^^^^^^^^^^^^^^^^^^^
-Warning 3: deprecated: mutating field x
 File "deprecated_module_assigment.ml", line 48, characters 12-48:
 48 |   type t = {mutable x: int [@deprecated_mutable]}
-                 ^^^^^^^^^^^^^^^^^^^^^^^^^^^^^^^^^^^^
+                 <alert>^^^^^^^^^^^^^^^^^^^^^^^^^^^^^^^^^^^^</alert>
   Definition
->>>>>>> 0fa81c73
 File "deprecated_module_assigment.ml", line 49, characters 16-30:
 49 |   type s = t = {mutable x: int}
-                     ^^^^^^^^^^^^^^
+                     <alert>^^^^^^^^^^^^^^</alert>
   Expected signature
 File "deprecated_module_assigment.ml", line 54, characters 37-75:
-<<<<<<< HEAD
+54 | module TYPE : sig type t = int end = struct type t = int [@@deprecated] end
+                                          <alert>^^^^^^^^^^^^^^^^^^^^^^^^^^^^^^^^^^^^^^</alert>
 Alert deprecated: t
-File "deprecated_module_assigment.ml", line 54, characters 44-71: Definition
-=======
-54 | module TYPE : sig type t = int end = struct type t = int [@@deprecated] end
-                                          ^^^^^^^^^^^^^^^^^^^^^^^^^^^^^^^^^^^^^^
-Warning 3: deprecated: t
 File "deprecated_module_assigment.ml", line 54, characters 44-71:
 54 | module TYPE : sig type t = int end = struct type t = int [@@deprecated] end
-                                                 ^^^^^^^^^^^^^^^^^^^^^^^^^^^
+                                                 <alert>^^^^^^^^^^^^^^^^^^^^^^^^^^^</alert>
   Definition
->>>>>>> 0fa81c73
 File "deprecated_module_assigment.ml", line 54, characters 18-30:
 54 | module TYPE : sig type t = int end = struct type t = int [@@deprecated] end
-                       ^^^^^^^^^^^^
+                       <alert>^^^^^^^^^^^^</alert>
   Expected signature
 File "deprecated_module_assigment.ml", line 60, characters 0-52:
-<<<<<<< HEAD
+60 | struct class c = object end [@@deprecated "FOO"] end
+     <alert>^^^^^^^^^^^^^^^^^^^^^^^^^^^^^^^^^^^^^^^^^^^^^^^^^^^^</alert>
 Alert deprecated: c
-=======
-60 | struct class c = object end [@@deprecated "FOO"] end
-     ^^^^^^^^^^^^^^^^^^^^^^^^^^^^^^^^^^^^^^^^^^^^^^^^^^^^
-Warning 3: deprecated: c
->>>>>>> 0fa81c73
 FOO
 File "deprecated_module_assigment.ml", line 60, characters 7-48:
 60 | struct class c = object end [@@deprecated "FOO"] end
-            ^^^^^^^^^^^^^^^^^^^^^^^^^^^^^^^^^^^^^^^^^
+            <alert>^^^^^^^^^^^^^^^^^^^^^^^^^^^^^^^^^^^^^^^^^</alert>
   Definition
 File "deprecated_module_assigment.ml", line 59, characters 4-24:
 59 | sig class c : object end end =
-         ^^^^^^^^^^^^^^^^^^^^
+         <alert>^^^^^^^^^^^^^^^^^^^^</alert>
   Expected signature
 File "deprecated_module_assigment.ml", line 64, characters 0-57:
-<<<<<<< HEAD
+64 | struct class type c = object end [@@deprecated "FOO"] end
+     <alert>^^^^^^^^^^^^^^^^^^^^^^^^^^^^^^^^^^^^^^^^^^^^^^^^^^^^^^^^^</alert>
 Alert deprecated: c
-=======
-64 | struct class type c = object end [@@deprecated "FOO"] end
-     ^^^^^^^^^^^^^^^^^^^^^^^^^^^^^^^^^^^^^^^^^^^^^^^^^^^^^^^^^
-Warning 3: deprecated: c
->>>>>>> 0fa81c73
 FOO
 File "deprecated_module_assigment.ml", line 64, characters 7-53:
 64 | struct class type c = object end [@@deprecated "FOO"] end
-            ^^^^^^^^^^^^^^^^^^^^^^^^^^^^^^^^^^^^^^^^^^^^^^
+            <alert>^^^^^^^^^^^^^^^^^^^^^^^^^^^^^^^^^^^^^^^^^^^^^^</alert>
   Definition
 File "deprecated_module_assigment.ml", line 63, characters 4-29:
 63 | sig class type c = object end end =
-         ^^^^^^^^^^^^^^^^^^^^^^^^^
+         <alert>^^^^^^^^^^^^^^^^^^^^^^^^^</alert>
   Expected signature
 File "deprecated_module_assigment.ml", line 71, characters 0-55:
-<<<<<<< HEAD
+71 | struct module type S = sig end [@@deprecated "FOO"] end
+     <alert>^^^^^^^^^^^^^^^^^^^^^^^^^^^^^^^^^^^^^^^^^^^^^^^^^^^^^^^</alert>
 Alert deprecated: S
-=======
-71 | struct module type S = sig end [@@deprecated "FOO"] end
-     ^^^^^^^^^^^^^^^^^^^^^^^^^^^^^^^^^^^^^^^^^^^^^^^^^^^^^^^
-Warning 3: deprecated: S
->>>>>>> 0fa81c73
 FOO
 File "deprecated_module_assigment.ml", line 71, characters 7-51:
 71 | struct module type S = sig end [@@deprecated "FOO"] end
-            ^^^^^^^^^^^^^^^^^^^^^^^^^^^^^^^^^^^^^^^^^^^^
+            <alert>^^^^^^^^^^^^^^^^^^^^^^^^^^^^^^^^^^^^^^^^^^^^</alert>
   Definition
 File "deprecated_module_assigment.ml", line 70, characters 4-27:
 70 | sig module type S = sig end end =
-         ^^^^^^^^^^^^^^^^^^^^^^^
+         <alert>^^^^^^^^^^^^^^^^^^^^^^^</alert>
   Expected signature
 File "deprecated_module_assigment.ml", line 82, characters 0-53:
-<<<<<<< HEAD
+82 | struct module M = struct end [@@deprecated "FOO"] end
+     <alert>^^^^^^^^^^^^^^^^^^^^^^^^^^^^^^^^^^^^^^^^^^^^^^^^^^^^^</alert>
 Alert deprecated: M
-=======
-82 | struct module M = struct end [@@deprecated "FOO"] end
-     ^^^^^^^^^^^^^^^^^^^^^^^^^^^^^^^^^^^^^^^^^^^^^^^^^^^^^
-Warning 3: deprecated: M
->>>>>>> 0fa81c73
 FOO
 File "deprecated_module_assigment.ml", line 82, characters 7-49:
 82 | struct module M = struct end [@@deprecated "FOO"] end
-            ^^^^^^^^^^^^^^^^^^^^^^^^^^^^^^^^^^^^^^^^^^
+            <alert>^^^^^^^^^^^^^^^^^^^^^^^^^^^^^^^^^^^^^^^^^^</alert>
   Definition
 File "deprecated_module_assigment.ml", line 81, characters 4-22:
 81 | sig module M : sig end end =
-         ^^^^^^^^^^^^^^^^^^
+         <alert>^^^^^^^^^^^^^^^^^^</alert>
   Expected signature