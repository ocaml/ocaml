(* TEST
   * expect
*)

[@@@ocaml.warning "+3"];;

module X: sig
  type t [@@ocaml.deprecated]
  type s [@@ocaml.deprecated]
  type u [@@ocaml.deprecated]
  val x: t [@@ocaml.deprecated]
end = struct
  type t = int
  type s
  type u
  let x = 0
end;;
[%%expect{|
Line 7, characters 9-10:
<<<<<<< HEAD
    val x: t [@@ocaml.deprecated]
           ^
Alert deprecated: t
=======
7 |   val x: t [@@ocaml.deprecated]
             ^
Warning 3: deprecated: t
>>>>>>> 0fa81c73
module X : sig type t type s type u val x : t end
|}]

type t = X.t
;;
[%%expect{|
Line 1, characters 9-12:
<<<<<<< HEAD
  type t = X.t
           ^^^
Alert deprecated: X.t
=======
1 | type t = X.t
             ^^^
Warning 3: deprecated: X.t
>>>>>>> 0fa81c73
type t = X.t
|}]

let x = X.x
;;
[%%expect{|
Line 1, characters 8-11:
<<<<<<< HEAD
  let x = X.x
          ^^^
Alert deprecated: X.x
=======
1 | let x = X.x
            ^^^
Warning 3: deprecated: X.x
>>>>>>> 0fa81c73
val x : X.t = <abstr>
|}]

(* Patterns *)

let (_, foo [@deprecated], _) = 1, (), 3
;;
foo;;
[%%expect{|
val foo : unit = ()
Line 3, characters 0-3:
<<<<<<< HEAD
  foo;;
  ^^^
Alert deprecated: foo
=======
3 | foo;;
    ^^^
Warning 3: deprecated: foo
>>>>>>> 0fa81c73
- : unit = ()
|}]

let (_, foo, bar) [@deprecated] = 1, (), 3
;;
foo;;
[%%expect{|
val foo : unit = ()
val bar : int = 3
- : unit = ()
|}]

let f = function
  | bar, cho [@deprecated], _ -> cho + 1
;;
[%%expect{|
Line 2, characters 33-36:
<<<<<<< HEAD
    | bar, cho [@deprecated], _ -> cho + 1
                                   ^^^
Alert deprecated: cho
=======
2 |   | bar, cho [@deprecated], _ -> cho + 1
                                     ^^^
Warning 3: deprecated: cho
>>>>>>> 0fa81c73
val f : 'a * int * 'b -> int = <fun>
|}]

class c (_, (foo [@deprecated] : int)) =
  object
    val h = foo
  end
;;
[%%expect{|
Line 3, characters 12-15:
<<<<<<< HEAD
      val h = foo
              ^^^
Alert deprecated: foo
=======
3 |     val h = foo
                ^^^
Warning 3: deprecated: foo
>>>>>>> 0fa81c73
class c : 'a * int -> object val h : int end
|}]

(* Type declarations *)

type t = X.t * X.s
;;
[%%expect{|
Line 1, characters 9-12:
<<<<<<< HEAD
  type t = X.t * X.s
           ^^^
Alert deprecated: X.t
Line 1, characters 15-18:
  type t = X.t * X.s
                 ^^^
Alert deprecated: X.s
=======
1 | type t = X.t * X.s
             ^^^
Warning 3: deprecated: X.t
Line 1, characters 15-18:
1 | type t = X.t * X.s
                   ^^^
Warning 3: deprecated: X.s
>>>>>>> 0fa81c73
type t = X.t * X.s
|}]

type t = X.t * X.s [@@ocaml.warning "-3"]
;;
[%%expect{|
type t = X.t * X.s
|}]

type t1 = X.t [@@ocaml.warning "-3"]
and t2 = X.s
;;
[%%expect{|
Line 2, characters 9-12:
<<<<<<< HEAD
  and t2 = X.s
           ^^^
Alert deprecated: X.s
=======
2 | and t2 = X.s
             ^^^
Warning 3: deprecated: X.s
>>>>>>> 0fa81c73
type t1 = X.t
and t2 = X.s
|}]

type t = A of t [@@ocaml.deprecated]
;;
[%%expect{|
Line 1, characters 14-15:
<<<<<<< HEAD
  type t = A of t [@@ocaml.deprecated]
                ^
Alert deprecated: t
=======
1 | type t = A of t [@@ocaml.deprecated]
                  ^
Warning 3: deprecated: t
>>>>>>> 0fa81c73
type t = A of t
|}]

type t = A of t
  [@@ocaml.deprecated]
  [@@ocaml.warning "-3"]
;;
[%%expect{|
type t = A of t
|}]

(* Type expressions *)

type t = (X.t * X.s) [@ocaml.warning "-3"]
;;
[%%expect{|
type t = X.t * X.s
|}]

type t = (X.t [@ocaml.warning "-3"]) * X.s
;;
[%%expect{|
Line 1, characters 39-42:
<<<<<<< HEAD
  type t = (X.t [@ocaml.warning "-3"]) * X.s
                                         ^^^
Alert deprecated: X.s
=======
1 | type t = (X.t [@ocaml.warning "-3"]) * X.s
                                           ^^^
Warning 3: deprecated: X.s
>>>>>>> 0fa81c73
type t = X.t * X.s
|}]


type t = A of (t [@ocaml.warning "-3"])
  [@@ocaml.deprecated]
;;
[%%expect{|
type t = A of t
|}]

(* Pattern expressions *)

let _ = function (_ : X.t) -> ()
;;
[%%expect{|
Line 1, characters 22-25:
<<<<<<< HEAD
  let _ = function (_ : X.t) -> ()
                        ^^^
Alert deprecated: X.t
=======
1 | let _ = function (_ : X.t) -> ()
                          ^^^
Warning 3: deprecated: X.t
>>>>>>> 0fa81c73
- : X.t -> unit = <fun>
|}]

let _ = function (_ : X.t)[@ocaml.warning "-3"] -> ()
;;
[%%expect{|
- : X.t -> unit = <fun>
|}]


(* Module expressions and module declarations *)

module M = struct let x = X.x end
;;
[%%expect{|
Line 1, characters 26-29:
<<<<<<< HEAD
  module M = struct let x = X.x end
                            ^^^
Alert deprecated: X.x
=======
1 | module M = struct let x = X.x end
                              ^^^
Warning 3: deprecated: X.x
>>>>>>> 0fa81c73
module M : sig val x : X.t end
|}]

module M = (struct let x = X.x end)[@ocaml.warning "-3"]
;;
[%%expect{|
module M : sig val x : X.t end
|}]

module M = struct let x = X.x end [@@ocaml.warning "-3"]
;;
[%%expect{|
module M : sig val x : X.t end
|}]


module rec M : sig val x: X.t end = struct let x = X.x end
[%%expect{|
Line 1, characters 26-29:
<<<<<<< HEAD
  module rec M : sig val x: X.t end = struct let x = X.x end
                            ^^^
Alert deprecated: X.t
Line 1, characters 51-54:
  module rec M : sig val x: X.t end = struct let x = X.x end
                                                     ^^^
Alert deprecated: X.x
=======
1 | module rec M : sig val x: X.t end = struct let x = X.x end
                              ^^^
Warning 3: deprecated: X.t
Line 1, characters 51-54:
1 | module rec M : sig val x: X.t end = struct let x = X.x end
                                                       ^^^
Warning 3: deprecated: X.x
>>>>>>> 0fa81c73
module rec M : sig val x : X.t end
|}]

module rec M : sig val x: X.t end =
  struct
    let x = X.x
  end [@@ocaml.warning "-3"]
[%%expect{|
module rec M : sig val x : X.t end
|}]

module rec M :
  (sig val x: X.t end)[@ocaml.warning "-3"] =
  (struct let x = X.x end)[@ocaml.warning "-3"]
[%%expect{|
module rec M : sig val x : X.t end
|}]

module rec M :
  (sig val x: X.t end)[@ocaml.warning "-3"] =
  struct let x = X.x end
[%%expect{|
Line 3, characters 17-20:
<<<<<<< HEAD
    struct let x = X.x end
                   ^^^
Alert deprecated: X.x
=======
3 |   struct let x = X.x end
                     ^^^
Warning 3: deprecated: X.x
>>>>>>> 0fa81c73
module rec M : sig val x : X.t end
|}]

(* Module type expressions and module type declarations *)

module type S = sig type t = X.t end
;;
[%%expect{|
Line 1, characters 29-32:
<<<<<<< HEAD
  module type S = sig type t = X.t end
                               ^^^
Alert deprecated: X.t
=======
1 | module type S = sig type t = X.t end
                                 ^^^
Warning 3: deprecated: X.t
>>>>>>> 0fa81c73
module type S = sig type t = X.t end
|}]

module type S = (sig type t = X.t end)[@ocaml.warning "-3"]
;;
[%%expect{|
module type S = sig type t = X.t end
|}]

module type S = sig type t = X.t end[@@ocaml.warning "-3"]
;;
[%%expect{|
module type S = sig type t = X.t end
|}]


(* Class expressions, class declarations and class fields *)

class c = object method x = X.x end
;;
[%%expect{|
Line 1, characters 28-31:
<<<<<<< HEAD
  class c = object method x = X.x end
                              ^^^
Alert deprecated: X.x
=======
1 | class c = object method x = X.x end
                                ^^^
Warning 3: deprecated: X.x
>>>>>>> 0fa81c73
class c : object method x : X.t end
|}]

class c = object method x = X.x end[@@ocaml.warning "-3"]
;;
[%%expect{|
class c : object method x : X.t end
|}]

class c = (object method x = X.x end)[@ocaml.warning "-3"]
;;
[%%expect{|
class c : object method x : X.t end
|}]

class c = object method x = X.x [@@ocaml.warning "-3"] end
;;
[%%expect{|
class c : object method x : X.t end
|}]

(* Class type expressions, class type declarations
   and class type fields *)

class type c = object method x : X.t end
;;
[%%expect{|
Line 1, characters 33-36:
<<<<<<< HEAD
  class type c = object method x : X.t end
                                   ^^^
Alert deprecated: X.t
=======
1 | class type c = object method x : X.t end
                                     ^^^
Warning 3: deprecated: X.t
>>>>>>> 0fa81c73
class type c = object method x : X.t end
|}]

class type c = object method x : X.t end[@@ocaml.warning "-3"]
;;
[%%expect{|
class type c = object method x : X.t end
|}]

class type c = object method x : X.t end[@ocaml.warning "-3"]
;;
[%%expect{|
class type c = object method x : X.t end
|}]

class type c = object method x : X.t [@@ocaml.warning "-3"] end
;;
[%%expect{|
class type c = object method x : X.t end
|}]



(* External declarations *)

external foo: unit -> X.t = "foo"
;;
[%%expect{|
Line 1, characters 22-25:
<<<<<<< HEAD
  external foo: unit -> X.t = "foo"
                        ^^^
Alert deprecated: X.t
=======
1 | external foo: unit -> X.t = "foo"
                          ^^^
Warning 3: deprecated: X.t
>>>>>>> 0fa81c73
external foo : unit -> X.t = "foo"
|}]

external foo: unit -> X.t = "foo"[@@ocaml.warning "-3"]
;;
[%%expect{|
external foo : unit -> X.t = "foo"
|}]


(* Eval *)
;;
X.x
;;
[%%expect{|
Line 1, characters 0-3:
<<<<<<< HEAD
  X.x
  ^^^
Alert deprecated: X.x
=======
1 | X.x
    ^^^
Warning 3: deprecated: X.x
>>>>>>> 0fa81c73
- : X.t = <abstr>
|}]

;;
X.x [@@ocaml.warning "-3"]
;;
[%%expect{|
- : X.t = <abstr>
|}]

(* Open / include *)

module D = struct end[@@ocaml.deprecated]

open D
;;
[%%expect{|
module D : sig  end
Line 3, characters 5-6:
<<<<<<< HEAD
  open D
       ^
Alert deprecated: module D
=======
3 | open D
         ^
Warning 3: deprecated: module D
>>>>>>> 0fa81c73
|}]

open D [@@ocaml.warning "-3"]
;;
[%%expect{|
|}]

include D
;;
[%%expect{|
Line 1, characters 8-9:
<<<<<<< HEAD
  include D
          ^
Alert deprecated: module D
=======
1 | include D
            ^
Warning 3: deprecated: module D
>>>>>>> 0fa81c73
|}]

include D [@@ocaml.warning "-3"]
;;
[%%expect{|
|}]


(* Type extensions *)

type ext = ..
;;
[%%expect{|
type ext = ..
|}]

type ext +=
  | A of X.t
  | B of (X.s [@ocaml.warning "-3"])
  | C of X.u [@ocaml.warning "-3"]
;;
[%%expect{|
Line 2, characters 9-12:
<<<<<<< HEAD
    | A of X.t
           ^^^
Alert deprecated: X.t
=======
2 |   | A of X.t
             ^^^
Warning 3: deprecated: X.t
>>>>>>> 0fa81c73
type ext += A of X.t | B of X.s | C of X.u
|}]

type ext +=
  | C of X.t
  [@@ocaml.warning "-3"]
;;
[%%expect{|
type ext += C of X.t
|}]


exception Foo of X.t
;;
[%%expect{|
Line 1, characters 17-20:
<<<<<<< HEAD
  exception Foo of X.t
                   ^^^
Alert deprecated: X.t
=======
1 | exception Foo of X.t
                     ^^^
Warning 3: deprecated: X.t
>>>>>>> 0fa81c73
exception Foo of X.t
|}]

exception Foo of X.t [@ocaml.warning "-3"]
;;
[%%expect{|
exception Foo of X.t
|}]


(* Labels/constructors/fields *)

type t =
  | A of X.t
  | B of X.s [@ocaml.warning "-3"]
  | C of (X.u [@ocaml.warning "-3"])
;;
[%%expect{|
Line 2, characters 9-12:
<<<<<<< HEAD
    | A of X.t
           ^^^
Alert deprecated: X.t
=======
2 |   | A of X.t
             ^^^
Warning 3: deprecated: X.t
>>>>>>> 0fa81c73
type t = A of X.t | B of X.s | C of X.u
|}]

type t =
  {
    a: X.t;
    b: X.s [@ocaml.warning "-3"];
    c: (X.u [@ocaml.warning "-3"]);
  }
;;
[%%expect{|
Line 3, characters 7-10:
<<<<<<< HEAD
      a: X.t;
         ^^^
Alert deprecated: X.t
=======
3 |     a: X.t;
           ^^^
Warning 3: deprecated: X.t
>>>>>>> 0fa81c73
type t = { a : X.t; b : X.s; c : X.u; }
|}]


type t =
  <
    a: X.t;
    b: X.s [@ocaml.warning "-3"];
    c: (X.u [@ocaml.warning "-3"]);
  >
;;
[%%expect{|
Line 3, characters 7-10:
<<<<<<< HEAD
      a: X.t;
         ^^^
Alert deprecated: X.t
=======
3 |     a: X.t;
           ^^^
Warning 3: deprecated: X.t
>>>>>>> 0fa81c73
type t = < a : X.t; b : X.s; c : X.u >
|}]


type t =
  [
  | `A of X.t
  | `B of X.s [@ocaml.warning "-3"]
  | `C of (X.u [@ocaml.warning "-3"])
  ]
;;
[%%expect{|
Line 3, characters 10-13:
<<<<<<< HEAD
    | `A of X.t
            ^^^
Alert deprecated: X.t
=======
3 |   | `A of X.t
              ^^^
Warning 3: deprecated: X.t
>>>>>>> 0fa81c73
type t = [ `A of X.t | `B of X.s | `C of X.u ]
|}]


(* Test for ocaml.ppwarning, and its interactions with ocaml.warning *)


[@@@ocaml.ppwarning "Pp warning!"]
;;
[%%expect{|
Line 1, characters 20-33:
1 | [@@@ocaml.ppwarning "Pp warning!"]
                        ^^^^^^^^^^^^^
Warning 22: Pp warning!
|}]


let x = () [@ocaml.ppwarning "Pp warning 1!"]
    [@@ocaml.ppwarning  "Pp warning 2!"]
;;
[%%expect{|
Line 2, characters 24-39:
2 |     [@@ocaml.ppwarning  "Pp warning 2!"]
                            ^^^^^^^^^^^^^^^
Warning 22: Pp warning 2!
Line 1, characters 29-44:
1 | let x = () [@ocaml.ppwarning "Pp warning 1!"]
                                 ^^^^^^^^^^^^^^^
Warning 22: Pp warning 1!
val x : unit = ()
|}]

type t = unit
    [@ocaml.ppwarning "Pp warning!"]
;;
[%%expect{|
Line 2, characters 22-35:
2 |     [@ocaml.ppwarning "Pp warning!"]
                          ^^^^^^^^^^^^^
Warning 22: Pp warning!
type t = unit
|}]

module X = struct
  [@@@ocaml.warning "-22"]

  [@@@ocaml.ppwarning "Pp warning1!"]

  [@@@ocaml.warning "+22"]

  [@@@ocaml.ppwarning "Pp warning2!"]
end
;;
[%%expect{|
Line 8, characters 22-36:
8 |   [@@@ocaml.ppwarning "Pp warning2!"]
                          ^^^^^^^^^^^^^^
Warning 22: Pp warning2!
module X : sig  end
|}]

let x =
  ((() [@ocaml.ppwarning "Pp warning 1!"]) [@ocaml.warning "-22"])
    [@ocaml.ppwarning  "Pp warning 2!"]
;;
[%%expect{|
Line 3, characters 23-38:
3 |     [@ocaml.ppwarning  "Pp warning 2!"]
                           ^^^^^^^^^^^^^^^
Warning 22: Pp warning 2!
val x : unit = ()
|}]

type t =
  ((unit [@ocaml.ppwarning "Pp warning 1!"]) [@ocaml.warning "-22"])
  [@ocaml.ppwarning  "Pp warning 2!"]
  [@@ocaml.ppwarning "Pp warning 3!"]
;;
[%%expect{|
Line 4, characters 21-36:
4 |   [@@ocaml.ppwarning "Pp warning 3!"]
                         ^^^^^^^^^^^^^^^
Warning 22: Pp warning 3!
Line 3, characters 21-36:
3 |   [@ocaml.ppwarning  "Pp warning 2!"]
                         ^^^^^^^^^^^^^^^
Warning 22: Pp warning 2!
type t = unit
|}]

let ([][@ocaml.ppwarning "XX"]) = []
;;
[%%expect{|
Line 1, characters 25-29:
1 | let ([][@ocaml.ppwarning "XX"]) = []
                             ^^^^
Warning 22: XX
Line 1, characters 4-31:
1 | let ([][@ocaml.ppwarning "XX"]) = []
        ^^^^^^^^^^^^^^^^^^^^^^^^^^^
Warning 8: this pattern-matching is not exhaustive.
Here is an example of a case that is not matched:
_::_
|}]
let[@ocaml.warning "-8-22"] ([][@ocaml.ppwarning "XX"]) = []
;;
[%%expect{|
|}]<|MERGE_RESOLUTION|>--- conflicted
+++ resolved
@@ -17,15 +17,9 @@
 end;;
 [%%expect{|
 Line 7, characters 9-10:
-<<<<<<< HEAD
-    val x: t [@@ocaml.deprecated]
-           ^
-Alert deprecated: t
-=======
 7 |   val x: t [@@ocaml.deprecated]
              ^
-Warning 3: deprecated: t
->>>>>>> 0fa81c73
+Alert deprecated: t
 module X : sig type t type s type u val x : t end
 |}]
 
@@ -33,15 +27,9 @@
 ;;
 [%%expect{|
 Line 1, characters 9-12:
-<<<<<<< HEAD
-  type t = X.t
-           ^^^
-Alert deprecated: X.t
-=======
 1 | type t = X.t
              ^^^
-Warning 3: deprecated: X.t
->>>>>>> 0fa81c73
+Alert deprecated: X.t
 type t = X.t
 |}]
 
@@ -49,15 +37,9 @@
 ;;
 [%%expect{|
 Line 1, characters 8-11:
-<<<<<<< HEAD
-  let x = X.x
-          ^^^
-Alert deprecated: X.x
-=======
 1 | let x = X.x
             ^^^
-Warning 3: deprecated: X.x
->>>>>>> 0fa81c73
+Alert deprecated: X.x
 val x : X.t = <abstr>
 |}]
 
@@ -69,15 +51,9 @@
 [%%expect{|
 val foo : unit = ()
 Line 3, characters 0-3:
-<<<<<<< HEAD
-  foo;;
-  ^^^
-Alert deprecated: foo
-=======
 3 | foo;;
     ^^^
-Warning 3: deprecated: foo
->>>>>>> 0fa81c73
+Alert deprecated: foo
 - : unit = ()
 |}]
 
@@ -95,15 +71,9 @@
 ;;
 [%%expect{|
 Line 2, characters 33-36:
-<<<<<<< HEAD
-    | bar, cho [@deprecated], _ -> cho + 1
-                                   ^^^
-Alert deprecated: cho
-=======
 2 |   | bar, cho [@deprecated], _ -> cho + 1
                                      ^^^
-Warning 3: deprecated: cho
->>>>>>> 0fa81c73
+Alert deprecated: cho
 val f : 'a * int * 'b -> int = <fun>
 |}]
 
@@ -114,15 +84,9 @@
 ;;
 [%%expect{|
 Line 3, characters 12-15:
-<<<<<<< HEAD
-      val h = foo
-              ^^^
-Alert deprecated: foo
-=======
 3 |     val h = foo
                 ^^^
-Warning 3: deprecated: foo
->>>>>>> 0fa81c73
+Alert deprecated: foo
 class c : 'a * int -> object val h : int end
 |}]
 
@@ -132,23 +96,13 @@
 ;;
 [%%expect{|
 Line 1, characters 9-12:
-<<<<<<< HEAD
-  type t = X.t * X.s
-           ^^^
-Alert deprecated: X.t
-Line 1, characters 15-18:
-  type t = X.t * X.s
-                 ^^^
-Alert deprecated: X.s
-=======
 1 | type t = X.t * X.s
              ^^^
-Warning 3: deprecated: X.t
+Alert deprecated: X.t
 Line 1, characters 15-18:
 1 | type t = X.t * X.s
                    ^^^
-Warning 3: deprecated: X.s
->>>>>>> 0fa81c73
+Alert deprecated: X.s
 type t = X.t * X.s
 |}]
 
@@ -163,15 +117,9 @@
 ;;
 [%%expect{|
 Line 2, characters 9-12:
-<<<<<<< HEAD
-  and t2 = X.s
-           ^^^
-Alert deprecated: X.s
-=======
 2 | and t2 = X.s
              ^^^
-Warning 3: deprecated: X.s
->>>>>>> 0fa81c73
+Alert deprecated: X.s
 type t1 = X.t
 and t2 = X.s
 |}]
@@ -180,15 +128,9 @@
 ;;
 [%%expect{|
 Line 1, characters 14-15:
-<<<<<<< HEAD
-  type t = A of t [@@ocaml.deprecated]
-                ^
-Alert deprecated: t
-=======
 1 | type t = A of t [@@ocaml.deprecated]
                   ^
-Warning 3: deprecated: t
->>>>>>> 0fa81c73
+Alert deprecated: t
 type t = A of t
 |}]
 
@@ -212,15 +154,9 @@
 ;;
 [%%expect{|
 Line 1, characters 39-42:
-<<<<<<< HEAD
-  type t = (X.t [@ocaml.warning "-3"]) * X.s
-                                         ^^^
-Alert deprecated: X.s
-=======
 1 | type t = (X.t [@ocaml.warning "-3"]) * X.s
                                            ^^^
-Warning 3: deprecated: X.s
->>>>>>> 0fa81c73
+Alert deprecated: X.s
 type t = X.t * X.s
 |}]
 
@@ -238,15 +174,9 @@
 ;;
 [%%expect{|
 Line 1, characters 22-25:
-<<<<<<< HEAD
-  let _ = function (_ : X.t) -> ()
-                        ^^^
-Alert deprecated: X.t
-=======
 1 | let _ = function (_ : X.t) -> ()
                           ^^^
-Warning 3: deprecated: X.t
->>>>>>> 0fa81c73
+Alert deprecated: X.t
 - : X.t -> unit = <fun>
 |}]
 
@@ -263,15 +193,9 @@
 ;;
 [%%expect{|
 Line 1, characters 26-29:
-<<<<<<< HEAD
-  module M = struct let x = X.x end
-                            ^^^
-Alert deprecated: X.x
-=======
 1 | module M = struct let x = X.x end
                               ^^^
-Warning 3: deprecated: X.x
->>>>>>> 0fa81c73
+Alert deprecated: X.x
 module M : sig val x : X.t end
 |}]
 
@@ -291,23 +215,13 @@
 module rec M : sig val x: X.t end = struct let x = X.x end
 [%%expect{|
 Line 1, characters 26-29:
-<<<<<<< HEAD
-  module rec M : sig val x: X.t end = struct let x = X.x end
-                            ^^^
-Alert deprecated: X.t
-Line 1, characters 51-54:
-  module rec M : sig val x: X.t end = struct let x = X.x end
-                                                     ^^^
-Alert deprecated: X.x
-=======
 1 | module rec M : sig val x: X.t end = struct let x = X.x end
                               ^^^
-Warning 3: deprecated: X.t
+Alert deprecated: X.t
 Line 1, characters 51-54:
 1 | module rec M : sig val x: X.t end = struct let x = X.x end
                                                        ^^^
-Warning 3: deprecated: X.x
->>>>>>> 0fa81c73
+Alert deprecated: X.x
 module rec M : sig val x : X.t end
 |}]
 
@@ -331,15 +245,9 @@
   struct let x = X.x end
 [%%expect{|
 Line 3, characters 17-20:
-<<<<<<< HEAD
-    struct let x = X.x end
-                   ^^^
-Alert deprecated: X.x
-=======
 3 |   struct let x = X.x end
                      ^^^
-Warning 3: deprecated: X.x
->>>>>>> 0fa81c73
+Alert deprecated: X.x
 module rec M : sig val x : X.t end
 |}]
 
@@ -349,15 +257,9 @@
 ;;
 [%%expect{|
 Line 1, characters 29-32:
-<<<<<<< HEAD
-  module type S = sig type t = X.t end
-                               ^^^
-Alert deprecated: X.t
-=======
 1 | module type S = sig type t = X.t end
                                  ^^^
-Warning 3: deprecated: X.t
->>>>>>> 0fa81c73
+Alert deprecated: X.t
 module type S = sig type t = X.t end
 |}]
 
@@ -380,15 +282,9 @@
 ;;
 [%%expect{|
 Line 1, characters 28-31:
-<<<<<<< HEAD
-  class c = object method x = X.x end
-                              ^^^
-Alert deprecated: X.x
-=======
 1 | class c = object method x = X.x end
                                 ^^^
-Warning 3: deprecated: X.x
->>>>>>> 0fa81c73
+Alert deprecated: X.x
 class c : object method x : X.t end
 |}]
 
@@ -417,15 +313,9 @@
 ;;
 [%%expect{|
 Line 1, characters 33-36:
-<<<<<<< HEAD
-  class type c = object method x : X.t end
-                                   ^^^
-Alert deprecated: X.t
-=======
 1 | class type c = object method x : X.t end
                                      ^^^
-Warning 3: deprecated: X.t
->>>>>>> 0fa81c73
+Alert deprecated: X.t
 class type c = object method x : X.t end
 |}]
 
@@ -455,15 +345,9 @@
 ;;
 [%%expect{|
 Line 1, characters 22-25:
-<<<<<<< HEAD
-  external foo: unit -> X.t = "foo"
-                        ^^^
-Alert deprecated: X.t
-=======
 1 | external foo: unit -> X.t = "foo"
                           ^^^
-Warning 3: deprecated: X.t
->>>>>>> 0fa81c73
+Alert deprecated: X.t
 external foo : unit -> X.t = "foo"
 |}]
 
@@ -480,15 +364,9 @@
 ;;
 [%%expect{|
 Line 1, characters 0-3:
-<<<<<<< HEAD
-  X.x
-  ^^^
-Alert deprecated: X.x
-=======
 1 | X.x
     ^^^
-Warning 3: deprecated: X.x
->>>>>>> 0fa81c73
+Alert deprecated: X.x
 - : X.t = <abstr>
 |}]
 
@@ -508,15 +386,9 @@
 [%%expect{|
 module D : sig  end
 Line 3, characters 5-6:
-<<<<<<< HEAD
-  open D
-       ^
-Alert deprecated: module D
-=======
 3 | open D
          ^
-Warning 3: deprecated: module D
->>>>>>> 0fa81c73
+Alert deprecated: module D
 |}]
 
 open D [@@ocaml.warning "-3"]
@@ -528,15 +400,9 @@
 ;;
 [%%expect{|
 Line 1, characters 8-9:
-<<<<<<< HEAD
-  include D
-          ^
-Alert deprecated: module D
-=======
 1 | include D
             ^
-Warning 3: deprecated: module D
->>>>>>> 0fa81c73
+Alert deprecated: module D
 |}]
 
 include D [@@ocaml.warning "-3"]
@@ -560,15 +426,9 @@
 ;;
 [%%expect{|
 Line 2, characters 9-12:
-<<<<<<< HEAD
-    | A of X.t
-           ^^^
-Alert deprecated: X.t
-=======
 2 |   | A of X.t
              ^^^
-Warning 3: deprecated: X.t
->>>>>>> 0fa81c73
+Alert deprecated: X.t
 type ext += A of X.t | B of X.s | C of X.u
 |}]
 
@@ -585,15 +445,9 @@
 ;;
 [%%expect{|
 Line 1, characters 17-20:
-<<<<<<< HEAD
-  exception Foo of X.t
-                   ^^^
-Alert deprecated: X.t
-=======
 1 | exception Foo of X.t
                      ^^^
-Warning 3: deprecated: X.t
->>>>>>> 0fa81c73
+Alert deprecated: X.t
 exception Foo of X.t
 |}]
 
@@ -613,15 +467,9 @@
 ;;
 [%%expect{|
 Line 2, characters 9-12:
-<<<<<<< HEAD
-    | A of X.t
-           ^^^
-Alert deprecated: X.t
-=======
 2 |   | A of X.t
              ^^^
-Warning 3: deprecated: X.t
->>>>>>> 0fa81c73
+Alert deprecated: X.t
 type t = A of X.t | B of X.s | C of X.u
 |}]
 
@@ -634,15 +482,9 @@
 ;;
 [%%expect{|
 Line 3, characters 7-10:
-<<<<<<< HEAD
-      a: X.t;
-         ^^^
-Alert deprecated: X.t
-=======
 3 |     a: X.t;
            ^^^
-Warning 3: deprecated: X.t
->>>>>>> 0fa81c73
+Alert deprecated: X.t
 type t = { a : X.t; b : X.s; c : X.u; }
 |}]
 
@@ -656,15 +498,9 @@
 ;;
 [%%expect{|
 Line 3, characters 7-10:
-<<<<<<< HEAD
-      a: X.t;
-         ^^^
-Alert deprecated: X.t
-=======
 3 |     a: X.t;
            ^^^
-Warning 3: deprecated: X.t
->>>>>>> 0fa81c73
+Alert deprecated: X.t
 type t = < a : X.t; b : X.s; c : X.u >
 |}]
 
@@ -678,15 +514,9 @@
 ;;
 [%%expect{|
 Line 3, characters 10-13:
-<<<<<<< HEAD
-    | `A of X.t
-            ^^^
-Alert deprecated: X.t
-=======
 3 |   | `A of X.t
               ^^^
-Warning 3: deprecated: X.t
->>>>>>> 0fa81c73
+Alert deprecated: X.t
 type t = [ `A of X.t | `B of X.s | `C of X.u ]
 |}]
 
