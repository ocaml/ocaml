(setglobal Comparison_table!
  (let
    (gen_cmp = (function x y (caml_compare x y))
     int_cmp = (function x y (caml_int_compare x y))
     bool_cmp =
       (function x y (caml_int_compare x y))
     intlike_cmp =
       (function x y (caml_int_compare x y))
     float_cmp =
       (function x y (caml_float_compare x y))
     string_cmp =
       (function x y (caml_string_compare x y))
     int32_cmp =
       (function x y (caml_int32_compare x y))
     int64_cmp =
       (function x y (caml_int64_compare x y))
     nativeint_cmp =
       (function x y (caml_nativeint_compare x y))
     gen_eq = (function x y (caml_equal x y))
     int_eq = (function x y (== x y))
     bool_eq = (function x y (== x y))
     intlike_eq = (function x y (== x y))
     float_eq = (function x y (==. x y))
     string_eq =
       (function x y (caml_string_equal x y))
     int32_eq = (function x y (Int32.== x y))
     int64_eq = (function x y (Int64.== x y))
     nativeint_eq =
       (function x y (Nativeint.== x y))
     gen_ne = (function x y (caml_notequal x y))
     int_ne = (function x y (!= x y))
     bool_ne = (function x y (!= x y))
     intlike_ne = (function x y (!= x y))
     float_ne = (function x y (!=. x y))
     string_ne =
       (function x y (caml_string_notequal x y))
     int32_ne = (function x y (Int32.!= x y))
     int64_ne = (function x y (Int64.!= x y))
     nativeint_ne =
       (function x y (Nativeint.!= x y))
     gen_lt = (function x y (caml_lessthan x y))
     int_lt = (function x y (< x y))
     bool_lt = (function x y (< x y))
     intlike_lt = (function x y (< x y))
     float_lt = (function x y (<. x y))
     string_lt =
       (function x y (caml_string_lessthan x y))
     int32_lt = (function x y (Int32.< x y))
     int64_lt = (function x y (Int64.< x y))
     nativeint_lt = (function x y (Nativeint.< x y))
     gen_gt = (function x y (caml_greaterthan x y))
     int_gt = (function x y (> x y))
     bool_gt = (function x y (> x y))
     intlike_gt = (function x y (> x y))
     float_gt = (function x y (>. x y))
     string_gt =
       (function x y (caml_string_greaterthan x y))
     int32_gt = (function x y (Int32.> x y))
     int64_gt = (function x y (Int64.> x y))
     nativeint_gt = (function x y (Nativeint.> x y))
     gen_le = (function x y (caml_lessequal x y))
     int_le = (function x y (<= x y))
     bool_le = (function x y (<= x y))
     intlike_le = (function x y (<= x y))
     float_le = (function x y (<=. x y))
     string_le =
       (function x y (caml_string_lessequal x y))
     int32_le = (function x y (Int32.<= x y))
     int64_le = (function x y (Int64.<= x y))
     nativeint_le =
       (function x y (Nativeint.<= x y))
     gen_ge = (function x y (caml_greaterequal x y))
     int_ge = (function x y (>= x y))
     bool_ge = (function x y (>= x y))
     intlike_ge = (function x y (>= x y))
     float_ge = (function x y (>=. x y))
     string_ge =
       (function x y (caml_string_greaterequal x y))
     int32_ge = (function x y (Int32.>= x y))
     int64_ge = (function x y (Int64.>= x y))
     nativeint_ge =
       (function x y (Nativeint.>= x y))
     eta_gen_cmp =
       (function prim prim stub (caml_compare prim prim))
     eta_int_cmp =
       (function prim prim stub
         (caml_int_compare prim prim))
     eta_bool_cmp =
       (function prim prim stub
         (caml_int_compare prim prim))
     eta_intlike_cmp =
       (function prim prim stub
         (caml_int_compare prim prim))
     eta_float_cmp =
       (function prim prim stub
         (caml_float_compare prim prim))
     eta_string_cmp =
       (function prim prim stub
         (caml_string_compare prim prim))
     eta_int32_cmp =
       (function prim prim stub
         (caml_int32_compare prim prim))
     eta_int64_cmp =
       (function prim prim stub
         (caml_int64_compare prim prim))
     eta_nativeint_cmp =
       (function prim prim stub
         (caml_nativeint_compare prim prim))
     eta_gen_eq =
       (function prim prim stub (caml_equal prim prim))
     eta_int_eq =
       (function prim prim stub (== prim prim))
     eta_bool_eq =
       (function prim prim stub (== prim prim))
     eta_intlike_eq =
       (function prim prim stub (== prim prim))
     eta_float_eq =
       (function prim prim stub (==. prim prim))
     eta_string_eq =
       (function prim prim stub
         (caml_string_equal prim prim))
     eta_int32_eq =
       (function prim prim stub (Int32.== prim prim))
     eta_int64_eq =
       (function prim prim stub (Int64.== prim prim))
     eta_nativeint_eq =
       (function prim prim stub (Nativeint.== prim prim))
     eta_gen_ne =
       (function prim prim stub
         (caml_notequal prim prim))
     eta_int_ne =
       (function prim prim stub (!= prim prim))
     eta_bool_ne =
       (function prim prim stub (!= prim prim))
     eta_intlike_ne =
       (function prim prim stub (!= prim prim))
     eta_float_ne =
       (function prim prim stub (!=. prim prim))
     eta_string_ne =
       (function prim prim stub
         (caml_string_notequal prim prim))
     eta_int32_ne =
       (function prim prim stub (Int32.!= prim prim))
     eta_int64_ne =
       (function prim prim stub (Int64.!= prim prim))
     eta_nativeint_ne =
       (function prim prim stub (Nativeint.!= prim prim))
     eta_gen_lt =
       (function prim prim stub
         (caml_lessthan prim prim))
     eta_int_lt =
       (function prim prim stub (< prim prim))
     eta_bool_lt =
       (function prim prim stub (< prim prim))
     eta_intlike_lt =
       (function prim prim stub (< prim prim))
     eta_float_lt =
       (function prim prim stub (<. prim prim))
     eta_string_lt =
       (function prim prim stub
         (caml_string_lessthan prim prim))
     eta_int32_lt =
       (function prim prim stub (Int32.< prim prim))
     eta_int64_lt =
       (function prim prim stub (Int64.< prim prim))
     eta_nativeint_lt =
       (function prim prim stub (Nativeint.< prim prim))
     eta_gen_gt =
       (function prim prim stub
         (caml_greaterthan prim prim))
     eta_int_gt =
       (function prim prim stub (> prim prim))
     eta_bool_gt =
       (function prim prim stub (> prim prim))
     eta_intlike_gt =
       (function prim prim stub (> prim prim))
     eta_float_gt =
       (function prim prim stub (>. prim prim))
     eta_string_gt =
       (function prim prim stub
         (caml_string_greaterthan prim prim))
     eta_int32_gt =
       (function prim prim stub (Int32.> prim prim))
     eta_int64_gt =
       (function prim prim stub (Int64.> prim prim))
     eta_nativeint_gt =
       (function prim prim stub (Nativeint.> prim prim))
     eta_gen_le =
       (function prim prim stub
         (caml_lessequal prim prim))
     eta_int_le =
       (function prim prim stub (<= prim prim))
     eta_bool_le =
       (function prim prim stub (<= prim prim))
     eta_intlike_le =
       (function prim prim stub (<= prim prim))
     eta_float_le =
       (function prim prim stub (<=. prim prim))
     eta_string_le =
       (function prim prim stub
         (caml_string_lessequal prim prim))
     eta_int32_le =
       (function prim prim stub (Int32.<= prim prim))
     eta_int64_le =
       (function prim prim stub (Int64.<= prim prim))
     eta_nativeint_le =
       (function prim prim stub (Nativeint.<= prim prim))
     eta_gen_ge =
       (function prim prim stub
         (caml_greaterequal prim prim))
     eta_int_ge =
       (function prim prim stub (>= prim prim))
     eta_bool_ge =
       (function prim prim stub (>= prim prim))
     eta_intlike_ge =
       (function prim prim stub (>= prim prim))
     eta_float_ge =
       (function prim prim stub (>=. prim prim))
     eta_string_ge =
       (function prim prim stub
         (caml_string_greaterequal prim prim))
     eta_int32_ge =
       (function prim prim stub (Int32.>= prim prim))
     eta_int64_ge =
       (function prim prim stub (Int64.>= prim prim))
     eta_nativeint_ge =
       (function prim prim stub (Nativeint.>= prim prim))
     int_vec = [0: [0: 1 1] [0: [0: 1 2] [0: [0: 2 1] 0a]]]
     bool_vec = [0: [0: 0a 0a] [0: [0: 0a 1a] [0: [0: 1a 0a] 0a]]]
     intlike_vec = [0: [0: 0a 0a] [0: [0: 0a 1a] [0: [0: 1a 0a] 0a]]]
     float_vec = [0: [0: 1. 1.] [0: [0: 1. 2.] [0: [0: 2. 1.] 0a]]]
     string_vec =
       [0: [0: "1" "1"] [0: [0: "1" "2"] [0: [0: "2" "1"] 0a]]]
     int32_vec = [0: [0: 1l 1l] [0: [0: 1l 2l] [0: [0: 2l 1l] 0a]]]
     int64_vec = [0: [0: 1L 1L] [0: [0: 1L 2L] [0: [0: 2L 1L] 0a]]]
     nativeint_vec = [0: [0: 1n 1n] [0: [0: 1n 2n] [0: [0: 2n 1n] 0a]]]
     test_vec =
       (function cmp eq ne lt gt le ge
         vec
         (let
           (uncurry =
              (function f param
                (apply f (field_imm 0 param)
                  (field_imm 1 param)))
            map =
              (function f l
<<<<<<< HEAD
                (apply (field_imm 12 (global List!))
                  (apply uncurry f) l)))
=======
                (apply (field 16 (global List!)) (apply uncurry f)
                  l)))
>>>>>>> 0d68080b
           (makeblock 0
             (makeblock 0 (apply map gen_cmp vec)
               (apply map cmp vec))
             (apply map
               (function gen spec
                 (makeblock 0 (apply map gen vec)
                   (apply map spec vec)))
               (makeblock 0 (makeblock 0 gen_eq eq)
                 (makeblock 0 (makeblock 0 gen_ne ne)
                   (makeblock 0 (makeblock 0 gen_lt lt)
                     (makeblock 0 (makeblock 0 gen_gt gt)
                       (makeblock 0 (makeblock 0 gen_le le)
                         (makeblock 0 (makeblock 0 gen_ge ge) 0a)))))))))))
    (seq
      (apply test_vec int_cmp int_eq int_ne int_lt
        int_gt int_le int_ge int_vec)
      (apply test_vec bool_cmp bool_eq bool_ne
        bool_lt bool_gt bool_le bool_ge bool_vec)
      (apply test_vec intlike_cmp intlike_eq intlike_ne
        intlike_lt intlike_gt intlike_le intlike_ge
        intlike_vec)
      (apply test_vec float_cmp float_eq float_ne
        float_lt float_gt float_le float_ge
        float_vec)
      (apply test_vec string_cmp string_eq string_ne
        string_lt string_gt string_le string_ge
        string_vec)
      (apply test_vec int32_cmp int32_eq int32_ne
        int32_lt int32_gt int32_le int32_ge
        int32_vec)
      (apply test_vec int64_cmp int64_eq int64_ne
        int64_lt int64_gt int64_le int64_ge
        int64_vec)
      (apply test_vec nativeint_cmp nativeint_eq
        nativeint_ne nativeint_lt nativeint_gt
        nativeint_le nativeint_ge nativeint_vec)
      (let
        (eta_test_vec =
           (function cmp eq ne lt gt le ge
             vec
             (let
               (uncurry =
                  (function f param
                    (apply f (field_imm 0 param)
                      (field_imm 1 param)))
                map =
                  (function f l
<<<<<<< HEAD
                    (apply (field_imm 12 (global List!))
=======
                    (apply (field 16 (global List!))
>>>>>>> 0d68080b
                      (apply uncurry f) l)))
               (makeblock 0
                 (makeblock 0 (apply map eta_gen_cmp vec)
                   (apply map cmp vec))
                 (apply map
                   (function gen spec
                     (makeblock 0 (apply map gen vec)
                       (apply map spec vec)))
                   (makeblock 0 (makeblock 0 eta_gen_eq eq)
                     (makeblock 0 (makeblock 0 eta_gen_ne ne)
                       (makeblock 0 (makeblock 0 eta_gen_lt lt)
                         (makeblock 0 (makeblock 0 eta_gen_gt gt)
                           (makeblock 0 (makeblock 0 eta_gen_le le)
                             (makeblock 0
                               (makeblock 0 eta_gen_ge ge) 0a)))))))))))
        (seq
          (apply eta_test_vec eta_int_cmp eta_int_eq
            eta_int_ne eta_int_lt eta_int_gt eta_int_le
            eta_int_ge int_vec)
          (apply eta_test_vec eta_bool_cmp eta_bool_eq
            eta_bool_ne eta_bool_lt eta_bool_gt
            eta_bool_le eta_bool_ge bool_vec)
          (apply eta_test_vec eta_intlike_cmp eta_intlike_eq
            eta_intlike_ne eta_intlike_lt eta_intlike_gt
            eta_intlike_le eta_intlike_ge intlike_vec)
          (apply eta_test_vec eta_float_cmp eta_float_eq
            eta_float_ne eta_float_lt eta_float_gt
            eta_float_le eta_float_ge float_vec)
          (apply eta_test_vec eta_string_cmp eta_string_eq
            eta_string_ne eta_string_lt eta_string_gt
            eta_string_le eta_string_ge string_vec)
          (apply eta_test_vec eta_int32_cmp eta_int32_eq
            eta_int32_ne eta_int32_lt eta_int32_gt
            eta_int32_le eta_int32_ge int32_vec)
          (apply eta_test_vec eta_int64_cmp eta_int64_eq
            eta_int64_ne eta_int64_lt eta_int64_gt
            eta_int64_le eta_int64_ge int64_vec)
          (apply eta_test_vec eta_nativeint_cmp
            eta_nativeint_eq eta_nativeint_ne eta_nativeint_lt
            eta_nativeint_gt eta_nativeint_le eta_nativeint_ge
            nativeint_vec)
          (makeblock 0 gen_cmp int_cmp bool_cmp
            intlike_cmp float_cmp string_cmp int32_cmp
            int64_cmp nativeint_cmp gen_eq int_eq
            bool_eq intlike_eq float_eq string_eq
            int32_eq int64_eq nativeint_eq gen_ne
            int_ne bool_ne intlike_ne float_ne
            string_ne int32_ne int64_ne nativeint_ne
            gen_lt int_lt bool_lt intlike_lt
            float_lt string_lt int32_lt int64_lt
            nativeint_lt gen_gt int_gt bool_gt
            intlike_gt float_gt string_gt int32_gt
            int64_gt nativeint_gt gen_le int_le
            bool_le intlike_le float_le string_le
            int32_le int64_le nativeint_le gen_ge
            int_ge bool_ge intlike_ge float_ge
            string_ge int32_ge int64_ge nativeint_ge
            eta_gen_cmp eta_int_cmp eta_bool_cmp
            eta_intlike_cmp eta_float_cmp eta_string_cmp
            eta_int32_cmp eta_int64_cmp eta_nativeint_cmp
            eta_gen_eq eta_int_eq eta_bool_eq
            eta_intlike_eq eta_float_eq eta_string_eq
            eta_int32_eq eta_int64_eq eta_nativeint_eq
            eta_gen_ne eta_int_ne eta_bool_ne
            eta_intlike_ne eta_float_ne eta_string_ne
            eta_int32_ne eta_int64_ne eta_nativeint_ne
            eta_gen_lt eta_int_lt eta_bool_lt
            eta_intlike_lt eta_float_lt eta_string_lt
            eta_int32_lt eta_int64_lt eta_nativeint_lt
            eta_gen_gt eta_int_gt eta_bool_gt
            eta_intlike_gt eta_float_gt eta_string_gt
            eta_int32_gt eta_int64_gt eta_nativeint_gt
            eta_gen_le eta_int_le eta_bool_le
            eta_intlike_le eta_float_le eta_string_le
            eta_int32_le eta_int64_le eta_nativeint_le
            eta_gen_ge eta_int_ge eta_bool_ge
            eta_intlike_ge eta_float_ge eta_string_ge
            eta_int32_ge eta_int64_ge eta_nativeint_ge
            int_vec bool_vec intlike_vec float_vec
            string_vec int32_vec int64_vec nativeint_vec
            test_vec eta_test_vec))))))<|MERGE_RESOLUTION|>--- conflicted
+++ resolved
@@ -244,13 +244,8 @@
                   (field_imm 1 param)))
             map =
               (function f l
-<<<<<<< HEAD
-                (apply (field_imm 12 (global List!))
+                (apply (field_imm 16 (global List!))
                   (apply uncurry f) l)))
-=======
-                (apply (field 16 (global List!)) (apply uncurry f)
-                  l)))
->>>>>>> 0d68080b
            (makeblock 0
              (makeblock 0 (apply map gen_cmp vec)
                (apply map cmp vec))
@@ -298,11 +293,7 @@
                       (field_imm 1 param)))
                 map =
                   (function f l
-<<<<<<< HEAD
-                    (apply (field_imm 12 (global List!))
-=======
-                    (apply (field 16 (global List!))
->>>>>>> 0d68080b
+                    (apply (field_imm 16 (global List!))
                       (apply uncurry f) l)))
                (makeblock 0
                  (makeblock 0 (apply map eta_gen_cmp vec)
