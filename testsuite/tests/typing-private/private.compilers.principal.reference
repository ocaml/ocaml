module Foobar : sig type t = private int end
module F0 : sig type t = private int end
Line 2, characters 20-21:
2 | let f (x : F0.t) = (x : Foobar.t);; (* fails *)
                        ^
Error: This expression has type F0.t but an expression was expected of type
         Foobar.t
module F = Foobar
val f : F.t -> Foobar.t = <fun>
module M : sig type t = < m : int > end
module M1 : sig type t = private < m : int; .. > end
module M2 : sig type t = private < m : int; .. > end
Line 1, characters 19-20:
1 | fun (x : M1.t) -> (x : M2.t);; (* fails *)
                       ^
Error: This expression has type M1.t but an expression was expected of type
         M2.t
module M3 : sig type t = private M1.t end
- : M3.t -> M1.t = <fun>
- : M3.t -> M.t = <fun>
Line 1, characters 44-46:
1 | module M4 : sig type t = private M3.t end = M2;; (* fails *)
                                                ^^
Error: Signature mismatch:
       Modules do not match:
         sig type t = M2.t end
       is not included in
         sig type t = private M3.t end
       Type declarations do not match:
         type t = M2.t
       is not included in
         type t = private M3.t
Line 1, characters 44-45:
1 | module M4 : sig type t = private M3.t end = M;; (* fails *)
                                                ^
Error: Signature mismatch:
       Modules do not match:
         sig type t = < m : int > end
       is not included in
         sig type t = private M3.t end
       Type declarations do not match:
         type t = < m : int >
       is not included in
         type t = private M3.t
Line 1, characters 44-46:
1 | module M4 : sig type t = private M3.t end = M1;; (* might be ok *)
                                                ^^
Error: Signature mismatch:
       Modules do not match:
         sig type t = M1.t end
       is not included in
         sig type t = private M3.t end
       Type declarations do not match:
         type t = M1.t
       is not included in
         type t = private M3.t
module M5 : sig type t = private M1.t end
Line 1, characters 53-55:
1 | module M6 : sig type t = private < n:int; .. > end = M1;; (* fails *)
                                                         ^^
Error: Signature mismatch:
       Modules do not match:
         sig type t = M1.t end
       is not included in
         sig type t = private < n : int; .. > end
       Type declarations do not match:
         type t = M1.t
       is not included in
         type t = private < n : int; .. >
Line 3, characters 2-51:
3 |   struct type t = int let f (x : int) = (x : t) end;; (* must fail *)
      ^^^^^^^^^^^^^^^^^^^^^^^^^^^^^^^^^^^^^^^^^^^^^^^^^
Error: Signature mismatch:
       Modules do not match:
         sig type t = int val f : int -> t end
       is not included in
         sig type t = private Foobar.t val f : int -> t end
       Type declarations do not match:
         type t = int
       is not included in
         type t = private Foobar.t
module M : sig type t = private T of int val mk : int -> t end
module M1 : sig type t = M.t val mk : int -> t end
module M2 : sig type t = M.t val mk : int -> t end
module M3 : sig type t = M.t val mk : int -> t end
Line 3, characters 4-27:
3 |     type t = M.t = T of int
        ^^^^^^^^^^^^^^^^^^^^^^^
Error: This variant or record definition does not match that of type M.t
       A private type would be revealed.
module M5 : sig type t = M.t = private T of int val mk : int -> t end
module M6 : sig type t = private T of int val mk : int -> t end
module M' :
  sig type t_priv = private T of int type t = t_priv val mk : int -> t end
module M3' : sig type t = M'.t val mk : int -> t end
module M : sig type 'a t = private T of 'a end
module M1 : sig type 'a t = 'a M.t = private T of 'a end
module Test : sig type t = private A end
module Test2 : sig type t = Test.t = private A end
val f : Test.t -> Test2.t = <fun>
val f : Test2.t -> unit = <fun>
Line 1, characters 8-15:
1 | let a = Test2.A;; (* fail *)
            ^^^^^^^
Error: Cannot create values of the private type Test2.t
Line 3, characters 40-63:
<<<<<<< HEAD
  module Test2 : module type of Test with type t = private Test.t = Test;;
                                          ^^^^^^^^^^^^^^^^^^^^^^^
Alert deprecated: spurious use of private
=======
3 | module Test2 : module type of Test with type t = private Test.t = Test;;
                                            ^^^^^^^^^^^^^^^^^^^^^^^
Warning 3: deprecated: spurious use of private
>>>>>>> 0fa81c73
module Test2 : sig type t = Test.t = private A end
type t = private < x : int; .. >
type t = private < x : int; .. >
type t = private < x : int >
type t = private < x : int >
Line 1:
Error: Type declarations do not match:
         type 'a t = private 'a constraint 'a = < x : int; .. >
       is not included in
         type 'a t
       Their constraints differ.
type 'a t = private 'a constraint 'a = < x : int; .. >
type t = [ `Closed ]
type nonrec t = private [> t ]
<|MERGE_RESOLUTION|>--- conflicted
+++ resolved
@@ -104,15 +104,9 @@
             ^^^^^^^
 Error: Cannot create values of the private type Test2.t
 Line 3, characters 40-63:
-<<<<<<< HEAD
-  module Test2 : module type of Test with type t = private Test.t = Test;;
-                                          ^^^^^^^^^^^^^^^^^^^^^^^
+3 | module Test2 : module type of Test with type t = private Test.t = Test;;
+                                            <alert>^^^^^^^^^^^^^^^^^^^^^^^</alert>
 Alert deprecated: spurious use of private
-=======
-3 | module Test2 : module type of Test with type t = private Test.t = Test;;
-                                            ^^^^^^^^^^^^^^^^^^^^^^^
-Warning 3: deprecated: spurious use of private
->>>>>>> 0fa81c73
 module Test2 : sig type t = Test.t = private A end
 type t = private < x : int; .. >
 type t = private < x : int; .. >
