--- conflicted
+++ resolved
@@ -1,20 +1,5 @@
 Error: Failure("Plugin error")
-<<<<<<< HEAD
-Raised by primitive operation at file "otherlibs/dynlink/native/dynlink.ml", line 85, characters 12-29
-Re-raised at file "otherlibs/dynlink/native/dynlink.ml", line 87, characters 10-149
-Called from file "list.ml", line 110, characters 12-15
-Called from file "otherlibs/dynlink/dynlink_common.ml", line 344, characters 13-44
-Called from file "list.ml", line 110, characters 12-15
-Called from file "otherlibs/dynlink/dynlink_common.ml", line 342, characters 8-240
-Re-raised at file "otherlibs/dynlink/dynlink_common.ml", line 352, characters 8-17
-Called from file "otherlibs/dynlink/dynlink_common.ml" (inlined), line 354, characters 26-45
-Called from file "test10_main.ml", line 49, characters 30-87
-=======
-Raised at Stdlib.failwith in file "stdlib.ml", line 29, characters 17-33
-Called from Test10_plugin.g in file "test10_plugin.ml", line 2, characters 15-38
-Called from Test10_plugin in file "test10_plugin.ml", line 10, characters 2-6
-Called from Dynlink.Native.run.(fun) in file "otherlibs/dynlink/native/dynlink.ml", line 85, characters 12-29
-Called from Dynlink.Native.run.(fun) in file "otherlibs/dynlink/native/dynlink.ml", line 85, characters 12-29
+Raised by primitive operation at Dynlink.Native.run.(fun) in file "otherlibs/dynlink/native/dynlink.ml", line 85, characters 12-29
 Re-raised at Dynlink.Native.run.(fun) in file "otherlibs/dynlink/native/dynlink.ml", line 87, characters 10-149
 Called from Stdlib__list.iter in file "list.ml", line 110, characters 12-15
 Called from Dynlink_common.Make.load.(fun) in file "otherlibs/dynlink/dynlink_common.ml", line 344, characters 13-44
@@ -22,5 +7,4 @@
 Called from Dynlink_common.Make.load in file "otherlibs/dynlink/dynlink_common.ml", line 342, characters 8-240
 Re-raised at Dynlink_common.Make.load in file "otherlibs/dynlink/dynlink_common.ml", line 352, characters 8-17
 Called from Dynlink_common.Make.loadfile in file "otherlibs/dynlink/dynlink_common.ml" (inlined), line 354, characters 26-45
-Called from Test10_main in file "test10_main.ml", line 49, characters 30-87
->>>>>>> 8f85e002
+Called from Test10_main in file "test10_main.ml", line 49, characters 30-87