--- conflicted
+++ resolved
@@ -7,15 +7,9 @@
 Pervasives.(+) 1 1;;
 [%%expect{|
 Line 3, characters 0-14:
-<<<<<<< HEAD
-  Pervasives.(+) 1 1;;
-  ^^^^^^^^^^^^^^
-Error (alert deprecated): module Stdlib.Pervasives
-=======
 3 | Pervasives.(+) 1 1;;
     ^^^^^^^^^^^^^^
-Error (warning 3): deprecated: module Stdlib.Pervasives
->>>>>>> 0fa81c73
+Error (alert deprecated): module Stdlib.Pervasives
 Use Stdlib instead.
 
 If you need to stay compatible with OCaml < 4.07, you can use the
@@ -25,15 +19,9 @@
 module X = Pervasives;;
 [%%expect{|
 Line 1, characters 11-21:
-<<<<<<< HEAD
-  module X = Pervasives;;
-             ^^^^^^^^^^
-Error (alert deprecated): module Stdlib.Pervasives
-=======
 1 | module X = Pervasives;;
                ^^^^^^^^^^
-Error (warning 3): deprecated: module Stdlib.Pervasives
->>>>>>> 0fa81c73
+Error (alert deprecated): module Stdlib.Pervasives
 Use Stdlib instead.
 
 If you need to stay compatible with OCaml < 4.07, you can use the
@@ -43,15 +31,9 @@
 open Pervasives;;
 [%%expect{|
 Line 1, characters 5-15:
-<<<<<<< HEAD
-  open Pervasives;;
-       ^^^^^^^^^^
-Error (alert deprecated): module Stdlib.Pervasives
-=======
 1 | open Pervasives;;
          ^^^^^^^^^^
-Error (warning 3): deprecated: module Stdlib.Pervasives
->>>>>>> 0fa81c73
+Error (alert deprecated): module Stdlib.Pervasives
 Use Stdlib instead.
 
 If you need to stay compatible with OCaml < 4.07, you can use the
