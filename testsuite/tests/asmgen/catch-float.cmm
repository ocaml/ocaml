--- conflicted
+++ resolved
@@ -1,11 +1,6 @@
 (* TEST
-<<<<<<< HEAD
-files = "main.c"
+readonly_files = "main.c"
 arguments = "-ccopt -DFLOAT_CATCH -ccopt -DFUN=catch_float main.c"
-=======
-readonly_files = "main.c"
-arguments = "-DFLOAT_CATCH -DFUN=catch_float main.c"
->>>>>>> 24d7f3bd
 * asmgen
 *)
 
