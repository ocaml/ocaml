(* TEST
 flags = "-dlambda";
 expect;
*)

(* The original example of unsoundness in #7421. *)
type t = {a: bool; mutable b: int option}

let f x =
  match x with
  | {a = false; b = _} -> 0
  | {a = _;     b = None} -> 1
  | {a = _;     b = _} when (x.b <- None; false) -> 2
  | {a = true;  b = Some y} -> y
;;
(* Correctness condition: there should either be a single
   (field_mut 1) access, or the second access should include
   a Match_failure case.

   PASS: the second access includes a Match_failure case. *)
[%%expect {|
0
type t = { a : bool; mutable b : int option; }
(let
  (f/281 =
     (function x/283 : int
       (if (field_int 0 x/283)
         (let (*match*/287 =o (field_mut 1 x/283))
           (if *match*/287
             (if (seq (setfield_ptr 1 x/283 0) 0) 2
               (let (*match*/288 =o (field_mut 1 x/283))
                 (if *match*/288 (field_imm 0 *match*/288)
                   (raise
                     (makeblock 0 (global Match_failure/20!) [0: "" 4 2])))))
             1))
         0)))
  (apply (field_mut 1 (global Toploop!)) "f" f/281))
val f : t -> int = <fun>
|}]



(* A simple example of a complete switch
   inside a mutable position. *)
type t = {a: bool; mutable b: int option}

let simple x =
  match x with
  | {b = None} -> 1
  | {b = Some y} -> y
;;
(* Performance expectation: there should not be a Match_failure case. *)
[%%expect {|
0
type t = { a : bool; mutable b : int option; }
(let
  (simple/292 =
     (function x/294 : int
       (let (*match*/297 =o (field_mut 1 x/294))
         (if *match*/297 (field_imm 0 *match*/297) 1))))
  (apply (field_mut 1 (global Toploop!)) "simple" simple/292))
val simple : t -> int = <fun>
|}]

(* This more complex case has the switch on [b] split across two cases
   on [a], so it may need a [Match_failure] for soundness -- it does
   if the two accesses to [b] are done on different reads of the same
   mutable field.

   PASS: two reads of [field_mut 1 x], and a Match_failure case. *)
let f x =
  match x with
  | {a = false; b = _} -> 0
  | {a = _;     b = None} -> 1
  | {a = true;  b = Some y} -> y
;;
[%%expect {|
(let
<<<<<<< HEAD
  (f/298 =
     (function x/299 : int
       (if (field_int 0 x/299)
         (let (*match*/303 =o (field_mut 1 x/299))
           (if *match*/303 (field_imm 0 *match*/303) 1))
=======
  (f/297 =
     (function x/298 : int
       (if (field_int 0 x/298)
         (let (*match*/302 =o (field_mut 1 x/298))
           (if *match*/302 (field_imm 0 *match*/302)
             (let (*match*/303 =o (field_mut 1 x/298))
               (if *match*/303
                 (raise (makeblock 0 (global Match_failure/20!) [0: "" 2 2]))
                 1))))
>>>>>>> b4a27c5b
         0)))
  (apply (field_mut 1 (global Toploop!)) "f" f/298))
val f : t -> int = <fun>
|}]



(* A variant of the #7421 example. *)
let f r =
  match Some r with
  | Some { contents = None } -> 0
  | _ when (r := None; false) -> 1
  | Some { contents = Some n } -> n
  | None -> 3
;;
(* Correctness condition: there should either be a single
   (field_mut 0) access, or the second access should include
   a Match_failure case.

   PASS: two different reads (field_mut 0), and a Match_failure case. *)
[%%expect {|
(let
  (f/305 =
     (function r/306 : int
       (let (*match*/308 = (makeblock 0 r/306))
         (catch
           (if *match*/308
             (let (*match*/310 =o (field_mut 0 (field_imm 0 *match*/308)))
               (if *match*/310 (exit 13) 0))
             (exit 13))
          with (13)
<<<<<<< HEAD
           (if (seq (setfield_ptr 0 r/306 0) 0) 1
             (if *match*/308
               (let (*match*/312 =o (field_mut 0 (field_imm 0 *match*/308)))
                 (field_imm 0 *match*/312))
=======
           (if (seq (setfield_ptr 0 r/305 0) 0) 1
             (if *match*/307
               (let (*match*/311 =o (field_mut 0 (field_imm 0 *match*/307)))
                 (if *match*/311 (field_imm 0 *match*/311)
                   (raise
                     (makeblock 0 (global Match_failure/20!) [0: "" 2 2]))))
>>>>>>> b4a27c5b
               3))))))
  (apply (field_mut 1 (global Toploop!)) "f" f/305))
val f : int option ref -> int = <fun>
|}]



(* This example has an ill-typed counter-example: the type-checker
   finds it Total, but the pattern-matching compiler cannot see that
   (Some (Some (Bool b))) cannot occur. *)
type _ t = Int : int -> int t | Bool : bool -> bool t

let test = function
  | None -> 0
  | Some (Int n) -> n
;;
(* Performance expectation: there should not be a Match_failure case. *)
[%%expect {|
0
type _ t = Int : int -> int t | Bool : bool -> bool t
(let
  (test/316 =
     (function param/319 : int
       (if param/319 (field_imm 0 (field_imm 0 param/319)) 0)))
  (apply (field_mut 1 (global Toploop!)) "test" test/316))
val test : int t option -> int = <fun>
|}]


(* This example has an ill-typed counter-example, inside
   a mutable position.  *)
type _ t = Int : int -> int t | Bool : bool -> bool t

let test = function
  | { contents = None } -> 0
  | { contents = Some (Int n) } -> n
;;
(* Performance expectation: there should not be a Match_failure case.

   Currently there *is* a Match_failure case, as the compiler is unable
   to distinguish this situation from a situation where the matrix is split
   and there are several accesses to the mutable field. *)
[%%expect {|
0
type _ t = Int : int -> int t | Bool : bool -> bool t
(let
<<<<<<< HEAD
  (test/324 =
     (function param/326 : int
       (let (*match*/327 =o (field_mut 0 param/326))
         (if *match*/327 (field_imm 0 (field_imm 0 *match*/327)) 0))))
  (apply (field_mut 1 (global Toploop!)) "test" test/324))
=======
  (test/323 =
     (function param/325 : int
       (let (*match*/326 =o (field_mut 0 param/325))
         (if *match*/326
           (let (*match*/327 =a (field_imm 0 *match*/326))
             (switch* *match*/327
              case tag 0: (field_imm 0 *match*/327)
              case tag 1:
               (raise (makeblock 0 (global Match_failure/20!) [0: "" 3 11]))))
           0))))
  (apply (field_mut 1 (global Toploop!)) "test" test/323))
>>>>>>> b4a27c5b
val test : int t option ref -> int = <fun>
|}]



(* This example has a ill-typed counter-example,
   and also mutable sub-patterns, but in different places. *)
type _ t = Int : int -> int t | Bool : bool -> bool t

let test n =
  match Some (ref true, Int 42) with
  | Some ({ contents = true }, Int n) -> n
  | Some ({ contents = false }, Int n) -> -n
  | None -> 3
;;
(* Performance expectation: there should not be a Match_failure case. *)
[%%expect {|
0
type _ t = Int : int -> int t | Bool : bool -> bool t
(let
  (test/332 =
     (function n/333 : int
       (let
         (*match*/336 =
            (makeblock 0 (makeblock 0 (makemutable 0 (int) 1) [0: 42])))
         (if *match*/336
           (let
             (*match*/337 =a (field_imm 0 *match*/336)
              *match*/339 =o (field_mut 0 (field_imm 0 *match*/337)))
             (if *match*/339 (field_imm 0 (field_imm 1 *match*/337))
               (~ (field_imm 0 (field_imm 1 *match*/337)))))
           3))))
  (apply (field_mut 1 (global Toploop!)) "test" test/332))
val test : 'a -> int = <fun>
|}]



(* In this example, the constructor on which unsound assumptions could
   be made is not located directly below a mutable constructor, but
   one level deeper inside an immutable pair constructor (below the
   mutable constructor). This checks that there is a form of
   "transitive" propagation of mutability.

   Correctness condition: either there is a single mutable field read,
   or the accesses below the second mutable read have a Match_failure
   case.
*)
let deep r =
  match Some r with
  | Some { contents = ((), None) } -> 0
  | _ when (r := ((), None); false) -> 1
  | Some { contents = ((), Some n) } -> n
  | None -> 3
;;
(* PASS: two different reads (field_mut 0), and a Match_failure case. *)
[%%expect {|
(let
  (deep/342 =
     (function r/344 : int
       (let (*match*/346 = (makeblock 0 r/344))
         (catch
           (if *match*/346
             (let (*match*/348 =o (field_mut 0 (field_imm 0 *match*/346)))
               (if (field_imm 1 *match*/348) (exit 21) 0))
             (exit 21))
          with (21)
<<<<<<< HEAD
           (if (seq (setfield_ptr 0 r/344 [0: 0 0]) 0) 1
             (if *match*/346
               (let (*match*/352 =o (field_mut 0 (field_imm 0 *match*/346)))
                 (field_imm 0 (field_imm 1 *match*/352)))
=======
           (if (seq (setfield_ptr 0 r/343 [0: 0 0]) 0) 1
             (if *match*/345
               (let
                 (*match*/351 =o (field_mut 0 (field_imm 0 *match*/345))
                  *match*/353 =a (field_imm 1 *match*/351))
                 (if *match*/353 (field_imm 0 *match*/353)
                   (raise
                     (makeblock 0 (global Match_failure/20!) [0: "" 2 2]))))
>>>>>>> b4a27c5b
               3))))))
  (apply (field_mut 1 (global Toploop!)) "deep" deep/342))
val deep : (unit * int option) ref -> int = <fun>
|}]


(* In this example:
   - the pattern-matching is total, with subtle GADT usage
     (only the type-checker can tell that it is Total)
   - there are no mutable fields

   Performance expectation: there should not be a Match_failure clause.

   This example is a reduction of a regression caused by #13076 on the
   'CamlinternalFormat.trans' function in the standard library.
*)
type _ t = Bool : bool t | Int : int t | Char : char t;;
let test : type a . a t * a t -> unit = function
  | Int, Int -> ()
  | Bool, Bool -> ()
  | _, Char -> ()
;;
(* PASS: no Match_failure clause generated. *)
[%%expect {|
0
type _ t = Bool : bool t | Int : int t | Char : char t
(let
  (test/359 =
     (function param/361 : int
       (catch
<<<<<<< HEAD
         (catch
           (switch* (field_imm 0 param/361)
            case int 0:
             (switch* (field_imm 1 param/361)
              case int 0: 0
              case int 1: (exit 23)
              case int 2: (exit 24))
            case int 1:
             (switch* (field_imm 1 param/361)
              case int 0: (exit 23)
              case int 1: 0
              case int 2: (exit 24))
            case int 2: (exit 24))
          with (24) 0)
        with (23)
         (raise (makeblock 0 (global Match_failure/20!) [0: "" 2 40])))))
  (apply (field_mut 1 (global Toploop!)) "test" test/359))
=======
         (if (>= (field_imm 0 param/360) 2) (exit 24)
           (if (>= (field_imm 1 param/360) 2) (exit 24) 0))
        with (24) 0)))
  (apply (field_mut 1 (global Toploop!)) "test" test/358))
>>>>>>> b4a27c5b
val test : 'a t * 'a t -> unit = <fun>
|}];;

(* Another regression testcase from #13076, proposed by Nick Roberts.

   Performance expectation: no Match_failure clause.
*)
type nothing = |
type t = A | B | C of nothing
let f : bool * t -> int = function
  | true, A -> 3
  | false, A -> 4
  | _, B -> 5
  | _, C _ -> .
(* PASS: no Match_failure clause generated. *)
[%%expect {|
0
type nothing = |
0
type t = A | B | C of nothing
(let
  (f/371 =
     (function param/372 : int
       (catch
<<<<<<< HEAD
         (catch
           (if (field_imm 0 param/372)
             (let (*match*/374 =a (field_imm 1 param/372))
               (if (isint *match*/374) (if *match*/374 (exit 26) 3)
                 (exit 25)))
             (let (*match*/375 =a (field_imm 1 param/372))
               (if (isint *match*/375) (if *match*/375 (exit 26) 4)
                 (exit 25))))
          with (26) 5)
        with (25)
         (raise (makeblock 0 (global Match_failure/20!) [0: "" 3 26])))))
  (apply (field_mut 1 (global Toploop!)) "f" f/371))
=======
         (if (field_imm 0 param/371)
           (switch* (field_imm 1 param/371)
            case int 0: 3
            case int 1: (exit 27))
           (switch* (field_imm 1 param/371)
            case int 0: 4
            case int 1: (exit 27)))
        with (27) 5)))
  (apply (field_mut 1 (global Toploop!)) "f" f/370))
>>>>>>> b4a27c5b
val f : bool * t -> int = <fun>
|}];;


(* Another regression testcase from #13076, proposed by Nick Roberts.

   Performance expectation: no Match_failure clause.
*)
type t =
  | A of int
  | B of string
  | C of string
  | D of string

let compare t1 t2 =
  match t1, t2 with
  | A i, A j -> Int.compare i j
  | B l1, B l2 -> String.compare l1 l2
  | C l1, C l2 -> String.compare l1 l2
  | D l1, D l2 -> String.compare l1 l2
  | A _, (B _ | C _ | D _ ) -> -1
  | (B _ | C _ | D _ ), A _ -> 1
  | B _, (C _ | D _) -> -1
  | (C _ | D _), B _ -> 1
  | C _, D _ -> -1
  | D _, C _ -> 1
(* PASS: no Match_failure clause generated. *)
[%%expect {|
0
type t = A of int | B of string | C of string | D of string
(let
  (compare/382 =
     (function t1/383 t2/384 : int
       (catch
<<<<<<< HEAD
         (catch
           (switch* t1/383
            case tag 0:
             (switch t2/384
              case tag 0:
               (apply (field_imm 8 (global Stdlib__Int!))
                 (field_imm 0 t1/383) (field_imm 0 t2/384))
              default: -1)
            case tag 1:
             (catch
               (switch* t2/384
                case tag 0: (exit 30)
                case tag 1:
                 (apply (field_imm 9 (global Stdlib__String!))
                   (field_imm 0 t1/383) (field_imm 0 t2/384))
                case tag 2: (exit 35)
                case tag 3: (exit 35))
              with (35) -1)
            case tag 2:
             (switch* t2/384
              case tag 0: (exit 30)
              case tag 1: (exit 30)
              case tag 2:
               (apply (field_imm 9 (global Stdlib__String!))
                 (field_imm 0 t1/383) (field_imm 0 t2/384))
              case tag 3: -1)
            case tag 3:
             (switch* t2/384
              case tag 0: (exit 30)
              case tag 1: (exit 30)
              case tag 2: 1
              case tag 3:
               (apply (field_imm 9 (global Stdlib__String!))
                 (field_imm 0 t1/383) (field_imm 0 t2/384))))
          with (30)
           (switch* t2/384
            case tag 0: 1
            case tag 1: 1
            case tag 2: (exit 27)
            case tag 3: (exit 27)))
        with (27)
         (raise (makeblock 0 (global Match_failure/20!) [0: "" 8 2])))))
  (apply (field_mut 1 (global Toploop!)) "compare" compare/382))
=======
         (switch* t1/382
          case tag 0:
           (switch t2/383
            case tag 0:
             (apply (field_imm 8 (global Stdlib__Int!)) (field_imm 0 t1/382)
               (field_imm 0 t2/383))
            default: -1)
          case tag 1:
           (catch
             (switch* t2/383
              case tag 0: (exit 31)
              case tag 1:
               (apply (field_imm 9 (global Stdlib__String!))
                 (field_imm 0 t1/382) (field_imm 0 t2/383))
              case tag 2: (exit 36)
              case tag 3: (exit 36))
            with (36) -1)
          case tag 2:
           (switch* t2/383
            case tag 0: (exit 31)
            case tag 1: (exit 31)
            case tag 2:
             (apply (field_imm 9 (global Stdlib__String!))
               (field_imm 0 t1/382) (field_imm 0 t2/383))
            case tag 3: -1)
          case tag 3:
           (switch* t2/383
            case tag 0: (exit 31)
            case tag 1: (exit 31)
            case tag 2: 1
            case tag 3:
             (apply (field_imm 9 (global Stdlib__String!))
               (field_imm 0 t1/382) (field_imm 0 t2/383))))
        with (31) (switch* t2/383 case tag 0: 1
                                  case tag 1: 1))))
  (apply (field_mut 1 (global Toploop!)) "compare" compare/381))
>>>>>>> b4a27c5b
val compare : t -> t -> int = <fun>
|}];;


(* Different testcases involving or-patterns and polymorphic variants,
   proposed by Nick Roberts. In both cases, we do *not* expect a Match_failure case. *)

let f x y =
 match x, y with
 | _, `Y1 -> 0
 | `X1, `Y2 -> 1
 | (`X2 | `X3), `Y3 -> 2
 | `X1, `Y3
 | `X2, `Y2
 | `X3, _  -> 3
(* PASS: no Match_failure generated *)
[%%expect {|
(let
  (f/503 =
     (function x/504[int] y/505[int] : int
       (catch
         (catch
           (catch
             (if (isint y/505) (if (!= y/505 19896) (exit 45) 0) (exit 45))
            with (45)
             (if (!= x/504 19674)
               (if (>= x/504 19675) (exit 44)
                 (if (>= y/505 19898) (exit 42) 1))
               (if (isint y/505) (if (!= y/505 19897) (exit 44) (exit 42))
                 (exit 44))))
          with (44)
           (if (isint y/505) (if (!= y/505 19898) (exit 42) 2) (exit 42)))
        with (42) 3)))
  (apply (field_mut 1 (global Toploop!)) "f" f/503))
val f : [< `X1 | `X2 | `X3 ] -> [< `Y1 | `Y2 | `Y3 ] -> int = <fun>
|}];;


let check_results r1 r2 =
  match r1 r2 with
  | (Ok _ as r), _ | _, (Ok _ as r) -> r
  | (Error `A as r), Error _
  | Error _, (Error `A as r) -> r
  | (Error `B as r), Error `B -> r
(* PASS: no Match_failure case generated *)
[%%expect {|
(let
  (check_results/506 =
     (function r1/508 r2/509
       (let (*match*/515 = (apply r1/508 r2/509))
         (catch
           (catch
             (let (r/514 =a (field_imm 0 *match*/515))
               (catch
                 (switch* r/514
                  case tag 0: (exit 50 r/514)
                  case tag 1:
                   (catch
                     (if (>= (field_imm 0 r/514) 66)
                       (let (*match*/523 =a (field_imm 1 *match*/515))
                         (switch* *match*/523
                          case tag 0: (exit 52)
                          case tag 1:
                           (let (*match*/524 =a (field_imm 0 *match*/523))
                             (if (isint *match*/524)
                               (if (!= *match*/524 66) (exit 53) r/514)
                               (exit 53)))))
                       (switch* (field_imm 1 *match*/515)
                        case tag 0: (exit 52)
                        case tag 1: (exit 51 r/514)))
                    with (53) (exit 51 (field_imm 1 *match*/515))))
                with (52) (exit 50 (field_imm 1 *match*/515))))
            with (50 r/510) r/510)
          with (51 r/512) r/512))))
  (apply (field_mut 1 (global Toploop!)) "check_results" check_results/506))
val check_results :
  ('a -> ('b, [< `A | `B ]) result * ('b, [< `A | `B ]) result) ->
  'a -> ('b, [> `A | `B ]) result = <fun>
|}];;<|MERGE_RESOLUTION|>--- conflicted
+++ resolved
@@ -76,23 +76,15 @@
 ;;
 [%%expect {|
 (let
-<<<<<<< HEAD
   (f/298 =
      (function x/299 : int
        (if (field_int 0 x/299)
          (let (*match*/303 =o (field_mut 1 x/299))
-           (if *match*/303 (field_imm 0 *match*/303) 1))
-=======
-  (f/297 =
-     (function x/298 : int
-       (if (field_int 0 x/298)
-         (let (*match*/302 =o (field_mut 1 x/298))
-           (if *match*/302 (field_imm 0 *match*/302)
-             (let (*match*/303 =o (field_mut 1 x/298))
-               (if *match*/303
+           (if *match*/303 (field_imm 0 *match*/303)
+             (let (*match*/304 =o (field_mut 1 x/299))
+               (if *match*/304
                  (raise (makeblock 0 (global Match_failure/20!) [0: "" 2 2]))
                  1))))
->>>>>>> b4a27c5b
          0)))
   (apply (field_mut 1 (global Toploop!)) "f" f/298))
 val f : t -> int = <fun>
@@ -124,19 +116,12 @@
                (if *match*/310 (exit 13) 0))
              (exit 13))
           with (13)
-<<<<<<< HEAD
            (if (seq (setfield_ptr 0 r/306 0) 0) 1
              (if *match*/308
                (let (*match*/312 =o (field_mut 0 (field_imm 0 *match*/308)))
-                 (field_imm 0 *match*/312))
-=======
-           (if (seq (setfield_ptr 0 r/305 0) 0) 1
-             (if *match*/307
-               (let (*match*/311 =o (field_mut 0 (field_imm 0 *match*/307)))
-                 (if *match*/311 (field_imm 0 *match*/311)
+                 (if *match*/312 (field_imm 0 *match*/312)
                    (raise
                      (makeblock 0 (global Match_failure/20!) [0: "" 2 2]))))
->>>>>>> b4a27c5b
                3))))))
   (apply (field_mut 1 (global Toploop!)) "f" f/305))
 val f : int option ref -> int = <fun>
@@ -183,25 +168,17 @@
 0
 type _ t = Int : int -> int t | Bool : bool -> bool t
 (let
-<<<<<<< HEAD
   (test/324 =
      (function param/326 : int
        (let (*match*/327 =o (field_mut 0 param/326))
-         (if *match*/327 (field_imm 0 (field_imm 0 *match*/327)) 0))))
-  (apply (field_mut 1 (global Toploop!)) "test" test/324))
-=======
-  (test/323 =
-     (function param/325 : int
-       (let (*match*/326 =o (field_mut 0 param/325))
-         (if *match*/326
-           (let (*match*/327 =a (field_imm 0 *match*/326))
-             (switch* *match*/327
-              case tag 0: (field_imm 0 *match*/327)
+         (if *match*/327
+           (let (*match*/328 =a (field_imm 0 *match*/327))
+             (switch* *match*/328
+              case tag 0: (field_imm 0 *match*/328)
               case tag 1:
                (raise (makeblock 0 (global Match_failure/20!) [0: "" 3 11]))))
            0))))
-  (apply (field_mut 1 (global Toploop!)) "test" test/323))
->>>>>>> b4a27c5b
+  (apply (field_mut 1 (global Toploop!)) "test" test/324))
 val test : int t option ref -> int = <fun>
 |}]
 
@@ -269,21 +246,14 @@
                (if (field_imm 1 *match*/348) (exit 21) 0))
              (exit 21))
           with (21)
-<<<<<<< HEAD
            (if (seq (setfield_ptr 0 r/344 [0: 0 0]) 0) 1
              (if *match*/346
-               (let (*match*/352 =o (field_mut 0 (field_imm 0 *match*/346)))
-                 (field_imm 0 (field_imm 1 *match*/352)))
-=======
-           (if (seq (setfield_ptr 0 r/343 [0: 0 0]) 0) 1
-             (if *match*/345
                (let
-                 (*match*/351 =o (field_mut 0 (field_imm 0 *match*/345))
-                  *match*/353 =a (field_imm 1 *match*/351))
-                 (if *match*/353 (field_imm 0 *match*/353)
+                 (*match*/352 =o (field_mut 0 (field_imm 0 *match*/346))
+                  *match*/354 =a (field_imm 1 *match*/352))
+                 (if *match*/354 (field_imm 0 *match*/354)
                    (raise
                      (makeblock 0 (global Match_failure/20!) [0: "" 2 2]))))
->>>>>>> b4a27c5b
                3))))))
   (apply (field_mut 1 (global Toploop!)) "deep" deep/342))
 val deep : (unit * int option) ref -> int = <fun>
@@ -314,30 +284,10 @@
   (test/359 =
      (function param/361 : int
        (catch
-<<<<<<< HEAD
-         (catch
-           (switch* (field_imm 0 param/361)
-            case int 0:
-             (switch* (field_imm 1 param/361)
-              case int 0: 0
-              case int 1: (exit 23)
-              case int 2: (exit 24))
-            case int 1:
-             (switch* (field_imm 1 param/361)
-              case int 0: (exit 23)
-              case int 1: 0
-              case int 2: (exit 24))
-            case int 2: (exit 24))
-          with (24) 0)
-        with (23)
-         (raise (makeblock 0 (global Match_failure/20!) [0: "" 2 40])))))
+         (if (>= (field_imm 0 param/361) 2) (exit 24)
+           (if (>= (field_imm 1 param/361) 2) (exit 24) 0))
+        with (24) 0)))
   (apply (field_mut 1 (global Toploop!)) "test" test/359))
-=======
-         (if (>= (field_imm 0 param/360) 2) (exit 24)
-           (if (>= (field_imm 1 param/360) 2) (exit 24) 0))
-        with (24) 0)))
-  (apply (field_mut 1 (global Toploop!)) "test" test/358))
->>>>>>> b4a27c5b
 val test : 'a t * 'a t -> unit = <fun>
 |}];;
 
@@ -362,30 +312,15 @@
   (f/371 =
      (function param/372 : int
        (catch
-<<<<<<< HEAD
-         (catch
-           (if (field_imm 0 param/372)
-             (let (*match*/374 =a (field_imm 1 param/372))
-               (if (isint *match*/374) (if *match*/374 (exit 26) 3)
-                 (exit 25)))
-             (let (*match*/375 =a (field_imm 1 param/372))
-               (if (isint *match*/375) (if *match*/375 (exit 26) 4)
-                 (exit 25))))
-          with (26) 5)
-        with (25)
-         (raise (makeblock 0 (global Match_failure/20!) [0: "" 3 26])))))
-  (apply (field_mut 1 (global Toploop!)) "f" f/371))
-=======
-         (if (field_imm 0 param/371)
-           (switch* (field_imm 1 param/371)
+         (if (field_imm 0 param/372)
+           (switch* (field_imm 1 param/372)
             case int 0: 3
             case int 1: (exit 27))
-           (switch* (field_imm 1 param/371)
+           (switch* (field_imm 1 param/372)
             case int 0: 4
             case int 1: (exit 27)))
         with (27) 5)))
-  (apply (field_mut 1 (global Toploop!)) "f" f/370))
->>>>>>> b4a27c5b
+  (apply (field_mut 1 (global Toploop!)) "f" f/371))
 val f : bool * t -> int = <fun>
 |}];;
 
@@ -420,88 +355,42 @@
   (compare/382 =
      (function t1/383 t2/384 : int
        (catch
-<<<<<<< HEAD
-         (catch
-           (switch* t1/383
+         (switch* t1/383
+          case tag 0:
+           (switch t2/384
             case tag 0:
-             (switch t2/384
-              case tag 0:
-               (apply (field_imm 8 (global Stdlib__Int!))
-                 (field_imm 0 t1/383) (field_imm 0 t2/384))
-              default: -1)
-            case tag 1:
-             (catch
-               (switch* t2/384
-                case tag 0: (exit 30)
-                case tag 1:
-                 (apply (field_imm 9 (global Stdlib__String!))
-                   (field_imm 0 t1/383) (field_imm 0 t2/384))
-                case tag 2: (exit 35)
-                case tag 3: (exit 35))
-              with (35) -1)
-            case tag 2:
-             (switch* t2/384
-              case tag 0: (exit 30)
-              case tag 1: (exit 30)
-              case tag 2:
-               (apply (field_imm 9 (global Stdlib__String!))
-                 (field_imm 0 t1/383) (field_imm 0 t2/384))
-              case tag 3: -1)
-            case tag 3:
-             (switch* t2/384
-              case tag 0: (exit 30)
-              case tag 1: (exit 30)
-              case tag 2: 1
-              case tag 3:
-               (apply (field_imm 9 (global Stdlib__String!))
-                 (field_imm 0 t1/383) (field_imm 0 t2/384))))
-          with (30)
-           (switch* t2/384
-            case tag 0: 1
-            case tag 1: 1
-            case tag 2: (exit 27)
-            case tag 3: (exit 27)))
-        with (27)
-         (raise (makeblock 0 (global Match_failure/20!) [0: "" 8 2])))))
-  (apply (field_mut 1 (global Toploop!)) "compare" compare/382))
-=======
-         (switch* t1/382
-          case tag 0:
-           (switch t2/383
-            case tag 0:
-             (apply (field_imm 8 (global Stdlib__Int!)) (field_imm 0 t1/382)
-               (field_imm 0 t2/383))
+             (apply (field_imm 8 (global Stdlib__Int!)) (field_imm 0 t1/383)
+               (field_imm 0 t2/384))
             default: -1)
           case tag 1:
            (catch
-             (switch* t2/383
+             (switch* t2/384
               case tag 0: (exit 31)
               case tag 1:
                (apply (field_imm 9 (global Stdlib__String!))
-                 (field_imm 0 t1/382) (field_imm 0 t2/383))
+                 (field_imm 0 t1/383) (field_imm 0 t2/384))
               case tag 2: (exit 36)
               case tag 3: (exit 36))
             with (36) -1)
           case tag 2:
-           (switch* t2/383
+           (switch* t2/384
             case tag 0: (exit 31)
             case tag 1: (exit 31)
             case tag 2:
              (apply (field_imm 9 (global Stdlib__String!))
-               (field_imm 0 t1/382) (field_imm 0 t2/383))
+               (field_imm 0 t1/383) (field_imm 0 t2/384))
             case tag 3: -1)
           case tag 3:
-           (switch* t2/383
+           (switch* t2/384
             case tag 0: (exit 31)
             case tag 1: (exit 31)
             case tag 2: 1
             case tag 3:
              (apply (field_imm 9 (global Stdlib__String!))
-               (field_imm 0 t1/382) (field_imm 0 t2/383))))
-        with (31) (switch* t2/383 case tag 0: 1
+               (field_imm 0 t1/383) (field_imm 0 t2/384))))
+        with (31) (switch* t2/384 case tag 0: 1
                                   case tag 1: 1))))
-  (apply (field_mut 1 (global Toploop!)) "compare" compare/381))
->>>>>>> b4a27c5b
+  (apply (field_mut 1 (global Toploop!)) "compare" compare/382))
 val compare : t -> t -> int = <fun>
 |}];;
 
@@ -520,22 +409,22 @@
 (* PASS: no Match_failure generated *)
 [%%expect {|
 (let
-  (f/503 =
-     (function x/504[int] y/505[int] : int
+  (f/504 =
+     (function x/505[int] y/506[int] : int
        (catch
          (catch
            (catch
-             (if (isint y/505) (if (!= y/505 19896) (exit 45) 0) (exit 45))
+             (if (isint y/506) (if (!= y/506 19896) (exit 45) 0) (exit 45))
             with (45)
-             (if (!= x/504 19674)
-               (if (>= x/504 19675) (exit 44)
-                 (if (>= y/505 19898) (exit 42) 1))
-               (if (isint y/505) (if (!= y/505 19897) (exit 44) (exit 42))
+             (if (!= x/505 19674)
+               (if (>= x/505 19675) (exit 44)
+                 (if (>= y/506 19898) (exit 42) 1))
+               (if (isint y/506) (if (!= y/506 19897) (exit 44) (exit 42))
                  (exit 44))))
           with (44)
-           (if (isint y/505) (if (!= y/505 19898) (exit 42) 2) (exit 42)))
+           (if (isint y/506) (if (!= y/506 19898) (exit 42) 2) (exit 42)))
         with (42) 3)))
-  (apply (field_mut 1 (global Toploop!)) "f" f/503))
+  (apply (field_mut 1 (global Toploop!)) "f" f/504))
 val f : [< `X1 | `X2 | `X3 ] -> [< `Y1 | `Y2 | `Y3 ] -> int = <fun>
 |}];;
 
@@ -549,34 +438,34 @@
 (* PASS: no Match_failure case generated *)
 [%%expect {|
 (let
-  (check_results/506 =
-     (function r1/508 r2/509
-       (let (*match*/515 = (apply r1/508 r2/509))
+  (check_results/507 =
+     (function r1/509 r2/510
+       (let (*match*/516 = (apply r1/509 r2/510))
          (catch
            (catch
-             (let (r/514 =a (field_imm 0 *match*/515))
+             (let (r/515 =a (field_imm 0 *match*/516))
                (catch
-                 (switch* r/514
-                  case tag 0: (exit 50 r/514)
+                 (switch* r/515
+                  case tag 0: (exit 50 r/515)
                   case tag 1:
                    (catch
-                     (if (>= (field_imm 0 r/514) 66)
-                       (let (*match*/523 =a (field_imm 1 *match*/515))
-                         (switch* *match*/523
+                     (if (>= (field_imm 0 r/515) 66)
+                       (let (*match*/524 =a (field_imm 1 *match*/516))
+                         (switch* *match*/524
                           case tag 0: (exit 52)
                           case tag 1:
-                           (let (*match*/524 =a (field_imm 0 *match*/523))
-                             (if (isint *match*/524)
-                               (if (!= *match*/524 66) (exit 53) r/514)
+                           (let (*match*/525 =a (field_imm 0 *match*/524))
+                             (if (isint *match*/525)
+                               (if (!= *match*/525 66) (exit 53) r/515)
                                (exit 53)))))
-                       (switch* (field_imm 1 *match*/515)
+                       (switch* (field_imm 1 *match*/516)
                         case tag 0: (exit 52)
-                        case tag 1: (exit 51 r/514)))
-                    with (53) (exit 51 (field_imm 1 *match*/515))))
-                with (52) (exit 50 (field_imm 1 *match*/515))))
-            with (50 r/510) r/510)
-          with (51 r/512) r/512))))
-  (apply (field_mut 1 (global Toploop!)) "check_results" check_results/506))
+                        case tag 1: (exit 51 r/515)))
+                    with (53) (exit 51 (field_imm 1 *match*/516))))
+                with (52) (exit 50 (field_imm 1 *match*/516))))
+            with (50 r/511) r/511)
+          with (51 r/513) r/513))))
+  (apply (field_mut 1 (global Toploop!)) "check_results" check_results/507))
 val check_results :
   ('a -> ('b, [< `A | `B ]) result * ('b, [< `A | `B ]) result) ->
   'a -> ('b, [> `A | `B ]) result = <fun>
