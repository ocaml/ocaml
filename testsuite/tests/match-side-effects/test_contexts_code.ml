--- conflicted
+++ resolved
@@ -86,18 +86,13 @@
               case tag 0:
                (if (seq (setfield_ptr 0 (field_imm 1 input/349) [1: 3]) 0)
                  [1: 3]
-<<<<<<< HEAD
                  (let (*match*/358 =o (field_mut 0 (field_imm 1 input/349)))
-                   (makeblock 0 (int) (field_imm 0 *match*/358))))
-=======
-                 (let (*match*/357 =o (field_mut 0 (field_imm 1 input/348)))
-                   (switch* *match*/357
-                    case tag 0: (makeblock 0 (int) (field_imm 0 *match*/357))
+                   (switch* *match*/358
+                    case tag 0: (makeblock 0 (int) (field_imm 0 *match*/358))
                     case tag 1:
                      (raise
                        (makeblock 0 (global Match_failure/20!)
                          [0: "contexts_2.ml" 11 2])))))
->>>>>>> b4a27c5b
               case tag 1: [1: 2]))
            [1: 1]))))
   (apply (field_mut 1 (global Toploop!)) "example_2" example_2/347))
