--- conflicted
+++ resolved
@@ -265,8 +265,8 @@
   in
   (* CR-soon pchambart: Add a warning if this is too big
      mshinwell: later *)
-  Can_inline_if_no_larger_than (unscaled * 8)
-
+  Can_inline_if_no_larger_than
+    (unscaled * Inlining_cost.scale_inline_threshold_by)
 
 module Result = struct
   module Int = Ext_types.Int
@@ -279,23 +279,6 @@
     }
 
   let create ~round =
-<<<<<<< HEAD
-    let inlining_threshold : Inlining_cost.inlining_threshold =
-      let unscaled =
-        match !Clflags.inline_threshold with
-        | Always threshold -> threshold
-        | Variable by_round ->
-          match Int.Map.find round by_round with
-          | threshold -> threshold
-          | exception Not_found -> Clflags.default_inline_threshold
-      in
-      (* CR-soon pchambart: Add a warning if this is too big
-         mshinwell: later *)
-      Can_inline_if_no_larger_than
-        (unscaled * Inlining_cost.scale_inline_threshold_by)
-    in
-=======
->>>>>>> ac27472a
     { approx = Simple_value_approx.value_unknown Other;
       used_staticfail = Static_exception.Set.empty;
       inlining_threshold = initial_inlining_threshold ~round;
