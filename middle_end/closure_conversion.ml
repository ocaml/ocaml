(**************************************************************************)
(*                                                                        *)
(*                                 OCaml                                  *)
(*                                                                        *)
(*                       Pierre Chambart, OCamlPro                        *)
(*           Mark Shinwell and Leo White, Jane Street Europe              *)
(*                                                                        *)
(*   Copyright 2013--2016 OCamlPro SAS                                    *)
(*   Copyright 2014--2016 Jane Street Group LLC                           *)
(*                                                                        *)
(*   All rights reserved.  This file is distributed under the terms of    *)
(*   the GNU Lesser General Public License version 2.1, with the          *)
(*   special exception on linking described in the file LICENSE.          *)
(*                                                                        *)
(**************************************************************************)

[@@@ocaml.warning "+a-4-9-30-40-41-42"]

module Env = Closure_conversion_aux.Env
module Function_decls = Closure_conversion_aux.Function_decls
module Function_decl = Function_decls.Function_decl
module IdentSet = Lambda.IdentSet

let name_expr = Flambda_utils.name_expr

type t = {
  current_unit_id : Ident.t;
  symbol_for_global' : (Ident.t -> Symbol.t);
  filename : string;
  mutable imported_symbols : Symbol.Set.t;
}

let add_default_argument_wrappers lam =
  (* CR-someday mshinwell: Temporary hack to mark default argument wrappers
     as stubs.  Other possibilities:
     1. Change Lambda.inline_attribute to add another ("stub") case;
     2. Add a "stub" field to the Lfunction record. *)
  let stubify body : Lambda.lambda =
    let stub_prim =
      Primitive.simple ~name:Closure_conversion_aux.stub_hack_prim_name
        ~arity:1 ~alloc:false
    in
    Lprim (Pccall stub_prim, [body], Location.none)
  in
  let defs_are_all_functions (defs : (_ * Lambda.lambda) list) =
    List.for_all (function (_, Lambda.Lfunction _) -> true | _ -> false) defs
  in
  let f (lam : Lambda.lambda) : Lambda.lambda =
    match lam with
    | Llet (( Strict | Alias | StrictOpt), _k, id,
        Lfunction {kind; params; body = fbody; attr; loc}, body) ->
      begin match
        Simplif.split_default_wrapper id kind params fbody attr loc
          ~create_wrapper_body:stubify
      with
      | [fun_id, def] -> Llet (Alias, Pgenval, fun_id, def, body)
      | [fun_id, def; inner_fun_id, def_inner] ->
        Llet (Alias, Pgenval, inner_fun_id, def_inner,
              Llet (Alias, Pgenval, fun_id, def, body))
      | _ -> assert false
      end
    | Lletrec (defs, body) as lam ->
      if defs_are_all_functions defs then
        let defs =
          List.flatten
            (List.map
               (function
                 | (id, Lambda.Lfunction {kind; params; body; attr; loc}) ->
                   Simplif.split_default_wrapper id kind params body attr loc
                     ~create_wrapper_body:stubify
                 | _ -> assert false)
               defs)
        in
        Lletrec (defs, body)
      else lam
    | lam -> lam
  in
  Lambda.map f lam

(** Generate a wrapper ("stub") function that accepts a tuple argument and
    calls another function with arguments extracted in the obvious
    manner from the tuple. *)
let tupled_function_call_stub original_params unboxed_version
      : Flambda.function_declaration =
  let tuple_param =
    Variable.rename ~append:"tupled_stub_param" unboxed_version
  in
  let params = List.map (fun p -> Variable.rename p) original_params in
  let call : Flambda.t =
    Apply ({
        func = unboxed_version;
        args = params;
        (* CR-someday mshinwell for mshinwell: investigate if there is some
           redundancy here (func is also unboxed_version) *)
        kind = Direct (Closure_id.wrap unboxed_version);
        dbg = Debuginfo.none;
        inline = Default_inline;
        specialise = Default_specialise;
      })
  in
  let _, body =
    List.fold_left (fun (pos, body) param ->
        let lam : Flambda.named =
          Prim (Pfield pos, [tuple_param], Debuginfo.none)
        in
        pos + 1, Flambda.create_let param lam body)
      (0, call) params
  in
  Flambda.create_function_declaration ~params:[tuple_param]
    ~body ~stub:true ~dbg:Debuginfo.none ~inline:Default_inline
    ~specialise:Default_specialise ~is_a_functor:false

let rec eliminate_const_block (const : Lambda.structured_constant)
      : Lambda.lambda =
  match const with
  | Const_block (tag, consts) ->
    (* CR mshinwell for lwhite: fix location *)
    Lprim (Pmakeblock (tag, Asttypes.Immutable, None),
      List.map eliminate_const_block consts, Location.none)
  | Const_base _
  | Const_pointer _
  | Const_immstring _
  | Const_float_array _ -> Lconst const

let rec close_const t env (const : Lambda.structured_constant)
      : Flambda.named * string =
  match const with
  | Const_base (Const_int c) -> Const (Int c), "int"
  | Const_base (Const_char c) -> Const (Char c), "char"
  | Const_base (Const_string (s, _)) -> Allocated_const (String s), "string"
  | Const_base (Const_float c) ->
    Allocated_const (Float (float_of_string c)), "float"
  | Const_base (Const_int32 c) -> Allocated_const (Int32 c), "int32"
  | Const_base (Const_int64 c) -> Allocated_const (Int64 c), "int64"
  | Const_base (Const_nativeint c) ->
    Allocated_const (Nativeint c), "nativeint"
  | Const_pointer c -> Const (Const_pointer c), "pointer"
  | Const_immstring c -> Allocated_const (Immutable_string c), "immstring"
  | Const_float_array c ->
    Allocated_const (Immutable_float_array (List.map float_of_string c)),
      "float_array"
  | Const_block _ ->
    Expr (close t env (eliminate_const_block const)), "const_block"

and close t env (lam : Lambda.lambda) : Flambda.t =
  match lam with
  | Lvar id ->
    begin match Env.find_var_exn env id with
    | var -> Var var
    | exception Not_found ->
      match Env.find_mutable_var_exn env id with
      | mut_var -> name_expr (Read_mutable mut_var) ~name:"read_mutable"
      | exception Not_found ->
        Misc.fatal_errorf "Closure_conversion.close: unbound identifier %a"
          Ident.print id
    end
  | Lconst cst ->
    let cst, name = close_const t env cst in
    name_expr cst ~name:("const_" ^ name)
  | Llet ((Strict | Alias | StrictOpt), _value_kind, id, defining_expr, body) ->
    (* TODO: keep value_kind in flambda *)
    let var = Variable.create_with_same_name_as_ident id in
    let defining_expr =
      close_let_bound_expression t var env defining_expr
    in
    let body = close t (Env.add_var env id var) body in
    Flambda.create_let var defining_expr body
  | Llet (Variable, block_kind, id, defining_expr, body) ->
    let mut_var = Mutable_variable.of_ident id in
    let var = Variable.create_with_same_name_as_ident id in
    let defining_expr =
      close_let_bound_expression t var env defining_expr
    in
    let body = close t (Env.add_mutable_var env id mut_var) body in
    Flambda.create_let var defining_expr
      (Let_mutable
         { var = mut_var;
           initial_value = var;
           body;
           contents_kind = block_kind })
  | Lfunction { kind; params; body; attr; loc; } ->
    let name =
      (* Name anonymous functions by their source location, if known. *)
      if loc = Location.none then "anon-fn"
      else Format.asprintf "anon-fn[%a]" Location.print_compact loc
    in
    let closure_bound_var = Variable.create name in
    (* CR-soon mshinwell: some of this is now very similar to the let rec case
       below *)
    let set_of_closures_var = Variable.create ("set_of_closures_" ^ name) in
    let set_of_closures =
      let decl =
        Function_decl.create ~let_rec_ident:None ~closure_bound_var ~kind
          ~params ~body ~inline:attr.inline ~specialise:attr.specialise
          ~is_a_functor:attr.is_a_functor ~loc
      in
      close_functions t env (Function_decls.create [decl])
    in
    let project_closure : Flambda.project_closure =
      { set_of_closures = set_of_closures_var;
        closure_id = Closure_id.wrap closure_bound_var;
      }
    in
    Flambda.create_let set_of_closures_var set_of_closures
      (name_expr (Project_closure (project_closure))
        ~name:("project_closure_" ^ name))
  | Lapply { ap_func; ap_args; ap_loc; ap_should_be_tailcall = _;
        ap_inlined; ap_specialised; } ->
    Lift_code.lifting_helper (close_list t env ap_args)
      ~evaluation_order:`Right_to_left
      ~name:"apply_arg"
      ~create_body:(fun args ->
        let func = close t env ap_func in
        let func_var = Variable.create "apply_funct" in
        Flambda.create_let func_var (Expr func)
          (Apply ({
              func = func_var;
              args;
              kind = Indirect;
              dbg = Debuginfo.from_location ap_loc;
              inline = ap_inlined;
              specialise = ap_specialised;
            })))
  | Lletrec (defs, body) ->
    let env =
      List.fold_right (fun (id,  _) env ->
          Env.add_var env id (Variable.create_with_same_name_as_ident id))
        defs env
    in
    let function_declarations =
      (* Identify any bindings in the [let rec] that are functions.  These
         will be named after the corresponding identifier in the [let rec]. *)
      List.map (function
          | (let_rec_ident,
             Lambda.Lfunction { kind; params; body; attr; loc }) ->
            let closure_bound_var =
              Variable.create_with_same_name_as_ident let_rec_ident
            in
            let function_declaration =
              Function_decl.create ~let_rec_ident:(Some let_rec_ident)
                ~closure_bound_var ~kind ~params ~body
                ~inline:attr.inline ~specialise:attr.specialise
                ~is_a_functor:attr.is_a_functor ~loc
            in
            Some function_declaration
          | _ -> None)
        defs
    in
    begin match
      Misc.Stdlib.List.some_if_all_elements_are_some function_declarations
    with
    | Some function_declarations ->
      (* When all the bindings are (syntactically) functions, we can
         eliminate the [let rec] construction, instead producing a normal
         [Let] that binds a set of closures containing all of the functions.
      *)
      (* CR-someday lwhite: This is a very syntactic criteria. Adding an
         unused value to a set of recursive bindings changes how
         functions are represented at runtime. *)
      let name =
        (* The Microsoft assembler has a 247-character limit on symbol
           names, so we keep them shorter to try not to hit this. *)
        if Sys.win32 then begin
          match defs with
          | (id, _)::_ -> (Ident.unique_name id) ^ "_let_rec"
          | _ -> "let_rec"
        end else begin
          String.concat "_and_"
            (List.map (fun (id, _) -> Ident.unique_name id) defs)
        end
      in
      let set_of_closures_var = Variable.create name in
      let set_of_closures =
        close_functions t env (Function_decls.create function_declarations)
      in
      let body =
        List.fold_left (fun body decl ->
            let let_rec_ident = Function_decl.let_rec_ident decl in
            let closure_bound_var = Function_decl.closure_bound_var decl in
            let let_bound_var = Env.find_var env let_rec_ident in
            (* Inside the body of the [let], each function is referred to by
               a [Project_closure] expression, which projects from the set of
               closures. *)
            (Flambda.create_let let_bound_var
              (Project_closure {
                set_of_closures = set_of_closures_var;
                closure_id = Closure_id.wrap closure_bound_var;
              })
              body))
          (close t env body) function_declarations
      in
      Flambda.create_let set_of_closures_var set_of_closures body
    | None ->
      (* If the condition above is not satisfied, we build a [Let_rec]
         expression; any functions bound by it will have their own
         individual closures. *)
      let defs =
        List.map (fun (id, def) ->
            let var = Env.find_var env id in
            var, close_let_bound_expression t ~let_rec_ident:id var env def)
          defs
      in
      Let_rec (defs, close t env body)
    end
  | Lsend (kind, meth, obj, args, loc) ->
    let meth_var = Variable.create "meth" in
    let obj_var = Variable.create "obj" in
    let dbg = Debuginfo.from_location loc in
    Flambda.create_let meth_var (Expr (close t env meth))
      (Flambda.create_let obj_var (Expr (close t env obj))
        (Lift_code.lifting_helper (close_list t env args)
          ~evaluation_order:`Right_to_left
          ~name:"send_arg"
          ~create_body:(fun args ->
              Send { kind; meth = meth_var; obj = obj_var; args; dbg; })))
  | Lprim ((Pdivint | Pmodint) as prim, [arg1; arg2], loc)
      when not !Clflags.fast -> (* not -unsafe *)
    let arg2 = close t env arg2 in
    let arg1 = close t env arg1 in
    let numerator = Variable.create "numerator" in
    let denominator = Variable.create "denominator" in
    let zero = Variable.create "zero" in
    let is_zero = Variable.create "is_zero" in
    let exn = Variable.create "division_by_zero" in
    let exn_symbol =
      t.symbol_for_global' Predef.ident_division_by_zero
    in
<<<<<<< HEAD
    let call_dbg =
      default_debuginfo
        ~inner_debuginfo:(Debuginfo.from_location Dinfo_call loc)
        debuginfo;
    in
    let raise_dbg =
      default_debuginfo
        ~inner_debuginfo:(Debuginfo.from_location Dinfo_raise loc)
        debuginfo;
    in
=======
    let dbg = Debuginfo.from_location loc in
>>>>>>> 5f00ce79
    t.imported_symbols <- Symbol.Set.add exn_symbol t.imported_symbols;
    Flambda.create_let zero (Const (Int 0))
      (Flambda.create_let exn (Symbol exn_symbol)
        (Flambda.create_let denominator (Expr arg2)
          (Flambda.create_let numerator (Expr arg1)
            (Flambda.create_let is_zero
<<<<<<< HEAD
              (Prim (Pintcomp Ceq, [zero; denominator], call_dbg))
                (If_then_else (is_zero,
                  name_expr (Prim (Praise Raise_regular, [exn], raise_dbg))
=======
              (Prim (Pintcomp Ceq, [zero; denominator], dbg))
                (If_then_else (is_zero,
                  name_expr (Prim (Praise Raise_regular, [exn], dbg))
>>>>>>> 5f00ce79
                    ~name:"dummy",
                  (* CR-someday pchambart: find the right event.
                     mshinwell: I briefly looked at this, and couldn't
                     figure it out.
                     lwhite: I don't think any of the existing events
                     are suitable. I had to add a new one for a similar
                     case in the array data types work.
                     mshinwell: deferred CR *)
                  name_expr ~name:"result"
<<<<<<< HEAD
                    (Prim (prim, [numerator; denominator], call_dbg))))))))
=======
                    (Prim (prim, [numerator; denominator], dbg))))))))
>>>>>>> 5f00ce79
  | Lprim ((Pdivint | Pmodint), _, _) when not !Clflags.fast ->
    Misc.fatal_error "Pdivint / Pmodint must have exactly two arguments"
  | Lprim (Psequor, [arg1; arg2], _) ->
    let arg1 = close t env arg1 in
    let arg2 = close t env arg2 in
    let const_true = Variable.create "const_true" in
    let cond = Variable.create "cond_sequor" in
    Flambda.create_let const_true (Const (Int 1))
      (Flambda.create_let cond (Expr arg1)
        (If_then_else (cond, Var const_true, arg2)))
  | Lprim (Psequand, [arg1; arg2], _) ->
    let arg1 = close t env arg1 in
    let arg2 = close t env arg2 in
    let const_false = Variable.create "const_false" in
    let cond = Variable.create "cond_sequand" in
    Flambda.create_let const_false (Const (Int 0))
      (Flambda.create_let cond (Expr arg1)
        (If_then_else (cond, arg2, Var const_false)))
  | Lprim ((Psequand | Psequor), _, _) ->
    Misc.fatal_error "Psequand / Psequor must have exactly two arguments"
  | Lprim (Pidentity, [arg], _) -> close t env arg
  | Lprim (Pdirapply, [funct; arg], loc)
  | Lprim (Prevapply, [arg; funct], loc) ->
    let apply : Lambda.lambda_apply =
      { ap_func = funct;
        ap_args = [arg];
        ap_loc = loc;
        ap_should_be_tailcall = false;
        (* CR-someday lwhite: it would be nice to be able to give
           inlined attributes to functions applied with the application
           operators. *)
        ap_inlined = Default_inline;
        ap_specialised = Default_specialise;
      }
    in
<<<<<<< HEAD
    close t env ?debuginfo (Lambda.Lapply apply)
  | Lprim (Praise kind, [Levent (arg, event)], _) ->
=======
    close t env (Lambda.Lapply apply)
  | Lprim (Praise kind, [arg], loc) ->
>>>>>>> 5f00ce79
    let arg_var = Variable.create "raise_arg" in
    let dbg = Debuginfo.from_location loc in
    Flambda.create_let arg_var (Expr (close t env arg))
      (name_expr
        (Prim (Praise kind, [arg_var], dbg))
        ~name:"raise")
<<<<<<< HEAD
  | Lprim (Pfield _, [Lprim (Pgetglobal id, [], _)], _)
=======
  | Lprim (Pfield _, [Lprim (Pgetglobal id, [],_)], _)
>>>>>>> 5f00ce79
      when Ident.same id t.current_unit_id ->
    Misc.fatal_errorf "[Pfield (Pgetglobal ...)] for the current compilation \
        unit is forbidden upon entry to the middle end"
  | Lprim (Psetfield (_, _, _), [Lprim (Pgetglobal _, [], _); _], _) ->
    Misc.fatal_errorf "[Psetfield (Pgetglobal ...)] is \
        forbidden upon entry to the middle end"
  | Lprim (Pgetglobal id, [], _) when Ident.is_predef_exn id ->
    let symbol = t.symbol_for_global' id in
    t.imported_symbols <- Symbol.Set.add symbol t.imported_symbols;
    name_expr (Symbol symbol) ~name:"predef_exn"
  | Lprim (Pgetglobal id, [], _) ->
    assert (not (Ident.same id t.current_unit_id));
    let symbol = t.symbol_for_global' id in
    t.imported_symbols <- Symbol.Set.add symbol t.imported_symbols;
    name_expr (Symbol symbol) ~name:"Pgetglobal"
  | Lprim (p, args, loc) ->
    (* One of the important consequences of the ANF-like representation
       here is that we obtain names corresponding to the components of
       blocks being made (with [Pmakeblock]).  This information can be used
       by the simplification pass to increase the likelihood of eliminating
       the allocation, since some field accesses can be tracked back to known
       field values. *)
    let name = Printlambda.name_of_primitive p in
    let dbg = Debuginfo.from_location loc in
    Lift_code.lifting_helper (close_list t env args)
      ~evaluation_order:`Right_to_left
      ~name:(name ^ "_arg")
      ~create_body:(fun args ->
<<<<<<< HEAD
        let inner_debuginfo =
          Debuginfo.from_location Debuginfo.Dinfo_call loc
        in
        name_expr (Prim (p, args, default_debuginfo debuginfo ~inner_debuginfo))
=======
        name_expr (Prim (p, args, dbg))
>>>>>>> 5f00ce79
          ~name)
  | Lswitch (arg, sw) ->
    let scrutinee = Variable.create "switch" in
    let aux (i, lam) = i, close t env lam in
    let zero_to_n = Numbers.Int.zero_to_n in
    Flambda.create_let scrutinee (Expr (close t env arg))
      (Switch (scrutinee,
        { numconsts = zero_to_n (sw.sw_numconsts - 1);
          consts = List.map aux sw.sw_consts;
          numblocks = zero_to_n (sw.sw_numblocks - 1);
          blocks = List.map aux sw.sw_blocks;
          failaction = Misc.may_map (close t env) sw.sw_failaction;
        }))
  | Lstringswitch (arg, sw, def, _) ->
    let scrutinee = Variable.create "string_switch" in
    Flambda.create_let scrutinee (Expr (close t env arg))
      (String_switch (scrutinee,
        List.map (fun (s, e) -> s, close t env e) sw,
        Misc.may_map (close t env) def))
  | Lstaticraise (i, args) ->
    Lift_code.lifting_helper (close_list t env args)
      ~evaluation_order:`Right_to_left
      ~name:"staticraise_arg"
      ~create_body:(fun args ->
        let static_exn = Env.find_static_exception env i in
        Static_raise (static_exn, args))
  | Lstaticcatch (body, (i, ids), handler) ->
    let st_exn = Static_exception.create () in
    let env = Env.add_static_exception env i st_exn in
    let vars = List.map (Variable.create_with_same_name_as_ident) ids in
    Static_catch (st_exn, vars, close t env body,
      close t (Env.add_vars env ids vars) handler)
  | Ltrywith (body, id, handler) ->
    let var = Variable.create_with_same_name_as_ident id in
    Try_with (close t env body, var, close t (Env.add_var env id var) handler)
  | Lifthenelse (cond, ifso, ifnot) ->
    let cond = close t env cond in
    let cond_var = Variable.create "cond" in
    Flambda.create_let cond_var (Expr cond)
      (If_then_else (cond_var, close t env ifso, close t env ifnot))
  | Lsequence (lam1, lam2) ->
    let var = Variable.create "sequence" in
    let lam1 = Flambda.Expr (close t env lam1) in
    let lam2 = close t env lam2 in
    Flambda.create_let var lam1 lam2
  | Lwhile (cond, body) -> While (close t env cond, close t env body)
  | Lfor (id, lo, hi, direction, body) ->
    let bound_var = Variable.create_with_same_name_as_ident id in
    let from_value = Variable.create "for_from" in
    let to_value = Variable.create "for_to" in
    let body = close t (Env.add_var env id bound_var) body in
    Flambda.create_let from_value (Expr (close t env lo))
      (Flambda.create_let to_value (Expr (close t env hi))
        (For { bound_var; from_value; to_value; direction; body; }))
  | Lassign (id, new_value) ->
    let being_assigned =
      match Env.find_mutable_var_exn env id with
      | being_assigned -> being_assigned
      | exception Not_found ->
        Misc.fatal_errorf "Closure_conversion.close: unbound mutable \
            variable %s in assignment"
          (Ident.unique_name id)
    in
    let new_value_var = Variable.create "new_value" in
    Flambda.create_let new_value_var (Expr (close t env new_value))
      (Assign { being_assigned; new_value = new_value_var; })
  | Levent (lam, _) -> close t env lam
  | Lifused _ ->
    (* [Lifused] is used to mark that this expression should be alive only if
       an identifier is.  Every use should have been removed by
       [Simplif.simplify_lets], either by replacing by the inner expression,
       or by completely removing it (replacing by unit). *)
    Misc.fatal_error "[Lifused] should have been removed by \
        [Simplif.simplify_lets]"

(** Perform closure conversion on a set of function declarations, returning a
    set of closures.  (The set will often only contain a single function;
    the only case where it cannot is for "let rec".) *)
and close_functions t external_env function_declarations : Flambda.named =
  let closure_env_without_parameters =
    Function_decls.closure_env_without_parameters
      external_env function_declarations
  in
  let all_free_idents = Function_decls.all_free_idents function_declarations in
  let close_one_function map decl =
    let body = Function_decl.body decl in
    let loc = Function_decl.loc decl in
    let dbg = Debuginfo.from_location loc in
    let params = Function_decl.params decl in
    (* Create fresh variables for the elements of the closure (cf.
       the comment on [Function_decl.closure_env_without_parameters], above).
       This induces a renaming on [Function_decl.free_idents]; the results of
       that renaming are stored in [free_variables]. *)
    let closure_env =
      List.fold_right (fun id env ->
          Env.add_var env id (Variable.create_with_same_name_as_ident id))
        params closure_env_without_parameters
    in
    (* If the function is the wrapper for a function with an optional
       argument with a default value, make sure it always gets inlined.
       CR-someday pchambart: eta-expansion wrapper for a primitive are
       not marked as stub but certainly should *)
    let stub, body =
      match Function_decl.primitive_wrapper decl with
      | None -> false, body
      | Some wrapper_body -> true, wrapper_body
    in
    let params = List.map (Env.find_var closure_env) params in
    let closure_bound_var = Function_decl.closure_bound_var decl in
    let body = close t closure_env body in
    let fun_decl =
      Flambda.create_function_declaration ~params ~body ~stub ~dbg
        ~inline:(Function_decl.inline decl)
        ~specialise:(Function_decl.specialise decl)
        ~is_a_functor:(Function_decl.is_a_functor decl)
    in
    match Function_decl.kind decl with
    | Curried -> Variable.Map.add closure_bound_var fun_decl map
    | Tupled ->
      let unboxed_version = Variable.rename closure_bound_var in
      let generic_function_stub =
        tupled_function_call_stub params unboxed_version
      in
      Variable.Map.add unboxed_version fun_decl
        (Variable.Map.add closure_bound_var generic_function_stub map)
  in
  let function_decls =
    Flambda.create_function_declarations
      ~funs:
        (List.fold_left close_one_function Variable.Map.empty
          (Function_decls.to_list function_declarations))
  in
  (* The closed representation of a set of functions is a "set of closures".
     (For avoidance of doubt, the runtime representation of the *whole set* is
     a single block with tag [Closure_tag].) *)
  let set_of_closures =
    let free_vars =
      IdentSet.fold (fun var map ->
          let internal_var =
            Env.find_var closure_env_without_parameters var
          in
          let external_var : Flambda.specialised_to =
            { var = Env.find_var external_env var;
              projection = None;
            }
          in
          Variable.Map.add internal_var external_var map)
        all_free_idents Variable.Map.empty
    in
    Flambda.create_set_of_closures ~function_decls ~free_vars
      ~specialised_args:Variable.Map.empty
      ~direct_call_surrogates:Variable.Map.empty
  in
  Set_of_closures set_of_closures

and close_list t sb l = List.map (close t sb) l

and close_let_bound_expression t ?let_rec_ident let_bound_var env
      (lam : Lambda.lambda) : Flambda.named =
  match lam with
  | Lfunction { kind; params; body; attr; loc; } ->
    (* Ensure that [let] and [let rec]-bound functions have appropriate
       names. *)
    let closure_bound_var = Variable.rename let_bound_var in
    let decl =
      Function_decl.create ~let_rec_ident ~closure_bound_var ~kind ~params
        ~body ~inline:attr.inline ~specialise:attr.specialise
        ~is_a_functor:attr.is_a_functor ~loc
    in
    let set_of_closures_var =
      Variable.rename let_bound_var ~append:"_set_of_closures"
    in
    let set_of_closures =
      close_functions t env (Function_decls.create [decl])
    in
    let project_closure : Flambda.project_closure =
      { set_of_closures = set_of_closures_var;
        closure_id = Closure_id.wrap closure_bound_var;
      }
    in
    Expr (Flambda.create_let set_of_closures_var set_of_closures
      (name_expr (Project_closure (project_closure))
        ~name:(Variable.unique_name let_bound_var)))
  | lam -> Expr (close t env lam)

let lambda_to_flambda ~backend ~module_ident ~size ~filename lam
      : Flambda.program =
  let lam = add_default_argument_wrappers lam in
  let module Backend = (val backend : Backend_intf.S) in
  let compilation_unit = Compilation_unit.get_current_exn () in
  let t =
    { current_unit_id = Compilation_unit.get_persistent_ident compilation_unit;
      symbol_for_global' = Backend.symbol_for_global';
      filename;
      imported_symbols = Symbol.Set.empty;
    }
  in
  let module_symbol = Backend.symbol_for_global' module_ident in
  let block_symbol =
    let linkage_name = Linkage_name.create "module_as_block" in
    Symbol.create compilation_unit linkage_name
  in
  (* The global module block is built by accessing the fields of all the
     introduced symbols. *)
  (* CR-soon mshinwell for mshinwell: Add a comment describing how modules are
     compiled. *)
  let fields =
    Array.init size (fun pos ->
      let pos_str = string_of_int pos in
      let sym_v = Variable.create ("block_symbol_" ^ pos_str) in
      let result_v = Variable.create ("block_symbol_get_" ^ pos_str) in
      let value_v = Variable.create ("block_symbol_get_field_" ^ pos_str) in
      Flambda.create_let
        sym_v (Symbol block_symbol)
         (Flambda.create_let result_v
            (Prim (Pfield 0, [sym_v], Debuginfo.none))
            (Flambda.create_let value_v
              (Prim (Pfield pos, [result_v], Debuginfo.none))
              (Var value_v))))
  in
  let module_initializer : Flambda.program_body =
    Initialize_symbol (
      block_symbol,
      Tag.create_exn 0,
      [close t Env.empty lam],
      Initialize_symbol (
        module_symbol,
        Tag.create_exn 0,
        Array.to_list fields,
        End module_symbol))
  in
  { imported_symbols = t.imported_symbols;
    program_body = module_initializer;
  }<|MERGE_RESOLUTION|>--- conflicted
+++ resolved
@@ -325,35 +325,16 @@
     let exn_symbol =
       t.symbol_for_global' Predef.ident_division_by_zero
     in
-<<<<<<< HEAD
-    let call_dbg =
-      default_debuginfo
-        ~inner_debuginfo:(Debuginfo.from_location Dinfo_call loc)
-        debuginfo;
-    in
-    let raise_dbg =
-      default_debuginfo
-        ~inner_debuginfo:(Debuginfo.from_location Dinfo_raise loc)
-        debuginfo;
-    in
-=======
     let dbg = Debuginfo.from_location loc in
->>>>>>> 5f00ce79
     t.imported_symbols <- Symbol.Set.add exn_symbol t.imported_symbols;
     Flambda.create_let zero (Const (Int 0))
       (Flambda.create_let exn (Symbol exn_symbol)
         (Flambda.create_let denominator (Expr arg2)
           (Flambda.create_let numerator (Expr arg1)
             (Flambda.create_let is_zero
-<<<<<<< HEAD
-              (Prim (Pintcomp Ceq, [zero; denominator], call_dbg))
-                (If_then_else (is_zero,
-                  name_expr (Prim (Praise Raise_regular, [exn], raise_dbg))
-=======
               (Prim (Pintcomp Ceq, [zero; denominator], dbg))
                 (If_then_else (is_zero,
                   name_expr (Prim (Praise Raise_regular, [exn], dbg))
->>>>>>> 5f00ce79
                     ~name:"dummy",
                   (* CR-someday pchambart: find the right event.
                      mshinwell: I briefly looked at this, and couldn't
@@ -363,11 +344,7 @@
                      case in the array data types work.
                      mshinwell: deferred CR *)
                   name_expr ~name:"result"
-<<<<<<< HEAD
-                    (Prim (prim, [numerator; denominator], call_dbg))))))))
-=======
                     (Prim (prim, [numerator; denominator], dbg))))))))
->>>>>>> 5f00ce79
   | Lprim ((Pdivint | Pmodint), _, _) when not !Clflags.fast ->
     Misc.fatal_error "Pdivint / Pmodint must have exactly two arguments"
   | Lprim (Psequor, [arg1; arg2], _) ->
@@ -403,24 +380,15 @@
         ap_specialised = Default_specialise;
       }
     in
-<<<<<<< HEAD
-    close t env ?debuginfo (Lambda.Lapply apply)
-  | Lprim (Praise kind, [Levent (arg, event)], _) ->
-=======
     close t env (Lambda.Lapply apply)
   | Lprim (Praise kind, [arg], loc) ->
->>>>>>> 5f00ce79
     let arg_var = Variable.create "raise_arg" in
     let dbg = Debuginfo.from_location loc in
     Flambda.create_let arg_var (Expr (close t env arg))
       (name_expr
         (Prim (Praise kind, [arg_var], dbg))
         ~name:"raise")
-<<<<<<< HEAD
-  | Lprim (Pfield _, [Lprim (Pgetglobal id, [], _)], _)
-=======
   | Lprim (Pfield _, [Lprim (Pgetglobal id, [],_)], _)
->>>>>>> 5f00ce79
       when Ident.same id t.current_unit_id ->
     Misc.fatal_errorf "[Pfield (Pgetglobal ...)] for the current compilation \
         unit is forbidden upon entry to the middle end"
@@ -448,16 +416,7 @@
     Lift_code.lifting_helper (close_list t env args)
       ~evaluation_order:`Right_to_left
       ~name:(name ^ "_arg")
-      ~create_body:(fun args ->
-<<<<<<< HEAD
-        let inner_debuginfo =
-          Debuginfo.from_location Debuginfo.Dinfo_call loc
-        in
-        name_expr (Prim (p, args, default_debuginfo debuginfo ~inner_debuginfo))
-=======
-        name_expr (Prim (p, args, dbg))
->>>>>>> 5f00ce79
-          ~name)
+      ~create_body:(fun args -> name_expr (Prim (p, args, dbg)) ~name)
   | Lswitch (arg, sw) ->
     let scrutinee = Variable.create "switch" in
     let aux (i, lam) = i, close t env lam in
