--- conflicted
+++ resolved
@@ -17,13 +17,8 @@
 TARGET_BINDIR ?= $(BINDIR)
 
 COMPILER=../ocamlc
-<<<<<<< HEAD
 CAMLC=$(RUNTIME) $(COMPILER)
 COMPFLAGS=-strict-sequence -w +33..39 -g -warn-error A-53 -bin-annot -nostdlib \
-=======
-CAMLC=$(CAMLRUN) $(COMPILER)
-COMPFLAGS=-strict-sequence -w +33..39 -g -warn-error A -bin-annot -nostdlib \
->>>>>>> 76c4f9c0
           -safe-string
 OPTCOMPILER=../ocamlopt
 CAMLOPT=$(CAMLRUN) $(OPTCOMPILER)
