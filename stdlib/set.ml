(**************************************************************************)
(*                                                                        *)
(*                                 OCaml                                  *)
(*                                                                        *)
(*             Xavier Leroy, projet Cristal, INRIA Rocquencourt           *)
(*                                                                        *)
(*   Copyright 1996 Institut National de Recherche en Informatique et     *)
(*     en Automatique.                                                    *)
(*                                                                        *)
(*   All rights reserved.  This file is distributed under the terms of    *)
(*   the GNU Lesser General Public License version 2.1, with the          *)
(*   special exception on linking described in the file LICENSE.          *)
(*                                                                        *)
(**************************************************************************)

(* Sets over ordered types *)

module type OrderedType =
  sig
    type t
    val compare: t -> t -> int
  end

module type S =
  sig
    type elt
    type t
    val empty: t
    val is_empty: t -> bool
    val mem: elt -> t -> bool
    val add: elt -> t -> t
    val singleton: elt -> t
    val remove: elt -> t -> t
    val union: t -> t -> t
    val inter: t -> t -> t
    val diff: t -> t -> t
    val compare: t -> t -> int
    val equal: t -> t -> bool
    val subset: t -> t -> bool
    val iter: (elt -> unit) -> t -> unit
    val map: (elt -> elt) -> t -> t
    val fold: (elt -> 'a -> 'a) -> t -> 'a -> 'a
    val for_all: (elt -> bool) -> t -> bool
    val exists: (elt -> bool) -> t -> bool
    val filter: (elt -> bool) -> t -> t
    val partition: (elt -> bool) -> t -> t * t
    val cardinal: t -> int
    val elements: t -> elt list
    val min_elt: t -> elt
    val min_elt_opt: t -> elt option
    val max_elt: t -> elt
    val max_elt_opt: t -> elt option
    val choose: t -> elt
    val choose_opt: t -> elt option
    val split: elt -> t -> t * bool * t
    val find: elt -> t -> elt
    val find_opt: elt -> t -> elt option
    val find_first: (elt -> bool) -> t -> elt
    val find_first_opt: (elt -> bool) -> t -> elt option
    val find_last: (elt -> bool) -> t -> elt
    val find_last_opt: (elt -> bool) -> t -> elt option
    val of_list: elt list -> t
  end

module Make(Ord: OrderedType) =
  struct
    type elt = Ord.t
    type t = Empty | Node of {l:t; v:elt; r:t; h:int}

    (* Sets are represented by balanced binary trees (the heights of the
       children differ by at most 2 *)

    let height = function
        Empty -> 0
      | Node {h} -> h

    (* Creates a new node with left son l, value v and right son r.
       We must have all elements of l < v < all elements of r.
       l and r must be balanced and | height l - height r | <= 2.
       Inline expansion of height for better speed. *)

    let create l v r =
      let hl = match l with Empty -> 0 | Node {h} -> h in
      let hr = match r with Empty -> 0 | Node {h} -> h in
      Node{l; v; r; h=(if hl >= hr then hl + 1 else hr + 1)}

    (* Same as create, but performs one step of rebalancing if necessary.
       Assumes l and r balanced and | height l - height r | <= 3.
       Inline expansion of create for better speed in the most frequent case
       where no rebalancing is required. *)

    let bal l v r =
      let hl = match l with Empty -> 0 | Node {h} -> h in
      let hr = match r with Empty -> 0 | Node {h} -> h in
      if hl > hr + 2 then begin
        match l with
          Empty -> invalid_arg "Set.bal"
        | Node{l=ll; v=lv; r=lr} ->
            if height ll >= height lr then
              create ll lv (create lr v r)
            else begin
              match lr with
                Empty -> invalid_arg "Set.bal"
              | Node{l=lrl; v=lrv; r=lrr}->
                  create (create ll lv lrl) lrv (create lrr v r)
            end
      end else if hr > hl + 2 then begin
        match r with
          Empty -> invalid_arg "Set.bal"
        | Node{l=rl; v=rv; r=rr} ->
            if height rr >= height rl then
              create (create l v rl) rv rr
            else begin
              match rl with
                Empty -> invalid_arg "Set.bal"
              | Node{l=rll; v=rlv; r=rlr} ->
                  create (create l v rll) rlv (create rlr rv rr)
            end
      end else
        Node{l; v; r; h=(if hl >= hr then hl + 1 else hr + 1)}

    (* Insertion of one element *)

    let rec add x = function
        Empty -> Node{l=Empty; v=x; r=Empty; h=1}
      | Node{l; v; r} as t ->
          let c = Ord.compare x v in
          if c = 0 then t else
          if c < 0 then
            let ll = add x l in
            if l == ll then t else bal ll v r
          else
            let rr = add x r in
            if r == rr then t else bal l v rr

    let singleton x = Node{l=Empty; v=x; r=Empty; h=1}

    (* Beware: those two functions assume that the added v is *strictly*
       smaller (or bigger) than all the present elements in the tree; it
       does not test for equality with the current min (or max) element.
       Indeed, they are only used during the "join" operation which
       respects this precondition.
    *)

    let rec add_min_element x = function
      | Empty -> singleton x
      | Node {l; v; r} ->
        bal (add_min_element x l) v r

    let rec add_max_element x = function
      | Empty -> singleton x
      | Node {l; v; r} ->
        bal l v (add_max_element x r)

    (* Same as create and bal, but no assumptions are made on the
       relative heights of l and r. *)

    let rec join l v r =
      match (l, r) with
        (Empty, _) -> add_min_element v r
      | (_, Empty) -> add_max_element v l
      | (Node{l=ll; v=lv; r=lr; h=lh}, Node{l=rl; v=rv; r=rr; h=rh}) ->
          if lh > rh + 2 then bal ll lv (join lr v r) else
          if rh > lh + 2 then bal (join l v rl) rv rr else
          create l v r

    (* Smallest and greatest element of a set *)

    let rec min_elt = function
        Empty -> raise Not_found
      | Node{l=Empty; v} -> v
      | Node{l} -> min_elt l

    let rec min_elt_opt = function
        Empty -> None
      | Node{l=Empty; v} -> Some v
      | Node{l} -> min_elt_opt l

    let rec max_elt = function
        Empty -> raise Not_found
      | Node{v; r=Empty} -> v
      | Node{r} -> max_elt r

    let rec max_elt_opt = function
        Empty -> None
      | Node{v; r=Empty} -> Some v
      | Node{r} -> max_elt_opt r

    (* Remove the smallest element of the given set *)

    let rec remove_min_elt = function
        Empty -> invalid_arg "Set.remove_min_elt"
      | Node{l=Empty; r} -> r
      | Node{l; v; r} -> bal (remove_min_elt l) v r

    (* Merge two trees l and r into one.
       All elements of l must precede the elements of r.
       Assume | height l - height r | <= 2. *)

    let merge t1 t2 =
      match (t1, t2) with
        (Empty, t) -> t
      | (t, Empty) -> t
      | (_, _) -> bal t1 (min_elt t2) (remove_min_elt t2)

    (* Merge two trees l and r into one.
       All elements of l must precede the elements of r.
       No assumption on the heights of l and r. *)

    let concat t1 t2 =
      match (t1, t2) with
        (Empty, t) -> t
      | (t, Empty) -> t
      | (_, _) -> join t1 (min_elt t2) (remove_min_elt t2)

    (* Splitting.  split x s returns a triple (l, present, r) where
        - l is the set of elements of s that are < x
        - r is the set of elements of s that are > x
        - present is false if s contains no element equal to x,
          or true if s contains an element equal to x. *)

    let rec split x = function
        Empty ->
          (Empty, false, Empty)
      | Node{l; v; r} ->
          let c = Ord.compare x v in
          if c = 0 then (l, true, r)
          else if c < 0 then
            let (ll, pres, rl) = split x l in (ll, pres, join rl v r)
          else
            let (lr, pres, rr) = split x r in (join l v lr, pres, rr)

    (* Implementation of the set operations *)

    let empty = Empty

    let is_empty = function Empty -> true | _ -> false

    let rec mem x = function
        Empty -> false
      | Node{l; v; r} ->
          let c = Ord.compare x v in
          c = 0 || mem x (if c < 0 then l else r)

    let rec remove x = function
        Empty -> Empty
      | (Node{l; v; r} as t) ->
          let c = Ord.compare x v in
          if c = 0 then merge l r
          else
            if c < 0 then
              let ll = remove x l in
              if l == ll then t
              else bal ll v r
            else
              let rr = remove x r in
              if r == rr then t
              else bal l v rr

    let rec union s1 s2 =
      match (s1, s2) with
        (Empty, t2) -> t2
      | (t1, Empty) -> t1
      | (Node{l=l1; v=v1; r=r1; h=h1}, Node{l=l2; v=v2; r=r2; h=h2}) ->
          if h1 >= h2 then
            if h2 = 1 then add v2 s1 else begin
              let (l2, _, r2) = split v1 s2 in
              join (union l1 l2) v1 (union r1 r2)
            end
          else
            if h1 = 1 then add v1 s2 else begin
              let (l1, _, r1) = split v2 s1 in
              join (union l1 l2) v2 (union r1 r2)
            end

    let rec inter s1 s2 =
      match (s1, s2) with
        (Empty, _) -> Empty
      | (_, Empty) -> Empty
      | (Node{l=l1; v=v1; r=r1}, t2) ->
          match split v1 t2 with
            (l2, false, r2) ->
              concat (inter l1 l2) (inter r1 r2)
          | (l2, true, r2) ->
              join (inter l1 l2) v1 (inter r1 r2)

    let rec diff s1 s2 =
      match (s1, s2) with
        (Empty, _) -> Empty
      | (t1, Empty) -> t1
      | (Node{l=l1; v=v1; r=r1}, t2) ->
          match split v1 t2 with
            (l2, false, r2) ->
              join (diff l1 l2) v1 (diff r1 r2)
          | (l2, true, r2) ->
              concat (diff l1 l2) (diff r1 r2)

    type enumeration = End | More of elt * t * enumeration

    let rec cons_enum s e =
      match s with
        Empty -> e
      | Node{l; v; r} -> cons_enum l (More(v, r, e))

    let rec compare_aux e1 e2 =
        match (e1, e2) with
        (End, End) -> 0
      | (End, _)  -> -1
      | (_, End) -> 1
      | (More(v1, r1, e1), More(v2, r2, e2)) ->
          let c = Ord.compare v1 v2 in
          if c <> 0
          then c
          else compare_aux (cons_enum r1 e1) (cons_enum r2 e2)

    let compare s1 s2 =
      compare_aux (cons_enum s1 End) (cons_enum s2 End)

    let equal s1 s2 =
      compare s1 s2 = 0

    let rec subset s1 s2 =
      match (s1, s2) with
        Empty, _ ->
          true
      | _, Empty ->
          false
      | Node {l=l1; v=v1; r=r1}, (Node {l=l2; v=v2; r=r2} as t2) ->
          let c = Ord.compare v1 v2 in
          if c = 0 then
            subset l1 l2 && subset r1 r2
          else if c < 0 then
            subset (Node {l=l1; v=v1; r=Empty; h=0}) l2 && subset r1 t2
          else
            subset (Node {l=Empty; v=v1; r=r1; h=0}) r2 && subset l1 t2

    let rec iter f = function
        Empty -> ()
      | Node{l; v; r} -> iter f l; f v; iter f r

    let rec fold f s accu =
      match s with
        Empty -> accu
      | Node{l; v; r} -> fold f r (f v (fold f l accu))

    let rec for_all p = function
        Empty -> true
      | Node{l; v; r} -> p v && for_all p l && for_all p r

    let rec exists p = function
        Empty -> false
      | Node{l; v; r} -> p v || exists p l || exists p r

    let rec filter p = function
        Empty -> Empty
      | (Node{l; v; r}) as t ->
          (* call [p] in the expected left-to-right order *)
          let l' = filter p l in
          let pv = p v in
          let r' = filter p r in
          if pv then
            if l==l' && r==r' then t else join l' v r'
          else concat l' r'

    let rec partition p = function
        Empty -> (Empty, Empty)
      | Node{l; v; r} ->
          (* call [p] in the expected left-to-right order *)
          let (lt, lf) = partition p l in
          let pv = p v in
          let (rt, rf) = partition p r in
          if pv
          then (join lt v rt, concat lf rf)
          else (concat lt rt, join lf v rf)

    let rec cardinal = function
        Empty -> 0
      | Node{l; r} -> cardinal l + 1 + cardinal r

    let rec elements_aux accu = function
        Empty -> accu
      | Node{l; v; r} -> elements_aux (v :: elements_aux accu r) l

    let elements s =
      elements_aux [] s

    let choose = min_elt

    let choose_opt = min_elt_opt

    let rec find x = function
        Empty -> raise Not_found
      | Node{l; v; r} ->
          let c = Ord.compare x v in
          if c = 0 then v
          else find x (if c < 0 then l else r)

<<<<<<< HEAD
=======
    let rec find_first_aux v0 f = function
        Empty ->
          v0
      | Node{l; v; r} ->
          if f v then
            find_first_aux v f l
          else
            find_first_aux v0 f r

    let rec find_first f = function
        Empty ->
          raise Not_found
      | Node{l; v; r} ->
          if f v then
            find_first_aux v f l
          else
            find_first f r

    let rec find_first_opt_aux v0 f = function
        Empty ->
          Some v0
      | Node{l; v; r} ->
          if f v then
            find_first_opt_aux v f l
          else
            find_first_opt_aux v0 f r

    let rec find_first_opt f = function
        Empty ->
          None
      | Node{l; v; r} ->
          if f v then
            find_first_opt_aux v f l
          else
            find_first_opt f r

    let rec find_last_aux v0 f = function
        Empty ->
          v0
      | Node{l; v; r} ->
          if f v then
            find_last_aux v f r
          else
            find_last_aux v0 f l

    let rec find_last f = function
        Empty ->
          raise Not_found
      | Node{l; v; r} ->
          if f v then
            find_last_aux v f r
          else
            find_last f l

    let rec find_last_opt_aux v0 f = function
        Empty ->
          Some v0
      | Node{l; v; r} ->
          if f v then
            find_last_opt_aux v f r
          else
            find_last_opt_aux v0 f l

    let rec find_last_opt f = function
        Empty ->
          None
      | Node{l; v; r} ->
          if f v then
            find_last_opt_aux v f r
          else
            find_last_opt f l

    let rec find_opt x = function
        Empty -> None
      | Node{l; v; r} ->
          let c = Ord.compare x v in
          if c = 0 then Some v
          else find_opt x (if c < 0 then l else r)

>>>>>>> 0d68080b
    let try_join l v r =
      (* [join l v r] can only be called when (elements of l < v <
         elements of r); use [try_join l v r] when this property may
         not hold, but you hope it does hold in the common case *)
      if (l = Empty || Ord.compare (max_elt l) v < 0)
      && (r = Empty || Ord.compare v (min_elt r) < 0)
      then join l v r
      else union l (add v r)

    let rec map f = function
      | Empty -> Empty
      | Node{l; v; r} as t ->
         (* enforce left-to-right evaluation order *)
         let l' = map f l in
         let v' = f v in
         let r' = map f r in
         if l == l' && v == v' && r == r' then t
         else try_join l' v' r'

    let of_sorted_list l =
      let rec sub n l =
        match n, l with
        | 0, l -> Empty, l
        | 1, x0 :: l -> Node {l=Empty; v=x0; r=Empty; h=1}, l
        | 2, x0 :: x1 :: l ->
            Node{l=Node{l=Empty; v=x0; r=Empty; h=1}; v=x1; r=Empty; h=2}, l
        | 3, x0 :: x1 :: x2 :: l ->
            Node{l=Node{l=Empty; v=x0; r=Empty; h=1}; v=x1;
                 r=Node{l=Empty; v=x2; r=Empty; h=1}; h=2}, l
        | n, l ->
          let nl = n / 2 in
          let left, l = sub nl l in
          match l with
          | [] -> assert false
          | mid :: l ->
            let right, l = sub (n - nl - 1) l in
            create left mid right, l
      in
      fst (sub (List.length l) l)

    let of_list l =
      match l with
      | [] -> empty
      | [x0] -> singleton x0
      | [x0; x1] -> add x1 (singleton x0)
      | [x0; x1; x2] -> add x2 (add x1 (singleton x0))
      | [x0; x1; x2; x3] -> add x3 (add x2 (add x1 (singleton x0)))
      | [x0; x1; x2; x3; x4] -> add x4 (add x3 (add x2 (add x1 (singleton x0))))
      | _ -> of_sorted_list (List.sort_uniq Ord.compare l)
  end<|MERGE_RESOLUTION|>--- conflicted
+++ resolved
@@ -395,8 +395,6 @@
           if c = 0 then v
           else find x (if c < 0 then l else r)
 
-<<<<<<< HEAD
-=======
     let rec find_first_aux v0 f = function
         Empty ->
           v0
@@ -476,7 +474,6 @@
           if c = 0 then Some v
           else find_opt x (if c < 0 then l else r)
 
->>>>>>> 0d68080b
     let try_join l v r =
       (* [join l v r] can only be called when (elements of l < v <
          elements of r); use [try_join l v r] when this property may
