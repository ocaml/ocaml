arg.cmi :
arrayLabels.cmi :
array.cmi :
buffer.cmi :
bytesLabels.cmi :
bytes.cmi :
callback.cmi :
camlinternalFormatBasics.cmi :
camlinternalFormat.cmi : camlinternalFormatBasics.cmi buffer.cmi
camlinternalLazy.cmi :
camlinternalMod.cmi : obj.cmi
camlinternalOO.cmi : obj.cmi
char.cmi :
complex.cmi :
digest.cmi :
filename.cmi :
format.cmi : pervasives.cmi buffer.cmi
gc.cmi :
genlex.cmi : stream.cmi
hashtbl.cmi :
int32.cmi :
int64.cmi :
lazy.cmi :
lexing.cmi :
listLabels.cmi :
list.cmi :
map.cmi :
marshal.cmi :
moreLabels.cmi : set.cmi map.cmi hashtbl.cmi
nativeint.cmi :
obj.cmi : int32.cmi
oo.cmi : camlinternalOO.cmi
parsing.cmi : obj.cmi lexing.cmi
pervasives.cmi : camlinternalFormatBasics.cmi
printexc.cmi :
printf.cmi : buffer.cmi
queue.cmi :
random.cmi : nativeint.cmi int64.cmi int32.cmi
scanf.cmi : pervasives.cmi
set.cmi :
sort.cmi :
stack.cmi :
stdLabels.cmi : stringLabels.cmi listLabels.cmi bytesLabels.cmi \
    arrayLabels.cmi
stream.cmi :
stringLabels.cmi :
string.cmi :
sys.cmi :
weak.cmi : hashtbl.cmi
arg.cmo : sys.cmi string.cmi printf.cmi list.cmi buffer.cmi array.cmi \
    arg.cmi
arg.cmx : sys.cmx string.cmx printf.cmx list.cmx buffer.cmx array.cmx \
    arg.cmi
arrayLabels.cmo : array.cmi arrayLabels.cmi
arrayLabels.cmx : array.cmx arrayLabels.cmi
array.cmo : array.cmi
array.cmx : array.cmi
buffer.cmo : sys.cmi string.cmi bytes.cmi buffer.cmi
buffer.cmx : sys.cmx string.cmx bytes.cmx buffer.cmi
bytesLabels.cmo : bytes.cmi bytesLabels.cmi
bytesLabels.cmx : bytes.cmx bytesLabels.cmi
bytes.cmo : pervasives.cmi list.cmi char.cmi bytes.cmi
bytes.cmx : pervasives.cmx list.cmx char.cmx bytes.cmi
callback.cmo : obj.cmi callback.cmi
callback.cmx : obj.cmx callback.cmi
camlinternalFormatBasics.cmo : camlinternalFormatBasics.cmi
camlinternalFormatBasics.cmx : camlinternalFormatBasics.cmi
camlinternalFormat.cmo : sys.cmi string.cmi char.cmi \
    camlinternalFormatBasics.cmi bytes.cmi buffer.cmi camlinternalFormat.cmi
camlinternalFormat.cmx : sys.cmx string.cmx char.cmx \
    camlinternalFormatBasics.cmx bytes.cmx buffer.cmx camlinternalFormat.cmi
camlinternalLazy.cmo : obj.cmi camlinternalLazy.cmi
camlinternalLazy.cmx : obj.cmx camlinternalLazy.cmi
camlinternalMod.cmo : obj.cmi camlinternalOO.cmi array.cmi \
    camlinternalMod.cmi
camlinternalMod.cmx : obj.cmx camlinternalOO.cmx array.cmx \
    camlinternalMod.cmi
camlinternalOO.cmo : sys.cmi string.cmi obj.cmi map.cmi list.cmi char.cmi \
    array.cmi camlinternalOO.cmi
camlinternalOO.cmx : sys.cmx string.cmx obj.cmx map.cmx list.cmx char.cmx \
    array.cmx camlinternalOO.cmi
char.cmo : char.cmi
char.cmx : char.cmi
complex.cmo : complex.cmi
complex.cmx : complex.cmi
digest.cmo : string.cmi char.cmi bytes.cmi digest.cmi
digest.cmx : string.cmx char.cmx bytes.cmx digest.cmi
filename.cmo : sys.cmi string.cmi random.cmi printf.cmi lazy.cmi buffer.cmi \
    filename.cmi
filename.cmx : sys.cmx string.cmx random.cmx printf.cmx lazy.cmx buffer.cmx \
    filename.cmi
format.cmo : string.cmi pervasives.cmi camlinternalFormatBasics.cmi \
    camlinternalFormat.cmi buffer.cmi format.cmi
format.cmx : string.cmx pervasives.cmx camlinternalFormatBasics.cmx \
    camlinternalFormat.cmx buffer.cmx format.cmi
gc.cmo : sys.cmi string.cmi printf.cmi gc.cmi
gc.cmx : sys.cmx string.cmx printf.cmx gc.cmi
genlex.cmo : string.cmi stream.cmi list.cmi hashtbl.cmi char.cmi bytes.cmi \
    genlex.cmi
genlex.cmx : string.cmx stream.cmx list.cmx hashtbl.cmx char.cmx bytes.cmx \
    genlex.cmi
hashtbl.cmo : sys.cmi string.cmi random.cmi obj.cmi lazy.cmi array.cmi \
    hashtbl.cmi
hashtbl.cmx : sys.cmx string.cmx random.cmx obj.cmx lazy.cmx array.cmx \
    hashtbl.cmi
int32.cmo : pervasives.cmi int32.cmi
int32.cmx : pervasives.cmx int32.cmi
int64.cmo : pervasives.cmi int64.cmi
int64.cmx : pervasives.cmx int64.cmi
lazy.cmo : obj.cmi camlinternalLazy.cmi lazy.cmi
lazy.cmx : obj.cmx camlinternalLazy.cmx lazy.cmi
lexing.cmo : sys.cmi string.cmi bytes.cmi array.cmi lexing.cmi
lexing.cmx : sys.cmx string.cmx bytes.cmx array.cmx lexing.cmi
listLabels.cmo : list.cmi listLabels.cmi
listLabels.cmx : list.cmx listLabels.cmi
list.cmo : list.cmi
list.cmx : list.cmi
map.cmo : map.cmi
map.cmx : map.cmi
marshal.cmo : bytes.cmi marshal.cmi
marshal.cmx : bytes.cmx marshal.cmi
moreLabels.cmo : set.cmi map.cmi hashtbl.cmi moreLabels.cmi
moreLabels.cmx : set.cmx map.cmx hashtbl.cmx moreLabels.cmi
nativeint.cmo : sys.cmi pervasives.cmi nativeint.cmi
nativeint.cmx : sys.cmx pervasives.cmx nativeint.cmi
obj.cmo : marshal.cmi int32.cmi obj.cmi
obj.cmx : marshal.cmx int32.cmx obj.cmi
oo.cmo : camlinternalOO.cmi oo.cmi
oo.cmx : camlinternalOO.cmx oo.cmi
parsing.cmo : obj.cmi lexing.cmi array.cmi parsing.cmi
parsing.cmx : obj.cmx lexing.cmx array.cmx parsing.cmi
pervasives.cmo : camlinternalFormatBasics.cmi pervasives.cmi
pervasives.cmx : camlinternalFormatBasics.cmx pervasives.cmi
printexc.cmo : printf.cmi pervasives.cmi obj.cmi buffer.cmi array.cmi \
    printexc.cmi
printexc.cmx : printf.cmx pervasives.cmx obj.cmx buffer.cmx array.cmx \
    printexc.cmi
printf.cmo : camlinternalFormatBasics.cmi camlinternalFormat.cmi buffer.cmi \
    printf.cmi
printf.cmx : camlinternalFormatBasics.cmx camlinternalFormat.cmx buffer.cmx \
    printf.cmi
queue.cmo : queue.cmi
queue.cmx : queue.cmi
random.cmo : string.cmi pervasives.cmi nativeint.cmi int64.cmi int32.cmi \
    digest.cmi char.cmi array.cmi random.cmi
random.cmx : string.cmx pervasives.cmx nativeint.cmx int64.cmx int32.cmx \
    digest.cmx char.cmx array.cmx random.cmi
<<<<<<< HEAD
scanf.cmo : weak.cmi string.cmi printf.cmi pervasives.cmi hashtbl.cmi \
=======
scanf.cmo : string.cmi printf.cmi pervasives.cmi list.cmi \
>>>>>>> f55d23de
    camlinternalFormatBasics.cmi camlinternalFormat.cmi bytes.cmi buffer.cmi \
    scanf.cmi
scanf.cmx : string.cmx printf.cmx pervasives.cmx list.cmx \
    camlinternalFormatBasics.cmx camlinternalFormat.cmx bytes.cmx buffer.cmx \
    scanf.cmi
set.cmo : list.cmi set.cmi
set.cmx : list.cmx set.cmi
sort.cmo : array.cmi sort.cmi
sort.cmx : array.cmx sort.cmi
stack.cmo : list.cmi stack.cmi
stack.cmx : list.cmx stack.cmi
std_exit.cmo :
std_exit.cmx :
std_init.cmo : sys.cmi gc.cmi
std_init.cmx : sys.cmx gc.cmx
stdLabels.cmo : stringLabels.cmi listLabels.cmi bytesLabels.cmi \
    arrayLabels.cmi stdLabels.cmi
stdLabels.cmx : stringLabels.cmx listLabels.cmx bytesLabels.cmx \
    arrayLabels.cmx stdLabels.cmi
stream.cmo : string.cmi list.cmi lazy.cmi bytes.cmi stream.cmi
stream.cmx : string.cmx list.cmx lazy.cmx bytes.cmx stream.cmi
stringLabels.cmo : string.cmi stringLabels.cmi
stringLabels.cmx : string.cmx stringLabels.cmi
string.cmo : pervasives.cmi list.cmi bytes.cmi string.cmi
string.cmx : pervasives.cmx list.cmx bytes.cmx string.cmi
sys.cmo : sys.cmi
sys.cmx : sys.cmi
weak.cmo : sys.cmi obj.cmi hashtbl.cmi array.cmi weak.cmi
weak.cmx : sys.cmx obj.cmx hashtbl.cmx array.cmx weak.cmi
arg.cmo : sys.cmi string.cmi printf.cmi list.cmi buffer.cmi array.cmi \
    arg.cmi
arg.p.cmx : sys.cmx string.cmx printf.cmx list.cmx buffer.cmx array.cmx \
    arg.cmi
arrayLabels.cmo : array.cmi arrayLabels.cmi
arrayLabels.p.cmx : array.cmx arrayLabels.cmi
array.cmo : array.cmi
array.p.cmx : array.cmi
buffer.cmo : sys.cmi string.cmi bytes.cmi buffer.cmi
buffer.p.cmx : sys.cmx string.cmx bytes.cmx buffer.cmi
bytesLabels.cmo : bytes.cmi bytesLabels.cmi
bytesLabels.p.cmx : bytes.cmx bytesLabels.cmi
bytes.cmo : pervasives.cmi list.cmi char.cmi bytes.cmi
bytes.p.cmx : pervasives.cmx list.cmx char.cmx bytes.cmi
callback.cmo : obj.cmi callback.cmi
callback.p.cmx : obj.cmx callback.cmi
camlinternalFormatBasics.cmo : camlinternalFormatBasics.cmi
camlinternalFormatBasics.p.cmx : camlinternalFormatBasics.cmi
camlinternalFormat.cmo : sys.cmi string.cmi char.cmi \
    camlinternalFormatBasics.cmi bytes.cmi buffer.cmi camlinternalFormat.cmi
camlinternalFormat.p.cmx : sys.cmx string.cmx char.cmx \
    camlinternalFormatBasics.cmx bytes.cmx buffer.cmx camlinternalFormat.cmi
camlinternalLazy.cmo : obj.cmi camlinternalLazy.cmi
camlinternalLazy.p.cmx : obj.cmx camlinternalLazy.cmi
camlinternalMod.cmo : obj.cmi camlinternalOO.cmi array.cmi \
    camlinternalMod.cmi
camlinternalMod.p.cmx : obj.cmx camlinternalOO.cmx array.cmx \
    camlinternalMod.cmi
camlinternalOO.cmo : sys.cmi string.cmi obj.cmi map.cmi list.cmi char.cmi \
    array.cmi camlinternalOO.cmi
camlinternalOO.p.cmx : sys.cmx string.cmx obj.cmx map.cmx list.cmx char.cmx \
    array.cmx camlinternalOO.cmi
char.cmo : char.cmi
char.p.cmx : char.cmi
complex.cmo : complex.cmi
complex.p.cmx : complex.cmi
digest.cmo : string.cmi char.cmi bytes.cmi digest.cmi
digest.p.cmx : string.cmx char.cmx bytes.cmx digest.cmi
filename.cmo : sys.cmi string.cmi random.cmi printf.cmi lazy.cmi buffer.cmi \
    filename.cmi
filename.p.cmx : sys.cmx string.cmx random.cmx printf.cmx lazy.cmx buffer.cmx \
    filename.cmi
format.cmo : string.cmi pervasives.cmi camlinternalFormatBasics.cmi \
    camlinternalFormat.cmi buffer.cmi format.cmi
format.p.cmx : string.cmx pervasives.cmx camlinternalFormatBasics.cmx \
    camlinternalFormat.cmx buffer.cmx format.cmi
gc.cmo : sys.cmi string.cmi printf.cmi gc.cmi
gc.p.cmx : sys.cmx string.cmx printf.cmx gc.cmi
genlex.cmo : string.cmi stream.cmi list.cmi hashtbl.cmi char.cmi bytes.cmi \
    genlex.cmi
genlex.p.cmx : string.cmx stream.cmx list.cmx hashtbl.cmx char.cmx bytes.cmx \
    genlex.cmi
hashtbl.cmo : sys.cmi string.cmi random.cmi obj.cmi lazy.cmi array.cmi \
    hashtbl.cmi
hashtbl.p.cmx : sys.cmx string.cmx random.cmx obj.cmx lazy.cmx array.cmx \
    hashtbl.cmi
int32.cmo : pervasives.cmi int32.cmi
int32.p.cmx : pervasives.cmx int32.cmi
int64.cmo : pervasives.cmi int64.cmi
int64.p.cmx : pervasives.cmx int64.cmi
lazy.cmo : obj.cmi camlinternalLazy.cmi lazy.cmi
lazy.p.cmx : obj.cmx camlinternalLazy.cmx lazy.cmi
lexing.cmo : sys.cmi string.cmi bytes.cmi array.cmi lexing.cmi
lexing.p.cmx : sys.cmx string.cmx bytes.cmx array.cmx lexing.cmi
listLabels.cmo : list.cmi listLabels.cmi
listLabels.p.cmx : list.cmx listLabels.cmi
list.cmo : list.cmi
list.p.cmx : list.cmi
map.cmo : map.cmi
map.p.cmx : map.cmi
marshal.cmo : bytes.cmi marshal.cmi
marshal.p.cmx : bytes.cmx marshal.cmi
moreLabels.cmo : set.cmi map.cmi hashtbl.cmi moreLabels.cmi
moreLabels.p.cmx : set.cmx map.cmx hashtbl.cmx moreLabels.cmi
nativeint.cmo : sys.cmi pervasives.cmi nativeint.cmi
nativeint.p.cmx : sys.cmx pervasives.cmx nativeint.cmi
obj.cmo : marshal.cmi int32.cmi obj.cmi
obj.p.cmx : marshal.cmx int32.cmx obj.cmi
oo.cmo : camlinternalOO.cmi oo.cmi
oo.p.cmx : camlinternalOO.cmx oo.cmi
parsing.cmo : obj.cmi lexing.cmi array.cmi parsing.cmi
parsing.p.cmx : obj.cmx lexing.cmx array.cmx parsing.cmi
pervasives.cmo : camlinternalFormatBasics.cmi pervasives.cmi
pervasives.p.cmx : camlinternalFormatBasics.cmx pervasives.cmi
printexc.cmo : printf.cmi pervasives.cmi obj.cmi buffer.cmi array.cmi \
    printexc.cmi
printexc.p.cmx : printf.cmx pervasives.cmx obj.cmx buffer.cmx array.cmx \
    printexc.cmi
printf.cmo : camlinternalFormatBasics.cmi camlinternalFormat.cmi buffer.cmi \
    printf.cmi
printf.p.cmx : camlinternalFormatBasics.cmx camlinternalFormat.cmx buffer.cmx \
    printf.cmi
queue.cmo : queue.cmi
queue.p.cmx : queue.cmi
random.cmo : string.cmi pervasives.cmi nativeint.cmi int64.cmi int32.cmi \
    digest.cmi char.cmi array.cmi random.cmi
random.p.cmx : string.cmx pervasives.cmx nativeint.cmx int64.cmx int32.cmx \
    digest.cmx char.cmx array.cmx random.cmi
<<<<<<< HEAD
scanf.cmo : weak.cmi string.cmi printf.cmi pervasives.cmi hashtbl.cmi \
=======
scanf.cmo : string.cmi printf.cmi pervasives.cmi list.cmi \
>>>>>>> f55d23de
    camlinternalFormatBasics.cmi camlinternalFormat.cmi bytes.cmi buffer.cmi \
    scanf.cmi
scanf.p.cmx : string.cmx printf.cmx pervasives.cmx list.cmx \
    camlinternalFormatBasics.cmx camlinternalFormat.cmx bytes.cmx buffer.cmx \
    scanf.cmi
set.cmo : list.cmi set.cmi
set.p.cmx : list.cmx set.cmi
sort.cmo : array.cmi sort.cmi
sort.p.cmx : array.cmx sort.cmi
stack.cmo : list.cmi stack.cmi
stack.p.cmx : list.cmx stack.cmi
std_exit.cmo :
std_exit.cmx :
std_init.cmo : sys.cmi gc.cmi
std_init.p.cmx : sys.cmx gc.cmx
stdLabels.cmo : stringLabels.cmi listLabels.cmi bytesLabels.cmi \
    arrayLabels.cmi stdLabels.cmi
stdLabels.p.cmx : stringLabels.cmx listLabels.cmx bytesLabels.cmx \
    arrayLabels.cmx stdLabels.cmi
stream.cmo : string.cmi list.cmi lazy.cmi bytes.cmi stream.cmi
stream.p.cmx : string.cmx list.cmx lazy.cmx bytes.cmx stream.cmi
stringLabels.cmo : string.cmi stringLabels.cmi
stringLabels.p.cmx : string.cmx stringLabels.cmi
string.cmo : pervasives.cmi list.cmi bytes.cmi string.cmi
string.p.cmx : pervasives.cmx list.cmx bytes.cmx string.cmi
sys.cmo : sys.cmi
sys.p.cmx : sys.cmi
weak.cmo : sys.cmi obj.cmi hashtbl.cmi array.cmi weak.cmi
weak.p.cmx : sys.cmx obj.cmx hashtbl.cmx array.cmx weak.cmi<|MERGE_RESOLUTION|>--- conflicted
+++ resolved
@@ -145,11 +145,7 @@
     digest.cmi char.cmi array.cmi random.cmi
 random.cmx : string.cmx pervasives.cmx nativeint.cmx int64.cmx int32.cmx \
     digest.cmx char.cmx array.cmx random.cmi
-<<<<<<< HEAD
-scanf.cmo : weak.cmi string.cmi printf.cmi pervasives.cmi hashtbl.cmi \
-=======
 scanf.cmo : string.cmi printf.cmi pervasives.cmi list.cmi \
->>>>>>> f55d23de
     camlinternalFormatBasics.cmi camlinternalFormat.cmi bytes.cmi buffer.cmi \
     scanf.cmi
 scanf.cmx : string.cmx printf.cmx pervasives.cmx list.cmx \
@@ -163,8 +159,6 @@
 stack.cmx : list.cmx stack.cmi
 std_exit.cmo :
 std_exit.cmx :
-std_init.cmo : sys.cmi gc.cmi
-std_init.cmx : sys.cmx gc.cmx
 stdLabels.cmo : stringLabels.cmi listLabels.cmi bytesLabels.cmi \
     arrayLabels.cmi stdLabels.cmi
 stdLabels.cmx : stringLabels.cmx listLabels.cmx bytesLabels.cmx \
@@ -277,11 +271,7 @@
     digest.cmi char.cmi array.cmi random.cmi
 random.p.cmx : string.cmx pervasives.cmx nativeint.cmx int64.cmx int32.cmx \
     digest.cmx char.cmx array.cmx random.cmi
-<<<<<<< HEAD
-scanf.cmo : weak.cmi string.cmi printf.cmi pervasives.cmi hashtbl.cmi \
-=======
 scanf.cmo : string.cmi printf.cmi pervasives.cmi list.cmi \
->>>>>>> f55d23de
     camlinternalFormatBasics.cmi camlinternalFormat.cmi bytes.cmi buffer.cmi \
     scanf.cmi
 scanf.p.cmx : string.cmx printf.cmx pervasives.cmx list.cmx \
@@ -295,8 +285,6 @@
 stack.p.cmx : list.cmx stack.cmi
 std_exit.cmo :
 std_exit.cmx :
-std_init.cmo : sys.cmi gc.cmi
-std_init.p.cmx : sys.cmx gc.cmx
 stdLabels.cmo : stringLabels.cmi listLabels.cmi bytesLabels.cmi \
     arrayLabels.cmi stdLabels.cmi
 stdLabels.p.cmx : stringLabels.cmx listLabels.cmx bytesLabels.cmx \
