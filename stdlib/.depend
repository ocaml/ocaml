--- conflicted
+++ resolved
@@ -49,9 +49,9 @@
 sys.cmi :
 weak.cmi : hashtbl.cmi
 allocation_profiling.cmo : sys.cmi scanf.cmi printf.cmi pervasives.cmi \
-    obj.cmi map.cmi int64.cmi filename.cmi array.cmi allocation_profiling.cmi
+    obj.cmi map.cmi int64.cmi array.cmi allocation_profiling.cmi
 allocation_profiling.cmx : sys.cmx scanf.cmx printf.cmx pervasives.cmx \
-    obj.cmx map.cmx int64.cmx filename.cmx array.cmx allocation_profiling.cmi
+    obj.cmx map.cmx int64.cmx array.cmx allocation_profiling.cmi
 arg.cmo : sys.cmi string.cmi printf.cmi list.cmi buffer.cmi array.cmi \
     arg.cmi
 arg.cmx : sys.cmx string.cmx printf.cmx list.cmx buffer.cmx array.cmx \
@@ -120,11 +120,8 @@
 listLabels.cmx : list.cmx listLabels.cmi
 list.cmo : list.cmi
 list.cmx : list.cmi
-<<<<<<< HEAD
 l.cmo :
 l.cmx :
-=======
->>>>>>> 53edec14
 map.cmo : map.cmi
 map.cmx : map.cmi
 marshal.cmo : bytes.cmi marshal.cmi
@@ -184,9 +181,9 @@
 weak.cmo : sys.cmi obj.cmi hashtbl.cmi array.cmi weak.cmi
 weak.cmx : sys.cmx obj.cmx hashtbl.cmx array.cmx weak.cmi
 allocation_profiling.cmo : sys.cmi scanf.cmi printf.cmi pervasives.cmi \
-    obj.cmi map.cmi int64.cmi filename.cmi array.cmi allocation_profiling.cmi
+    obj.cmi map.cmi int64.cmi array.cmi allocation_profiling.cmi
 allocation_profiling.p.cmx : sys.p.cmx scanf.p.cmx printf.p.cmx pervasives.p.cmx \
-    obj.p.cmx map.p.cmx int64.p.cmx filename.p.cmx array.p.cmx allocation_profiling.cmi
+    obj.p.cmx map.p.cmx int64.p.cmx array.p.cmx allocation_profiling.cmi
 arg.cmo : sys.cmi string.cmi printf.cmi list.cmi buffer.cmi array.cmi \
     arg.cmi
 arg.p.cmx : sys.p.cmx string.p.cmx printf.p.cmx list.p.cmx buffer.p.cmx array.p.cmx \
@@ -255,11 +252,8 @@
 listLabels.p.cmx : list.p.cmx listLabels.cmi
 list.cmo : list.cmi
 list.p.cmx : list.cmi
-<<<<<<< HEAD
 l.cmo :
 l.p.cmx :
-=======
->>>>>>> 53edec14
 map.cmo : map.cmi
 map.p.cmx : map.cmi
 marshal.cmo : bytes.cmi marshal.cmi
