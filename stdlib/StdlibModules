# -*- Makefile -*-

#**************************************************************************
#*                                                                        *
#*                                 OCaml                                  *
#*                                                                        *
#*            Xavier Leroy, projet Cristal, INRIA Rocquencourt            *
#*                                                                        *
#*   Copyright 2002 Institut National de Recherche en Informatique et     *
#*     en Automatique.                                                    *
#*                                                                        *
#*   All rights reserved.  This file is distributed under the terms of    *
#*   the GNU Lesser General Public License version 2.1, with the          *
#*   special exception on linking described in the file LICENSE.          *
#*                                                                        *
#**************************************************************************

# This file lists all standard library modules.
# It is used in particular to know what to expunge in toplevels.

P ?= stdlib__

STDLIB_MODULES=\
  $(P)spacetime \
  $(P)arg \
  $(P)array \
  $(P)arrayLabels \
  $(P)bigarray \
  $(P)bool \
  $(P)buffer \
  $(P)bytes \
  $(P)bytesLabels \
  $(P)callback \
  camlinternalFormat \
  camlinternalFormatBasics \
  camlinternalLazy \
  camlinternalMod \
  camlinternalOO \
<<<<<<< HEAD
  char \
  complex \
  digest \
  ephemeron \
  filename \
  format \
  gc \
  genlex \
  hashtbl \
  int32 \
  int64 \
  lazy \
  lexing \
  list \
  listLabels \
  map \
  marshal \
  memprof \
  moreLabels \
  nativeint \
  obj \
  oo \
  parsing \
  pervasives \
  printexc \
  printf \
  queue \
  random \
  scanf \
  set \
  sort \
  stack \
  stdLabels \
  stream \
  string \
  stringLabels \
  sys \
  uchar \
  weak
=======
  $(P)char \
  $(P)complex \
  $(P)digest \
  $(P)ephemeron \
  $(P)filename \
  $(P)float \
  $(P)format \
  $(P)fun \
  $(P)gc \
  $(P)genlex \
  $(P)hashtbl \
  $(P)int \
  $(P)int32 \
  $(P)int64 \
  $(P)lazy \
  $(P)lexing \
  $(P)list \
  $(P)listLabels \
  $(P)map \
  $(P)marshal \
  $(P)moreLabels \
  $(P)nativeint \
  $(P)obj \
  $(P)oo \
  $(P)option \
  $(P)parsing \
  $(P)pervasives \
  $(P)printexc \
  $(P)printf \
  $(P)queue \
  $(P)random \
  $(P)result \
  $(P)scanf \
  $(P)seq \
  $(P)set \
  $(P)stack \
  $(P)stdLabels \
  stdlib \
  $(P)stream \
  $(P)string \
  $(P)stringLabels \
  $(P)sys \
  $(P)uchar \
  $(P)unit \
  $(P)weak
>>>>>>> 7d3e122b
<|MERGE_RESOLUTION|>--- conflicted
+++ resolved
@@ -36,47 +36,6 @@
   camlinternalLazy \
   camlinternalMod \
   camlinternalOO \
-<<<<<<< HEAD
-  char \
-  complex \
-  digest \
-  ephemeron \
-  filename \
-  format \
-  gc \
-  genlex \
-  hashtbl \
-  int32 \
-  int64 \
-  lazy \
-  lexing \
-  list \
-  listLabels \
-  map \
-  marshal \
-  memprof \
-  moreLabels \
-  nativeint \
-  obj \
-  oo \
-  parsing \
-  pervasives \
-  printexc \
-  printf \
-  queue \
-  random \
-  scanf \
-  set \
-  sort \
-  stack \
-  stdLabels \
-  stream \
-  string \
-  stringLabels \
-  sys \
-  uchar \
-  weak
-=======
   $(P)char \
   $(P)complex \
   $(P)digest \
@@ -97,6 +56,7 @@
   $(P)listLabels \
   $(P)map \
   $(P)marshal \
+  $(P)memprof \
   $(P)moreLabels \
   $(P)nativeint \
   $(P)obj \
@@ -121,5 +81,4 @@
   $(P)sys \
   $(P)uchar \
   $(P)unit \
-  $(P)weak
->>>>>>> 7d3e122b
+  $(P)weak