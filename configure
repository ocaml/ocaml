#! /bin/sh

#**************************************************************************
#*                                                                        *
#*                                 OCaml                                  *
#*                                                                        *
#*            Xavier Leroy, projet Cristal, INRIA Rocquencourt            *
#*                                                                        *
#*   Copyright 1999 Institut National de Recherche en Informatique et     *
#*     en Automatique.                                                    *
#*                                                                        *
#*   All rights reserved.  This file is distributed under the terms of    *
#*   the GNU Lesser General Public License version 2.1, with the          *
#*   special exception on linking described in the file LICENSE.          *
#*                                                                        *
#**************************************************************************

ocamlversion=`head -1 VERSION`
echo "Configuring OCaml version $ocamlversion"

configure_options="$*"
prefix=/usr/local
bindir=''
target_bindir=''
libdir=''
mandir=''
manext=1
host_type=unknown
target_type=""
ccoption=''
asoption=''
asppoption=''
cclibs=''
curseslibs=''
mathlib='-lm'
dllib=''
x11_include_dir=''
x11_lib_dir=''
libunwind_include_dir=''
libunwind_lib_dir=''
libunwind_available=false
disable_libunwind=false
graph_wanted=yes
pthread_wanted=yes
dl_defs=''
verbose=no
with_curses=yes
debugruntime=noruntimed
with_instrumented_runtime=false
with_sharedlibs=yes
partialld="ld -r"
with_debugger=ocamldebugger
with_ocamldoc=ocamldoc
with_frame_pointers=false
with_spacetime=false
no_naked_pointers=false
native_compiler=true
TOOLPREF=""
with_cfi=true
flambda=false
safe_string=false
max_testsuite_dir_retries=0
with_cplugins=true
with_fpic=false

# Try to turn internationalization off, can cause config.guess to malfunction!
unset LANG
unset LC_ALL LC_CTYPE LC_COLLATE LC_MESSAGES LC_MONETARY LC_NUMERIC LC_TIME

# Turn off some MacOS X debugging stuff, same reason
unset RC_TRACE_ARCHIVES RC_TRACE_DYLIBS RC_TRACE_PREBINDING_DISABLED

# The inf(), wrn(), err() functions below can be used to provide a consistent
# way to notify the user. The notification is always given to the stdout
# descriptor.
#
# Their output is redirected to a file-descriptor "3" which is then redirected
# to fd 1 at the level of the whole configure script. This is done to not
# conflict with how values are returned from functions in shell script.
# Consider the following where "It works!" would be mixed with "42".
#   do_foo() {
#     if some_command; then
#       inf "It works!"
#       echo "42"
#     fi
#   }
inf() {
  printf "%b\n" "$*" 1>&3
}

wrn() {
  printf "[WARNING] %b\n" "$*" 1>&3
}

err() {
  printf "[ERROR!] %b\n" "$*" 1>&3
  exit 2
}

exec 3>&1

# Parse command-line arguments

while : ; do
  case "$1" in
    "") break;;
    -prefix|--prefix)
        prefix=$2; shift;;
    -bindir|--bindir)
        bindir=$2; shift;;
    -target-bindir|--target-bindir)
        target_bindir="$2"; shift;;
    -libdir|--libdir)
        libdir=$2; shift;;
    -mandir|--mandir)
        case "$2" in
          */man[1-9ln])
            mandir=`echo $2 | sed -e 's|^\(.*\)/man.$|\1|'`
            manext=`echo $2 | sed -e 's/^.*\(.\)$/\1/'`;;
          *)
            mandir=$2
            manext=1;;
        esac
        shift;;
    -libunwinddir|--libunwinddir)
        libunwind_include_dir=$2/include;
        libunwind_lib_dir=$2/lib;
        shift;;
    -libunwindlib|--libunwindlib)
        libunwind_lib_dir=$2; shift;;
    -libunwindinclude|--libunwindinclude)
        libunwind_include_dir=$2; shift;;
    -disable-libunwind|--disable-libunwind)
        disable_libunwind=true;;
    -host*|--host*)
        host_type=$2; shift;;
    -target*|--target*)
        target_type=$2; shift;;
    -cc*)
        ccoption="$2"; shift;;
    -as)
        asoption="$2"; shift;;
    -aspp)
        asppoption="$2"; shift;;
    -lib*)
        cclibs="$2 $cclibs"; shift;;
    -no-curses|--no-curses)
        with_curses=no;;
    -no-shared-libs|--no-shared-libs)
        with_sharedlibs=no;;
    -x11include*|--x11include*)
        x11_include_dir=$2; shift;;
    -x11lib*|--x11lib*)
        x11_lib_dir=$2; shift;;
    -no-graph|--no-graph) graph_wanted=no;;
    -with-pthread*|--with-pthread*)
        ;; # Ignored for backward compatibility
    -no-pthread*|--no-pthread*)
        pthread_wanted=no;;
    -partialld|--partialld)
        partialld="$2"; shift;;
    -dldefs*|--dldefs*)
        dl_defs="$2"; shift;;
    -dllibs*|--dllibs*)
        dllib="$2"; shift;;
    -verbose|--verbose)
        verbose=yes;;
    -with-debug-runtime|--with-debug-runtime)
        debugruntime=runtimed;;
    -with-instrumented-runtime|--with-instrumented-runtime)
        with_instrumented_runtime=true;;
    -no-debugger|--no-debugger)
        with_debugger="";;
    -no-ocamldoc|--no-ocamldoc)
        with_ocamldoc="";;
    -no-ocamlbuild|--no-ocamlbuild)
        ;; # ignored for backward compatibility
    -with-frame-pointers|--with-frame-pointers)
        with_frame_pointers=true;;
    -no-naked-pointers|--no-naked-pointers)
        no_naked_pointers=true;;
    -spacetime|--spacetime)
        with_spacetime=true;;
    -no-cfi|--no-cfi)
        with_cfi=false;;
    -no-native-compiler|--no-native-compiler)
        native_compiler=false;;
    -flambda|--flambda)
        flambda=true;;
    -no-cplugins|--no-cplugins)
        with_cplugins=false;;
    -fPIC|--fPIC)
        with_fpic=true;;
    -safe-string|--safe-string)
        safe_string=true;;
    *) if echo "$1" | grep -q -e '^--\?[a-zA-Z0-9-]\+='; then
         err "configure expects arguments of the form '-prefix /foo/bar'," \
             "not '-prefix=/foo/bar' (note the '=')."
       else
         err "Unknown option \"$1\"."
       fi;;
  esac
  shift
done

# Sanity checks

case "$prefix" in
  /*) ;;
   *) err "The -prefix directory must be absolute.";;
esac
case "$bindir" in
  /*) ;;
  "") ;;
  '$(PREFIX)/'*) ;;
   *) err 'The -bindir directory must be absolute or relative to $(PREFIX).';;
esac
case "$libdir" in
  /*) ;;
  "") ;;
  '$(PREFIX)/'*) ;;
   *) err 'The -libdir directory must be absolute or relative to $(PREFIX).';;
esac
case "$mandir" in
  /*) ;;
  "") ;;
  '$(PREFIX)/'*) ;;
   *) err 'The -mandir directory must be absolute or relative to $(PREFIX).';;
esac

# Generate the files

cd config/auto-aux
rm -f s.h m.h Makefile
touch s.h m.h Makefile

# Write options to Makefile

echo "# generated by ./configure $configure_options" >> Makefile
echo "CONFIGURE_ARGS=$configure_options" >> Makefile

# Where to install

echo "PREFIX=$prefix" >> Makefile
case "$bindir" in
  "") echo 'BINDIR=$(PREFIX)/bin' >> Makefile
      bindir="$prefix/bin";;
   *) echo "BINDIR=$bindir" >> Makefile;;
esac
case "$libdir" in
  "") echo 'LIBDIR=$(PREFIX)/lib/ocaml' >> Makefile
      libdir="$prefix/lib/ocaml";;
   *) echo "LIBDIR=$libdir" >> Makefile;;
esac
echo 'STUBLIBDIR=$(LIBDIR)/stublibs' >> Makefile
case "$mandir" in
  "") echo 'MANDIR=$(PREFIX)/man' >> Makefile
      mandir="$prefix/man";;
   *) echo "MANDIR=$mandir" >> Makefile;;
esac
echo "MANEXT=$manext" >> Makefile

# Determine the system type

if test "$host_type" = "unknown"; then
  if host_type=`../gnu/config.guess`; then :; else
    err "Cannot guess host type. You must specify one with the -host option."
  fi
fi
if host=`../gnu/config.sub $host_type`; then :; else
  err "Please specify the correct host type with the -host option"
fi
inf "Configuring for host $host ..."

if test -n "$target_type"; then
  target="$target_type"
  TOOLPREF="${target}-"
else
  target="$host"
fi
inf "Configuring for target $target ..."

if [ x"$host" = x"$target" ]; then
  cross_compiler=false
else
  cross_compiler=true
fi

# Do we have gcc?

if test -z "$ccoption"; then
  if sh ./searchpath "${TOOLPREF}gcc"; then
    cc="${TOOLPREF}gcc"
  else
    if $cross_compiler; then
      err "No cross-compiler found for ${target}.\n" \
          "It should be named ${TOOLPREF}gcc and be in the PATH."
    else
      cc="cc"
    fi
  fi
else
  cc="$ccoption"
fi

inf "Using compiler $cc."

# Determine the C compiler family (GCC, Clang, etc)

ccfamily=`$cc -E cckind.c | grep '^[a-z]' | tr -s ' ' '-'`
case $? in
  0) inf "Compiler family and version: $ccfamily.";;
  *) err "Unable to preprocess the test program.\n" \
         "Make sure the C compiler $cc is properly installed.";;
esac

# Configure the bytecode compiler

bytecc="$cc"
mkexe="\$(BYTECC)"
mkexedebugflag="-g"
bytecccompopts=""
bytecclinkopts=""
dllccompopts=""
ostype="Unix"
exe=""
iflexdir=""
SO="so"
TOOLCHAIN="cc"

# Choose reasonable options based on compiler kind
# We select high optimization levels, provided we can turn off:
# - strict type-based aliasing analysis (too risky for the OCaml runtime)
# - strict no-overflow conditions on signed integer arithmetic
#   (the OCaml runtime assumes Java-style behavior of signed integer arith.)
# Concerning optimization level, -O3 is somewhat risky, so take -O2.
# Concerning language version, gnu99 is ISO C99 plus GNU extensions
# that are often used in standard headers.  Older GCC versions
# defaults to gnu89, which is not C99.  Clang defaults to gnu99 or
# gnu11, which is fine.

case "$ocamlversion" in
  *+dev*) gcc_warnings="-Wall -Werror";;
       *) gcc_warnings="-Wall";;
esac

case "$ccfamily" in
  clang-*)
    bytecccompopts="-O2 -fno-strict-aliasing -fwrapv $gcc_warnings";;
  gcc-[012]-*)
    # Some versions known to miscompile OCaml, e,g, 2.7.2.1, some 2.96.
    # Plus: C99 support unknown.
    err "This version of GCC is too old. Please use GCC version 4.2 or above.";;
  gcc-3-*|gcc-4-[01])
    # No -fwrapv option before GCC 3.4.
    # Known problems with -fwrapv fixed in 4.2 only.
    wrn "This version of GCC is rather old.  Reducing optimization level."
    wrn "Consider using GCC version 4.2 or above."
    bytecccompopts="-std=gnu99 -O $gcc_warnings";;
  gcc-*)
    bytecccompopts="-std=gnu99 -O2 -fno-strict-aliasing -fwrapv $gcc_warnings";;
  *)
    bytecccompopts="-O";;
esac

# Adjust according to target

case "$bytecc,$target" in
  cc,*-*-nextstep*)
    # GNU C extensions disabled, but __GNUC__ still defined!
    bytecccompopts="$bytecccompopts -U__GNUC__ -posix"
    bytecclinkopts="-posix";;
  *,*-*-rhapsody*)
    # Almost the same as NeXTStep
    bytecccompopts="$bytecccompopts -DSHRINKED_GNUC"
    mathlib="";;
  *,*-*-darwin*)
    mathlib=""
    mkexe="$mkexe -Wl,-no_compact_unwind"
    # Tell gcc that we can use 32-bit code addresses for threaded code
    # unless we are compiled for a shared library (-fPIC option)
    echo "#ifndef __PIC__" >> m.h
    echo "#  define ARCH_CODE32" >> m.h
    echo "#endif" >> m.h;;
  *,*-*-haiku*)
    # No -lm library
    mathlib="";;
  *,*-*-beos*)
    # No -lm library
    mathlib="";;
  *gcc,alpha*-*-osf*)
    if cc="$bytecc" sh ./hasgot -mieee; then
      bytecccompopts="-mieee $bytecccompopts";
    fi
    # Put code and static data in lower 4GB
    bytecclinkopts="-Wl,-T,12000000 -Wl,-D,14000000"
    # Tell gcc that we can use 32-bit code addresses for threaded code
    echo "#define ARCH_CODE32" >> m.h;;
  cc,alpha*-*-osf*)
    bytecccompopts="-std1 -ieee";;
  *gcc*,alpha*-*-linux*)
    if cc="$bytecc" sh ./hasgot -mieee; then
      bytecccompopts="-mieee $bytecccompopts";
    fi;;
  *,mips-*-irix6*)
    # Turn off warning "unused library"
    bytecclinkopts="-n32 -Wl,-woff,84";;
  *,alpha*-*-unicos*)
    # For the Cray T3E
    bytecccompopts="$bytecccompopts -DUMK";;
  *,powerpc-*-aix*)
    # Avoid name-space pollution by requiring Unix98-conformant includes
    bytecccompopts="$bytecccompopts -D_XOPEN_SOURCE=500 -D_ALL_SOURCE";;
  *,*-*-cygwin*)
    case $target in
      i686-*) flavor=cygwin;;
      x86_64-*) flavor=cygwin64;;
      *) err "unknown cygwin variant";;
    esac
    bytecccompopts="$bytecccompopts -U_WIN32"
    dllccompopts="-U_WIN32 -DCAML_DLL"
    if test $with_sharedlibs = yes; then
      flexlink="flexlink -chain $flavor -merge-manifest -stack 16777216"
      flexdir=`$flexlink -where | tr -d '\015'`
      if test -z "$flexdir"; then
        wrn "flexlink not found: native shared libraries won't be available."
        with_sharedlibs=no
      else
        iflexdir="-I\"$flexdir\""
        mkexe="$flexlink -exe"
        mkexedebugflag="-link -g"
      fi
    fi
    if test $with_sharedlibs = no; then
      mkexe="$mkexe -Wl,--stack,16777216"
      bytecclinkopts="-Wl,--stack,16777216"
    fi
    exe=".exe"
    ostype="Cygwin";;
  *,*-*-mingw*)
    dllccompopt="-DCAML_DLL"
    if test $with_sharedlibs = yes; then
      case "$target" in
        i686-*-*)   flexlink_chain="mingw";;
        x86_64-*-*) flexlink_chain="mingw64";;
      esac
      flexlink="flexlink -chain $flexlink_chain -merge-manifest -stack 16777216"
      flexdir=`$flexlink -where`
      if test -z "$flexdir"; then
        wrn "flexlink not found: native shared libraries won't be available."
        with_sharedlibs=no
      else
        iflexdir="-I\"$flexdir\""
        mkexe="$flexlink -exe"
        mkexedebugflag="-link -g"
      fi
    fi
    exe=".exe"
    ostype="Win32"
    TOOLCHAIN="mingw"
    SO="dll"
    ;;
  *,x86_64-*-linux*)
    # Tell gcc that we can use 32-bit code addresses for threaded code
    # unless we are compiled for a shared library (-fPIC option)
    echo "#ifndef __PIC__" >> m.h
    echo "#  define ARCH_CODE32" >> m.h
    echo "#endif" >> m.h;;
esac

# Configure compiler to use in further tests.

cc="$bytecc $bytecclinkopts"
export cc cclibs verbose

# Check C compiler.

cc="$bytecc $bytecccompopts $bytecclinkopts" sh ./runtest ansi.c
case $? in
  0) inf "The C compiler is ISO C99 compliant." ;;
  1) wrn "The C compiler is ANSI / ISO C90 compliant, but not ISO C99" \
         "compliant.";;
  2) err "The C compiler $cc is not ISO C compliant.\n" \
         "You need an ISO C99 compiler to build OCaml.";;
  *)
     if $cross_compiler; then
       wrn "Unable to compile the test program.\n" \
           "This failure is expected for cross-compilation:\n" \
           "we will assume the C compiler is ISO C99-compliant."
     else
       err "Unable to compile the test program.\n" \
           "Make sure the C compiler $cc is properly installed."
     fi;;
esac

# For cross-compilation, we need a host-based ocamlrun and ocamlyacc,
# and the user must specify the target BINDIR
if $cross_compiler; then
  if ! sh ./searchpath ocamlrun; then
    err "Cross-compilation requires an ocaml runtime environment\n" \
        "(the ocamlrun binary). Moreover, its version must be the same\n" \
        "as the one you're trying to build (`cut -f1 -d+ < ../../VERSION`)."
  else
    ocaml_system_version=`ocamlrun -version | sed 's/[^0-9]*\([0-9.]*\).*/\1/'`
    ocaml_source_version=`sed -n '1 s/\([0-9\.]*\).*/\1/ p' < ../../VERSION`
    if test x"$ocaml_system_version" != x"$ocaml_source_version"; then
      err "While you have an ocaml runtime environment, its version\n" \
          "($ocaml_system_version) doesn't match the version of these\n" \
          "sources ($ocaml_source_version)."
    else
      echo "CAMLRUN=`./searchpath -p ocamlrun`" >> Makefile
    fi
  fi

  if ! sh ./searchpath ocamlyacc; then
    err "Cross-compilation requires an ocamlyacc binary."
  else
    ocamlyacc 2>/dev/null
    if test "$?" -ne 1; then
      err "While you have an ocamlyacc binary, it cannot be executed" \
          "successfully."
    else
      echo "CAMLYACC=`./searchpath -p ocamlyacc`" >> Makefile
    fi
  fi

  if [ -z "$target_bindir" ]; then
    err "Cross-compilation requires -target-bindir."
  else
    echo "TARGET_BINDIR=$target_bindir" >> Makefile
  fi
fi # cross-compiler


# Check the sizes of data types
# OCaml needs a 32 or 64 bit architecture, a 32-bit integer type and
# a 64-bit integer type

inf "Checking the sizes of integers and pointers..."
ret=`sh ./runtest sizes.c`
# $1 = sizeof(int)
# $2 = sizeof(long)
# $3 = sizeof(pointers)
# $4 = sizeof(short)
# $5 = sizeof(long long)

if test "$?" -eq 0; then
  set $ret
  case "$3" in
    4) inf "OK, this is a regular 32 bit architecture."
       echo "#undef ARCH_SIXTYFOUR" >> m.h
       arch64=false;;
    8) inf "Wow! A 64 bit architecture!"
       echo "#define ARCH_SIXTYFOUR" >> m.h
       arch64=true;;
    *) err "This architecture seems to be neither 32 bits nor 64 bits.\n" \
           "OCaml won't run on this architecture.";;
  esac
else
  # For cross-compilation, runtest always fails: add special handling.
  case "$target" in
    i686-*-mingw*) inf "OK, this is a regular 32 bit architecture."
                   echo "#undef ARCH_SIXTYFOUR" >> m.h
                   set 4 4 4 2 8
                   arch64=false;;
    x86_64-*-mingw*) inf "Wow! A 64 bit architecture!"
                     echo "#define ARCH_SIXTYFOUR" >> m.h
                     set 4 4 8 2 8
                     arch64=true;;
    *) err "Since datatype sizes cannot be guessed when cross-compiling,\n" \
           "a hardcoded list is used but your architecture isn't known yet.\n" \
           "You need to determine the sizes yourself.\n" \
           "Please submit a bug report in order to expand the list." ;;
  esac
fi

if test $1 != 4 && test $2 != 4 && test $4 != 4; then
  err "Sorry, we can't find a 32-bit integer type\n" \
      "(sizeof(short) = $4, sizeof(int) = $1, sizeof(long) = $2)\n" \
     "OCaml won't run on this architecture."
fi

if test $2 != 8 && test $5 != 8; then
  err "Sorry, we can't find a 64-bit integer type\n" \
      "(sizeof(long) = $2, sizeof(long long) = $5)\n" \
     "OCaml won't run on this architecture."
fi

echo "#define SIZEOF_INT $1" >> m.h
echo "#define SIZEOF_LONG $2" >> m.h
echo "#define SIZEOF_PTR $3" >> m.h
echo "#define SIZEOF_SHORT $4" >> m.h
echo "#define SIZEOF_LONGLONG $5" >> m.h

# Determine endianness

sh ./runtest endian.c
case $? in
  0) inf "This is a big-endian architecture."
     echo "#define ARCH_BIG_ENDIAN" >> m.h;;
  1) inf "This is a little-endian architecture."
     echo "#undef ARCH_BIG_ENDIAN" >> m.h;;
  2) err "This architecture seems to be neither big endian nor little" \
         "endian.\n OCaml won't run on this architecture.";;
  *) case $target in
       *-*-mingw*) inf "This is a little-endian architecture."
                   echo "#undef ARCH_BIG_ENDIAN" >> m.h;;
       *) wrn "Something went wrong during endianness determination.\n" \
              "You will have to figure out endianness yourself\n" \
              "(option ARCH_BIG_ENDIAN in m.h).";;
     esac;;
esac

# Determine alignment constraints

case "$target" in
  sparc*-*-*|hppa*-*-*|arm*-*-*|mips*-*-*)
    # On Sparc V9 with certain versions of gcc, determination of double
    # alignment is not reliable (PR#1521), hence force it.
    # Same goes for hppa.
    # PR#5088 suggests same problem on ARM.
    # PR#5280 reports same problem on MIPS.
    # But there's a knack (PR#2572):
    # if we're in 64-bit mode (sizeof(long) == 8),
    # we must not doubleword-align floats...
    if test $2 = 8; then
      inf "Doubles can be word-aligned."
      echo "#undef ARCH_ALIGN_DOUBLE" >> m.h
    else
      inf "Doubles must be doubleword-aligned."
      echo "#define ARCH_ALIGN_DOUBLE" >> m.h
    fi;;
  *)
    sh ./runtest dblalign.c
    case $? in
      0) inf "Doubles can be word-aligned."
         echo "#undef ARCH_ALIGN_DOUBLE" >> m.h;;
      1) inf "Doubles must be doubleword-aligned."
         echo "#define ARCH_ALIGN_DOUBLE" >> m.h;;
      *) case "$target" in
           *-*-mingw*) inf "Doubles can be word-aligned."
                       echo "#undef ARCH_ALIGN_DOUBLE" >> m.h;;
           *) wrn "Something went wrong during alignment determination for" \
                  "doubles.\n" \
                  "We will assume alignment constraints over doubles.\n" \
                  "That's a safe bet: OCaml will work even if\n" \
                  "this architecture actually has no alignment constraints."
              echo "#define ARCH_ALIGN_DOUBLE" >> m.h;;
         esac;;
    esac;;
esac

case "$target" in
  # PR#5088: autodetection is unreliable on ARM.  PR#5280: also on MIPS.
  sparc*-*-*|hppa*-*-*|arm*-*-*|mips*-*-*)
    if test $2 = 8; then
      inf "64-bit integers can be word-aligned."
      echo "#undef ARCH_ALIGN_INT64" >> m.h
    else
      inf "64-bit integers must be doubleword-aligned."
      echo "#define ARCH_ALIGN_INT64" >> m.h
    fi;;
  *-*-mingw*) true;; # Nothing is in config/m-nt.h so don't add anything.
  *)
    sh ./runtest int64align.c
    case $? in
      0) inf "64-bit integers can be word-aligned."
         echo "#undef ARCH_ALIGN_INT64" >> m.h;;
      1) inf "64-bit integers must be doubleword-aligned."
         echo "#define ARCH_ALIGN_INT64" >> m.h;;
      *) wrn "Something went wrong during alignment determination for\n" \
             "64-bit integers. I'm going to assume this architecture has\n" \
             "alignment constraints. That's a safe bet: OCaml will work\n" \
             "even if this architecture has actually no alignment\n" \
             "constraints." \
         echo "#define ARCH_ALIGN_INT64" >> m.h;;
    esac
esac

# Shared library support

shared_libraries_supported=false
dl_needs_underscore=false
sharedcccompopts=''
mksharedlib='shared-libs-not-available'
byteccrpath=''
mksharedlibrpath=''
natdynlinkopts=""

if test $with_sharedlibs = "yes"; then
  case "$target" in
    *-*-cygwin*)
      mksharedlib="$flexlink"
      mkmaindll="$flexlink -maindll"
      shared_libraries_supported=true;;
    *-*-mingw*)
      mksharedlib="$flexlink"
      mkmaindll="$flexlink -maindll"
      shared_libraries_supported=true;;
    *-*-linux-gnu|*-*-linux|*-*-freebsd[3-9]*|*-*-freebsd[1-9][0-9]*\
    |*-*-openbsd*|*-*-netbsd*|*-*-gnu*|*-*-haiku*)
      sharedcccompopts="-fPIC"
      mksharedlib="$bytecc -shared"
      bytecclinkopts="$bytecclinkopts -Wl,-E"
      byteccrpath="-Wl,-rpath,"
      mksharedlibrpath="-Wl,-rpath,"
      natdynlinkopts="-Wl,-E"
      shared_libraries_supported=true;;
    alpha*-*-osf*)
      case "$bytecc" in
        *gcc*)
          sharedcccompopts="-fPIC"
          mksharedlib="$bytecc -shared"
          byteccrpath="-Wl,-rpath,"
          mksharedlibrpath="-Wl,-rpath,"
          shared_libraries_supported=true;;
        cc*)
          sharedcccompopts=""
          mksharedlib="ld -shared -expect_unresolved '*'"
          byteccrpath="-Wl,-rpath,"
          mksharedlibrpath="-rpath "
          shared_libraries_supported=true;;
      esac;;
    *-*-solaris2*)
      case "$bytecc" in
        *gcc*)
          sharedcccompopts="-fPIC"
          if sh ./solaris-ld; then
            mksharedlib="ld -G"
            byteccrpath="-R"
            mksharedlibrpath="-R"
          else
            mksharedlib="$bytecc -shared"
            bytecclinkopts="$bytecclinkopts -Wl,-E"
            natdynlinkopts="-Wl,-E"
            byteccrpath="-Wl,-rpath,"
            mksharedlibrpath="-Wl,-rpath,"
          fi
          shared_libraries_supported=true;;
        *)
          sharedcccompopts="-KPIC"
          byteccrpath="-R"
          mksharedlibrpath="-R"
          mksharedlib="/usr/ccs/bin/ld -G"
          shared_libraries_supported=true;;
      esac;;
    mips*-*-irix[56]*)
      case "$bytecc" in
        cc*) sharedcccompopts="";;
        *gcc*) sharedcccompopts="-fPIC";;
      esac
      mksharedlib="ld -shared -rdata_shared"
      byteccrpath="-Wl,-rpath,"
      mksharedlibrpath="-rpath "
      shared_libraries_supported=true;;
    i[3456]86-*-darwin[89].*)
      mksharedlib="$bytecc -bundle -flat_namespace -undefined suppress \
                   -read_only_relocs suppress"
      bytecccompopts="$dl_defs $bytecccompopts"
      dl_needs_underscore=false
      shared_libraries_supported=true;;
    *-apple-darwin*)
      mksharedlib="$bytecc -bundle -flat_namespace -undefined suppress \
                   -Wl,-no_compact_unwind"
      bytecccompopts="$dl_defs $bytecccompopts"
      dl_needs_underscore=false
      shared_libraries_supported=true;;
    m88k-*-openbsd*)
      shared_libraries_supported=false;;
    vax-*-openbsd*)
      shared_libraries_supported=false;;
    *-*-openbsd*)
      sharedcccompopts="-fPIC"
      mksharedlib="$bytecc -shared"
      bytecclinkopts="$bytecclinkopts -Wl,-E"
      natdynlinkopts="-Wl,-E"
      byteccrpath="-Wl,-rpath,"
      mksharedlibrpath="-Wl,-rpath,"
      shared_libraries_supported=true;;
  esac
fi

if test -z "$mkmaindll"; then
  mkmaindll=$mksharedlib
fi

# Configure native dynlink

natdynlink=false

if test $with_sharedlibs = "yes"; then
  case "$target" in
    *-*-cygwin*)                  natdynlink=true;;
    *-*-mingw*)                   natdynlink=true;;
    i[3456]86-*-linux*)           natdynlink=true;;
    i[3456]86-*-gnu*)             natdynlink=true;;
    x86_64-*-linux*)              natdynlink=true;;
    i[3456]86-*-darwin[89].*)     natdynlink=true;;
    i[3456]86-*-darwin*)
      if test $arch64 == true; then
        natdynlink=true
      fi;;
    x86_64-*-darwin*)             natdynlink=true;;
    s390x*-*-linux*)              natdynlink=true;;
    powerpc*-*-linux*)            natdynlink=true;;
    sparc*-*-linux*)              natdynlink=true;;
    i686-*-kfreebsd*)             natdynlink=true;;
    x86_64-*-kfreebsd*)           natdynlink=true;;
    i[3456]86-*-freebsd*)         natdynlink=true;;
    x86_64-*-freebsd*)            natdynlink=true;;
    i[3456]86-*-openbsd*)         natdynlink=true;;
    x86_64-*-openbsd*)            natdynlink=true;;
    i[3456]86-*-netbsd*)          natdynlink=true;;
    x86_64-*-netbsd*)             natdynlink=true;;
    i386-*-gnu0.3)                natdynlink=true;;
    i[3456]86-*-haiku*)           natdynlink=true;;
    arm*-*-linux*)                natdynlink=true;;
    arm*-*-freebsd*)              natdynlink=true;;
    earm*-*-netbsd*)              natdynlink=true;;
    aarch64-*-linux*)             natdynlink=true;;
  esac
fi

if test $natdynlink = "true"; then
  cmxs="cmxs"
else
  cmxs="cmxa"
fi


# Configure the native-code compiler

arch=none
model=default
system=unknown

case "$target" in
  sparc*-*-solaris2.*)          arch=sparc; system=solaris;;
  sparc*-*-*bsd*)               arch=sparc; system=bsd;;
  sparc*-*-linux*)              arch=sparc; system=linux;;
  sparc*-*-gnu*)                arch=sparc; system=gnu;;
  i[3456]86-*-linux*)           arch=i386; system=linux_`sh ./runtest elf.c`;;
  i[3456]86-*-*bsd*)            arch=i386; system=bsd_`sh ./runtest elf.c`;;
  i[3456]86-*-nextstep*)        arch=i386; system=nextstep;;
  i[3456]86-*-solaris*)         if $arch64; then
                                  arch=amd64; system=solaris
                                else
                                  arch=i386; system=solaris
                                fi;;
  i[3456]86-*-haiku*)           arch=i386; system=beos;;
  i[3456]86-*-beos*)            arch=i386; system=beos;;
  i[3456]86-*-cygwin*)          arch=i386; system=cygwin;;
  i[3456]86-*-darwin*)          if $arch64; then
                                  arch=amd64; system=macosx
                                else
                                  arch=i386; system=macosx
                                fi;;
  i[3456]86-*-gnu*)             arch=i386; system=gnu;;
  i[3456]86-*-mingw*)           arch=i386; system=mingw;;
  powerpc64le*-*-linux*)        arch=power; model=ppc64le; system=elf;;
  powerpc*-*-linux*)            arch=power;
                                if $arch64; then model=ppc64; else model=ppc; fi
                                system=elf;;
  powerpc-*-netbsd*)            arch=power; model=ppc; system=elf;;
  powerpc-*-openbsd*)           arch=power; model=ppc; system=bsd_elf;;
  s390x*-*-linux*)              arch=s390x; model=z10; system=elf;;
  armv6*-*-linux-gnueabihf)     arch=arm; model=armv6; system=linux_eabihf;;
  arm*-*-linux-gnueabihf)       arch=arm; system=linux_eabihf;;
  armv7*-*-linux-gnueabi)       arch=arm; model=armv7; system=linux_eabi;;
  armv6t2*-*-linux-gnueabi)     arch=arm; model=armv6t2; system=linux_eabi;;
  armv6*-*-linux-gnueabi)       arch=arm; model=armv6; system=linux_eabi;;
  armv6*-*-freebsd*)            arch=arm; model=armv6; system=freebsd;;
  earmv6*-*-netbsd*)            arch=arm; model=armv6; system=netbsd;;
  earmv7*-*-netbsd*)            arch=arm; model=armv7; system=netbsd;;
  armv5te*-*-linux-gnueabi)     arch=arm; model=armv5te; system=linux_eabi;;
  armv5*-*-linux-gnueabi)       arch=arm; model=armv5; system=linux_eabi;;
  arm*-*-linux-gnueabi)         arch=arm; system=linux_eabi;;
  arm*-*-openbsd*)              arch=arm; system=bsd;;
  zaurus*-*-openbsd*)           arch=arm; system=bsd;;
  x86_64-*-linux*)              arch=amd64; system=linux;;
  x86_64-*-gnu*)                arch=amd64; system=gnu;;
  x86_64-*-freebsd*)            arch=amd64; system=freebsd;;
  x86_64-*-netbsd*)             arch=amd64; system=netbsd;;
  x86_64-*-openbsd*)            arch=amd64; system=openbsd;;
  x86_64-*-darwin*)             arch=amd64; system=macosx;;
  x86_64-*-mingw*)              arch=amd64; system=mingw;;
  aarch64-*-linux*)             arch=arm64; system=linux;;
  x86_64-*-cygwin*)             arch=amd64; system=cygwin;;
esac

# Some platforms exist both in 32-bit and 64-bit variants, not distinguished
# by $target.  Turn off native code compilation on platforms where 64-bit mode
# is not supported  (PR#4441).
# Sometimes, it's 32-bit mode that is not supported  (PR#6722).

case "$arch64,$arch,$model" in
  true,sparc,*|true,power,ppc|false,amd64,*)
      arch=none; model=default; system=unknown;;
esac

case "$native_compiler" in
    true) ;;
    false)
      arch=none; model=default; system=unknown; natdynlink=false;;
esac

if test -z "$ccoption"; then
  nativecc="$bytecc"
else
  nativecc="$ccoption"
fi

nativecccompopts="$bytecccompopts"
nativeccprofopts=''
nativecclinkopts=''
# FIXME the naming of nativecclinkopts is broken: these are options for
# ld (for shared libs), not for cc
nativeccrpath="$byteccrpath"

case "$arch,$nativecc,$system,$model" in
  *,*,nextstep,*)      nativecclinkopts="-posix";;
  *,*,rhapsody,*)      if $arch64; then partialld="ld -r -arch ppc64"; fi;;
  amd64,gcc*,macosx,*) partialld="ld -r -arch x86_64";;
  amd64,gcc*,solaris,*) partialld="ld -r -m elf_x86_64";;
  power,gcc*,elf,ppc)   partialld="ld -r -m elf32ppclinux";;
  power,gcc*,elf,ppc64)   partialld="ld -r -m elf64ppc";;
  power,gcc*,elf,ppc64le)   partialld="ld -r -m elf64lppc";;
esac

asppprofflags='-DPROFILING'

case "$arch,$system" in
  amd64,macosx)   if sh ./searchpath clang; then
                      as='clang -arch x86_64 -c'
                      aspp='clang -arch x86_64 -c'
                    else
                      as="${TOOLPREF}as -arch x86_64"
                      aspp="${TOOLPREF}gcc -arch x86_64 -c"
                    fi;;
  amd64,solaris)  as="${TOOLPREF}as --64"
                  aspp="${TOOLPREF}gcc -m64 -c";;
  i386,solaris)   as="${TOOLPREF}as"
                  aspp="/usr/ccs/bin/${TOOLPREF}as -P";;
  power,elf)      if $arch64; then
                    as="${TOOLPREF}as -a64 -mppc64"
                    aspp="${TOOLPREF}gcc -m64 -c"
                  else
                    as="${TOOLPREF}as -mppc"
                    aspp="${TOOLPREF}gcc -m32 -c"
                  fi;;
  s390x,elf)      as="${TOOLPREF}as -m 64 -march=$model"
                  aspp="${TOOLPREF}gcc -c -Wa,-march=$model";;
  sparc,solaris)  as="${TOOLPREF}as"
                  case "$cc" in
                    *gcc*) aspp="${TOOLPREF}gcc -c";;
                    *) aspp="${TOOLPREF}as -P";;
                  esac;;
  arm,freebsd)    as="${TOOLPREF}cc -c"
                  aspp="${TOOLPREF}cc -c";;
  *,freebsd)      as="${TOOLPREF}as"
                  aspp="${TOOLPREF}cc -c";;
  amd64,*|arm,*|arm64,*|i386,*|power,bsd*|sparc,*)
                  as="${TOOLPREF}as"
                  aspp="${TOOLPREF}gcc -c";;
esac

if test -n "$asoption"; then as="$asoption"; fi
if test -n "$asppoption"; then aspp="$asppoption"; fi

cc_profile='-pg'
case "$arch,$system" in
  i386,linux_elf) profiling='prof';;
  i386,gnu) profiling='prof';;
  i386,bsd_elf) profiling='prof';;
  amd64,macosx) profiling='prof';;
  i386,macosx) profiling='prof';;
  sparc,bsd) profiling='prof';;
  sparc,solaris)
    profiling='prof'
    case "$nativecc" in gcc*) ;; *) cc_profile='-xpg';; esac;;
  amd64,linux) profiling='prof';;
  amd64,openbsd) profiling='prof';;
  amd64,freebsd) profiling='prof';;
  amd64,netbsd) profiling='prof';;
  arm,netbsd) profiling='prof';;
  amd64,gnu) profiling='prof';;
  arm,linux*) profiling='prof';;
  power,elf) profiling='prof';;
  power,bsd*) profiling='prof';;
  *) profiling='noprof';;
esac

# Where is ranlib?

if sh ./searchpath ${TOOLPREF}ranlib; then
  inf "ranlib found"
  echo "RANLIB=${TOOLPREF}ranlib" >> Makefile
  echo "RANLIBCMD=${TOOLPREF}ranlib" >> Makefile
else
  inf "ranlib not used"
  echo "RANLIB=${TOOLPREF}ar rs" >> Makefile
  echo "RANLIBCMD=" >> Makefile
fi

echo "ARCMD=${TOOLPREF}ar" >> Makefile


# Write the OS type (Unix or Cygwin)

echo "#define OCAML_OS_TYPE \"$ostype\"" >> s.h
echo "#define OCAML_STDLIB_DIR \"$libdir\"" >> s.h

# Do #! scripts work?

if (SHELL=/bin/sh; export SHELL; (./hashbang || ./hashbang2) >/dev/null); then
  inf "#! appears to work in shell scripts."
  case "$target" in
    *-*-sunos*|*-*-unicos*)
      wrn "We won't use it, though, because under SunOS and Unicos it breaks " \
          "on pathnames longer than 30 characters"
      echo "HASHBANGSCRIPTS=false" >> Makefile;;
    *-*-cygwin*)
      wrn "We won't use it, though, because of conflicts with .exe extension " \
          "under Cygwin"
      echo "HASHBANGSCRIPTS=false" >> Makefile;;
    *-*-mingw*)
      inf "We won't use it, though, because it's on the target platform " \
          "it would be used and windows doesn't support it."
      echo "HASHBANGSCRIPTS=false" >> Makefile;;
    *)
      echo "HASHBANGSCRIPTS=true" >> Makefile;;
  esac
else
  inf "No support for #! in shell scripts"
  echo "HASHBANGSCRIPTS=false" >> Makefile
fi

# Use 64-bit file offset if possible

bytecccompopts="$bytecccompopts -D_FILE_OFFSET_BITS=64"
nativecccompopts="$nativecccompopts -D_FILE_OFFSET_BITS=64"

# Check the semantics of signal handlers

if sh ./hasgot sigaction sigprocmask; then
  inf "POSIX signal handling found."
  echo "#define POSIX_SIGNALS" >> s.h
else
  if sh ./runtest signals.c; then
    inf "Signals have the BSD semantics."
    echo "#define BSD_SIGNALS" >> s.h
  else
    inf "Signals have the System V semantics."
  fi
  if sh ./hasgot sigsetmask; then
    inf "sigsetmask() found"
    echo "#define HAS_SIGSETMASK" >> s.h
  fi
fi

# For the Pervasives module

if sh ./hasgot2 -i math.h $mathlib expm1 log1p hypot copysign; then
  inf "expm1(), log1p(), hypot(), copysign() found."
  echo "#define HAS_C99_FLOAT_OPS" >> s.h
fi

# For the Sys module

if sh ./hasgot getrusage; then
  inf "getrusage() found."
  echo "#define HAS_GETRUSAGE" >> s.h
fi

if sh ./hasgot times; then
  inf "times() found."
  echo "#define HAS_TIMES" >> s.h
fi

# For the terminfo module

if test "$with_curses" = "yes"; then
  for libs in "" "-lcurses" "-ltermcap" "-lcurses -ltermcap" "-lncurses"; do
    if sh ./hasgot $libs tgetent tgetstr tgetnum tputs; then
      inf "termcap functions found (with libraries '$libs')"
      echo "#define HAS_TERMCAP" >> s.h
      curseslibs="${libs}"
      break
    fi
  done
fi

# For instrumented runtime
# (clock_gettime needs -lrt for glibc before 2.17)
if $with_instrumented_runtime; then
  with_instrumented_runtime=false #enabled it only if found
  for libs in "" "-lrt"; do
    if sh ./hasgot $libs clock_gettime; then
      inf "clock_gettime functions found (with libraries '$libs')"
      instrumented_runtime_libs="${libs}"
      with_instrumented_runtime=true;
      break
    fi
  done
  if ! $with_instrumented_runtime; then
      err "clock_gettime functions not found. " \
          "Instrumented runtime can't be built."
  fi
fi

# Configuration for the libraries

case "$system" in
  mingw) unix_or_win32="win32"; unixlib="win32unix"; graphlib="win32graph";;
  *) unix_or_win32="unix"; unixlib="unix"; graphlib="graph";;
esac

echo "UNIX_OR_WIN32=$unix_or_win32" >> Makefile
echo "UNIXLIB=$unixlib" >> Makefile
echo "GRAPHLIB=$graphlib" >> Makefile

otherlibraries="$unixlib str num dynlink bigarray"

# Spacetime profiling is only available for native code.

case "$native_compiler" in
    true) otherlibraries="$otherlibraries raw_spacetime_lib" ;;
    *) ;;
esac

# For the Unix library

has_sockets=no
if sh ./hasgot socket socketpair bind listen accept connect; then
  inf "You have BSD sockets."
  echo "#define HAS_SOCKETS" >> s.h
  has_sockets=yes
elif sh ./hasgot -lnsl -lsocket socket socketpair bind listen accept connect
then
  inf "You have BSD sockets (with libraries '-lnsl -lsocket')"
  cclibs="$cclibs -lnsl -lsocket"
  echo "#define HAS_SOCKETS" >> s.h
  has_sockets=yes
elif sh ./hasgot -lnetwork socket socketpair bind listen accept connect; then
  echo "You have BSD sockets (with library '-lnetwork')"
  cclibs="$cclibs -lnetwork"
  echo "#define HAS_SOCKETS" >> s.h
  has_sockets=yes
else
  case "$target" in
    *-*-mingw*)
      inf "You have BSD sockets (with libraries '-lws2_32')"
      cclibs="$cclibs -lws2_32"
      echo "#define HAS_SOCKETS" >> s.h
      has_sockets=yes ;;
    *) ;;
  esac
fi

if sh ./hasgot -i sys/socket.h -t socklen_t; then
  inf "socklen_t is defined in <sys/socket.h>"
  echo "#define HAS_SOCKLEN_T" >> s.h
fi

if sh ./hasgot inet_aton; then
  inf "inet_aton() found."
  echo "#define HAS_INET_ATON" >> s.h
fi

if sh ./hasgot -i sys/types.h -i sys/socket.h -i netinet/in.h \
               -t 'struct sockaddr_in6' \
&& sh ./hasgot getaddrinfo getnameinfo inet_pton inet_ntop; then
  inf "IPv6 is supported."
  echo "#define HAS_IPV6" >> s.h
fi

if sh ./hasgot -i stdint.h; then
  inf "stdint.h found."
  echo "#define HAS_STDINT_H" >> s.h
fi

if sh ./hasgot -i unistd.h; then
  inf "unistd.h found."
  echo "#define HAS_UNISTD" >> s.h
fi

if sh ./hasgot -i sys/types.h -t off_t; then
  inf "off_t is defined in <sys/types.h>"
  echo "#define HAS_OFF_T" >> s.h
fi

if sh ./hasgot -i sys/types.h -i dirent.h; then
  inf "dirent.h found."
  echo "#define HAS_DIRENT" >> s.h
fi

if sh ./hasgot rewinddir; then
  inf "rewinddir() found."
  echo "#define HAS_REWINDDIR" >> s.h
fi

if sh ./hasgot lockf; then
  inf "lockf() found."
  echo "#define HAS_LOCKF" >> s.h
fi

if sh ./hasgot mkfifo; then
  inf "mkfifo() found."
  echo "#define HAS_MKFIFO" >> s.h
fi

if sh ./hasgot getcwd; then
  inf "getcwd() found."
  echo "#define HAS_GETCWD" >> s.h
fi

if sh ./hasgot getwd; then
  inf "getwd() found."
  echo "#define HAS_GETWD" >> s.h
fi

if sh ./hasgot getpriority setpriority; then
  inf "getpriority() found."
  echo "#define HAS_GETPRIORITY" >> s.h
fi

if sh ./hasgot -i sys/types.h -i utime.h && sh ./hasgot utime; then
  inf "utime() found."
  echo "#define HAS_UTIME" >> s.h
fi

if sh ./hasgot utimes; then
  inf "utimes() found."
  echo "#define HAS_UTIMES" >> s.h
fi

if sh ./hasgot dup2; then
  inf "dup2() found."
  echo "#define HAS_DUP2" >> s.h
fi

if sh ./hasgot fchmod fchown; then
  inf "fchmod() found."
  echo "#define HAS_FCHMOD" >> s.h
fi

if sh ./hasgot truncate ftruncate; then
  inf "truncate() found."
  echo "#define HAS_TRUNCATE" >> s.h
fi

select_include=''
if sh ./hasgot -i sys/types.h -i sys/select.h; then
  inf "sys/select.h found."
  echo "#define HAS_SYS_SELECT_H" >> s.h
  select_include='-i sys/select.h'
fi

has_select=no
if sh ./hasgot select && \
   sh ./hasgot -i sys/types.h $select_include -t fd_set ; then
  inf "select() found."
  echo "#define HAS_SELECT" >> s.h
  has_select=yes
fi

if sh ./hasgot nanosleep ; then
  inf "nanosleep() found."
  echo "#define HAS_NANOSLEEP" >> s.h
fi

if sh ./hasgot symlink readlink lstat;  then
  inf "symlink() found."
  echo "#define HAS_SYMLINK" >> s.h
fi

has_wait=no
if sh ./hasgot waitpid;  then
  inf "waitpid() found."
  echo "#define HAS_WAITPID" >> s.h
  has_wait=yes
fi

if sh ./hasgot wait4;  then
  inf "wait4() found."
  echo "#define HAS_WAIT4" >> s.h
  has_wait=yes
fi

if sh ./hasgot -i limits.h && sh ./runtest getgroups.c; then
  inf "getgroups() found."
  echo "#define HAS_GETGROUPS" >> s.h
fi

if sh ./hasgot -i limits.h -i grp.h && sh ./runtest setgroups.c; then
  inf "setgroups() found."
  echo "#define HAS_SETGROUPS" >> s.h
fi

if sh ./hasgot -i limits.h -i grp.h && sh ./runtest initgroups.c; then
  inf "initgroups() found."
  echo "#define HAS_INITGROUPS" >> s.h
fi

if sh ./hasgot -i termios.h &&
   sh ./hasgot tcgetattr tcsetattr tcsendbreak tcflush tcflow; then
  inf "POSIX termios found."
  echo "#define HAS_TERMIOS" >> s.h
fi

if sh ./runtest async_io.c; then
  inf "Asynchronous I/O are supported."
  echo "#define HAS_ASYNC_IO" >> s.h
fi

has_setitimer=no
if sh ./hasgot setitimer; then
  inf "setitimer() found."
  echo "#define HAS_SETITIMER" >> s.h
  has_setitimer="yes"
fi

if sh ./hasgot gethostname; then
  inf "gethostname() found."
  echo "#define HAS_GETHOSTNAME" >> s.h
fi

if sh ./hasgot -i sys/utsname.h && sh ./hasgot uname; then
  inf "uname() found."
  echo "#define HAS_UNAME" >> s.h
fi

has_gettimeofday=no
if sh ./hasgot gettimeofday; then
  inf "gettimeofday() found."
  echo "#define HAS_GETTIMEOFDAY" >> s.h
  has_gettimeofday="yes"
fi

if sh ./hasgot mktime; then
  inf "mktime() found."
  echo "#define HAS_MKTIME" >> s.h
fi

case "$target" in
  *-*-cygwin*) ;;  # setsid emulation under Cygwin breaks the debugger
  *) if sh ./hasgot setsid; then
       inf "setsid() found."
       echo "#define HAS_SETSID" >> s.h
     fi;;
esac

if sh ./hasgot putenv; then
  inf "putenv() found."
  echo "#define HAS_PUTENV" >> s.h
fi

if sh ./hasgot -i locale.h && sh ./hasgot setlocale; then
  inf "setlocale() and <locale.h> found."
  echo "#define HAS_LOCALE" >> s.h
fi


if sh ./hasgot $dllib dlopen; then
  inf "dlopen() found."
elif sh ./hasgot $dllib -ldl dlopen; then
  inf "dlopen() found in -ldl."
  dllib="$dllib -ldl"
else
  case "$target" in
    *-*-mingw*) ;;
    *) shared_libraries_supported=false
  esac
fi

if $shared_libraries_supported; then
  inf "Dynamic loading of shared libraries is supported."
  echo "#define SUPPORT_DYNAMIC_LINKING" >> s.h
  if $dl_needs_underscore; then
    echo '#define DL_NEEDS_UNDERSCORE' >>s.h
  fi
fi

if sh ./hasgot -i sys/types.h -i sys/mman.h && sh ./hasgot mmap munmap; then
  inf "mmap() found."
  echo "#define HAS_MMAP" >> s.h
fi

if sh ./hasgot pwrite; then
  inf "pwrite() found"
  echo "#define HAS_PWRITE" >> s.h
fi

nanosecond_stat=none
for i in 1 2 3; do
  if sh ./trycompile -DHAS_NANOSECOND_STAT=$i nanosecond_stat.c; then
      nanosecond_stat=$i; break
  fi
done
if test $nanosecond_stat != "none"; then
  inf "stat() supports nanosecond precision."
  echo "#define HAS_NANOSECOND_STAT $nanosecond_stat" >> s.h
fi

nargs=none
for i in 5 6; do
  if sh ./trycompile -DSYS_${system} -DNUM_ARGS=${i} gethostbyname.c; then
      nargs=$i;
      break;
  fi
done
if test $nargs != "none"; then
  inf "gethostbyname_r() found (with ${nargs} arguments)."
  echo "#define HAS_GETHOSTBYNAME_R $nargs" >> s.h
fi

nargs=none
for i in 7 8; do
  if sh ./trycompile -DSYS_${system} -DNUM_ARGS=${i} gethostbyaddr.c; then
      nargs=$i;
      break;
  fi
done
if test $nargs != "none"; then
  inf "gethostbyaddr_r() found (with ${nargs} arguments)."
  echo "#define HAS_GETHOSTBYADDR_R $nargs" >> s.h
fi

if sh ./hasgot mkstemp; then
  inf "mkstemp() found"
  echo "#define HAS_MKSTEMP" >> s.h
fi

if sh ./hasgot nice; then
  inf "nice() found"
  echo "#define HAS_NICE" >> s.h
fi

# Determine if the debugger is supported

if test -n "$with_debugger"; then
  if test "$has_sockets" = "yes"; then
    inf "Replay debugger supported."
    with_debugger="ocamldebugger"
  else
    inf "No replay debugger (missing system calls)"
    with_debugger=""
  fi
fi

# Determine if system stack overflows can be detected

case "$arch,$system" in
  i386,linux_elf|amd64,linux|power,rhapsody|amd64,macosx|i386,macosx \
  |amd64,openbsd|i386,bsd_elf)
    inf "System stack overflow can be detected."
    echo "#define HAS_STACK_OVERFLOW_DETECTION" >> s.h;;
  *)
    inf "Cannot detect system stack overflow.";;
esac

# Determine the target architecture for the "num" library

case "$arch" in
  i386)     bng_arch=ia32
            if sh ./trycompile ia32sse2.c
            then bng_asm_level=2
            else bng_asm_level=1
            fi;;
  power)    bng_arch=ppc; bng_asm_level=1;;
  amd64)    bng_arch=amd64; bng_asm_level=1;;
  arm64)    bng_arch=arm64; bng_asm_level=1;;
  *)        bng_arch=generic; bng_asm_level=0;;
esac

echo "BNG_ARCH=$bng_arch" >> Makefile
echo "BNG_ASM_LEVEL=$bng_asm_level" >> Makefile

# Determine if the POSIX threads library is supported

systhread_support=false

if test "$pthread_wanted" = "yes"; then
  case "$target" in
    *-*-solaris*)  pthread_link="-lpthread -lposix4"
                   pthread_caml_link="-cclib -lpthread -cclib -lposix4";;
    *-*-freebsd*)  pthread_link="-pthread"
                   pthread_caml_link="-cclib -pthread";;
    *-*-openbsd*)  pthread_link="-pthread"
                   pthread_caml_link="-cclib -pthread";;
    *-*-haiku*)    pthread_link=""
                   pthread_caml_link="";;
    *)             pthread_link="-lpthread"
                   pthread_caml_link="-cclib -lpthread";;
  esac
  if sh ./hasgot -i pthread.h $pthread_link pthread_self; then
    inf "POSIX threads library supported."
    systhread_support=true
    otherlibraries="$otherlibraries systhreads"
    bytecccompopts="$bytecccompopts -D_REENTRANT"
    nativecccompopts="$nativecccompopts -D_REENTRANT"
    case "$target" in
      *-*-freebsd*)
          bytecccompopts="$bytecccompopts -D_THREAD_SAFE"
          nativecccompopts="$nativecccompopts -D_THREAD_SAFE";;
      *-*-openbsd*)
          bytecccompopts="$bytecccompopts -pthread"
          asppflags="$asppflags -pthread"
          nativecccompopts="$nativecccompopts -pthread";;
    esac
    inf "Options for linking with POSIX threads: $pthread_link"
    if sh ./hasgot $pthread_link sigwait; then
      inf "sigwait() found"
      echo "#define HAS_SIGWAIT" >> s.h
    fi
  else
    inf "POSIX threads not found."
    pthread_link=""
  fi
else
  pthread_link=""
fi
echo "PTHREAD_LINK=$pthread_link" >> Makefile
echo "PTHREAD_CAML_LINK=$pthread_caml_link" >> Makefile

# Determine if the bytecode thread library is supported

if test "$has_select" = "yes" \
&& test "$has_setitimer" = "yes" \
&& test "$has_gettimeofday" = "yes" \
&& test "$has_wait" = "yes"; then
  inf "Bytecode threads library supported."
  otherlibraries="$otherlibraries threads"
else
  inf "Bytecode threads library not supported (missing system calls)"
fi

# Determine the location of X include files and libraries

# If the user specified -x11include and/or -x11lib, these settings
# are used. Otherwise, we check whether there is pkg-config, and take
# the flags from there. Otherwise, we search the location.

x11_include="not found"
x11_link="not found"

if test -z "$x11_include_dir" -a -z "$x11_lib_dir"; then
  if pkg-config --exists x11 2>/dev/null; then
    x11_include=`pkg-config --cflags x11`
    x11_link=`pkg-config --libs x11`
  fi
fi

if test "$x11_include" = "not found"; then
  for dir in \
    $x11_include_dir          \
                              \
    /usr/X11R7/include        \
    /usr/include/X11R7        \
    /usr/local/X11R7/include  \
    /usr/local/include/X11R7  \
    /opt/X11R7/include        \
                              \
    /usr/X11R6/include        \
    /usr/include/X11R6        \
    /usr/local/X11R6/include  \
    /usr/local/include/X11R6  \
    /opt/X11R6/include        \
                              \
    /usr/X11/include          \
    /usr/include/X11          \
    /usr/local/X11/include    \
    /usr/local/include/X11    \
    /opt/X11/include          \
                              \
    /usr/X11R5/include        \
    /usr/include/X11R5        \
    /usr/local/X11R5/include  \
    /usr/local/include/X11R5  \
    /usr/local/x11r5/include  \
    /opt/X11R5/include        \
                              \
    /usr/X11R4/include        \
    /usr/include/X11R4        \
    /usr/local/X11R4/include  \
    /usr/local/include/X11R4  \
                              \
    /usr/X386/include         \
    /usr/x386/include         \
    /usr/XFree86/include/X11  \
                              \
    /usr/include              \
    /usr/local/include        \
    /usr/unsupported/include  \
    /usr/athena/include       \
    /usr/lpp/Xamples/include  \
                              \
    /usr/openwin/include      \
    /usr/openwin/share/include \
    ; \
    do
    if test -f $dir/X11/X.h; then
      x11_include_dir=$dir
      x11_include="-I$dir"
      break
    fi
  done

  if test "$x11_include" = "not found"; then
      x11_try_lib_dir=''
  else
      x11_try_lib_dir=`echo $x11_include_dir | sed -e 's|include|lib|'`
  fi

  for dir in \
    $x11_lib_dir          \
    $x11_try_lib_dir      \
                          \
    /usr/X11R6/lib64      \
    /usr/X11R6/lib        \
    /usr/lib/X11R6        \
    /usr/local/X11R6/lib  \
    /usr/local/lib/X11R6  \
    /opt/X11R6/lib        \
                          \
    /usr/X11/lib          \
    /usr/lib/X11          \
    /usr/local/X11/lib    \
    /usr/local/lib/X11    \
    /opt/X11/lib          \
                          \
    /usr/X11R5/lib        \
    /usr/lib/X11R5        \
    /usr/local/X11R5/lib  \
    /usr/local/lib/X11R5  \
    /usr/local/x11r5/lib  \
    /opt/X11R5/lib        \
                          \
    /usr/X11R4/lib        \
    /usr/lib/X11R4        \
    /usr/local/X11R4/lib  \
    /usr/local/lib/X11R4  \
                          \
    /usr/X386/lib         \
    /usr/x386/lib         \
    /usr/XFree86/lib/X11  \
                          \
    /usr/lib64            \
    /usr/lib              \
    /usr/local/lib        \
    /usr/unsupported/lib  \
    /usr/athena/lib       \
    /usr/lpp/Xamples/lib  \
    /lib/usr/lib/X11      \
                          \
    /usr/openwin/lib      \
    /usr/openwin/share/lib    \
                              \
    /usr/lib/i386-linux-gnu   \
    /usr/lib/x86_64-linux-gnu \
    ; \
    do
    if test -f $dir/libX11.a || \
       test -f $dir/libX11.so || \
       test -f $dir/libX11.dll.a || \
       test -f $dir/libX11.dylib || \
       test -f $dir/libX11.sa; then
      if test $dir = /usr/lib; then
        x11_link="-lX11"
      else
        x11_libs="-L$dir"
        case "$target" in
          *-kfreebsd*-gnu) x11_link="-L$dir -lX11";;
          *-*-*bsd*) x11_link="-R$dir -L$dir -lX11";;
          *) x11_link="-L$dir -lX11";;
        esac
      fi
      break
    fi
  done
fi

if test "x11_include" != "not found"; then
  if test "$x11_include" = "-I/usr/include"; then
    x11_include=""
  fi
  if sh ./hasgot $x11_include $x11_link -i X11/Xlib.h XrmInitialize; then
    inf "X11 works"
  else
    wrn "Cannot compile X11 program."
    x11_include="not found"
  fi
fi

has_graph=false
if test "$x11_include" = "not found" || test "$x11_link" = "not found"
then
  wrn 'X11 not found, the "graph" library will not be supported.'
  x11_include="not found"
  x11_link="not found"
else
  inf "Options for compiling for X11: $x11_include"
  inf "Options for linking with X11: $x11_link"
  if test "$graph_wanted" = yes
  then
    has_graph=true
    otherlibraries="$otherlibraries graph"
  fi
fi
echo "X11_INCLUDES=$x11_include" >> Makefile
echo "X11_LINK=$x11_link" >> Makefile

# Look for BFD library

if sh ./hasgot -DPACKAGE=ocaml -i bfd.h && \
   sh ./hasgot -DPACKAGE=ocaml -lbfd -ldl -liberty -lz bfd_openr; then
  inf "BFD library found."
  echo "#define HAS_LIBBFD" >> s.h
  echo "LIBBFD_LINK=-lbfd -ldl -liberty -lz" >> Makefile
  echo LIBBFD_INCLUDE= >>Makefile
elif sh ./hasgot -DPACKAGE=ocaml -I/opt/local/include -i bfd.h && \
     sh ./hasgot -DPACKAGE=ocaml -L/opt/local/lib -lbfd -ldl \
                 -liberty -lz -lintl bfd_openr
then
  # MacOSX with binutils from MacPorts
  inf "BFD library found."
  echo "#define HAS_LIBBFD" >> s.h
  echo "LIBBFD_LINK=-L/opt/local/lib -lbfd -ldl -liberty -lz -lintl" >> Makefile
  echo LIBBFD_INCLUDE=-I/opt/local/include >>Makefile
else
  wrn "BFD library not found, 'objinfo' will be unable to display info" \
      " on .cmxs files."
  echo "LIBBFD_LINK=" >> Makefile
  echo "LIBBFD_INCLUDE=" >> Makefile
fi

# Check whether assembler supports CFI directives

asm_cfi_supported=false

export as aspp

if ! $with_cfi; then
  echo "CFI support: disabled by command-line option -no-cfi"
elif sh ./tryassemble cfi.S; then
  echo "#define ASM_CFI_SUPPORTED" >> m.h
  asm_cfi_supported=true
  inf "Assembler supports CFI"
else
  inf "Assembler does not support CFI"
fi

if test "$with_frame_pointers" = "true"; then
  case "$target,$cc" in
    x86_64-*-linux*,gcc*)
       nativecccompopts="$nativecccompopts -g  -fno-omit-frame-pointer"
       bytecccompopts="$bytecccompopts -g  -fno-omit-frame-pointer"
       nativecclinkopts="$nativecclinkopts -g"
       echo "#define WITH_FRAME_POINTERS" >> m.h
       ;;
    *) err "Unsupported architecture with frame pointers";;
  esac
fi

if $no_naked_pointers; then
  echo "#define NO_NAKED_POINTERS" >> m.h
fi

# Check for mmap support for huge pages and contiguous heap
if sh ./runtest mmap-huge.c; then
    has_huge_pages=true
    echo "#define HAS_HUGE_PAGES" >>s.h
    echo "#define HUGE_PAGE_SIZE (4 * 1024 * 1024)" >>s.h
    inf "mmap supports huge pages"
else
    has_huge_pages=false
fi

<<<<<<< HEAD
# Spacetime profiling, including libunwind detection

profinfo_width=0
if $with_spacetime; then
  case "$arch,$system" in
    amd64,*)
      spacetime_supported=true
      ;;
    *)
      spacetime_supported=false
      ;;
  esac
  libunwind_warning=false
  if $spacetime_supported; then
    echo "Spacetime profiling will be available."
    echo "#define WITH_SPACETIME" >> m.h
    # The number of bits used for profiling information is configurable here.
    # The more bits used for profiling, the smaller will be Max_wosize.
    profinfo_width=26
    echo "#define PROFINFO_WIDTH $profinfo_width" >> m.h
    if $disable_libunwind; then
      has_libunwind=no
      libunwind_available=false
      echo "libunwind support for Spacetime profiling was explicitly disabled."
    else
      # On Mac OS X, we always use the system libunwind.
      if test "$libunwind_lib_dir" != ""; then
        case "$arch,$system" in
          amd64,macosx)
            inf "[WARNING] -libunwind* options are ignored on Mac OS X"
            libunwind_warning=true
            libunwind_lib="-framework System"
            libunwind_lib_temp="$libunwind_lib"
            # We need unwinding information at runtime, but since we use
            # -no_compact_unwind, we also need -keep_dwarf_unwind otherwise
            # the OS X linker will chuck away the DWARF-like (.eh_frame)
            # information.  (Older versions of OS X don't provide this.)
            mkexe="$mkexe -Wl,-keep_dwarf_unwind"
            mksharedlib="$mksharedlib -Wl,-keep_dwarf_unwind"
            ;;
          *)
            libunwind_lib="-L$libunwind_lib_dir -lunwind -lunwind-x86_64"
            libunwind_lib_temp="-Xl $libunwind_lib"
            ;;
        esac
      else
        case "$arch,$system" in
          amd64,macosx)
            libunwind_lib="-framework System"
            libunwind_lib_temp="$libunwind_lib"
            mkexe="$mkexe -Wl,-keep_dwarf_unwind"
            mksharedlib="$mksharedlib -Wl,-keep_dwarf_unwind"
            ;;
          *)
            libunwind_lib="-lunwind -lunwind-x86_64"
            libunwind_lib_temp="$libunwind_lib"
            ;;
        esac
      fi
      if test "$libunwind_include_dir" != ""; then
        case "$arch,$system" in
          amd64,macosx)
            if ! $libunwind_warning; then
              inf "[WARNING] -libunwind* options are ignored on Mac OS X"
            fi
            libunwind_include=""
            ;;
          *)
            libunwind_include="-I$libunwind_include_dir"
            ;;
        esac
      else
        libunwind_include=""
      fi
      if sh ./hasgot -i libunwind.h $libunwind_lib_temp $libunwind_include; \
      then
        echo "#define HAS_LIBUNWIND" >> s.h
        has_libunwind=yes
        libunwind_available=true
        echo "libunwind support for Spacetime profiling will be available."
      else
        has_libunwind=no
        libunwind_available=false
        echo "libunwind support for Spacetime profiling will not be available."
      fi
    fi
  else
    echo "Spacetime profiling is not available on 32-bit platforms."
    with_spacetime=false
    libunwind_available=false
    has_libunwind=no
  fi
=======

if ! $shared_libraries_supported; then
  with_cplugins=false
fi

if $with_fpic; then
  bytecccompopts="$bytecccompopts $sharedcccompopts"
  nativecccompopts="$nativecccompopts $sharedcccompopts"
  aspp="$aspp $sharedcccompopts"
fi


if $with_cplugins; then
  echo "#define CAML_WITH_CPLUGINS" >> m.h
fi

if $with_fpic; then
  echo "#define CAML_WITH_FPIC" >> m.h
>>>>>>> 4217e99f
fi

# Finish generated files

cclibs="$cclibs $mathlib"

echo "BYTECC=$bytecc" >> Makefile
echo "BYTECCCOMPOPTS=$bytecccompopts" >> Makefile
echo "BYTECCLINKOPTS=$bytecclinkopts" >> Makefile
echo "BYTECCLIBS=$cclibs $dllib $curseslibs $pthread_link \
                 $instrumented_runtime_libs" >> Makefile
echo "BYTECCRPATH=$byteccrpath" >> Makefile
echo "EXE=$exe" >> Makefile
echo "SUPPORTS_SHARED_LIBRARIES=$shared_libraries_supported" >> Makefile
echo "SHAREDCCCOMPOPTS=$sharedcccompopts" >> Makefile
echo "MKSHAREDLIBRPATH=$mksharedlibrpath" >> Makefile
echo "NATDYNLINKOPTS=$natdynlinkopts" >> Makefile
cat >> Makefile <<EOF
SYSLIB=-l\$(1)
#ml let syslib x = "-l"^x;;

### How to build a static library
MKLIB=${TOOLPREF}ar rc \$(1) \$(2); ${TOOLPREF}ranlib \$(1)
#ml let mklib out files opts =      (* "" *)
#ml   Printf.sprintf "${TOOLPREF}ar rc %s %s %s; ${TOOLPREF}ranlib %s"
#ml                  out opts files out;;
EOF
echo "ARCH=$arch" >> Makefile
echo "MODEL=$model" >> Makefile
echo "SYSTEM=$system" >> Makefile
echo "NATIVECC=$nativecc" >> Makefile
echo "NATIVECCCOMPOPTS=$nativecccompopts" >> Makefile
echo "NATIVECCPROFOPTS=$nativeccprofopts" >> Makefile
echo "NATIVECCLINKOPTS=$nativecclinkopts" >> Makefile
echo "NATIVECCRPATH=$nativeccrpath" >> Makefile
echo "NATIVECCLIBS=$cclibs $dllib" >> Makefile
echo "ASM=$as" >> Makefile
echo "ASPP=$aspp" >> Makefile
echo "ASPPPROFFLAGS=$asppprofflags" >> Makefile
echo "PROFILING=$profiling" >> Makefile
echo "DYNLINKOPTS=$dllib" >> Makefile
echo "OTHERLIBRARIES=$otherlibraries" >> Makefile
echo "CC_PROFILE=$cc_profile" >> Makefile
echo "SYSTHREAD_SUPPORT=$systhread_support" >> Makefile
echo "PARTIALLD=$partialld" >> Makefile
echo "PACKLD=\$(PARTIALLD) \$(NATIVECCLINKOPTS) -o " \
  | sed -e 's/ $/\\ /' >> Makefile
echo "DLLCCCOMPOPTS=$dllccompopts" >> Makefile
echo "IFLEXDIR=$iflexdir" >> Makefile
echo "O=o" >> Makefile
echo "A=a" >> Makefile
echo "SO=$SO" >> Makefile
echo "EXT_OBJ=.o" >> Makefile
echo "EXT_ASM=.s" >> Makefile
echo "EXT_LIB=.a" >> Makefile
echo "EXT_DLL=.$SO" >> Makefile
echo "EXTRALIBS=" >> Makefile
echo "CCOMPTYPE=cc" >> Makefile
echo "TOOLCHAIN=$TOOLCHAIN" >> Makefile
echo "NATDYNLINK=$natdynlink" >> Makefile
echo "CMXS=$cmxs" >> Makefile
echo "MKEXE=$mkexe" >> Makefile
echo "MKEXEDEBUGFLAG=$mkexedebugflag" >> Makefile
echo "MKDLL=$mksharedlib" >> Makefile
echo "MKMAINDLL=$mkmaindll" >> Makefile
echo "RUNTIMED=${debugruntime}" >>Makefile
if $shared_libraries_supported; then
  echo "SHARED=shared" >>Makefile
else
  echo "SHARED=noshared" >>Makefile
fi
echo "RUNTIMEI=${with_instrumented_runtime}" >>Makefile
echo "WITH_DEBUGGER=${with_debugger}" >>Makefile
echo "WITH_OCAMLDOC=${with_ocamldoc}" >>Makefile
echo "ASM_CFI_SUPPORTED=$asm_cfi_supported" >> Makefile
echo "WITH_FRAME_POINTERS=$with_frame_pointers" >> Makefile
<<<<<<< HEAD
echo "WITH_SPACETIME=$with_spacetime" >> Makefile
echo "LIBUNWIND_AVAILABLE=$libunwind_available" >> Makefile
echo "LIBUNWIND_INCLUDE_FLAGS=$libunwind_include" >> Makefile
echo "LIBUNWIND_LINK_FLAGS=$libunwind_lib" >> Makefile
echo "PROFINFO_WIDTH=$profinfo_width" >> Makefile
=======
echo "WITH_CPLUGINS=$with_cplugins" >> Makefile
echo "WITH_FPIC=$with_fpic" >> Makefile
>>>>>>> 4217e99f
echo "TARGET=$target" >> Makefile
echo "HOST=$host" >> Makefile
if [ "$ostype" = Cygwin ]; then
  echo "DIFF=diff -q --strip-trailing-cr" >>Makefile
fi
echo "FLAMBDA=$flambda" >> Makefile
echo "SAFE_STRING=$safe_string" >> Makefile
echo "MAX_TESTSUITE_DIR_RETRIES=$max_testsuite_dir_retries" >> Makefile


rm -f tst hasgot.c
rm -f ../m.h ../s.h ../Makefile
mv m.h s.h Makefile ..

# Print a summary

inf
inf "** Configuration summary **"
inf
inf "Directories where OCaml will be installed:"
inf "        binaries.................. $bindir"
inf "        standard library.......... $libdir"
inf "        manual pages.............. $mandir (with extension .$manext)"

inf "Configuration for the bytecode compiler:"
inf "        C compiler used........... $bytecc"
inf "        options for compiling..... $bytecccompopts"
inf "        options for linking....... $bytecclinkopts $cclibs $dllib" \
                                       "$curseslibs $pthread_link"
if $shared_libraries_supported; then
inf "        shared libraries are supported"
inf "        options for compiling..... $sharedcccompopts $bytecccompopts"
inf "        command for building...... $mksharedlib -o lib.so" \
                                       "$mksharedlibrpath/a/path objs"
else
inf "        shared libraries not supported"
fi

inf "Configuration for the native-code compiler:"
if test "$arch" = "none"; then
  inf "        (not supported on this platform)"
else
  if test "$model" = "default"; then
    inf "        hardware architecture..... $arch"
  else
    inf "        hardware architecture..... $arch ($model)"
  fi
  if test "$system" = "unknown"; then : ; else
  inf "        OS variant................ $system"
  fi
  inf "        C compiler used........... $nativecc"
  inf "        options for compiling..... $nativecccompopts"
  inf "        options for linking....... $nativecclinkopts $cclibs"
  inf "        assembler ................ $as"
  inf "        preprocessed assembler ... $aspp"
  if test "$asm_cfi_supported" = "true"; then
  inf "        assembler supports CFI ... yes"
  else
  inf "        assembler supports CFI ... no"
  fi
  if test "$with_frame_pointers" = "true"; then
  inf "        with frame pointers....... yes"
  else
  inf "        with frame pointers....... no"
  fi
  if $no_naked_pointers; then
  inf "        naked pointers forbidden.. yes"
  else
  inf "        naked pointers forbidden.. no"
  fi
<<<<<<< HEAD
  if $with_spacetime; then
    inf "        spacetime profiling....... yes"
    inf "          ... with libunwind...... $has_libunwind"
  else
    inf "        spacetime profiling....... no"
  fi
  case "$arch,$system" in
    amd64,macosx)
      ;;
    amd64,*)
      if test "$has_libunwind" = "yes"; then
        if test "$libunwind_include_dir" != ""; then
          inf "        libunwind include dir..... $libunwind_include_dir"
        fi
        if test "$libunwind_lib_dir" != ""; then
          inf "        libunwind library dir..... $libunwind_lib_dir"
        fi
      fi
      ;;
    *)
      ;;
  esac
=======
  if $with_cplugins; then
  inf "        C plugins................. yes"
  else
  inf "        C plugins................. no"
  fi
  if $with_fpic; then
  inf "        compile with -fPIC........ yes"
  else
  inf "        compile with -fPIC........ no"
  fi
>>>>>>> 4217e99f
  inf "        native dynlink ........... $natdynlink"
  if test "$profiling" = "prof"; then
  inf "        profiling with gprof ..... supported"
  else
  inf "        profiling with gprof ..... not supported"
  fi
  if test "$flambda" = "true"; then
  inf "        using flambda middle-end . yes"
  else
  inf "        using flambda middle-end . no"
  fi
  if test "$safe_string" = "true"; then
  inf "        safe strings ............. yes"
  else
  inf "        safe strings ............. no"
  fi
fi

if test "$with_debugger" = "ocamldebugger"; then
  inf "Source-level replay debugger: supported"
else
  inf "Source-level replay debugger: not supported"
fi

if test "$debugruntime" = "runtimed"; then
  inf "Debug runtime will be compiled and installed"
fi

if $with_instrumented_runtime; then
  inf "Instrumented runtime will be compiled and installed"
fi

inf "Additional libraries supported:"
inf "        $otherlibraries"

inf "Configuration for the \"num\" library:"
inf "        target architecture ...... $bng_arch (asm level $bng_asm_level)"

if $has_graph; then
inf "Configuration for the \"graph\" library:"
inf "        options for compiling .... $x11_include"
inf "        options for linking ...... $x11_link"
else
inf "The \"graph\" library: not supported"
fi

inf
inf "** OCaml configuration completed successfully **"
inf

if test ! -z "$MACOSX_DEPLOYMENT_TARGET"; then
  wrn "The environment variable MACOSX_DEPLOYMENT_TARGET is set.\n" \
      "This will probably prevent compiling the OCaml system."
fi<|MERGE_RESOLUTION|>--- conflicted
+++ resolved
@@ -1776,7 +1776,6 @@
     has_huge_pages=false
 fi
 
-<<<<<<< HEAD
 # Spacetime profiling, including libunwind detection
 
 profinfo_width=0
@@ -1869,7 +1868,7 @@
     libunwind_available=false
     has_libunwind=no
   fi
-=======
+fi
 
 if ! $shared_libraries_supported; then
   with_cplugins=false
@@ -1888,7 +1887,6 @@
 
 if $with_fpic; then
   echo "#define CAML_WITH_FPIC" >> m.h
->>>>>>> 4217e99f
 fi
 
 # Finish generated files
@@ -1965,16 +1963,13 @@
 echo "WITH_OCAMLDOC=${with_ocamldoc}" >>Makefile
 echo "ASM_CFI_SUPPORTED=$asm_cfi_supported" >> Makefile
 echo "WITH_FRAME_POINTERS=$with_frame_pointers" >> Makefile
-<<<<<<< HEAD
 echo "WITH_SPACETIME=$with_spacetime" >> Makefile
 echo "LIBUNWIND_AVAILABLE=$libunwind_available" >> Makefile
 echo "LIBUNWIND_INCLUDE_FLAGS=$libunwind_include" >> Makefile
 echo "LIBUNWIND_LINK_FLAGS=$libunwind_lib" >> Makefile
 echo "PROFINFO_WIDTH=$profinfo_width" >> Makefile
-=======
 echo "WITH_CPLUGINS=$with_cplugins" >> Makefile
 echo "WITH_FPIC=$with_fpic" >> Makefile
->>>>>>> 4217e99f
 echo "TARGET=$target" >> Makefile
 echo "HOST=$host" >> Makefile
 if [ "$ostype" = Cygwin ]; then
@@ -2045,7 +2040,6 @@
   else
   inf "        naked pointers forbidden.. no"
   fi
-<<<<<<< HEAD
   if $with_spacetime; then
     inf "        spacetime profiling....... yes"
     inf "          ... with libunwind...... $has_libunwind"
@@ -2068,7 +2062,6 @@
     *)
       ;;
   esac
-=======
   if $with_cplugins; then
   inf "        C plugins................. yes"
   else
@@ -2079,7 +2072,6 @@
   else
   inf "        compile with -fPIC........ no"
   fi
->>>>>>> 4217e99f
   inf "        native dynlink ........... $natdynlink"
   if test "$profiling" = "prof"; then
   inf "        profiling with gprof ..... supported"
