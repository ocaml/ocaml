#! /bin/sh

#**************************************************************************
#*                                                                        *
#*                                 OCaml                                  *
#*                                                                        *
#*            Xavier Leroy, projet Cristal, INRIA Rocquencourt            *
#*                                                                        *
#*   Copyright 1999 Institut National de Recherche en Informatique et     *
#*     en Automatique.                                                    *
#*                                                                        *
#*   All rights reserved.  This file is distributed under the terms of    *
#*   the GNU Lesser General Public License version 2.1, with the          *
#*   special exception on linking described in the file LICENSE.          *
#*                                                                        *
#**************************************************************************

ocamlversion=`head -1 VERSION`
echo "Configuring OCaml version $ocamlversion"

configure_options="$*"
prefix=/usr/local
bindir=''
target_bindir=''
libdir=''
mandir=''
programs_man_section=1
libraries_man_section=3
host_type=unknown
target_type=""
ccoption=''
asoption=''
asppoption=''
cclibs=''
curseslibs=''
mathlib='-lm'
dllib=''
x11_include_dir=''
x11_lib_dir=''
libunwind_include_dir=''
libunwind_lib_dir=''
libunwind_available=false
disable_libunwind=false
graph_wanted=yes
pthread_wanted=yes
dl_defs=''
verbose=false
with_curses=yes
debugruntime=false
with_instrumented_runtime=false
with_sharedlibs=true
partialld="ld -r"
with_debugger=ocamldebugger
with_ocamldoc=ocamldoc
with_frame_pointers=false
with_spacetime=false
with_profinfo=false
profinfo_width=0
no_naked_pointers=false
native_compiler=true
TOOLPREF=""
with_cfi=true
flambda=false
safe_string=false
afl_instrument=false
max_testsuite_dir_retries=0
with_cplugins=true
with_fpic=false

# Try to turn internationalization off, can cause config.guess to malfunction!
unset LANG
unset LC_ALL LC_CTYPE LC_COLLATE LC_MESSAGES LC_MONETARY LC_NUMERIC LC_TIME

# Turn off some MacOS X debugging stuff, same reason
unset RC_TRACE_ARCHIVES RC_TRACE_DYLIBS RC_TRACE_PREBINDING_DISABLED

# The inf(), wrn(), err() functions below can be used to provide a consistent
# way to notify the user. The notification is always given to the stdout
# descriptor.
#
# Their output is redirected to a file-descriptor "3" which is then redirected
# to fd 1 at the level of the whole configure script. This is done to not
# conflict with how values are returned from functions in shell script.
# Consider the following where "It works!" would be mixed with "42".
#   do_foo() {
#     if some_command; then
#       inf "It works!"
#       echo "42"
#     fi
#   }
inf() {
  printf "%b\n" "$*" 1>&3
}

wrn() {
  printf "[WARNING] %b\n" "$*" 1>&3
}

err() {
  printf "[ERROR!] %b\n" "$*" 1>&3
  exit 2
}

exec 3>&1

# Parse command-line arguments

while : ; do
  case "$1" in
    "") break;;
    -prefix|--prefix)
        prefix=$2; shift;;
    -bindir|--bindir)
        bindir=$2; shift;;
    -target-bindir|--target-bindir)
        target_bindir="$2"; shift;;
    -libdir|--libdir)
        libdir=$2; shift;;
    -mandir|--mandir)
        case "$2" in
          */man[1-9ln])
            mandir=`echo $2 | sed -e 's|^\(.*\)/man.$|\1|'`
            programs_man_section=`echo $2 | sed -e 's/^.*\(.\)$/\1/'`;;
          *)
            mandir=$2;;
        esac
        shift;;
    -libunwinddir|--libunwinddir)
        libunwind_include_dir=$2/include;
        libunwind_lib_dir=$2/lib;
        shift;;
    -libunwindlib|--libunwindlib)
        libunwind_lib_dir=$2; shift;;
    -libunwindinclude|--libunwindinclude)
        libunwind_include_dir=$2; shift;;
    -disable-libunwind|--disable-libunwind)
        disable_libunwind=true;;
    -host*|--host*)
        host_type=$2; shift;;
    -target*|--target*)
        target_type=$2; shift;;
    -cc*)
        ccoption="$2"; shift;;
    -as)
        asoption="$2"; shift;;
    -aspp)
        asppoption="$2"; shift;;
    -lib*)
        cclibs="$2 $cclibs"; shift;;
    -no-curses|--no-curses)
        with_curses=no;;
    -no-shared-libs|--no-shared-libs)
        with_sharedlibs=false;;
    -x11include*|--x11include*)
        x11_include_dir=$2; shift;;
    -x11lib*|--x11lib*)
        x11_lib_dir=$2; shift;;
    -no-graph|--no-graph) graph_wanted=no;;
    -with-pthread*|--with-pthread*)
        ;; # Ignored for backward compatibility
    -no-pthread*|--no-pthread*)
        pthread_wanted=no;;
    -partialld|--partialld)
        partialld="$2"; shift;;
    -dldefs*|--dldefs*)
        dl_defs="$2"; shift;;
    -dllibs*|--dllibs*)
        dllib="$2"; shift;;
    -verbose|--verbose)
        verbose=true;;
    -with-debug-runtime|--with-debug-runtime)
        debugruntime=true;;
    -with-instrumented-runtime|--with-instrumented-runtime)
        with_instrumented_runtime=true;;
    -no-debugger|--no-debugger)
        with_debugger="";;
    -no-ocamldoc|--no-ocamldoc)
        with_ocamldoc="";;
    -no-ocamlbuild|--no-ocamlbuild)
        ;; # ignored for backward compatibility
    -with-frame-pointers|--with-frame-pointers)
        with_frame_pointers=true;;
    -no-naked-pointers|--no-naked-pointers)
        no_naked_pointers=true;;
    -spacetime|--spacetime)
        with_spacetime=true;  with_profinfo=true; profinfo_width=26;;
    -reserved-header-bits|--reserved-header-bits)
        with_spacetime=false; with_profinfo=true; profinfo_width=$2;shift
        case $profinfo_width in
            0) with_profinfo=false;;
            [0123456789]);;
            1?|2?);;
            3[012]);;
            *) err "--reserved-header-bits argument must be less than 32"
        esac
        ;;
    -no-cfi|--no-cfi)
        with_cfi=false;;
    -no-native-compiler|--no-native-compiler)
        native_compiler=false;;
    -flambda|--flambda)
        flambda=true;;
    -no-cplugins|--no-cplugins)
        with_cplugins=false;;
    -fPIC|--fPIC)
        with_fpic=true;;
    -safe-string|--safe-string)
        safe_string=true;;
    -afl-instrument)
        afl_instrument=true;;
    *) if echo "$1" | grep -q -e '^--\?[a-zA-Z0-9-]\+='; then
         err "configure expects arguments of the form '-prefix /foo/bar'," \
             "not '-prefix=/foo/bar' (note the '=')."
       else
         err "Unknown option \"$1\"."
       fi;;
  esac
  shift
done

# Sanity checks

case "$prefix" in
  /*) ;;
   *) err "The -prefix directory must be absolute.";;
esac
case "$bindir" in
  /*) ;;
  "") ;;
  '$(PREFIX)/'*) ;;
   *) err 'The -bindir directory must be absolute or relative to $(PREFIX).';;
esac
case "$libdir" in
  /*) ;;
  "") ;;
  '$(PREFIX)/'*) ;;
   *) err 'The -libdir directory must be absolute or relative to $(PREFIX).';;
esac
case "$mandir" in
  /*) ;;
  "") ;;
  '$(PREFIX)/'*) ;;
   *) err 'The -mandir directory must be absolute or relative to $(PREFIX).';;
esac

# Generate the files

cd config/auto-aux
rm -f s.h m.h Makefile
touch s.h m.h Makefile

# Write options to Makefile

echo "# generated by ./configure $configure_options" >> Makefile
echo "CONFIGURE_ARGS=$configure_options" >> Makefile

# Where to install

echo "PREFIX=$prefix" >> Makefile
case "$bindir" in
  "") echo 'BINDIR=$(PREFIX)/bin' >> Makefile
      bindir="$prefix/bin";;
   *) echo "BINDIR=$bindir" >> Makefile;;
esac

echo 'BYTERUN=$(BINDIR)/ocamlrun' >> Makefile

case "$libdir" in
  "") echo 'LIBDIR=$(PREFIX)/lib/ocaml' >> Makefile
      libdir="$prefix/lib/ocaml";;
   *) echo "LIBDIR=$libdir" >> Makefile;;
esac
echo 'STUBLIBDIR=$(LIBDIR)/stublibs' >> Makefile
case "$mandir" in
  "") echo 'MANDIR=$(PREFIX)/man' >> Makefile
      mandir="$prefix/man";;
   *) echo "MANDIR=$mandir" >> Makefile;;
esac
echo "PROGRAMS_MAN_SECTION=$programs_man_section" >> Makefile
echo "LIBRARIES_MAN_SECTION=$libraries_man_section" >> Makefile

# Determine the system type

if test "$host_type" = "unknown"; then
  if host_type=`sh ../gnu/config.guess`; then :; else
    err "Cannot guess host type. You must specify one with the -host option."
  fi
fi
if host=`sh ../gnu/config.sub $host_type`; then :; else
  err "Please specify the correct host type with the -host option"
fi
inf "Configuring for host $host ..."

if test -n "$target_type"; then
  target="$target_type"
  TOOLPREF="${target}-"
else
  target="$host"
fi
inf "Configuring for target $target ..."

if [ x"$host" = x"$target" ]; then
  cross_compiler=false
else
  cross_compiler=true
fi

# Do we have gcc?

if test -z "$ccoption"; then
  if sh ./searchpath "${TOOLPREF}gcc"; then
    cc="${TOOLPREF}gcc"
  else
    if $cross_compiler; then
      err "No cross-compiler found for ${target}.\n" \
          "It should be named ${TOOLPREF}gcc and be in the PATH."
    else
      cc="cc"
    fi
  fi
else
  cc="$ccoption"
fi

inf "Using compiler $cc."

# Configure compiler to use in further tests.

export cc verbose

# Determine the C compiler family (GCC, Clang, etc)

ccfamily=`$cc -E cckind.c | grep '^[a-z]' | tr -s ' ' '-'`
case $? in
  0) inf "Compiler family and version: $ccfamily.";;
  *) err "Unable to preprocess the test program.\n" \
         "Make sure the C compiler $cc is properly installed.";;
esac

# The BYTECODE_C_COMPILER make variable says how the C compiler should be
# invoked to process a third-party C source file passed to ocamlc
# when no -cc command-line option has been specified.

# The BYTECCCOMPOPTS make variable contains options to pass to the C
# compiler but only when compiling C files that belong to the OCaml
# distribution.
# In other words, when ocamlc is called to compile a third-party C
# source file, it will _not_ pass these options to the C compiler.

# The SHAREDCCCOMPOPTS make variable contains options to use to compile C
# source files so that the resulting object files can then be integrated
# into shared libraries. It is passed to BYTECC for both C source files
# in the OCaml distribution and third-party C source files compiled
# with ocamlc.

mkexe="\$(CC) \$(CFLAGS) \$(CPPFLAGS)"
mkexedebugflag="-g"
common_cflags=""
common_cppflags=""
internal_cflags=""
internal_cppflags=""
ocamlc_cflags=""
ocamlc_cppflags=""
ocamlopt_cflags=""
ocamlopt_cppflags=""
ldflags=""
ostype="Unix"
exe=""
iflexdir=""
SO="so"
TOOLCHAIN="cc"

# Choose reasonable options based on compiler kind
# We select high optimization levels, provided we can turn off:
# - strict type-based aliasing analysis (too risky for the OCaml runtime)
# - strict no-overflow conditions on signed integer arithmetic
#   (the OCaml runtime assumes Java-style behavior of signed integer arith.)
# Concerning optimization level, -O3 is somewhat risky, so take -O2.
# Concerning language version, gnu99 is ISO C99 plus GNU extensions
# that are often used in standard headers.  Older GCC versions
# defaults to gnu89, which is not C99.  Clang defaults to gnu99 or
# gnu11, which is fine.

case "$ocamlversion" in
  *+dev*) gcc_warnings="-Wall -Werror";;
       *) gcc_warnings="-Wall";;
esac

case "$ccfamily" in
  clang-*)
    common_cflags="-O2 -fno-strict-aliasing -fwrapv";
    internal_cflags="$gcc_warnings";;
  gcc-[012]-*)
    # Some versions known to miscompile OCaml, e,g, 2.7.2.1, some 2.96.
    # Plus: C99 support unknown.
    err "This version of GCC is too old. Please use GCC version 4.2 or above.";;
  gcc-3-*|gcc-4-[01])
    # No -fwrapv option before GCC 3.4.
    # Known problems with -fwrapv fixed in 4.2 only.
    wrn "This version of GCC is rather old.  Reducing optimization level."
    wrn "Consider using GCC version 4.2 or above."
    common_cflags="-std=gnu99 -O";
    internal_cflags="$gcc_warnings";;
  gcc-4-*)
    common_cflags="-std=gnu99 -O2 -fno-strict-aliasing -fwrapv \
-fno-builtin-memcmp";
    internal_cflags="$gcc_warnings";;
  gcc-*)
    common_cflags="-O2 -fno-strict-aliasing -fwrapv";
    internal_cflags="$gcc_warnings";;
  *)
    common_cflags="-O";;
esac

internal_cppflags="-DCAML_NAME_SPACE $internal_cppflags"

# Adjust according to target

case "$cc,$target" in
  *,*-*-rhapsody*)
    common_cppflags="-DSHRINKED_GNUC $common_cppflags"
    mathlib="";;
  *,*-*-darwin*)
    mathlib=""
    mkexe="$mkexe -Wl,-no_compact_unwind"
    # Tell gcc that we can use 32-bit code addresses for threaded code
    # unless we are compiled for a shared library (-fPIC option)
    echo "#ifndef __PIC__" >> m.h
    echo "#  define ARCH_CODE32" >> m.h
    echo "#endif" >> m.h;;
  *,*-*-haiku*)
    # No -lm library
    mathlib="";;
  *,*-*-beos*)
    # No -lm library
    mathlib="";;
  *gcc,alpha*-*-osf*)
    if sh ./hasgot -mieee; then
      common_cflags="-mieee $common_cflags";
    fi
    # Put code and static data in lower 4GB
    ldflags="-Wl,-T,12000000 -Wl,-D,14000000"
    # Tell gcc that we can use 32-bit code addresses for threaded code
    echo "#define ARCH_CODE32" >> m.h;;
  cc,alpha*-*-osf*)
    common_cflags="-std1 -ieee";;
  *gcc*,alpha*-*-linux*)
    if sh ./hasgot -mieee; then
      common_cflags="-mieee $common_cflags";
    fi;;
  *,mips-*-irix6*)
    # Turn off warning "unused library"
    ldflags="-n32 -Wl,-woff,84";;
  *,alpha*-*-unicos*)
    # For the Cray T3E
    common_cppflags="$common_cppflags -DUMK";;
  *,powerpc-*-aix*)
    # Avoid name-space pollution by requiring Unix98-conformant includes
    common_cppflags="$common_cppflags -D_XOPEN_SOURCE=500 -D_ALL_SOURCE";;
  *,*-*-cygwin*)
    case $target in
      i686-*) flavor=cygwin;;
      x86_64-*) flavor=cygwin64;;
      *) err "unknown cygwin variant";;
    esac
    common_cppflags="$common_cppflags -U_WIN32"
    if $with_sharedlibs; then
      flexlink="flexlink -chain $flavor -merge-manifest -stack 16777216"
      flexdir=`$flexlink -where | tr -d '\015'`
      if test -z "$flexdir"; then
        wrn "flexlink not found: native shared libraries won't be available."
        with_sharedlibs=false
      else
        iflexdir="-I\"$flexdir\""
        mkexe="$flexlink -exe"
        mkexedebugflag="-link -g"
      fi
    fi
    if ! $with_sharedlibs; then
      mkexe="$mkexe -Wl,--stack,16777216"
      ldflags="-Wl,--stack,16777216"
    fi
    exe=".exe"
    ostype="Cygwin";;
  *,*-*-mingw*)
    dllccompopt="-DCAML_DLL"
    if $with_sharedlibs; then
      case "$target" in
        i686-*-*)   flexlink_chain="mingw";;
        x86_64-*-*) flexlink_chain="mingw64";;
      esac
      flexlink="flexlink -chain $flexlink_chain -merge-manifest -stack 16777216"
      flexdir=`$flexlink -where`
      if test -z "$flexdir"; then
        wrn "flexlink not found: native shared libraries won't be available."
        with_sharedlibs=false
      else
        iflexdir="-I\"$flexdir\""
        mkexe="$flexlink -exe"
        mkexedebugflag="-link -g"
      fi
    fi
    exe=".exe"
    ostype="Win32"
    TOOLCHAIN="mingw"
    SO="dll"
    ;;
  *,x86_64-*-linux*)
    # Tell gcc that we can use 32-bit code addresses for threaded code
    # unless we are compiled for a shared library (-fPIC option)
    echo "#ifndef __PIC__" >> m.h
    echo "#  define ARCH_CODE32" >> m.h
    echo "#endif" >> m.h;;
esac

# Configure compiler options to use in further tests.

export cclibs ldflags

# Check C compiler.

cflags="$common_cflags $internal_cflags" sh ./runtest ansi.c
case $? in
  0) inf "The C compiler is ISO C99 compliant." ;;
  1) wrn "The C compiler is ANSI / ISO C90 compliant, but not ISO C99" \
         "compliant.";;
  2) err "The C compiler $cc is not ISO C compliant.\n" \
         "You need an ISO C99 compiler to build OCaml.";;
  *)
     if $cross_compiler; then
       wrn "Unable to compile the test program.\n" \
           "This failure is expected for cross-compilation:\n" \
           "we will assume the C compiler is ISO C99-compliant."
     else
       err "Unable to compile the test program.\n" \
           "Make sure the C compiler $cc is properly installed."
     fi;;
esac

# For cross-compilation, we need a host-based ocamlrun and ocamlyacc,
# and the user must specify the target BINDIR
if $cross_compiler; then
  if ! sh ./searchpath ocamlrun; then
    err "Cross-compilation requires an ocaml runtime environment\n" \
        "(the ocamlrun binary). Moreover, its version must be the same\n" \
        "as the one you're trying to build (`cut -f1 -d+ < ../../VERSION`)."
  else
    ocaml_system_version=`ocamlrun -version | sed 's/[^0-9]*\([0-9.]*\).*/\1/'`
    ocaml_source_version=`sed -n '1 s/\([0-9\.]*\).*/\1/ p' < ../../VERSION`
    if test x"$ocaml_system_version" != x"$ocaml_source_version"; then
      err "While you have an ocaml runtime environment, its version\n" \
          "($ocaml_system_version) doesn't match the version of these\n" \
          "sources ($ocaml_source_version)."
    else
      echo "CAMLRUN=`./searchpath -p ocamlrun`" >> Makefile
    fi
  fi

  if ! sh ./searchpath ocamlyacc; then
    err "Cross-compilation requires an ocamlyacc binary."
  else
    ocamlyacc 2>/dev/null
    if test "$?" -ne 1; then
      err "While you have an ocamlyacc binary, it cannot be executed" \
          "successfully."
    else
      echo "CAMLYACC=`./searchpath -p ocamlyacc`" >> Makefile
    fi
  fi

  if [ -z "$target_bindir" ]; then
    err "Cross-compilation requires -target-bindir."
  else
    echo "TARGET_BINDIR=$target_bindir" >> Makefile
  fi
fi # cross-compiler


# Check the sizes of data types
# OCaml needs a 32 or 64 bit architecture, a 32-bit integer type and
# a 64-bit integer type

inf "Checking the sizes of integers and pointers..."
ret=`sh ./runtest sizes.c`
# $1 = sizeof(int)
# $2 = sizeof(long)
# $3 = sizeof(pointers)
# $4 = sizeof(short)
# $5 = sizeof(long long)

if test "$?" -eq 0; then
  set $ret
  case "$3" in
    4) inf "OK, this is a regular 32 bit architecture."
       echo "#undef ARCH_SIXTYFOUR" >> m.h
       arch64=false;;
    8) inf "Wow! A 64 bit architecture!"
       echo "#define ARCH_SIXTYFOUR" >> m.h
       arch64=true;;
    *) err "This architecture seems to be neither 32 bits nor 64 bits.\n" \
           "OCaml won't run on this architecture.";;
  esac
else
  # For cross-compilation, runtest always fails: add special handling.
  case "$target" in
    i686-*-mingw*) inf "OK, this is a regular 32 bit architecture."
                   echo "#undef ARCH_SIXTYFOUR" >> m.h
                   set 4 4 4 2 8
                   arch64=false;;
    x86_64-*-mingw*) inf "Wow! A 64 bit architecture!"
                     echo "#define ARCH_SIXTYFOUR" >> m.h
                     set 4 4 8 2 8
                     arch64=true;;
    *) err "Since datatype sizes cannot be guessed when cross-compiling,\n" \
           "a hardcoded list is used but your architecture isn't known yet.\n" \
           "You need to determine the sizes yourself.\n" \
           "Please submit a bug report in order to expand the list." ;;
  esac
fi

if test $1 != 4 && test $2 != 4 && test $4 != 4; then
  err "Sorry, we can't find a 32-bit integer type\n" \
      "(sizeof(short) = $4, sizeof(int) = $1, sizeof(long) = $2)\n" \
     "OCaml won't run on this architecture."
fi

if test $2 != 8 && test $5 != 8; then
  err "Sorry, we can't find a 64-bit integer type\n" \
      "(sizeof(long) = $2, sizeof(long long) = $5)\n" \
     "OCaml won't run on this architecture."
fi

echo "#define SIZEOF_INT $1" >> m.h
echo "#define SIZEOF_LONG $2" >> m.h
echo "#define SIZEOF_PTR $3" >> m.h
echo "#define SIZEOF_SHORT $4" >> m.h
echo "#define SIZEOF_LONGLONG $5" >> m.h

# Determine endianness

sh ./runtest endian.c
case $? in
  0) inf "This is a big-endian architecture."
     echo "#define ARCH_BIG_ENDIAN" >> m.h;;
  1) inf "This is a little-endian architecture."
     echo "#undef ARCH_BIG_ENDIAN" >> m.h;;
  2) err "This architecture seems to be neither big endian nor little" \
         "endian.\n OCaml won't run on this architecture.";;
  *) case $target in
       *-*-mingw*) inf "This is a little-endian architecture."
                   echo "#undef ARCH_BIG_ENDIAN" >> m.h;;
       *) wrn "Something went wrong during endianness determination.\n" \
              "You will have to figure out endianness yourself\n" \
              "(option ARCH_BIG_ENDIAN in m.h).";;
     esac;;
esac

# Determine alignment constraints

case "$target" in
  sparc*-*-*|hppa*-*-*|arm*-*-*|mips*-*-*)
    # On Sparc V9 with certain versions of gcc, determination of double
    # alignment is not reliable (PR#1521), hence force it.
    # Same goes for hppa.
    # PR#5088 suggests same problem on ARM.
    # PR#5280 reports same problem on MIPS.
    # But there's a knack (PR#2572):
    # if we're in 64-bit mode (sizeof(long) == 8),
    # we must not doubleword-align floats...
    if test $2 = 8; then
      inf "Doubles can be word-aligned."
      echo "#undef ARCH_ALIGN_DOUBLE" >> m.h
    else
      inf "Doubles must be doubleword-aligned."
      echo "#define ARCH_ALIGN_DOUBLE" >> m.h
    fi;;
  *)
    sh ./runtest dblalign.c
    case $? in
      0) inf "Doubles can be word-aligned."
         echo "#undef ARCH_ALIGN_DOUBLE" >> m.h;;
      1) inf "Doubles must be doubleword-aligned."
         echo "#define ARCH_ALIGN_DOUBLE" >> m.h;;
      *) case "$target" in
           *-*-mingw*) inf "Doubles can be word-aligned."
                       echo "#undef ARCH_ALIGN_DOUBLE" >> m.h;;
           *) wrn "Something went wrong during alignment determination for" \
                  "doubles.\n" \
                  "We will assume alignment constraints over doubles.\n" \
                  "That's a safe bet: OCaml will work even if\n" \
                  "this architecture actually has no alignment constraints."
              echo "#define ARCH_ALIGN_DOUBLE" >> m.h;;
         esac;;
    esac;;
esac

case "$target" in
  # PR#5088: autodetection is unreliable on ARM.  PR#5280: also on MIPS.
  sparc*-*-*|hppa*-*-*|arm*-*-*|mips*-*-*)
    if test $2 = 8; then
      inf "64-bit integers can be word-aligned."
      echo "#undef ARCH_ALIGN_INT64" >> m.h
    else
      inf "64-bit integers must be doubleword-aligned."
      echo "#define ARCH_ALIGN_INT64" >> m.h
    fi;;
  *-*-mingw*) true;; # Nothing is in config/m-nt.h so don't add anything.
  *)
    sh ./runtest int64align.c
    case $? in
      0) inf "64-bit integers can be word-aligned."
         echo "#undef ARCH_ALIGN_INT64" >> m.h;;
      1) inf "64-bit integers must be doubleword-aligned."
         echo "#define ARCH_ALIGN_INT64" >> m.h;;
      *) wrn "Something went wrong during alignment determination for\n" \
             "64-bit integers. I'm going to assume this architecture has\n" \
             "alignment constraints. That's a safe bet: OCaml will work\n" \
             "even if this architecture has actually no alignment\n" \
             "constraints." \
         echo "#define ARCH_ALIGN_INT64" >> m.h;;
    esac
esac

# Shared library support

shared_libraries_supported=false
dl_needs_underscore=false
sharedcccompopts=''
mksharedlib='shared-libs-not-available'
rpath=''
mksharedlibrpath=''
natdynlinkopts=""

if $with_sharedlibs; then
  case "$target" in
    *-*-cygwin*)
      mksharedlib="$flexlink"
      mkmaindll="$flexlink -maindll"
      shared_libraries_supported=true;;
    *-*-mingw*)
      mksharedlib="$flexlink"
      mkmaindll="$flexlink -maindll"
      shared_libraries_supported=true;;
    alpha*-*-osf*)
      case "$cc" in
        *gcc*)
          sharedcccompopts="-fPIC"
          mksharedlib="$cc -shared"
          rpath="-Wl,-rpath,"
          mksharedlibrpath="-Wl,-rpath,"
          shared_libraries_supported=true;;
        cc*)
          sharedcccompopts=""
          mksharedlib="ld -shared -expect_unresolved '*'"
          rpath="-Wl,-rpath,"
          mksharedlibrpath="-rpath "
          shared_libraries_supported=true;;
      esac;;
    *-*-solaris2*)
      case "$cc" in
        *gcc*)
          sharedcccompopts="-fPIC"
          if sh ./solaris-ld; then
            mksharedlib="ld -G"
            rpath="-R"
            mksharedlibrpath="-R"
          else
            mksharedlib="$cc -shared"
            ldflags="$ldflags -Wl,-E"
            natdynlinkopts="-Wl,-E"
            rpath="-Wl,-rpath,"
            mksharedlibrpath="-Wl,-rpath,"
          fi
          shared_libraries_supported=true;;
        *)
          sharedcccompopts="-KPIC"
          rpath="-R"
          mksharedlibrpath="-R"
          mksharedlib="/usr/ccs/bin/ld -G"
          shared_libraries_supported=true;;
      esac;;
    mips*-*-irix[56]*)
      case "$cc" in
        cc*) sharedcccompopts="";;
        *gcc*) sharedcccompopts="-fPIC";;
      esac
      mksharedlib="ld -shared -rdata_shared"
      rpath="-Wl,-rpath,"
      mksharedlibrpath="-rpath "
      shared_libraries_supported=true;;
    i[3456]86-*-darwin[89].*)
      mksharedlib="$cc -shared -flat_namespace -undefined suppress \
                   -read_only_relocs suppress"
      common_cflags="$dl_defs $common_cflags"
      dl_needs_underscore=false
      shared_libraries_supported=true;;
    *-apple-darwin*)
      mksharedlib="$cc -shared -flat_namespace -undefined suppress \
                   -Wl,-no_compact_unwind"
      common_cflags="$dl_defs $common_cflags"
      dl_needs_underscore=false
      shared_libraries_supported=true;;
    *-*-linux*|*-*-freebsd[3-9]*|*-*-freebsd[1-9][0-9]*\
    |*-*-openbsd*|*-*-netbsd*|*-*-dragonfly*|*-*-gnu*|*-*-haiku*)
      sharedcccompopts="-fPIC"
      mksharedlib="$cc -shared"
      ldflags="$ldflags -Wl,-E"
      rpath="-Wl,-rpath,"
      mksharedlibrpath="-Wl,-rpath,"
      natdynlinkopts="-Wl,-E"
      shared_libraries_supported=true;;
    powerpc-*-aix*)
      case "$ccfamily" in
        xlc-*)sharedcccompopts="-qpic"
              mksharedlib="$cc -qmkshrobj -G"
              mksharedlibrpath="-Wl,-blibpath,"
              ldflags="$ldflags -brtl -bexpfull"
              dl_needs_underscore=false
              rpath="-Wl,-blibpath,"
              shared_libraries_supported=true;;
      esac
  esac
fi

if test -z "$mkmaindll"; then
  mkmaindll=$mksharedlib
fi

# Configure native dynlink

natdynlink=false

if $with_sharedlibs; then
  case "$target" in
    *-*-cygwin*)                  natdynlink=true;;
    *-*-mingw*)                   natdynlink=true;;
    i[3456]86-*-linux*)           natdynlink=true;;
    i[3456]86-*-gnu*)             natdynlink=true;;
    x86_64-*-linux*)              natdynlink=true;;
    i[3456]86-*-darwin[89].*)     natdynlink=true;;
    i[3456]86-*-darwin*)
      if test $arch64 == true; then
        natdynlink=true
      fi;;
    x86_64-*-darwin*)             natdynlink=true;;
    s390x*-*-linux*)              natdynlink=true;;
    powerpc*-*-linux*)            natdynlink=true;;
    i686-*-kfreebsd*)             natdynlink=true;;
    x86_64-*-kfreebsd*)           natdynlink=true;;
    x86_64-*-dragonfly*)          natdynlink=true;;
    i[3456]86-*-freebsd*)         natdynlink=true;;
    x86_64-*-freebsd*)            natdynlink=true;;
    i[3456]86-*-openbsd*)         natdynlink=true;;
    x86_64-*-openbsd*)            natdynlink=true;;
    i[3456]86-*-netbsd*)          natdynlink=true;;
    x86_64-*-netbsd*)             natdynlink=true;;
    i386-*-gnu0.3)                natdynlink=true;;
    i[3456]86-*-haiku*)           natdynlink=true;;
    arm*-*-linux*)                natdynlink=true;;
    arm*-*-freebsd*)              natdynlink=true;;
    earm*-*-netbsd*)              natdynlink=true;;
    aarch64-*-linux*)             natdynlink=true;;
  esac
fi

if test $natdynlink = "true"; then
  cmxs="cmxs"
else
  cmxs="cmxa"
fi


# Configure the native-code compiler

arch=none
model=default
system=unknown

case "$target" in
<<<<<<< HEAD
  sparc*-*-solaris2.*)          arch=sparc; system=solaris;;
  sparc*-*-*bsd*)               arch=sparc; system=bsd;;
  sparc*-*-linux*)              arch=sparc; system=linux;;
  sparc*-*-gnu*)                arch=sparc; system=gnu;;
  i[3456]86-*-linux*)           arch=i386; system=linux;;
  i[3456]86-*-*bsd*)            arch=i386; system=bsd;;
=======
  i[3456]86-*-linux*)           arch=i386; system=linux_`sh ./runtest elf.c`;;
  i[3456]86-*-*bsd*)            arch=i386; system=bsd_`sh ./runtest elf.c`;;
>>>>>>> f05f81ba
  i[3456]86-*-solaris*)         if $arch64; then
                                  arch=amd64; system=solaris
                                else
                                  arch=i386; system=solaris
                                fi;;
  i[3456]86-*-haiku*)           arch=i386; system=beos;;
  i[3456]86-*-beos*)            arch=i386; system=beos;;
  i[3456]86-*-cygwin*)          arch=i386; system=cygwin;;
  i[3456]86-*-darwin*)          if $arch64; then
                                  arch=amd64; system=macosx
                                else
                                  arch=i386; system=macosx
                                fi;;
  i[3456]86-*-gnu*)             arch=i386; system=gnu;;
  i[3456]86-*-mingw*)           arch=i386; system=mingw;;
  powerpc64le*-*-linux*)        arch=power; model=ppc64le; system=linux;;
  powerpc*-*-linux*)            arch=power;
                                if $arch64; then model=ppc64; else model=ppc; fi
                                system=linux;;
  powerpc-*-netbsd*)            arch=power; model=ppc; system=netbsd;;
  powerpc-*-openbsd*)           arch=power; model=ppc; system=openbsd;;
  s390x*-*-linux*)              arch=s390x; model=z10; system=linux;;
  armv6*-*-linux-gnueabihf)     arch=arm; model=armv6; system=linux_eabihf;;
  arm*-*-linux-gnueabihf)       arch=arm; system=linux_eabihf;;
  armv7*-*-linux-gnueabi)       arch=arm; model=armv7; system=linux_eabi;;
  armv6t2*-*-linux-gnueabi)     arch=arm; model=armv6t2; system=linux_eabi;;
  armv6*-*-linux-gnueabi)       arch=arm; model=armv6; system=linux_eabi;;
  armv6*-*-freebsd*)            arch=arm; model=armv6; system=freebsd;;
  earmv6*-*-netbsd*)            arch=arm; model=armv6; system=netbsd;;
  earmv7*-*-netbsd*)            arch=arm; model=armv7; system=netbsd;;
  armv5te*-*-linux-gnueabi)     arch=arm; model=armv5te; system=linux_eabi;;
  armv5*-*-linux-gnueabi)       arch=arm; model=armv5; system=linux_eabi;;
  arm*-*-linux-gnueabi)         arch=arm; system=linux_eabi;;
  arm*-*-openbsd*)              arch=arm; system=bsd;;
  zaurus*-*-openbsd*)           arch=arm; system=bsd;;
  x86_64-*-linux*)              arch=amd64; system=linux;;
  x86_64-*-gnu*)                arch=amd64; system=gnu;;
  x86_64-*-dragonfly*)          arch=amd64; system=dragonfly;;
  x86_64-*-freebsd*)            arch=amd64; system=freebsd;;
  x86_64-*-netbsd*)             arch=amd64; system=netbsd;;
  x86_64-*-openbsd*)            arch=amd64; system=openbsd;;
  x86_64-*-darwin*)             arch=amd64; system=macosx;;
  x86_64-*-mingw*)              arch=amd64; system=mingw;;
  aarch64-*-linux*)             arch=arm64; system=linux;;
  x86_64-*-cygwin*)             arch=amd64; system=cygwin;;
esac

# Some platforms exist both in 32-bit and 64-bit variants, not distinguished
# by $target.  Turn off native code compilation on platforms where 64-bit mode
# is not supported  (PR#4441).
# Sometimes, it's 32-bit mode that is not supported  (PR#6722).

case "$arch64,$arch,$model" in
  true,power,ppc|false,amd64,*)
      arch=none; model=default; system=unknown;;
esac

case "$native_compiler" in
    true) ;;
    false)
      arch=none; model=default; system=unknown; natdynlink=false;;
esac

nativeccprofopts=''

case "$arch,$cc,$system,$model" in
  *,*,rhapsody,*)      if $arch64; then partialld="ld -r -arch ppc64"; fi;;
  amd64,gcc*,macosx,*) partialld="ld -r -arch x86_64";;
  amd64,gcc*,solaris,*) partialld="ld -r -m elf_x86_64";;
  power,gcc*,elf,ppc)   partialld="ld -r -m elf32ppclinux";;
  power,gcc*,elf,ppc64)   partialld="ld -r -m elf64ppc";;
  power,gcc*,elf,ppc64le)   partialld="ld -r -m elf64lppc";;
esac

asppprofflags='-DPROFILING'

case "$arch,$system" in
  amd64,macosx)   if sh ./searchpath clang; then
                      as='clang -arch x86_64 -c'
                      aspp='clang -arch x86_64 -c'
                    else
                      as="${TOOLPREF}as -arch x86_64"
                      aspp="${TOOLPREF}gcc -arch x86_64 -c"
                    fi;;
  amd64,solaris)  as="${TOOLPREF}as --64"
                  aspp="${TOOLPREF}gcc -m64 -c";;
  i386,solaris)   as="${TOOLPREF}as"
                  aspp="${TOOLPREF}gcc -c";;
  power,linux)    if $arch64; then
                    as="${TOOLPREF}as -a64 -mppc64"
                    aspp="${TOOLPREF}gcc -m64 -c"
                  else
                    as="${TOOLPREF}as -mppc"
                    aspp="${TOOLPREF}gcc -m32 -c"
                  fi;;
  s390x,linux)    as="${TOOLPREF}as -m 64 -march=$model"
                  aspp="${TOOLPREF}gcc -c -Wa,-march=$model";;
  arm,freebsd)    as="${TOOLPREF}cc -c"
                  aspp="${TOOLPREF}cc -c";;
  *,dragonfly)    as="${TOOLPREF}as"
                  aspp="${TOOLPREF}cc -c";;
  *,freebsd)      as="${TOOLPREF}as"
                  aspp="${TOOLPREF}cc -c";;
  amd64,*|arm,*|arm64,*|i386,*|power,bsd*,*)
                  as="${TOOLPREF}as"
                  case "$ccfamily" in
                      clang-*)
                          aspp="${TOOLPREF}clang -c"
                          ;;
                      *)
                          aspp="${TOOLPREF}gcc -c"
                          ;;
                  esac;;
esac

if test -n "$asoption"; then as="$asoption"; fi
if test -n "$asppoption"; then aspp="$asppoption"; fi

cc_profile='-pg'
case "$arch,$system" in
  i386,linux) profiling='true';;
  i386,gnu) profiling='true';;
  i386,bsd) profiling='true';;
  amd64,macosx) profiling='true';;
  i386,macosx) profiling='true';;
  amd64,linux) profiling='true';;
  amd64,openbsd) profiling='true';;
  amd64,freebsd) profiling='true';;
  amd64,netbsd) profiling='true';;
  arm,netbsd) profiling='true';;
  amd64,gnu) profiling='true';;
  arm,linux*) profiling='true';;
  power,elf) profiling='true';;
  power,bsd*) profiling='true';;
  *) profiling='false';;
esac

# Where is ranlib?

if sh ./searchpath ${TOOLPREF}ranlib; then
  inf "ranlib found"
  echo "RANLIB=${TOOLPREF}ranlib" >> Makefile
  echo "RANLIBCMD=${TOOLPREF}ranlib" >> Makefile
else
  inf "ranlib not used"
  echo "RANLIB=${TOOLPREF}ar rs" >> Makefile
  echo "RANLIBCMD=" >> Makefile
fi

echo "ARCMD=${TOOLPREF}ar" >> Makefile


# Write the OS type (Unix or Cygwin)

echo "#define OCAML_OS_TYPE \"$ostype\"" >> s.h
echo "#define OCAML_STDLIB_DIR \"$libdir\"" >> s.h

# Do #! scripts work?

printf "#!%s\nexit 1\n" `command -v cat` > hashbang4
chmod +x hashbang4

if ( (./hashbang || ./hashbang2 || ./hashbang3 || ./hashbang4) >/dev/null); then
  inf "#! appears to work in shell scripts."
  case "$target" in
    *-*-sunos*|*-*-unicos*)
      wrn "We won't use it, though, because under SunOS and Unicos it breaks " \
          "on pathnames longer than 30 characters"
      echo "HASHBANGSCRIPTS=false" >> Makefile;;
    *-*-cygwin*)
      wrn "We won't use it, though, because of conflicts with .exe extension " \
          "under Cygwin"
      echo "HASHBANGSCRIPTS=false" >> Makefile;;
    *-*-mingw*)
      inf "We won't use it, though, because it's on the target platform " \
          "it would be used and windows doesn't support it."
      echo "HASHBANGSCRIPTS=false" >> Makefile;;
    *)
      echo "HASHBANGSCRIPTS=true" >> Makefile;;
  esac
else
  inf "No support for #! in shell scripts"
  echo "HASHBANGSCRIPTS=false" >> Makefile
fi

# Use 64-bit file offset if possible

common_cppflags="$common_cppflags -D_FILE_OFFSET_BITS=64"

# Check the semantics of signal handlers

if sh ./hasgot sigaction sigprocmask; then
  inf "POSIX signal handling found."
  echo "#define POSIX_SIGNALS" >> s.h
else
  if sh ./runtest signals.c; then
    inf "Signals have the BSD semantics."
    echo "#define BSD_SIGNALS" >> s.h
  else
    inf "Signals have the System V semantics."
  fi
  if sh ./hasgot sigsetmask; then
    inf "sigsetmask() found"
    echo "#define HAS_SIGSETMASK" >> s.h
  fi
fi

# For the Pervasives module

if sh ./hasgot2 -i math.h $mathlib expm1 log1p hypot copysign; then
  inf "expm1(), log1p(), hypot(), copysign() found."
  echo "#define HAS_C99_FLOAT_OPS" >> s.h
fi

# For the Sys module

if sh ./hasgot getrusage; then
  inf "getrusage() found."
  echo "#define HAS_GETRUSAGE" >> s.h
fi

if sh ./hasgot times; then
  inf "times() found."
  echo "#define HAS_TIMES" >> s.h
fi

# For the terminfo module

if test "$with_curses" = "yes"; then
  for libs in "" "-lcurses" "-ltermcap" "-lcurses -ltermcap" "-lncurses"; do
    if sh ./hasgot $libs tgetent tgetstr tgetnum tputs; then
      inf "termcap functions found (with libraries '$libs')"
      echo "#define HAS_TERMCAP" >> s.h
      curseslibs="${libs}"
      break
    fi
  done
fi

# For instrumented runtime
# (clock_gettime needs -lrt for glibc before 2.17)
if $with_instrumented_runtime; then
  with_instrumented_runtime=false #enabled it only if found
  for libs in "" "-lrt"; do
    if sh ./hasgot $libs clock_gettime; then
      inf "clock_gettime functions found (with libraries '$libs')"
      instrumented_runtime_libs="${libs}"
      with_instrumented_runtime=true;
      break
    fi
  done
  if ! $with_instrumented_runtime; then
      err "clock_gettime functions not found. " \
          "Instrumented runtime can't be built."
  fi
fi

# Configuration for the libraries

case "$system" in
  mingw*) unix_or_win32="win32"; unixlib="win32unix"; graphlib="win32graph";;
  *) unix_or_win32="unix"; unixlib="unix"; graphlib="graph";;
esac

echo "UNIX_OR_WIN32=$unix_or_win32" >> Makefile
echo "UNIXLIB=$unixlib" >> Makefile
echo "GRAPHLIB=$graphlib" >> Makefile

otherlibraries="$unixlib str num dynlink bigarray"

# Spacetime profiling is only available for native code on 64-bit targets.

case "$native_compiler" in
    true)
      if $arch64; then
        otherlibraries="$otherlibraries raw_spacetime_lib"
      fi
      ;;
    *) ;;
esac

# For the Unix library

has_sockets=no
if sh ./hasgot socket socketpair bind listen accept connect; then
  inf "You have BSD sockets."
  echo "#define HAS_SOCKETS" >> s.h
  has_sockets=yes
elif sh ./hasgot -lnsl -lsocket socket socketpair bind listen accept connect
then
  inf "You have BSD sockets (with libraries '-lnsl -lsocket')"
  cclibs="$cclibs -lnsl -lsocket"
  echo "#define HAS_SOCKETS" >> s.h
  has_sockets=yes
elif sh ./hasgot -lnetwork socket socketpair bind listen accept connect; then
  echo "You have BSD sockets (with library '-lnetwork')"
  cclibs="$cclibs -lnetwork"
  echo "#define HAS_SOCKETS" >> s.h
  has_sockets=yes
else
  case "$target" in
    *-*-mingw*)
      inf "You have BSD sockets (with libraries '-lws2_32')"
      cclibs="$cclibs -lws2_32"
      echo "#define HAS_SOCKETS" >> s.h
      has_sockets=yes ;;
    *) ;;
  esac
fi

if sh ./hasgot -i sys/socket.h -t socklen_t; then
  inf "socklen_t is defined in <sys/socket.h>"
  echo "#define HAS_SOCKLEN_T" >> s.h
fi

if sh ./hasgot inet_aton; then
  inf "inet_aton() found."
  echo "#define HAS_INET_ATON" >> s.h
fi

if sh ./hasgot -i sys/types.h -i sys/socket.h -i netinet/in.h \
               -t 'struct sockaddr_in6' \
&& sh ./hasgot getaddrinfo getnameinfo inet_pton inet_ntop; then
  inf "IPv6 is supported."
  echo "#define HAS_IPV6" >> s.h
fi

if sh ./hasgot -i stdint.h; then
  inf "stdint.h found."
  echo "#define HAS_STDINT_H" >> s.h
fi

if sh ./hasgot -i unistd.h; then
  inf "unistd.h found."
  echo "#define HAS_UNISTD" >> s.h
fi

if sh ./hasgot -i sys/types.h -t off_t; then
  inf "off_t is defined in <sys/types.h>"
  echo "#define HAS_OFF_T" >> s.h
fi

if sh ./hasgot -i sys/types.h -i dirent.h; then
  inf "dirent.h found."
  echo "#define HAS_DIRENT" >> s.h
fi

if sh ./hasgot rewinddir; then
  inf "rewinddir() found."
  echo "#define HAS_REWINDDIR" >> s.h
fi

if sh ./hasgot lockf; then
  inf "lockf() found."
  echo "#define HAS_LOCKF" >> s.h
fi

if sh ./hasgot mkfifo; then
  inf "mkfifo() found."
  echo "#define HAS_MKFIFO" >> s.h
fi

if sh ./hasgot getcwd; then
  inf "getcwd() found."
  echo "#define HAS_GETCWD" >> s.h
fi

if sh ./hasgot getwd; then
  inf "getwd() found."
  echo "#define HAS_GETWD" >> s.h
fi

if sh ./hasgot getpriority setpriority; then
  inf "getpriority() found."
  echo "#define HAS_GETPRIORITY" >> s.h
fi

if sh ./hasgot -i sys/types.h -i utime.h && sh ./hasgot utime; then
  inf "utime() found."
  echo "#define HAS_UTIME" >> s.h
fi

if sh ./hasgot utimes; then
  inf "utimes() found."
  echo "#define HAS_UTIMES" >> s.h
fi

if sh ./hasgot dup2; then
  inf "dup2() found."
  echo "#define HAS_DUP2" >> s.h
fi

if sh ./hasgot fchmod fchown; then
  inf "fchmod() found."
  echo "#define HAS_FCHMOD" >> s.h
fi

if sh ./hasgot truncate ftruncate; then
  inf "truncate() found."
  echo "#define HAS_TRUNCATE" >> s.h
fi

select_include=''
if sh ./hasgot -i sys/types.h -i sys/select.h; then
  inf "sys/select.h found."
  echo "#define HAS_SYS_SELECT_H" >> s.h
  select_include='-i sys/select.h'
fi

has_select=no
if sh ./hasgot select && \
   sh ./hasgot -i sys/types.h $select_include -t fd_set ; then
  inf "select() found."
  echo "#define HAS_SELECT" >> s.h
  has_select=yes
fi

if sh ./hasgot nanosleep ; then
  inf "nanosleep() found."
  echo "#define HAS_NANOSLEEP" >> s.h
fi

if sh ./hasgot symlink readlink lstat;  then
  inf "symlink() found."
  echo "#define HAS_SYMLINK" >> s.h
fi

has_wait=no
if sh ./hasgot waitpid;  then
  inf "waitpid() found."
  echo "#define HAS_WAITPID" >> s.h
  has_wait=yes
fi

if sh ./hasgot wait4;  then
  inf "wait4() found."
  echo "#define HAS_WAIT4" >> s.h
  has_wait=yes
fi

if sh ./hasgot -i limits.h && sh ./runtest getgroups.c; then
  inf "getgroups() found."
  echo "#define HAS_GETGROUPS" >> s.h
fi

if sh ./hasgot -i limits.h -i grp.h && sh ./runtest setgroups.c; then
  inf "setgroups() found."
  echo "#define HAS_SETGROUPS" >> s.h
fi

if sh ./hasgot -i limits.h -i grp.h && sh ./runtest initgroups.c; then
  inf "initgroups() found."
  echo "#define HAS_INITGROUPS" >> s.h
fi

if sh ./hasgot -i termios.h &&
   sh ./hasgot tcgetattr tcsetattr tcsendbreak tcflush tcflow; then
  inf "POSIX termios found."
  echo "#define HAS_TERMIOS" >> s.h
fi

if sh ./runtest async_io.c; then
  inf "Asynchronous I/O are supported."
  echo "#define HAS_ASYNC_IO" >> s.h
fi

has_setitimer=no
if sh ./hasgot setitimer; then
  inf "setitimer() found."
  echo "#define HAS_SETITIMER" >> s.h
  has_setitimer="yes"
fi

if sh ./hasgot gethostname; then
  inf "gethostname() found."
  echo "#define HAS_GETHOSTNAME" >> s.h
fi

if sh ./hasgot -i sys/utsname.h && sh ./hasgot uname; then
  inf "uname() found."
  echo "#define HAS_UNAME" >> s.h
fi

has_gettimeofday=no
if sh ./hasgot gettimeofday; then
  inf "gettimeofday() found."
  echo "#define HAS_GETTIMEOFDAY" >> s.h
  has_gettimeofday="yes"
fi

if sh ./hasgot mktime; then
  inf "mktime() found."
  echo "#define HAS_MKTIME" >> s.h
fi

case "$target" in
  *-*-cygwin*) ;;  # setsid emulation under Cygwin breaks the debugger
  *) if sh ./hasgot setsid; then
       inf "setsid() found."
       echo "#define HAS_SETSID" >> s.h
     fi;;
esac

if sh ./hasgot putenv; then
  inf "putenv() found."
  echo "#define HAS_PUTENV" >> s.h
fi

if sh ./hasgot -i locale.h && sh ./hasgot setlocale; then
  inf "setlocale() and <locale.h> found."
  echo "#define HAS_LOCALE" >> s.h
fi


if sh ./hasgot $dllib dlopen; then
  inf "dlopen() found."
elif sh ./hasgot $dllib -ldl dlopen; then
  inf "dlopen() found in -ldl."
  dllib="$dllib -ldl"
else
  case "$target" in
    *-*-mingw*) ;;
    *) shared_libraries_supported=false
  esac
fi

if $shared_libraries_supported; then
  inf "Dynamic loading of shared libraries is supported."
  echo "#define SUPPORT_DYNAMIC_LINKING" >> s.h
  if $dl_needs_underscore; then
    echo '#define DL_NEEDS_UNDERSCORE' >>s.h
  fi
fi

if sh ./hasgot -i sys/types.h -i sys/mman.h && sh ./hasgot mmap munmap; then
  inf "mmap() found."
  echo "#define HAS_MMAP" >> s.h
fi

if sh ./hasgot pwrite; then
  inf "pwrite() found"
  echo "#define HAS_PWRITE" >> s.h
fi

nanosecond_stat=none
for i in 1 2 3; do
  if sh ./trycompile -DHAS_NANOSECOND_STAT=$i nanosecond_stat.c; then
      nanosecond_stat=$i; break
  fi
done
if test $nanosecond_stat != "none"; then
  inf "stat() supports nanosecond precision."
  echo "#define HAS_NANOSECOND_STAT $nanosecond_stat" >> s.h
fi

nargs=none
for i in 5 6; do
  if sh ./trycompile -DSYS_${system} -DNUM_ARGS=${i} gethostbyname.c; then
      nargs=$i;
      break;
  fi
done
if test $nargs != "none"; then
  inf "gethostbyname_r() found (with ${nargs} arguments)."
  echo "#define HAS_GETHOSTBYNAME_R $nargs" >> s.h
fi

nargs=none
for i in 7 8; do
  if sh ./trycompile -DSYS_${system} -DNUM_ARGS=${i} gethostbyaddr.c; then
      nargs=$i;
      break;
  fi
done
if test $nargs != "none"; then
  inf "gethostbyaddr_r() found (with ${nargs} arguments)."
  echo "#define HAS_GETHOSTBYADDR_R $nargs" >> s.h
fi

if sh ./hasgot mkstemp; then
  inf "mkstemp() found"
  echo "#define HAS_MKSTEMP" >> s.h
fi

if sh ./hasgot nice; then
  inf "nice() found"
  echo "#define HAS_NICE" >> s.h
fi

if sh ./hasgot dup3; then
  inf "dup3() found"
  echo "#define HAS_DUP3" >> s.h
fi

if sh ./hasgot pipe2; then
  inf "pipe2() found"
  echo "#define HAS_PIPE2" >> s.h
fi

if sh ./hasgot accept4; then
  inf "accept4() found"
  echo "#define HAS_ACCEPT4" >> s.h
fi

# Determine if the debugger is supported

if test -n "$with_debugger"; then
  if test "$has_sockets" = "yes"; then
    inf "Replay debugger supported."
    with_debugger="ocamldebugger"
  else
    inf "No replay debugger (missing system calls)"
    with_debugger=""
  fi
fi

# Determine if system stack overflows can be detected

case "$arch,$system" in
  i386,linux|amd64,linux|power,rhapsody|amd64,macosx|i386,macosx \
  |amd64,openbsd|i386,bsd)
    inf "System stack overflow can be detected."
    echo "#define HAS_STACK_OVERFLOW_DETECTION" >> s.h;;
  *)
    inf "Cannot detect system stack overflow.";;
esac

# Determine the target architecture for the "num" library

case "$arch" in
  i386)     bng_arch=ia32
            if sh ./trycompile ia32sse2.c
            then bng_asm_level=2
            else bng_asm_level=1
            fi;;
  power)    bng_arch=ppc; bng_asm_level=1;;
  amd64)    bng_arch=amd64; bng_asm_level=1;;
  arm64)    bng_arch=arm64; bng_asm_level=1;;
  *)        bng_arch=generic; bng_asm_level=0;;
esac

echo "BNG_ARCH=$bng_arch" >> Makefile
echo "BNG_ASM_LEVEL=$bng_asm_level" >> Makefile

# Determine if the POSIX threads library is supported

systhread_support=false

if test "$pthread_wanted" = "yes"; then
  case "$target" in
    *-*-solaris*)  pthread_link="-lpthread -lposix4"
                   pthread_caml_link="-cclib -lpthread -cclib -lposix4";;
    *-*-dragon*)   pthread_link="-pthread"
                   pthread_caml_link="-cclib -pthread";;
    *-*-freebsd*)  pthread_link="-pthread"
                   pthread_caml_link="-cclib -pthread";;
    *-*-openbsd*)  pthread_link="-pthread"
                   pthread_caml_link="-cclib -pthread";;
    *-*-haiku*)    pthread_link=""
                   pthread_caml_link="";;
    *)             pthread_link="-lpthread"
                   pthread_caml_link="-cclib -lpthread";;
  esac
  if sh ./hasgot -i pthread.h $pthread_link pthread_self; then
    inf "POSIX threads library supported."
    systhread_support=true
    otherlibraries="$otherlibraries systhreads"
    common_cppflags="$common_cppflags -D_REENTRANT"
    case "$target" in
      *-*-freebsd*|*-*-dragonfly*)
          common_cppflags="$common_cppflags -D_THREAD_SAFE";;
      *-*-openbsd*)
          common_cflags="$common_cflags -pthread";
          asppflags="$asppflags -pthread";;
    esac
    inf "Options for linking with POSIX threads: $pthread_link"
    if sh ./hasgot $pthread_link sigwait; then
      inf "sigwait() found"
      echo "#define HAS_SIGWAIT" >> s.h
    fi
  else
    inf "POSIX threads not found."
    pthread_link=""
  fi
else
  pthread_link=""
fi
echo "PTHREAD_LINK=$pthread_link" >> Makefile
echo "PTHREAD_CAML_LINK=$pthread_caml_link" >> Makefile

# Determine if the bytecode thread library is supported

if test "$has_select" = "yes" \
&& test "$has_setitimer" = "yes" \
&& test "$has_gettimeofday" = "yes" \
&& test "$has_wait" = "yes"; then
  inf "Bytecode threads library supported."
  otherlibraries="$otherlibraries threads"
else
  inf "Bytecode threads library not supported (missing system calls)"
fi

# Determine the location of X include files and libraries

# If the user specified -x11include and/or -x11lib, these settings
# are used. Otherwise, we check whether there is pkg-config, and take
# the flags from there. Otherwise, we search the location.

x11_include="not found"
x11_link="not found"

if test -z "$x11_include_dir" -a -z "$x11_lib_dir"; then
  if pkg-config --exists x11 2>/dev/null; then
    x11_include=`pkg-config --cflags x11`
    x11_link=`pkg-config --libs x11`
  fi
fi

if test "$x11_include" = "not found"; then
  for dir in \
    $x11_include_dir          \
                              \
    /usr/X11R7/include        \
    /usr/include/X11R7        \
    /usr/local/X11R7/include  \
    /usr/local/include/X11R7  \
    /opt/X11R7/include        \
                              \
    /usr/X11R6/include        \
    /usr/include/X11R6        \
    /usr/local/X11R6/include  \
    /usr/local/include/X11R6  \
    /opt/X11R6/include        \
                              \
    /usr/X11/include          \
    /usr/include/X11          \
    /usr/local/X11/include    \
    /usr/local/include/X11    \
    /opt/X11/include          \
                              \
    /usr/X11R5/include        \
    /usr/include/X11R5        \
    /usr/local/X11R5/include  \
    /usr/local/include/X11R5  \
    /usr/local/x11r5/include  \
    /opt/X11R5/include        \
                              \
    /usr/X11R4/include        \
    /usr/include/X11R4        \
    /usr/local/X11R4/include  \
    /usr/local/include/X11R4  \
                              \
    /usr/X386/include         \
    /usr/x386/include         \
    /usr/XFree86/include/X11  \
                              \
    /usr/include              \
    /usr/local/include        \
    /usr/unsupported/include  \
    /usr/athena/include       \
    /usr/lpp/Xamples/include  \
                              \
    /usr/openwin/include      \
    /usr/openwin/share/include \
    ; \
    do
    if test -f $dir/X11/X.h; then
      x11_include_dir=$dir
      x11_include="-I$dir"
      break
    fi
  done

  if test "$x11_include" = "not found"; then
      x11_try_lib_dir=''
  else
      x11_try_lib_dir=`echo $x11_include_dir | sed -e 's|include|lib|'`
  fi

  for dir in \
    $x11_lib_dir          \
    $x11_try_lib_dir      \
                          \
    /usr/X11R6/lib64      \
    /usr/X11R6/lib        \
    /usr/lib/X11R6        \
    /usr/local/X11R6/lib  \
    /usr/local/lib/X11R6  \
    /opt/X11R6/lib        \
                          \
    /usr/X11/lib          \
    /usr/lib/X11          \
    /usr/local/X11/lib    \
    /usr/local/lib/X11    \
    /opt/X11/lib          \
                          \
    /usr/X11R5/lib        \
    /usr/lib/X11R5        \
    /usr/local/X11R5/lib  \
    /usr/local/lib/X11R5  \
    /usr/local/x11r5/lib  \
    /opt/X11R5/lib        \
                          \
    /usr/X11R4/lib        \
    /usr/lib/X11R4        \
    /usr/local/X11R4/lib  \
    /usr/local/lib/X11R4  \
                          \
    /usr/X386/lib         \
    /usr/x386/lib         \
    /usr/XFree86/lib/X11  \
                          \
    /usr/lib64            \
    /usr/lib              \
    /usr/local/lib        \
    /usr/unsupported/lib  \
    /usr/athena/lib       \
    /usr/lpp/Xamples/lib  \
    /lib/usr/lib/X11      \
                          \
    /usr/openwin/lib      \
    /usr/openwin/share/lib    \
                              \
    /usr/lib/i386-linux-gnu   \
    /usr/lib/x86_64-linux-gnu \
    ; \
    do
    if test -f $dir/libX11.a || \
       test -f $dir/libX11.so || \
       test -f $dir/libX11.dll.a || \
       test -f $dir/libX11.dylib || \
       test -f $dir/libX11.sa; then
      if test $dir = /usr/lib; then
        x11_link="-lX11"
      else
        x11_libs="-L$dir"
        case "$target" in
          *-*-freebsd*|*-*-dragonfly*) x11_link="-L$dir -lX11";;
          *-kfreebsd*-gnu) x11_link="-L$dir -lX11";;
          *-*-*bsd*) x11_link="-R$dir -L$dir -lX11";;
          *) x11_link="-L$dir -lX11";;
        esac
      fi
      break
    fi
  done
fi

if test "x11_include" != "not found"; then
  if test "$x11_include" = "-I/usr/include"; then
    x11_include=""
  fi
  if sh ./hasgot $x11_include $x11_link -i X11/Xlib.h XrmInitialize; then
    inf "X11 works"
  else
    wrn "Cannot compile X11 program."
    x11_include="not found"
  fi
fi

has_graph=false
if test "$x11_include" = "not found" || test "$x11_link" = "not found"
then
  wrn 'X11 not found, the "graph" library will not be supported.'
  x11_include="not found"
  x11_link="not found"
else
  inf "Options for compiling for X11: $x11_include"
  inf "Options for linking with X11: $x11_link"
  if test "$graph_wanted" = yes
  then
    has_graph=true
    otherlibraries="$otherlibraries graph"
  fi
fi
echo "X11_INCLUDES=$x11_include" >> Makefile
echo "X11_LINK=$x11_link" >> Makefile

# Look for BFD library

if $shared_libraries_supported && ./hasgot -DPACKAGE=ocaml -i bfd.h ; then
  inf "BFD library found."
  if sh ./hasgot -DPACKAGE=ocaml -lbfd bfd_openr; then
    LIBBFD_LINK="-lbfd"
    inf "BFD links with $LIBBFD_LINK"
    echo "#define HAS_LIBBFD" >> s.h
  elif sh ./hasgot -DPACKAGE=ocaml -lbfd -ldl bfd_openr; then
    LIBBFD_LINK="-lbfd -ldl"
    inf "BFD links with $LIBBFD_LINK"
    echo "#define HAS_LIBBFD" >> s.h
  elif sh ./hasgot -DPACKAGE=ocaml -lbfd -ldl -liberty bfd_openr; then
    LIBBFD_LINK="-lbfd -ldl -liberty"
    inf "BFD links with $LIBBFD_LINK"
    echo "#define HAS_LIBBFD" >> s.h
  elif sh ./hasgot -DPACKAGE=ocaml -lbfd -ldl -liberty -lz bfd_openr; then
    LIBBFD_LINK="-lbfd -ldl -liberty -lz"
    inf "BFD links with $LIBBFD_LINK"
    echo "#define HAS_LIBBFD" >> s.h
  else
    wrn "Could not determine link options for the BFD library"
    LIBBFD_LINK=
  fi
  echo "LIBBFD_LINK=$LIBBFD_LINK" >> Makefile
  echo LIBBFD_INCLUDE= >>Makefile
elif sh ./hasgot -DPACKAGE=ocaml -I/opt/local/include -i bfd.h && \
     sh ./hasgot -DPACKAGE=ocaml -L/opt/local/lib -lbfd -ldl \
                 -liberty -lz -lintl bfd_openr
then
  # MacOSX with binutils from MacPorts
  inf "BFD library found."
  echo "#define HAS_LIBBFD" >> s.h
  echo "LIBBFD_LINK=-L/opt/local/lib -lbfd -ldl -liberty -lz -lintl" >> Makefile
  echo LIBBFD_INCLUDE=-I/opt/local/include >>Makefile
else
  wrn "BFD library not found, 'objinfo' will be unable to display info" \
      " on .cmxs files."
  echo "LIBBFD_LINK=" >> Makefile
  echo "LIBBFD_INCLUDE=" >> Makefile
fi

# Check whether assembler supports CFI directives

asm_cfi_supported=false

export as aspp

if ! $with_cfi; then
  echo "CFI support: disabled by command-line option -no-cfi"
elif sh ./tryassemble cfi.S; then
  echo "#define ASM_CFI_SUPPORTED" >> m.h
  asm_cfi_supported=true
  inf "Assembler supports CFI"
else
  inf "Assembler does not support CFI"
fi

if test "$with_frame_pointers" = "true"; then
  case "$target,$cc" in
    x86_64-*-linux*,gcc*|x86_64-*-linux*,clang*)
       common_cflags="$common_cflags -g  -fno-omit-frame-pointer"
       echo "#define WITH_FRAME_POINTERS" >> m.h
       ;;
    *) err "Unsupported architecture with frame pointers";;
  esac
fi

if $no_naked_pointers; then
  echo "#define NO_NAKED_POINTERS" >> m.h
fi

# Check for mmap support for huge pages and contiguous heap
if sh ./runtest mmap-huge.c; then
    has_huge_pages=true
    echo "#define HAS_HUGE_PAGES" >>s.h
    echo "#define HUGE_PAGE_SIZE (4 * 1024 * 1024)" >>s.h
    inf "mmap supports huge pages"
else
    has_huge_pages=false
fi

# Spacetime profiling, including libunwind detection

# The number of bits used for profiling information is configurable here.
# The more bits used for profiling, the smaller will be Max_wosize.
# Note that PROFINFO_WIDTH must still be defined even if not configuring
# for Spacetime (see comment in byterun/caml/mlvalues.h on [Profinfo_hd]).
echo "#define PROFINFO_WIDTH $profinfo_width" >> m.h
if $with_profinfo; then
    echo "#define WITH_PROFINFO" >> m.h
fi

if $with_spacetime; then
  case "$arch,$system" in
    amd64,*)
      spacetime_supported=true
      ;;
    *)
      spacetime_supported=false
      ;;
  esac
  libunwind_warning=false
  if $spacetime_supported; then
    echo "Spacetime profiling will be available."
    echo "#define WITH_SPACETIME" >> m.h
    if $disable_libunwind; then
      has_libunwind=no
      libunwind_available=false
      echo "libunwind support for Spacetime profiling was explicitly disabled."
    else
      # On Mac OS X, we always use the system libunwind.
      if test "$libunwind_lib_dir" != ""; then
        case "$arch,$system" in
          amd64,macosx)
            inf "[WARNING] -libunwind* options are ignored on Mac OS X"
            libunwind_warning=true
            libunwind_lib="-framework System"
            libunwind_lib_temp="$libunwind_lib"
            # We need unwinding information at runtime, but since we use
            # -no_compact_unwind, we also need -keep_dwarf_unwind otherwise
            # the OS X linker will chuck away the DWARF-like (.eh_frame)
            # information.  (Older versions of OS X don't provide this.)
            mkexe="$mkexe -Wl,-keep_dwarf_unwind"
            mksharedlib="$mksharedlib -Wl,-keep_dwarf_unwind"
            ;;
          *)
            libunwind_lib="-L$libunwind_lib_dir -lunwind -lunwind-x86_64"
            libunwind_lib_temp="-Xl $libunwind_lib"
            ;;
        esac
      else
        case "$arch,$system" in
          amd64,macosx)
            libunwind_lib="-framework System"
            libunwind_lib_temp="$libunwind_lib"
            mkexe="$mkexe -Wl,-keep_dwarf_unwind"
            mksharedlib="$mksharedlib -Wl,-keep_dwarf_unwind"
            ;;
          *)
            libunwind_lib="-lunwind -lunwind-x86_64"
            libunwind_lib_temp="$libunwind_lib"
            ;;
        esac
      fi
      if test "$libunwind_include_dir" != ""; then
        case "$arch,$system" in
          amd64,macosx)
            if ! $libunwind_warning; then
              inf "[WARNING] -libunwind* options are ignored on Mac OS X"
            fi
            libunwind_include=""
            ;;
          *)
            libunwind_include="-I$libunwind_include_dir"
            ;;
        esac
      else
        libunwind_include=""
      fi
      if sh ./hasgot -i libunwind.h $libunwind_lib_temp $libunwind_include; \
      then
        echo "#define HAS_LIBUNWIND" >> s.h
        has_libunwind=yes
        libunwind_available=true
        echo "libunwind support for Spacetime profiling will be available."
      else
        has_libunwind=no
        libunwind_available=false
        echo "libunwind support for Spacetime profiling will not be available."
      fi
    fi
  else
    echo "Spacetime profiling is not available on 32-bit platforms."
    with_spacetime=false
    libunwind_available=false
    has_libunwind=no
  fi
fi

if ! $shared_libraries_supported; then
  with_cplugins=false
fi

if $with_fpic; then
  common_cflags="$common_cflags $sharedcccompopts"
  aspp="$aspp $sharedcccompopts"
fi


if $with_cplugins; then
  echo "#define CAML_WITH_CPLUGINS" >> m.h
fi

if $with_fpic; then
  echo "#define CAML_WITH_FPIC" >> m.h
fi

# Finish generated files

cclibs="$cclibs $mathlib"

echo CC="$cc" >> Makefile
echo "CFLAGS=$common_cflags $internal_cflags" >> Makefile
echo "CPPFLAGS=$common_cppflags $internal_cppflags" >> Makefile
echo "OCAMLC_CFLAGS=$common_cflags $sharedcccompopts" >> Makefile
echo "OCAMLC_CPPFLAGS=$common_cppflags" >> Makefile
echo "LDFLAGS=$ldflags" >> Makefile
echo "BYTECCLIBS=$cclibs $dllib $curseslibs $pthread_link \
                 $instrumented_runtime_libs" >> Makefile
echo "RPATH=$rpath" >> Makefile
echo "EXE=$exe" >> Makefile
echo "EMPTY=" >> Makefile
echo "OUTPUTEXE=-o \$(EMPTY)" >> Makefile
echo "SUPPORTS_SHARED_LIBRARIES=$shared_libraries_supported" >> Makefile
echo "SHAREDCCCOMPOPTS=$sharedcccompopts" >> Makefile
echo "MKSHAREDLIBRPATH=$mksharedlibrpath" >> Makefile
echo "NATDYNLINKOPTS=$natdynlinkopts" >> Makefile
cat >> Makefile <<EOF
SYSLIB=-l\$(1)
#ml let syslib x = "-l"^x;;

### How to build a static library
MKLIB=${TOOLPREF}ar rc \$(1) \$(2); ${TOOLPREF}ranlib \$(1)
#ml let mklib out files opts =      (* "" *)
#ml   Printf.sprintf "${TOOLPREF}ar rc %s %s %s; ${TOOLPREF}ranlib %s"
#ml                  out opts files out;;
EOF
echo "ARCH=$arch" >> Makefile
echo "MODEL=$model" >> Makefile
echo "SYSTEM=$system" >> Makefile
echo "OCAMLOPT_CFLAGS=$common_cflags" >> Makefile
echo "OCAMLOPT_CPPFLAGS=$common_cppflags" >> Makefile
echo "NATIVECCPROFOPTS=$nativeccprofopts" >> Makefile
echo "NATIVECCLIBS=$cclibs $dllib" >> Makefile
echo "ASM=$as" >> Makefile
echo "ASPP=$aspp" >> Makefile
echo "ASPPPROFFLAGS=$asppprofflags" >> Makefile
echo "PROFILING=$profiling" >> Makefile
echo "DYNLINKOPTS=$dllib" >> Makefile
echo "OTHERLIBRARIES=$otherlibraries" >> Makefile
echo "CC_PROFILE=$cc_profile" >> Makefile
echo "SYSTHREAD_SUPPORT=$systhread_support" >> Makefile
echo "PACKLD=$partialld -o\\ " >> Makefile
echo "IFLEXDIR=$iflexdir" >> Makefile
echo "O=o" >> Makefile
echo "A=a" >> Makefile
echo "SO=$SO" >> Makefile
echo "EXT_OBJ=.o" >> Makefile
echo "OUTPUTOBJ=-o \$(EMPTY)" >> Makefile
echo "EXT_ASM=.s" >> Makefile
echo "EXT_LIB=.a" >> Makefile
echo "EXT_DLL=.$SO" >> Makefile
echo "EXTRALIBS=" >> Makefile
echo "CCOMPTYPE=cc" >> Makefile
echo "TOOLCHAIN=$TOOLCHAIN" >> Makefile
echo "NATDYNLINK=$natdynlink" >> Makefile
echo "CMXS=$cmxs" >> Makefile
echo "MKEXE=$mkexe" >> Makefile
echo "MKEXEDEBUGFLAG=$mkexedebugflag" >> Makefile
echo "MKDLL=$mksharedlib" >> Makefile
echo "MKMAINDLL=$mkmaindll" >> Makefile
echo "RUNTIMED=${debugruntime}" >>Makefile
echo "RUNTIMEI=${with_instrumented_runtime}" >>Makefile
echo "WITH_DEBUGGER=${with_debugger}" >>Makefile
echo "WITH_OCAMLDOC=${with_ocamldoc}" >>Makefile
echo "ASM_CFI_SUPPORTED=$asm_cfi_supported" >> Makefile
echo "WITH_FRAME_POINTERS=$with_frame_pointers" >> Makefile
echo "WITH_SPACETIME=$with_spacetime" >> Makefile
echo "WITH_PROFINFO=$with_profinfo" >> Makefile
echo "LIBUNWIND_AVAILABLE=$libunwind_available" >> Makefile
echo "LIBUNWIND_INCLUDE_FLAGS=$libunwind_include" >> Makefile
echo "LIBUNWIND_LINK_FLAGS=$libunwind_lib" >> Makefile
echo "PROFINFO_WIDTH=$profinfo_width" >> Makefile
echo "WITH_CPLUGINS=$with_cplugins" >> Makefile
echo "WITH_FPIC=$with_fpic" >> Makefile
echo "TARGET=$target" >> Makefile
echo "HOST=$host" >> Makefile
if [ "$ostype" = Cygwin ]; then
  echo "DIFF=diff -q --strip-trailing-cr" >>Makefile
fi
echo "FLAMBDA=$flambda" >> Makefile
echo "SAFE_STRING=$safe_string" >> Makefile
echo "AFL_INSTRUMENT=$afl_instrument" >> Makefile
echo "MAX_TESTSUITE_DIR_RETRIES=$max_testsuite_dir_retries" >> Makefile


rm -f tst hasgot.c
rm -f ../m.h ../s.h ../Makefile
mv m.h s.h Makefile ..

# Print a summary

inf
inf "** Configuration summary **"
inf
inf "Directories where OCaml will be installed:"
inf "        binaries.................. $bindir"
inf "        standard library.......... $libdir"
inf "        manual pages.............. $mandir (with extension .$programs_man_section)"

inf "Configuration for the bytecode compiler:"
inf "        C compiler used........... $cc"
inf "        options for compiling..... $common_cflags"
inf "        options for linking....... $ldflags $cclibs $dllib" \
                                       "$curseslibs $pthread_link"
if $shared_libraries_supported; then
inf "        shared libraries are supported"
inf "        options for compiling..... $sharedcccompopts $common_cflags"
inf "        command for building...... $mksharedlib -o lib.so" \
                                       "$mksharedlibrpath/a/path objs"
else
inf "        shared libraries not supported"
fi

inf "Configuration for the native-code compiler:"
if test "$arch" = "none"; then
  inf "        (not supported on this platform)"
else
  if test "$model" = "default"; then
    inf "        hardware architecture..... $arch"
  else
    inf "        hardware architecture..... $arch ($model)"
  fi
  if test "$system" = "unknown"; then : ; else
  inf "        OS variant................ $system"
  fi
  inf "        C compiler used........... $cc"
  inf "        options for compiling..... $common_cflags"
  inf "        options for linking....... $cclibs"
  inf "        assembler ................ $as"
  inf "        preprocessed assembler ... $aspp"
  if test "$asm_cfi_supported" = "true"; then
  inf "        assembler supports CFI ... yes"
  else
  inf "        assembler supports CFI ... no"
  fi
  if test "$with_frame_pointers" = "true"; then
  inf "        with frame pointers....... yes"
  else
  inf "        with frame pointers....... no"
  fi
  if $no_naked_pointers; then
  inf "        naked pointers forbidden.. yes"
  else
  inf "        naked pointers forbidden.. no"
  fi
  if $with_spacetime; then
    inf "        spacetime profiling....... yes"
    inf "          ... with libunwind...... $has_libunwind"
  else
    inf "        spacetime profiling....... no"
  fi
  if $with_profinfo; then
    inf "        reserved bits in header... $profinfo_width"
  else
    inf "        reserved bits in header... no"
  fi
  case "$arch,$system" in
    amd64,macosx)
      ;;
    amd64,*)
      if test "$has_libunwind" = "yes"; then
        if test "$libunwind_include_dir" != ""; then
          inf "        libunwind include dir..... $libunwind_include_dir"
        fi
        if test "$libunwind_lib_dir" != ""; then
          inf "        libunwind library dir..... $libunwind_lib_dir"
        fi
      fi
      ;;
    *)
      ;;
  esac
  if $with_cplugins; then
  inf "        C plugins................. yes"
  else
  inf "        C plugins................. no"
  fi
  if $with_fpic; then
  inf "        compile with -fPIC........ yes"
  else
  inf "        compile with -fPIC........ no"
  fi
  inf "        native dynlink ........... $natdynlink"
  if $profiling; then
  inf "        profiling with gprof ..... supported"
  else
  inf "        profiling with gprof ..... not supported"
  fi
  if test "$flambda" = "true"; then
  inf "        using flambda middle-end . yes"
  else
  inf "        using flambda middle-end . no"
  fi
  if test "$safe_string" = "true"; then
  inf "        safe strings ............. yes"
  else
  inf "        safe strings ............. no"
  fi
  if test "$afl_instrument" = "true"; then
  inf "        afl-fuzz always enabled .. yes"
  else
  inf "        afl-fuzz always enabled .. no"
  fi
fi

if test "$with_debugger" = "ocamldebugger"; then
  inf "Source-level replay debugger: supported"
else
  inf "Source-level replay debugger: not supported"
fi

if $debugruntime; then
  inf "Debug runtime will be compiled and installed"
fi

if $with_instrumented_runtime; then
  inf "Instrumented runtime will be compiled and installed"
fi

inf "Additional libraries supported:"
inf "        $otherlibraries"

inf "Configuration for the \"num\" library:"
inf "        target architecture ...... $bng_arch (asm level $bng_asm_level)"

if $has_graph; then
inf "Configuration for the \"graph\" library:"
inf "        options for compiling .... $x11_include"
inf "        options for linking ...... $x11_link"
else
inf "The \"graph\" library: not supported"
fi

inf
inf "** OCaml configuration completed successfully **"
inf

if test ! -z "$MACOSX_DEPLOYMENT_TARGET"; then
  wrn "The environment variable MACOSX_DEPLOYMENT_TARGET is set.\n" \
      "This will probably prevent compiling the OCaml system."
fi<|MERGE_RESOLUTION|>--- conflicted
+++ resolved
@@ -877,17 +877,8 @@
 system=unknown
 
 case "$target" in
-<<<<<<< HEAD
-  sparc*-*-solaris2.*)          arch=sparc; system=solaris;;
-  sparc*-*-*bsd*)               arch=sparc; system=bsd;;
-  sparc*-*-linux*)              arch=sparc; system=linux;;
-  sparc*-*-gnu*)                arch=sparc; system=gnu;;
   i[3456]86-*-linux*)           arch=i386; system=linux;;
   i[3456]86-*-*bsd*)            arch=i386; system=bsd;;
-=======
-  i[3456]86-*-linux*)           arch=i386; system=linux_`sh ./runtest elf.c`;;
-  i[3456]86-*-*bsd*)            arch=i386; system=bsd_`sh ./runtest elf.c`;;
->>>>>>> f05f81ba
   i[3456]86-*-solaris*)         if $arch64; then
                                   arch=amd64; system=solaris
                                 else
