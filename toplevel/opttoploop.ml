(**************************************************************************)
(*                                                                        *)
(*                                 OCaml                                  *)
(*                                                                        *)
(*             Xavier Leroy, projet Cristal, INRIA Rocquencourt           *)
(*                                                                        *)
(*   Copyright 1996 Institut National de Recherche en Informatique et     *)
(*     en Automatique.                                                    *)
(*                                                                        *)
(*   All rights reserved.  This file is distributed under the terms of    *)
(*   the GNU Lesser General Public License version 2.1, with the          *)
(*   special exception on linking described in the file LICENSE.          *)
(*                                                                        *)
(**************************************************************************)

(* The interactive toplevel loop *)

open Path
open Format
open Config
open Misc
open Parsetree
open Types
open Typedtree
open Outcometree
open Ast_helper

type res = Ok of Obj.t | Err of string
type evaluation_outcome = Result of Obj.t | Exception of exn

let _dummy = (Ok (Obj.magic 0), Err "")

external ndl_run_toplevel: string -> string -> res
  = "caml_natdynlink_run_toplevel"
external ndl_loadsym: string -> Obj.t = "caml_natdynlink_loadsym"

let global_symbol id =
  let sym = Compilenv.symbol_for_global id in
  try ndl_loadsym sym
  with _ -> fatal_error ("Opttoploop.global_symbol " ^ (Ident.unique_name id))

let need_symbol sym =
  try ignore (ndl_loadsym sym); false
  with _ -> true

let dll_run dll entry =
  match (try Result (Obj.magic (ndl_run_toplevel dll entry))
         with exn -> Exception exn)
  with
    | Exception _ as r -> r
    | Result r ->
        match Obj.magic r with
          | Ok x -> Result x
          | Err s -> fatal_error ("Opttoploop.dll_run " ^ s)


type directive_fun =
   | Directive_none of (unit -> unit)
   | Directive_string of (string -> unit)
   | Directive_int of (int -> unit)
   | Directive_ident of (Longident.t -> unit)
   | Directive_bool of (bool -> unit)


(* Return the value referred to by a path *)

let remembered = ref Ident.empty

let rec remember phrase_name i = function
  | [] -> ()
  | Sig_value  (id, _) :: rest
  | Sig_module (id, _, _) :: rest
  | Sig_typext (id, _, _) :: rest
  | Sig_class  (id, _, _) :: rest ->
      remembered := Ident.add id (phrase_name, i) !remembered;
      remember phrase_name (succ i) rest
  | _ :: rest -> remember phrase_name i rest

let toplevel_value id =
  try Ident.find_same id !remembered
  with _ -> Misc.fatal_error @@ "Unknown ident: " ^ Ident.unique_name id

let close_phrase lam =
  let open Lambda in
  IdentSet.fold (fun id l ->
    let glb, pos = toplevel_value id in
<<<<<<< HEAD
    let glob =
      Lprim (Pfield pos, [Lprim (Pgetglobal glb, [], Location.none)],
        Location.none)
    in
    Llet(Strict, id, glob, l)
=======
    let glob = Lprim (Pfield pos, [Lprim (Pgetglobal glb, [])]) in
    Llet(Strict, Pgenval, id, glob, l)
>>>>>>> 783be077
  ) (free_variables lam) lam

let toplevel_value id =
  let glob, pos =
    if Config.flambda then toplevel_value id else Translmod.nat_toplevel_name id
  in
  (Obj.magic (global_symbol glob)).(pos)

let rec eval_path = function
  | Pident id ->
      if Ident.persistent id || Ident.global id
      then global_symbol id
      else toplevel_value id
  | Pdot(p, _s, pos) ->
      Obj.field (eval_path p) pos
  | Papply _ ->
      fatal_error "Toploop.eval_path"

let eval_path env path =
  eval_path (Env.normalize_path (Some Location.none) env path)

(* To print values *)

module EvalPath = struct
  type valu = Obj.t
  exception Error
  let eval_path env p = try eval_path env p with _ -> raise Error
  let same_value v1 v2 = (v1 == v2)
end

module Printer = Genprintval.Make(Obj)(EvalPath)

let max_printer_depth = ref 100
let max_printer_steps = ref 300

let print_out_value = Oprint.out_value
let print_out_type = Oprint.out_type
let print_out_class_type = Oprint.out_class_type
let print_out_module_type = Oprint.out_module_type
let print_out_type_extension = Oprint.out_type_extension
let print_out_sig_item = Oprint.out_sig_item
let print_out_signature = Oprint.out_signature
let print_out_phrase = Oprint.out_phrase

let print_untyped_exception ppf obj =
  !print_out_value ppf (Printer.outval_of_untyped_exception obj)
let outval_of_value env obj ty =
  Printer.outval_of_value !max_printer_steps !max_printer_depth
    (fun _ _ _ -> None) env obj ty
let print_value env obj ppf ty =
  !print_out_value ppf (outval_of_value env obj ty)

type ('a, 'b) gen_printer = ('a, 'b) Genprintval.gen_printer =
  | Zero of 'b
  | Succ of ('a -> ('a, 'b) gen_printer)

let install_printer = Printer.install_printer
let install_generic_printer = Printer.install_generic_printer
let install_generic_printer' = Printer.install_generic_printer'
let remove_printer = Printer.remove_printer

(* Hooks for parsing functions *)

let parse_toplevel_phrase = ref Parse.toplevel_phrase
let parse_use_file = ref Parse.use_file
let print_location = Location.print_error (* FIXME change back to print *)
let print_error = Location.print_error
let print_warning = Location.print_warning
let input_name = Location.input_name

let parse_mod_use_file name lb =
  let modname =
    String.capitalize_ascii (Filename.chop_extension (Filename.basename name))
  in
  let items =
    List.concat
      (List.map
         (function Ptop_def s -> s | Ptop_dir _ -> [])
         (!parse_use_file lb))
  in
  [ Ptop_def
      [ Str.module_
          (Mb.mk
             (Location.mknoloc modname)
             (Mod.structure items)
          )
       ]
   ]

(* Hooks for initialization *)

let toplevel_startup_hook = ref (fun () -> ())

(* Load in-core and execute a lambda term *)

let phrase_seqid = ref 0
let phrase_name = ref "TOP"

(* CR-soon trefis for mshinwell: copy/pasted from Optmain. Should it be shared
   or?
   mshinwell: It should be shared, but after 4.03. *)
module Backend = struct
  (* See backend_intf.mli. *)

  let symbol_for_global' = Compilenv.symbol_for_global'
  let closure_symbol = Compilenv.closure_symbol

  let really_import_approx = Import_approx.really_import_approx
  let import_symbol = Import_approx.import_symbol

  let size_int = Arch.size_int
  let big_endian = Arch.big_endian

  let max_sensible_number_of_arguments =
    (* The "-1" is to allow for a potential closure environment parameter. *)
    Proc.max_arguments_for_tailcalls - 1
end
let backend = (module Backend : Backend_intf.S)

let load_lambda ppf ~module_ident lam size =
  if !Clflags.dump_rawlambda then fprintf ppf "%a@." Printlambda.lambda lam;
  let slam = Simplif.simplify_lambda lam in
  if !Clflags.dump_lambda then fprintf ppf "%a@." Printlambda.lambda slam;

  let dll =
    if !Clflags.keep_asm_file then !phrase_name ^ ext_dll
    else Filename.temp_file ("caml" ^ !phrase_name) ext_dll
  in
  let fn = Filename.chop_extension dll in
  if not Config.flambda then
    Asmgen.compile_implementation_clambda ~source_provenance:Timings.Toplevel
      ~toplevel:need_symbol fn ppf
      { Lambda.code=lam ; main_module_block_size=size }
  else
    Asmgen.compile_implementation_flambda ~source_provenance:Timings.Toplevel
      ~backend ~toplevel:need_symbol fn ppf
      (Middle_end.middle_end ppf
         ~source_provenance:Timings.Toplevel ~prefixname:"" ~backend ~size
         ~module_ident ~module_initializer:lam ~filename:"toplevel");
  Asmlink.call_linker_shared [fn ^ ext_obj] dll;
  Sys.remove (fn ^ ext_obj);

  let dll =
    if Filename.is_implicit dll
    then Filename.concat (Sys.getcwd ()) dll
    else dll in
  let res = dll_run dll !phrase_name in
  (try Sys.remove dll with Sys_error _ -> ());
  (* note: under windows, cannot remove a loaded dll
     (should remember the handles, close them in at_exit, and then remove
     files) *)
  res

(* Print the outcome of an evaluation *)

let pr_item =
  Printtyp.print_items
    (fun env -> function
      | Sig_value(id, {val_kind = Val_reg; val_type}) ->
          Some (outval_of_value env (toplevel_value id) val_type)
      | _ -> None
    )

(* The current typing environment for the toplevel *)

let toplevel_env = ref Env.empty

(* Print an exception produced by an evaluation *)

let print_out_exception ppf exn outv =
  !print_out_phrase ppf (Ophr_exception (exn, outv))

let print_exception_outcome ppf exn =
  if exn = Out_of_memory then Gc.full_major ();
  let outv = outval_of_value !toplevel_env (Obj.repr exn) Predef.type_exn in
  print_out_exception ppf exn outv

(* The table of toplevel directives.
   Filled by functions from module topdirs. *)

let directive_table = (Hashtbl.create 13 : (string, directive_fun) Hashtbl.t)

(* Execute a toplevel phrase *)

let execute_phrase print_outcome ppf phr =
  match phr with
  | Ptop_def sstr ->
      let oldenv = !toplevel_env in
      incr phrase_seqid;
      phrase_name := Printf.sprintf "TOP%i" !phrase_seqid;
      Compilenv.reset ~source_provenance:Timings.Toplevel
        ?packname:None !phrase_name;
      Typecore.reset_delayed_checks ();
      let sstr, rewritten =
        match sstr with
        | [ { pstr_desc = Pstr_eval (e, attrs) ; pstr_loc = loc } ]
        | [ { pstr_desc = Pstr_value (Asttypes.Nonrecursive,
                                      [{ pvb_expr = e
                                       ; pvb_pat = { ppat_desc = Ppat_any ; _ }
                                       ; pvb_attributes = attrs
                                       ; _ }])
            ; pstr_loc = loc }
          ] ->
            let pat = Ast_helper.Pat.var (Location.mknoloc "_$") in
            let vb = Ast_helper.Vb.mk ~loc ~attrs pat e in
            [ Ast_helper.Str.value ~loc Asttypes.Nonrecursive [vb] ], true
        | _ -> sstr, false
      in
      let (str, sg, newenv) = Typemod.type_toplevel_phrase oldenv sstr in
      if !Clflags.dump_typedtree then Printtyped.implementation ppf str;
      let sg' = Typemod.simplify_signature sg in
      (* Why is this done? *)
      ignore (Includemod.signatures oldenv sg sg');
      Typecore.force_delayed_checks ();
      let module_ident, res, size =
        if Config.flambda then
          let ((module_ident, size), res) =
            Translmod.transl_implementation_flambda !phrase_name
              (str, Tcoerce_none)
          in
          remember module_ident 0 sg';
          module_ident, close_phrase res, size
        else
          let size, res = Translmod.transl_store_phrases !phrase_name str in
          Ident.create_persistent !phrase_name, res, size
      in
      Warnings.check_fatal ();
      begin try
        toplevel_env := newenv;
        let res = load_lambda ppf ~module_ident res size in
        let out_phr =
          match res with
          | Result _ ->
              if Config.flambda then
                (* CR-someday trefis: *)
                ()
              else
                Compilenv.record_global_approx_toplevel ();
              if print_outcome then
                Printtyp.wrap_printing_env oldenv (fun () ->
                match str.str_items with
                | [] -> Ophr_signature []
                | _ ->
                    if rewritten then
                      match sg' with
                      | [ Sig_value (id, vd) ] ->
                          let outv =
                            outval_of_value newenv (toplevel_value id)
                              vd.val_type
                          in
                          let ty = Printtyp.tree_of_type_scheme vd.val_type in
                          Ophr_eval (outv, ty)
                      | _ -> assert false
                    else
                      Ophr_signature (pr_item newenv sg'))
              else Ophr_signature []
          | Exception exn ->
              toplevel_env := oldenv;
              if exn = Out_of_memory then Gc.full_major();
              let outv =
                outval_of_value !toplevel_env (Obj.repr exn) Predef.type_exn
              in
              Ophr_exception (exn, outv)
        in
        !print_out_phrase ppf out_phr;
        begin match out_phr with
        | Ophr_eval (_, _) | Ophr_signature _ -> true
        | Ophr_exception _ -> false
        end
      with x ->
        toplevel_env := oldenv; raise x
      end
  | Ptop_dir(dir_name, dir_arg) ->
      let d =
        try Some (Hashtbl.find directive_table dir_name)
        with Not_found -> None
      in
      begin match d with
      | None ->
          fprintf ppf "Unknown directive `%s'.@." dir_name;
          false
      | Some d ->
          match d, dir_arg with
          | Directive_none f, Pdir_none -> f (); true
          | Directive_string f, Pdir_string s -> f s; true
          | Directive_int f, Pdir_int (n,None) ->
             begin match Int_literal_converter.int n with
             | n -> f n; true
             | exception _ ->
               fprintf ppf "Integer literal exceeds the range of \
                            representable integers for directive `%s'.@."
                       dir_name;
               false
             end
          | Directive_int _, Pdir_int (_, Some _) ->
              fprintf ppf "Wrong integer literal for directive `%s'.@."
                dir_name;
              false
          | Directive_ident f, Pdir_ident lid -> f lid; true
          | Directive_bool f, Pdir_bool b -> f b; true
          | _ ->
              fprintf ppf "Wrong type of argument for directive `%s'.@."
                dir_name;
              false
      end

(* Read and execute commands from a file, or from stdin if [name] is "". *)

let use_print_results = ref true

let preprocess_phrase ppf phr =
  let phr =
    match phr with
    | Ptop_def str ->
        let str =
          Pparse.apply_rewriters_str ~restore:true ~tool_name:"ocaml" str
        in
        Ptop_def str
    | phr -> phr
  in
  if !Clflags.dump_parsetree then Printast.top_phrase ppf phr;
  if !Clflags.dump_source then Pprintast.top_phrase ppf phr;
  phr

let use_file ppf wrap_mod name =
  try
    let (filename, ic, must_close) =
      if name = "" then
        ("(stdin)", stdin, false)
      else begin
        let filename = find_in_path !Config.load_path name in
        let ic = open_in_bin filename in
        (filename, ic, true)
      end
    in
    let lb = Lexing.from_channel ic in
    Location.init lb filename;
    (* Skip initial #! line if any *)
    Lexer.skip_hash_bang lb;
    let success =
      protect_refs [ R (Location.input_name, filename) ] (fun () ->
        try
          List.iter
            (fun ph ->
              let ph = preprocess_phrase ppf ph in
              if not (execute_phrase !use_print_results ppf ph) then raise Exit)
            (if wrap_mod then
               parse_mod_use_file name lb
             else
               !parse_use_file lb);
          true
        with
        | Exit -> false
        | Sys.Break -> fprintf ppf "Interrupted.@."; false
        | x -> Location.report_exception ppf x; false) in
    if must_close then close_in ic;
    success
  with Not_found -> fprintf ppf "Cannot find file %s.@." name; false

let mod_use_file ppf name = use_file ppf true name
let use_file ppf name = use_file ppf false name

let use_silently ppf name =
  protect_refs [ R (use_print_results, false) ] (fun () -> use_file ppf name)

(* Reading function for interactive use *)

let first_line = ref true
let got_eof = ref false;;

let read_input_default prompt buffer len =
  output_string Pervasives.stdout prompt; flush Pervasives.stdout;
  let i = ref 0 in
  try
    while true do
      if !i >= len then raise Exit;
      let c = input_char Pervasives.stdin in
      Bytes.set buffer !i c;
      incr i;
      if c = '\n' then raise Exit;
    done;
    (!i, false)
  with
  | End_of_file ->
      (!i, true)
  | Exit ->
      (!i, false)

let read_interactive_input = ref read_input_default

let refill_lexbuf buffer len =
  if !got_eof then (got_eof := false; 0) else begin
    let prompt =
      if !Clflags.noprompt then ""
      else if !first_line then "# "
      else if !Clflags.nopromptcont then ""
      else if Lexer.in_comment () then "* "
      else "  "
    in
    first_line := false;
    let (len, eof) = !read_interactive_input prompt buffer len in
    if eof then begin
      Location.echo_eof ();
      if len > 0 then got_eof := true;
      len
    end else
      len
  end

(* Toplevel initialization. Performed here instead of at the
   beginning of loop() so that user code linked in with ocamlmktop
   can call directives from Topdirs. *)

let _ =
  Sys.interactive := true;
  Dynlink.init ();
  Compmisc.init_path true;
  Clflags.dlcode := true;
  ()

let load_ocamlinit ppf =
  if !Clflags.noinit then ()
  else match !Clflags.init_file with
  | Some f -> if Sys.file_exists f then ignore (use_silently ppf f)
              else fprintf ppf "Init file not found: \"%s\".@." f
  | None ->
     if Sys.file_exists ".ocamlinit" then ignore (use_silently ppf ".ocamlinit")
     else try
       let home_init = Filename.concat (Sys.getenv "HOME") ".ocamlinit" in
       if Sys.file_exists home_init then ignore (use_silently ppf home_init)
     with Not_found -> ()
;;

let set_paths () =
  (* Add whatever -I options have been specified on the command line,
     but keep the directories that user code linked in with ocamlmktop
     may have added to load_path. *)
  load_path := !load_path @ [Filename.concat Config.standard_library "camlp4"];
  load_path := "" :: (List.rev !Clflags.include_dirs @ !load_path);
  ()

let initialize_toplevel_env () =
  toplevel_env := Compmisc.initial_env()

(* The interactive loop *)

exception PPerror

let loop ppf =
  Location.formatter_for_warnings := ppf;
  if not !Clflags.noversion then
    fprintf ppf "        OCaml version %s - native toplevel@.@." Config.version;
  initialize_toplevel_env ();
  let lb = Lexing.from_function refill_lexbuf in
  Location.init lb "//toplevel//";
  Location.input_name := "//toplevel//";
  Location.input_lexbuf := Some lb;
  Sys.catch_break true;
  load_ocamlinit ppf;
  while true do
    let snap = Btype.snapshot () in
    try
      Lexing.flush_input lb;
      Location.reset();
      first_line := true;
      let phr = try !parse_toplevel_phrase lb with Exit -> raise PPerror in
      let phr = preprocess_phrase ppf phr  in
      Env.reset_cache_toplevel ();
      if !Clflags.dump_parsetree then Printast.top_phrase ppf phr;
      if !Clflags.dump_source then Pprintast.top_phrase ppf phr;
      ignore(execute_phrase true ppf phr)
    with
    | End_of_file -> exit 0
    | Sys.Break -> fprintf ppf "Interrupted.@."; Btype.backtrack snap
    | PPerror -> ()
    | x -> Location.report_exception ppf x; Btype.backtrack snap
  done

(* Execute a script.  If [name] is "", read the script from stdin. *)

let override_sys_argv args =
  let len = Array.length args in
  if Array.length Sys.argv < len then invalid_arg "Toploop.override_sys_argv";
  Array.blit args 0 Sys.argv 0 len;
  Obj.truncate (Obj.repr Sys.argv) len;
  Arg.current := 0

let run_script ppf name args =
  let len = Array.length args in
  if Array.length Sys.argv < len then invalid_arg "Toploop.run_script";
  Array.blit args 0 Sys.argv 0 len;
  Obj.truncate (Obj.repr Sys.argv) len;
  Arg.current := 0;
  Compmisc.init_path ~dir:(Filename.dirname name) true;
                   (* Note: would use [Filename.abspath] here, if we had it. *)
  toplevel_env := Compmisc.initial_env();
  Sys.interactive := false;
  let explicit_name =
    (* Prevent use_silently from searching in the path. *)
    if Filename.is_implicit name
    then Filename.concat Filename.current_dir_name name
    else name
  in
  use_silently ppf explicit_name<|MERGE_RESOLUTION|>--- conflicted
+++ resolved
@@ -84,16 +84,8 @@
   let open Lambda in
   IdentSet.fold (fun id l ->
     let glb, pos = toplevel_value id in
-<<<<<<< HEAD
-    let glob =
-      Lprim (Pfield pos, [Lprim (Pgetglobal glb, [], Location.none)],
-        Location.none)
-    in
-    Llet(Strict, id, glob, l)
-=======
-    let glob = Lprim (Pfield pos, [Lprim (Pgetglobal glb, [])]) in
+    let glob = Lprim (Pfield pos, [Lprim (Pgetglobal glb, [], Location.none)]) in
     Llet(Strict, Pgenval, id, glob, l)
->>>>>>> 783be077
   ) (free_variables lam) lam
 
 let toplevel_value id =
