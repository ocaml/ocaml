--- conflicted
+++ resolved
@@ -84,15 +84,11 @@
   let open Lambda in
   IdentSet.fold (fun id l ->
     let glb, pos = toplevel_value id in
-<<<<<<< HEAD
-    let glob = Lprim (Pfield pos, [Lprim (Pgetglobal glb, [], Location.none)]) in
-=======
     let glob =
       Lprim (Pfield pos,
              [Lprim (Pgetglobal glb, [], Location.none)],
              Location.none)
     in
->>>>>>> 5f00ce79
     Llet(Strict, Pgenval, id, glob, l)
   ) (free_variables lam) lam
 
