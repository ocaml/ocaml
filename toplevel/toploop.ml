--- conflicted
+++ resolved
@@ -233,10 +233,7 @@
       let oldenv = !toplevel_env in
       Typecore.reset_delayed_checks ();
       let (str, sg, newenv) = Typemod.type_toplevel_phrase oldenv sstr in
-<<<<<<< HEAD
       if !Clflags.dump_typedtree then Printtyped.implementation ppf str;
-=======
->>>>>>> 1430e90e
       let sg' = Typemod.simplify_signature sg in
       ignore (Includemod.signatures oldenv sg sg');
       Typecore.force_delayed_checks ();
@@ -249,15 +246,6 @@
           match res with
           | Result v ->
               if print_outcome then
-<<<<<<< HEAD
-                match str.str_items with
-                | [ { str_desc = Tstr_eval exp }] ->
-                    let outv = outval_of_value newenv v exp.exp_type in
-                    let ty = Printtyp.tree_of_type_scheme exp.exp_type in
-                    Ophr_eval (outv, ty)
-                | [] -> Ophr_signature []
-                | _ -> Ophr_signature (item_list newenv sg')
-=======
                 Printtyp.wrap_printing_env oldenv (fun () ->
                   match str.str_items with
                   | [ { str_desc = Tstr_eval exp }] ->
@@ -266,7 +254,6 @@
                       Ophr_eval (outv, ty)
                   | [] -> Ophr_signature []
                   | _ -> Ophr_signature (item_list newenv sg'))
->>>>>>> 1430e90e
               else Ophr_signature []
           | Exception exn ->
               toplevel_env := oldenv;
@@ -468,13 +455,8 @@
       Location.reset();
       first_line := true;
       let phr = try !parse_toplevel_phrase lb with Exit -> raise PPerror in
-<<<<<<< HEAD
       let phr = phrase ppf phr  in
       Env.reset_cache_toplevel ();
-=======
-      if !Clflags.dump_parsetree then Printast.top_phrase ppf phr;
-      Env.reset_missing_cmis ();
->>>>>>> 1430e90e
       ignore(execute_phrase true ppf phr)
     with
     | End_of_file -> exit 0
