--- conflicted
+++ resolved
@@ -29,14 +29,8 @@
 SHELL=/bin/sh
 MKDIR=mkdir -p
 
-CAMLP4OUT=$(WITH_CAMLP4:=out)
-CAMLP4OPT=$(WITH_CAMLP4:=opt)
-
-OCAMLBUILDBYTE=$(WITH_OCAMLBUILD:=.byte)
-OCAMLBUILDNATIVE=$(WITH_OCAMLBUILD:=.native)
-OCAMLBUILDLIBNATIVE=$(WITH_OCAMLBUILD:=lib.native)
-
-OCAMLDOC_OPT=$(WITH_OCAMLDOC:=.opt)
+CAMLP4OUT=$(CAMLP4:=out)
+CAMLP4OPT=$(CAMLP4:=opt)
 
 INCLUDES=-I utils -I parsing -I typing -I bytecomp -I asmcomp -I driver \
 	 -I toplevel
@@ -123,22 +117,9 @@
 	@echo "should work.  But see the file INSTALL for more details."
 
 # Recompile the system using the bootstrap compiler
-<<<<<<< HEAD
-all:
-	$(MAKE) runtime
-	$(MAKE) ocamlc
-	$(MAKE) ocamllex
-	$(MAKE) ocamlyacc
-	$(MAKE) ocamltools
-	$(MAKE) library
-	$(MAKE) ocaml
-	$(MAKE) otherlibraries $(OCAMLBUILDBYTE) $(CAMLP4OUT) $(WITH_DEBUGGER) \
-	  $(WITH_OCAMLDOC)
-=======
 all: runtime ocamlc ocamllex ocamlyacc ocamltools library ocaml \
   otherlibraries ocamlbuild.byte $(CAMLP4OUT) $(DEBUGGER) ocamldoc \
   moretools
->>>>>>> b0d5fc28
 
 # Compile everything the first time
 world:
@@ -206,15 +187,10 @@
 	  ln -s ../byterun stdlib/caml; fi
 
 # Build the core system: the minimum needed to make depend and bootstrap
-core:
-	$(MAKE) coldstart
-	$(MAKE) ocamlc
-	$(MAKE) ocamllex ocamlyacc ocamltools library
+core: coldstart ocamlc ocamllex ocamlyacc ocamltools library
 
 # Recompile the core system using the bootstrap compiler
-coreall:
-	$(MAKE) ocamlc
-	$(MAKE) ocamllex ocamlyacc ocamltools library
+coreall: ocamlc ocamllex ocamlyacc ocamltools library
 
 # Save the current bootstrap compiler
 MAXSAVED=boot/Saved/Saved.prev/Saved.prev/Saved.prev/Saved.prev/Saved.prev
@@ -271,34 +247,20 @@
 	$(MAKE) runtimeopt
 	$(MAKE) ocamlopt
 	$(MAKE) libraryopt
-	$(MAKE) otherlibrariesopt ocamltoolsopt $(OCAMLBUILDNATIVE)
+	$(MAKE) otherlibrariesopt
+	$(MAKE) ocamltoolsopt
+	$(MAKE) ocamlbuildlib.native
 
 # Native-code versions of the tools
-opt.opt:
-	$(MAKE) checkstack
-	$(MAKE) runtime
-	$(MAKE) core
-	$(MAKE) ocaml
-	$(MAKE) opt-core
-	$(MAKE) ocamlc.opt
-	$(MAKE) otherlibraries $(WITH_DEBUGGER) $(WITH_OCAMLDOC) \
-	        $(OCAMLBUILDBYTE) $(CAMLP4OUT)
-	$(MAKE) ocamlopt.opt
-	$(MAKE) otherlibrariesopt
-	$(MAKE) ocamllex.opt ocamltoolsopt ocamltoolsopt.opt $(OCAMLDOC_OPT) \
-	        $(OCAMLBUILDNATIVE) $(CAMLP4OPT)
-
-base.opt:
-	$(MAKE) checkstack
-	$(MAKE) runtime
-	$(MAKE) core
-	$(MAKE) ocaml
-	$(MAKE) opt-core
-	$(MAKE) ocamlc.opt
-	$(MAKE) otherlibraries $(OCAMLBUILDBYTE) $(CAMLP4OUT) $(WITH_DEBUGGER) \
-	  $(WITH_OCAMLDOC)
-	$(MAKE) ocamlopt.opt
-	$(MAKE) otherlibrariesopt
+opt.opt: checkstack runtime core ocaml opt-core ocamlc.opt otherlibraries \
+	 $(DEBUGGER) ocamldoc ocamlbuild.byte $(CAMLP4OUT) \
+	 ocamlopt.opt otherlibrariesopt ocamllex.opt \
+	 ocamltoolsopt ocamltoolsopt.opt ocamldoc.opt ocamlbuild.native \
+	 $(CAMLP4OPT)
+
+base.opt: checkstack runtime core ocaml opt-core ocamlc.opt otherlibraries \
+	 ocamlbuild.byte $(CAMLP4OUT) $(DEBUGGER) ocamldoc ocamlopt.opt \
+	 otherlibrariesopt
 
 # Installation
 
@@ -333,9 +295,9 @@
 	for i in $(OTHERLIBRARIES); do \
 	  (cd otherlibs/$$i; $(MAKE) install) || exit $$?; \
 	done
-	if test -n "$(WITH_OCAMLDOC)"; then (cd ocamldoc; $(MAKE) install); else :; fi
+	cd ocamldoc; $(MAKE) install
 	if test -f ocamlopt; then $(MAKE) installopt; else :; fi
-	if test -n "$(WITH_OCAMLDEBUG)"; then (cd debugger; $(MAKE) install); \
+	if test -f debugger/ocamldebug; then (cd debugger; $(MAKE) install); \
 	   else :; fi
 	cp config/Makefile $(LIBDIR)/Makefile.config
 	BINDIR=$(BINDIR) LIBDIR=$(LIBDIR) PREFIX=$(PREFIX) \
@@ -348,8 +310,7 @@
 	cd stdlib; $(MAKE) installopt
 	cp asmcomp/*.cmi $(COMPLIBDIR)
 	cp compilerlibs/ocamloptcomp.cma $(OPTSTART) $(COMPLIBDIR)
-	if test -n "$(WITH_OCAMLDOC)"; then (cd ocamldoc; $(MAKE) installopt); \
-		else :; fi
+	cd ocamldoc; $(MAKE) installopt
 	for i in $(OTHERLIBRARIES); \
 	  do (cd otherlibs/$$i; $(MAKE) installopt) || exit $$?; done
 	if test -f ocamlopt.opt ; then $(MAKE) installoptopt; fi
