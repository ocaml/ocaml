#**************************************************************************
#*                                                                        *
#*                                 OCaml                                  *
#*                                                                        *
#*            Xavier Leroy, projet Cristal, INRIA Rocquencourt            *
#*                                                                        *
#*   Copyright 1999 Institut National de Recherche en Informatique et     *
#*     en Automatique.                                                    *
#*                                                                        *
#*   All rights reserved.  This file is distributed under the terms of    *
#*   the GNU Lesser General Public License version 2.1, with the          *
#*   special exception on linking described in the file LICENSE.          *
#*                                                                        *
#**************************************************************************

# The main Makefile

# Hard bootstrap how-to:
# (only necessary in some cases, for example if you remove some primitive)
#
# make coreboot     [old system -- you were in a stable state]
# <change the source>
# make clean runtime coreall
# <debug your changes>
# make clean runtime coreall
# make coreboot [new system -- now in a stable state]

include config/Makefile

# For users who don't read the INSTALL file
.PHONY: defaultentry
defaultentry:
ifeq "$(UNIX_OR_WIN32)" "unix"
	@echo "Please refer to the installation instructions in file INSTALL."
	@echo "If you've just unpacked the distribution, something like"
	@echo "	./configure"
	@echo "	make world"
	@echo "	make install"
	@echo "should work.  But see the file INSTALL for more details."
else
	@echo "Please refer to the instructions in file README.win32.adoc."
endif

MKDIR=mkdir -p
ifeq "$(UNIX_OR_WIN32)" "win32"
LN = cp
else
LN = ln -sf
endif

CAMLRUN ?= boot/ocamlrun
CAMLYACC ?= boot/ocamlyacc
include stdlib/StdlibModules

CAMLC=$(CAMLRUN) boot/ocamlc -g -nostdlib -I boot -use-prims byterun/primitives
CAMLOPT=$(CAMLRUN) ./ocamlopt -g -nostdlib -I stdlib -I otherlibs/dynlink
ARCHES=amd64 i386 arm arm64 power s390x
INCLUDES=-I utils -I parsing -I typing -I bytecomp -I middle_end \
        -I middle_end/base_types -I asmcomp -I asmcomp/debug \
        -I driver -I toplevel

COMPFLAGS=-strict-sequence -principal -absname -w +a-4-9-41-42-44-45-48 \
	  -warn-error A \
          -bin-annot -safe-string -strict-formats $(INCLUDES)
LINKFLAGS=

ifeq "$(strip $(NATDYNLINKOPTS))" ""
OCAML_NATDYNLINKOPTS=
else
OCAML_NATDYNLINKOPTS = -ccopt "$(NATDYNLINKOPTS)"
endif

YACCFLAGS=-v --strict
CAMLLEX=$(CAMLRUN) boot/ocamllex
CAMLDEP=$(CAMLRUN) tools/ocamldep
DEPFLAGS=$(INCLUDES)

OCAMLDOC_OPT=$(WITH_OCAMLDOC:=.opt)

UTILS=utils/config.cmo utils/misc.cmo \
  utils/identifiable.cmo utils/numbers.cmo utils/arg_helper.cmo \
  utils/clflags.cmo utils/tbl.cmo utils/profile.cmo \
  utils/terminfo.cmo utils/ccomp.cmo utils/warnings.cmo \
  utils/consistbl.cmo \
  utils/strongly_connected_components.cmo \
  utils/targetint.cmo utils/domainstate.cmo

PARSING=parsing/location.cmo parsing/longident.cmo \
  parsing/docstrings.cmo parsing/syntaxerr.cmo \
  parsing/ast_helper.cmo parsing/parser.cmo \
  parsing/lexer.cmo parsing/parse.cmo parsing/printast.cmo \
  parsing/pprintast.cmo \
  parsing/ast_mapper.cmo parsing/ast_iterator.cmo parsing/attr_helper.cmo \
  parsing/builtin_attributes.cmo parsing/ast_invariants.cmo parsing/depend.cmo

TYPING=typing/ident.cmo typing/path.cmo \
  typing/primitive.cmo typing/types.cmo \
  typing/btype.cmo typing/oprint.cmo \
  typing/subst.cmo typing/predef.cmo \
  typing/datarepr.cmo typing/cmi_format.cmo typing/env.cmo \
  typing/typedtree.cmo typing/printtyped.cmo typing/ctype.cmo \
  typing/printtyp.cmo typing/includeclass.cmo \
  typing/mtype.cmo typing/envaux.cmo typing/includecore.cmo \
  typing/typedtreeIter.cmo typing/typedtreeMap.cmo \
  typing/tast_mapper.cmo \
  typing/cmt_format.cmo typing/untypeast.cmo \
  typing/includemod.cmo typing/typetexp.cmo typing/parmatch.cmo \
  typing/stypes.cmo typing/typedecl.cmo typing/typeopt.cmo typing/typecore.cmo \
  typing/typeclass.cmo \
  typing/typemod.cmo

COMP=bytecomp/lambda.cmo bytecomp/printlambda.cmo \
  bytecomp/semantics_of_primitives.cmo \
  bytecomp/switch.cmo bytecomp/matching.cmo \
  bytecomp/translobj.cmo bytecomp/translattribute.cmo \
  bytecomp/translcore.cmo \
  bytecomp/translclass.cmo bytecomp/translmod.cmo \
  bytecomp/simplif.cmo bytecomp/runtimedef.cmo \
  bytecomp/meta.cmo bytecomp/opcodes.cmo \
  bytecomp/bytesections.cmo bytecomp/dll.cmo \
  bytecomp/symtable.cmo \
  driver/pparse.cmo driver/main_args.cmo \
  driver/compenv.cmo driver/compmisc.cmo \
  driver/compdynlink.cmo driver/compplugin.cmo driver/makedepend.cmo


COMMON=$(UTILS) $(PARSING) $(TYPING) $(COMP)

BYTECOMP=bytecomp/instruct.cmo bytecomp/bytegen.cmo \
  bytecomp/printinstr.cmo bytecomp/emitcode.cmo \
  bytecomp/bytelink.cmo bytecomp/bytelibrarian.cmo bytecomp/bytepackager.cmo \
  driver/errors.cmo driver/compile.cmo

ARCH_SPECIFIC =\
  asmcomp/arch.ml asmcomp/proc.ml asmcomp/CSE.ml asmcomp/selection.ml \
  asmcomp/scheduling.ml asmcomp/reload.ml

INTEL_ASM=\
  asmcomp/x86_proc.cmo \
  asmcomp/x86_dsl.cmo \
  asmcomp/x86_gas.cmo \
  asmcomp/x86_masm.cmo

ARCH_SPECIFIC_ASMCOMP=
ifeq ($(ARCH),i386)
ARCH_SPECIFIC_ASMCOMP=$(INTEL_ASM)
endif
ifeq ($(ARCH),amd64)
ARCH_SPECIFIC_ASMCOMP=$(INTEL_ASM)
endif

ASMCOMP=\
  $(ARCH_SPECIFIC_ASMCOMP) \
  asmcomp/arch.cmo \
  asmcomp/cmm.cmo asmcomp/printcmm.cmo \
  asmcomp/reg.cmo asmcomp/debug/reg_with_debug_info.cmo \
  asmcomp/debug/reg_availability_set.cmo \
  asmcomp/mach.cmo asmcomp/proc.cmo \
  asmcomp/clambda.cmo asmcomp/printclambda.cmo \
  asmcomp/export_info.cmo \
  asmcomp/export_info_for_pack.cmo \
  asmcomp/compilenv.cmo \
  asmcomp/closure.cmo \
  asmcomp/build_export_info.cmo \
  asmcomp/closure_offsets.cmo \
  asmcomp/flambda_to_clambda.cmo \
  asmcomp/import_approx.cmo \
  asmcomp/un_anf.cmo \
  asmcomp/afl_instrument.cmo \
  asmcomp/strmatch.cmo asmcomp/cmmgen.cmo \
  asmcomp/interval.cmo \
  asmcomp/printmach.cmo asmcomp/selectgen.cmo \
  asmcomp/spacetime_profiling.cmo asmcomp/selection.cmo \
  asmcomp/comballoc.cmo \
  asmcomp/CSEgen.cmo asmcomp/CSE.cmo \
  asmcomp/liveness.cmo \
  asmcomp/polling.cmo \
  asmcomp/spill.cmo asmcomp/split.cmo \
  asmcomp/interf.cmo asmcomp/coloring.cmo \
  asmcomp/linscan.cmo \
  asmcomp/reloadgen.cmo asmcomp/reload.cmo \
  asmcomp/deadcode.cmo \
  asmcomp/printlinear.cmo asmcomp/linearize.cmo \
  asmcomp/debug/available_regs.cmo \
  asmcomp/schedgen.cmo asmcomp/scheduling.cmo \
  asmcomp/branch_relaxation_intf.cmo \
  asmcomp/branch_relaxation.cmo \
  asmcomp/emitaux.cmo asmcomp/emit.cmo asmcomp/asmgen.cmo \
  asmcomp/asmlink.cmo asmcomp/asmlibrarian.cmo asmcomp/asmpackager.cmo \
  driver/opterrors.cmo driver/optcompile.cmo

MIDDLE_END=\
  middle_end/debuginfo.cmo \
  middle_end/base_types/tag.cmo \
  middle_end/base_types/linkage_name.cmo \
  middle_end/base_types/compilation_unit.cmo \
  middle_end/base_types/variable.cmo \
  middle_end/base_types/mutable_variable.cmo \
  middle_end/base_types/id_types.cmo \
  middle_end/base_types/set_of_closures_id.cmo \
  middle_end/base_types/set_of_closures_origin.cmo \
  middle_end/base_types/closure_element.cmo \
  middle_end/base_types/closure_id.cmo \
  middle_end/base_types/var_within_closure.cmo \
  middle_end/base_types/static_exception.cmo \
  middle_end/base_types/export_id.cmo \
  middle_end/base_types/symbol.cmo \
  middle_end/pass_wrapper.cmo \
  middle_end/allocated_const.cmo \
  middle_end/parameter.cmo \
  middle_end/projection.cmo \
  middle_end/flambda.cmo \
  middle_end/flambda_iterators.cmo \
  middle_end/flambda_utils.cmo \
  middle_end/inlining_cost.cmo \
  middle_end/effect_analysis.cmo \
  middle_end/freshening.cmo \
  middle_end/simple_value_approx.cmo \
  middle_end/lift_code.cmo \
  middle_end/closure_conversion_aux.cmo \
  middle_end/closure_conversion.cmo \
  middle_end/initialize_symbol_to_let_symbol.cmo \
  middle_end/lift_let_to_initialize_symbol.cmo \
  middle_end/find_recursive_functions.cmo \
  middle_end/invariant_params.cmo \
  middle_end/inconstant_idents.cmo \
  middle_end/alias_analysis.cmo \
  middle_end/lift_constants.cmo \
  middle_end/share_constants.cmo \
  middle_end/simplify_common.cmo \
  middle_end/remove_unused_arguments.cmo \
  middle_end/remove_unused_closure_vars.cmo \
  middle_end/remove_unused_program_constructs.cmo \
  middle_end/simplify_boxed_integer_ops.cmo \
  middle_end/simplify_primitives.cmo \
  middle_end/inlining_stats_types.cmo \
  middle_end/inlining_stats.cmo \
  middle_end/inline_and_simplify_aux.cmo \
  middle_end/remove_free_vars_equal_to_args.cmo \
  middle_end/extract_projections.cmo \
  middle_end/augment_specialised_args.cmo \
  middle_end/unbox_free_vars_of_closures.cmo \
  middle_end/unbox_specialised_args.cmo \
  middle_end/unbox_closures.cmo \
  middle_end/inlining_transforms.cmo \
  middle_end/inlining_decision.cmo \
  middle_end/inline_and_simplify.cmo \
  middle_end/ref_to_variables.cmo \
  middle_end/flambda_invariants.cmo \
  middle_end/middle_end.cmo

TOPLEVEL=toplevel/genprintval.cmo toplevel/toploop.cmo \
  toplevel/trace.cmo toplevel/topdirs.cmo toplevel/topmain.cmo

OPTTOPLEVEL=toplevel/genprintval.cmo toplevel/opttoploop.cmo \
  toplevel/opttopdirs.cmo toplevel/opttopmain.cmo
BYTESTART=driver/main.cmo

OPTSTART=driver/optmain.cmo

TOPLEVELSTART=toplevel/topstart.cmo

OPTTOPLEVELSTART=toplevel/opttopstart.cmo

PERVASIVES=$(STDLIB_MODULES) outcometree topdirs toploop

LIBFILES=stdlib.cma std_exit.cmo *.cmi camlheader

MAXSAVED=boot/Saved/Saved.prev/Saved.prev/Saved.prev/Saved.prev/Saved.prev

COMPLIBDIR=$(LIBDIR)/compiler-libs

INSTALL_BINDIR=$(DESTDIR)$(BINDIR)
INSTALL_LIBDIR=$(DESTDIR)$(LIBDIR)
INSTALL_COMPLIBDIR=$(DESTDIR)$(COMPLIBDIR)
INSTALL_STUBLIBDIR=$(DESTDIR)$(STUBLIBDIR)
INSTALL_MANDIR=$(DESTDIR)$(MANDIR)
INSTALL_FLEXDLL=$(INSTALL_LIBDIR)/flexdll

RUNTOP=./byterun/ocamlrun ./ocaml \
  -nostdlib -I stdlib \
  -noinit $(TOPFLAGS) \
  -I otherlibs/$(UNIXLIB)
NATRUNTOP=./ocamlnat$(EXE) -nostdlib -I stdlib -noinit $(TOPFLAGS)
ifeq "UNIX_OR_WIN32" "unix"
EXTRAPATH=
else
EXTRAPATH = PATH="otherlibs/win32unix:$(PATH)"
endif

BOOT_FLEXLINK_CMD=

ifeq "$(UNIX_OR_WIN32)" "win32"
FLEXDLL_SUBMODULE_PRESENT := $(wildcard flexdll/Makefile)
ifeq "$(FLEXDLL_SUBMODULE_PRESENT)" ""
  BOOT_FLEXLINK_CMD=
  FLEXDLL_DIR=
else
  BOOT_FLEXLINK_CMD = FLEXLINK_CMD="../boot/ocamlrun ../flexdll/flexlink.exe"
  CAMLOPT := OCAML_FLEXLINK="boot/ocamlrun flexdll/flexlink.exe" $(CAMLOPT)
  FLEXDLL_DIR=$(if $(wildcard flexdll/flexdll_*.$(O)),+flexdll)
endif
else
  FLEXDLL_DIR=
endif

# The configuration file

<<<<<<< HEAD
utils/config.ml: utils/config.mlp config/Makefile
	sed -e 's|%%AFL_INSTRUMENT%%|$(AFL_INSTRUMENT)|' \
	    -e 's|%%ARCH%%|$(ARCH)|' \
	    -e 's|%%ARCMD%%|$(ARCMD)|' \
	    -e 's|%%ASM%%|$(ASM)|' \
	    -e 's|%%ASM_CFI_SUPPORTED%%|$(ASM_CFI_SUPPORTED)|' \
	    -e 's|%%BYTECCLIBS%%|$(BYTECCLIBS)|' \
	    -e 's|%%BYTERUN%%|$(BYTERUN)|' \
	    -e 's|%%CC%%|$(CC)|' \
	    -e 's|%%CCOMPTYPE%%|$(CCOMPTYPE)|' \
	    -e 's|%%CC_PROFILE%%|$(CC_PROFILE)|' \
	    -e 's|%%OUTPUTOBJ%%|$(OUTPUTOBJ)|' \
      -e 's|%%ENABLE_CALL_COUNTS%%|$(ENABLE_CALL_COUNTS)|' \
	    -e 's|%%EXT_ASM%%|$(EXT_ASM)|' \
	    -e 's|%%EXT_DLL%%|$(EXT_DLL)|' \
	    -e 's|%%EXT_EXE%%|$(EXE)|' \
	    -e 's|%%EXT_LIB%%|$(EXT_LIB)|' \
	    -e 's|%%EXT_OBJ%%|$(EXT_OBJ)|' \
	    -e 's|%%FLAMBDA%%|$(FLAMBDA)|' \
	    -e 's|%%FLEXLINK_FLAGS%%|$(subst \,\\,$(FLEXLINK_FLAGS))|' \
	    -e 's|%%FLEXDLL_DIR%%|$(FLEXDLL_DIR)|' \
	    -e 's|%%HOST%%|$(HOST)|' \
	    -e 's|%%LIBDIR%%|$(LIBDIR)|' \
	    -e 's|%%LIBUNWIND_AVAILABLE%%|$(LIBUNWIND_AVAILABLE)|' \
	    -e 's|%%LIBUNWIND_LINK_FLAGS%%|$(LIBUNWIND_LINK_FLAGS)|' \
	    -e 's|%%MKDLL%%|$(subst \,\\,$(MKDLL))|' \
	    -e 's|%%MKEXE%%|$(subst ",\\",$(subst \,\\,$(MKEXE)))|' \
	    -e 's|%%FLEXLINK_LDFLAGS%%|$(subst ",\\",$(subst \,\\,$(if $(LDFLAGS), -link "$(LDFLAGS)")))|' \
	    -e 's|%%MKMAINDLL%%|$(subst \,\\,$(MKMAINDLL))|' \
	    -e 's|%%MODEL%%|$(MODEL)|' \
	    -e 's|%%NATIVECCLIBS%%|$(NATIVECCLIBS)|' \
	    -e 's|%%OCAMLC_CFLAGS%%|$(OCAMLC_CFLAGS)|' \
	    -e 's|%%OCAMLC_CPPFLAGS%%|$(OCAMLC_CPPFLAGS)|' \
	    -e 's|%%OCAMLOPT_CFLAGS%%|$(OCAMLOPT_CFLAGS)|' \
	    -e 's|%%OCAMLOPT_CPPFLAGS%%|$(OCAMLOPT_CPPFLAGS)|' \
	    -e 's|%%PACKLD%%|$(PACKLD)|' \
	    -e 's|%%PROFILING%%|$(PROFILING)|' \
	    -e 's|%%PROFINFO_WIDTH%%|$(PROFINFO_WIDTH)|' \
	    -e 's|%%RANLIBCMD%%|$(RANLIBCMD)|' \
	    -e 's|%%FORCE_SAFE_STRING%%|$(FORCE_SAFE_STRING)|' \
	    -e 's|%%DEFAULT_SAFE_STRING%%|$(DEFAULT_SAFE_STRING)|' \
	    -e 's|%%WINDOWS_UNICODE%%|$(WINDOWS_UNICODE)|' \
	    -e 's|%%STATS%%|$(STATS)|' \
      -e 's|%%SYSTEM%%|$(SYSTEM)|' \
	    -e 's|%%SYSTHREAD_SUPPORT%%|$(SYSTHREAD_SUPPORT)|' \
	    -e 's|%%TARGET%%|$(TARGET)|' \
	    -e 's|%%WITH_FRAME_POINTERS%%|$(WITH_FRAME_POINTERS)|' \
	    -e 's|%%WITH_PROFINFO%%|$(WITH_PROFINFO)|' \
	    -e 's|%%WITH_SPACETIME%%|$(WITH_SPACETIME)|' \
	    -e 's|%%WITH_SPACETIME_CALL_COUNTS%%|$(WITH_SPACETIME_CALL_COUNTS)|' \
	    -e 's|%%FLAT_FLOAT_ARRAY%%|$(FLAT_FLOAT_ARRAY)|' \
=======
# SUBST generates the sed substitution for the variable *named* in $1
# SUBST_QUOTE does the same, adding double-quotes around non-empty strings
#   (see FLEXDLL_DIR which must empty if FLEXDLL_DIR is empty but an OCaml
#    string otherwise)
SUBST_ESCAPE=$(subst ",\\",$(subst \,\\,$(if $2,$2,$($1))))
SUBST=-e 's|%%$1%%|$(call SUBST_ESCAPE,$1,$2)|'
SUBST_QUOTE2=-e 's|%%$1%%|$(if $2,"$2")|'
SUBST_QUOTE=$(call SUBST_QUOTE2,$1,$(call SUBST_ESCAPE,$1,$2))
FLEXLINK_LDFLAGS=$(if $(LDFLAGS), -link "$(LDFLAGS)")
utils/config.ml: utils/config.mlp config/Makefile Makefile
	sed $(call SUBST,AFL_INSTRUMENT) \
	    $(call SUBST,ARCH) \
	    $(call SUBST,ARCMD) \
	    $(call SUBST,ASM) \
	    $(call SUBST,ASM_CFI_SUPPORTED) \
	    $(call SUBST,BYTECCLIBS) \
	    $(call SUBST,BYTERUN) \
	    $(call SUBST,CC) \
	    $(call SUBST,CCOMPTYPE) \
	    $(call SUBST,CC_PROFILE) \
	    $(call SUBST,OUTPUTOBJ) \
	    $(call SUBST,EXT_ASM) \
	    $(call SUBST,EXT_DLL) \
	    $(call SUBST,EXE) \
	    $(call SUBST,EXT_LIB) \
	    $(call SUBST,EXT_OBJ) \
	    $(call SUBST,FLAMBDA) \
	    $(call SUBST,FLEXLINK_FLAGS) \
	    $(call SUBST_QUOTE,FLEXDLL_DIR) \
	    $(call SUBST,HOST) \
	    $(call SUBST,LIBDIR) \
	    $(call SUBST,LIBUNWIND_AVAILABLE) \
	    $(call SUBST,LIBUNWIND_LINK_FLAGS) \
	    $(call SUBST,MKDLL) \
	    $(call SUBST,MKEXE) \
	    $(call SUBST,FLEXLINK_LDFLAGS) \
	    $(call SUBST,MKMAINDLL) \
	    $(call SUBST,MODEL) \
	    $(call SUBST,NATIVECCLIBS) \
	    $(call SUBST,OCAMLC_CFLAGS) \
	    $(call SUBST,OCAMLC_CPPFLAGS) \
	    $(call SUBST,OCAMLOPT_CFLAGS) \
	    $(call SUBST,OCAMLOPT_CPPFLAGS) \
	    $(call SUBST,PACKLD) \
	    $(call SUBST,PROFILING) \
	    $(call SUBST,PROFINFO_WIDTH) \
	    $(call SUBST,RANLIBCMD) \
	    $(call SUBST,FORCE_SAFE_STRING) \
	    $(call SUBST,DEFAULT_SAFE_STRING) \
	    $(call SUBST,WINDOWS_UNICODE) \
	    $(call SUBST,SYSTEM) \
	    $(call SUBST,SYSTHREAD_SUPPORT) \
	    $(call SUBST,TARGET) \
	    $(call SUBST,WITH_FRAME_POINTERS) \
	    $(call SUBST,WITH_PROFINFO) \
	    $(call SUBST,WITH_SPACETIME) \
	    $(call SUBST,ENABLE_CALL_COUNTS) \
	    $(call SUBST,FLAT_FLOAT_ARRAY) \
>>>>>>> 852b595f
	    $< > $@

ifeq "$(UNIX_OR_WIN32)" "unix"
.PHONY: reconfigure
reconfigure:
	./configure $(CONFIGURE_ARGS)
endif

utils/domainstate.ml: utils/domainstate.ml.c byterun/caml/domain_state.tbl
	$(CPP) -I byterun/caml $< > $@

utils/domainstate.mli: utils/domainstate.mli.c utils/domainstate.ml byterun/caml/domain_state.tbl
	$(CPP) -I byterun/caml $< > $@

.PHONY: partialclean
partialclean::
	rm -f utils/config.ml utils/domainstate.ml utils/domainstate.mli

.PHONY: beforedepend
beforedepend:: utils/config.ml utils/domainstate.ml utils/domainstate.mli

# Start up the system from the distribution compiler
.PHONY: coldstart
coldstart:
	$(MAKE) -C byterun $(BOOT_FLEXLINK_CMD) all
	cp byterun/ocamlrun$(EXE) boot/ocamlrun$(EXE)
	$(MAKE) -C yacc $(BOOT_FLEXLINK_CMD) all
	cp yacc/ocamlyacc$(EXE) boot/ocamlyacc$(EXE)
	$(MAKE) -C stdlib $(BOOT_FLEXLINK_CMD) \
	  COMPILER="../boot/ocamlc -use-prims ../byterun/primitives" all
	cd stdlib; cp $(LIBFILES) ../boot
	cd boot; $(LN) ../byterun/libcamlrun.$(A) .

# Recompile the core system using the bootstrap compiler
.PHONY: coreall
coreall:
	$(MAKE) ocamlc
	$(MAKE) ocamllex ocamlyacc ocamltools library

# Build the core system: the minimum needed to make depend and bootstrap
.PHONY: core
core:
ifeq "$(UNIX_OR_WIN32)" "unix"
	$(MAKE) coldstart
else # Windows, to be fixed!
	$(MAKE) runtime
endif
	$(MAKE) coreall

# Save the current bootstrap compiler
.PHONY: backup
backup:
	$(MKDIR) boot/Saved
	if test -d $(MAXSAVED); then rm -r $(MAXSAVED); fi
	mv boot/Saved boot/Saved.prev
	mkdir boot/Saved
	mv boot/Saved.prev boot/Saved/Saved.prev
	cp boot/ocamlrun$(EXE) boot/Saved
	cd boot; mv ocamlc ocamllex ocamlyacc$(EXE) ocamldep Saved
	cd boot; cp $(LIBFILES) Saved

# Restore the saved bootstrap compiler if a problem arises
.PHONY: restore
restore:
	cd boot; mv Saved/* .; rmdir Saved; mv Saved.prev Saved

# Check if fixpoint reached
.PHONY: compare
compare:
	@if $(CAMLRUN) tools/cmpbyt boot/ocamlc ocamlc \
         && $(CAMLRUN) tools/cmpbyt boot/ocamllex lex/ocamllex \
         && $(CAMLRUN) tools/cmpbyt boot/ocamldep tools/ocamldep; \
	then echo "Fixpoint reached, bootstrap succeeded."; \
	else echo "Fixpoint not reached, try one more bootstrapping cycle."; \
	fi

# Promote the newly compiled system to the rank of cross compiler
# (Runs on the old runtime, produces code for the new runtime)
.PHONY: promote-cross
promote-cross:
	$(CAMLRUN) tools/stripdebug ocamlc boot/ocamlc
	$(CAMLRUN) tools/stripdebug lex/ocamllex boot/ocamllex
	cp yacc/ocamlyacc$(EXE) boot/ocamlyacc$(EXE)
	$(CAMLRUN) tools/stripdebug tools/ocamldep boot/ocamldep
	cd stdlib; cp $(LIBFILES) ../boot

# Promote the newly compiled system to the rank of bootstrap compiler
# (Runs on the new runtime, produces code for the new runtime)
.PHONY: promote
promote: promote-cross
	cp byterun/ocamlrun$(EXE) boot/ocamlrun$(EXE)

# Remove old bootstrap compilers
.PHONY: cleanboot
cleanboot:
	rm -rf boot/Saved/Saved.prev/*

# Compile the native-code compiler
.PHONY: opt-core
opt-core: runtimeopt
	$(MAKE) ocamlopt
	$(MAKE) libraryopt

.PHONY: opt
opt:
ifeq "$(UNIX_OR_WIN32)" "unix"
	$(MAKE) runtimeopt
	$(MAKE) ocamlopt
	$(MAKE) libraryopt
	$(MAKE) otherlibrariesopt ocamltoolsopt
else
	$(MAKE) opt-core
	$(MAKE) otherlibrariesopt ocamltoolsopt
endif

# Native-code versions of the tools
.PHONY: opt.opt
ifeq "$(UNIX_OR_WIN32)" "unix"
opt.opt:
	$(MAKE) checkstack
	$(MAKE) runtime
	$(MAKE) core
	$(MAKE) ocaml
	$(MAKE) opt-core
	$(MAKE) ocamlc.opt
	$(MAKE) otherlibraries $(WITH_DEBUGGER) $(WITH_OCAMLDOC) ocamltest
	$(MAKE) ocamlopt.opt
	$(MAKE) otherlibrariesopt
	$(MAKE) ocamllex.opt ocamltoolsopt ocamltoolsopt.opt $(OCAMLDOC_OPT) \
	  ocamltest.opt
else
opt.opt: core opt-core ocamlc.opt all ocamlopt.opt ocamllex.opt \
         ocamltoolsopt ocamltoolsopt.opt otherlibrariesopt $(OCAMLDOC_OPT) \
         ocamltest.opt
endif

.PHONY: base.opt
base.opt:
	$(MAKE) checkstack
	$(MAKE) runtime
	$(MAKE) core
	$(MAKE) ocaml
	$(MAKE) opt-core
	$(MAKE) ocamlc.opt
	$(MAKE) otherlibraries $(WITH_DEBUGGER) $(WITH_OCAMLDOC) ocamltest
	$(MAKE) ocamlopt.opt
	$(MAKE) otherlibrariesopt

# Core bootstrapping cycle
.PHONY: coreboot
coreboot:
# Save the original bootstrap compiler
	$(MAKE) backup
# Promote the new compiler but keep the old runtime
# This compiler runs on boot/ocamlrun and produces bytecode for
# byterun/ocamlrun
	$(MAKE) promote-cross
# Rebuild ocamlc and ocamllex (run on byterun/ocamlrun)
	$(MAKE) partialclean
	$(MAKE) ocamlc ocamllex ocamltools
# Rebuild the library (using byterun/ocamlrun ./ocamlc)
	$(MAKE) library-cross
# Promote the new compiler and the new runtime
	$(MAKE) CAMLRUN=byterun/ocamlrun promote
# Rebuild the core system
	$(MAKE) partialclean
	$(MAKE) core
# Check if fixpoint reached
	$(MAKE) compare

# Recompile the system using the bootstrap compiler

.PHONY: all
all: runtime
	$(MAKE) coreall
	$(MAKE) ocaml
	$(MAKE) otherlibraries $(WITH_DEBUGGER) $(WITH_OCAMLDOC) ocamltest

# Bootstrap and rebuild the whole system.
# The compilation of ocaml will fail if the runtime has changed.
# Never mind, just do make bootstrap to reach fixpoint again.
.PHONY: bootstrap
bootstrap: coreboot
	$(MAKE) all
	$(MAKE) compare

# Compile everything the first time

.PHONY: world
world: coldstart
	$(MAKE) all

# Compile also native code compiler and libraries, fast
.PHONY: world.opt
world.opt: coldstart
	$(MAKE) opt.opt

# FlexDLL sources missing error messages
# Different git mechanism displayed depending on whether this source tree came
# from a git clone or a source tarball.

flexdll/Makefile:
	@echo In order to bootstrap FlexDLL, you need to place the sources in
	@echo flexdll.
	@echo This can either be done by downloading a source tarball from
	@echo \  http://alain.frisch.fr/flexdll.html
	@if [ -d .git ]; then \
	  echo or by checking out the flexdll submodule with; \
	  echo \  git submodule update --init; \
	else \
	  echo or by cloning the git repository; \
	  echo \  git clone https://github.com/alainfrisch/flexdll.git; \
	fi
	@false

.PHONY: flexdll
flexdll: flexdll/Makefile flexlink
	$(MAKE) -C flexdll \
	     OCAML_CONFIG_FILE=../config/Makefile \
             MSVC_DETECT=0 CHAINS=$(FLEXDLL_CHAIN) NATDYNLINK=false support

# Bootstrapping flexlink - leaves a bytecode image of flexlink.exe in flexdll/
.PHONY: flexlink
flexlink: flexdll/Makefile
	$(MAKE) -C byterun BOOTSTRAPPING_FLEXLINK=yes ocamlrun$(EXE)
	cp byterun/ocamlrun$(EXE) boot/ocamlrun$(EXE)
	$(MAKE) -C stdlib COMPILER=../boot/ocamlc stdlib.cma std_exit.cmo
	cd stdlib && cp stdlib.cma std_exit.cmo *.cmi ../boot
	$(MAKE) -C flexdll MSVC_DETECT=0 OCAML_CONFIG_FILE=../config/Makefile \
	  CHAINS=$(FLEXDLL_CHAIN) NATDYNLINK=false \
	  OCAMLOPT="../boot/ocamlrun ../boot/ocamlc -I ../boot" \
	  flexlink.exe
	$(MAKE) -C byterun clean
	$(MAKE) partialclean

.PHONY: flexlink.opt
flexlink.opt:
	cd flexdll && \
	mv flexlink.exe flexlink && \
	$(MAKE) OCAML_FLEXLINK="../boot/ocamlrun ./flexlink" MSVC_DETECT=0 \
	           OCAML_CONFIG_FILE=../config/Makefile \
	           OCAMLOPT="../ocamlopt.opt -I ../stdlib" flexlink.exe && \
	mv flexlink.exe flexlink.opt && \
	mv flexlink flexlink.exe

.PHONY: install-flexdll
install-flexdll:
	cat stdlib/camlheader flexdll/flexlink.exe > \
	  "$(INSTALL_BINDIR)/flexlink.exe"
ifneq "$(filter-out mingw,$(TOOLCHAIN))" ""
	cp flexdll/default$(filter-out _i386,_$(ARCH)).manifest \
    "$(INSTALL_BINDIR)/"
endif
	if test -n "$(wildcard flexdll/flexdll_*.$(O))" ; then \
	  $(MKDIR) "$(INSTALL_FLEXDLL)" ; \
	  cp flexdll/flexdll_*.$(O) "$(INSTALL_FLEXDLL)" ; \
	fi

# Installation
.PHONY: install
install:
	$(MKDIR) "$(INSTALL_BINDIR)"
	$(MKDIR) "$(INSTALL_LIBDIR)"
	$(MKDIR) "$(INSTALL_STUBLIBDIR)"
	$(MKDIR) "$(INSTALL_COMPLIBDIR)"
	cp VERSION "$(INSTALL_LIBDIR)"
	$(MAKE) -C byterun install
	cp ocaml "$(INSTALL_BINDIR)/ocaml$(EXE)"
	cp ocamlc "$(INSTALL_BINDIR)/ocamlc.byte$(EXE)"
	$(MAKE) -C stdlib install
	cp lex/ocamllex "$(INSTALL_BINDIR)/ocamllex.byte$(EXE)"
	cp yacc/ocamlyacc$(EXE) "$(INSTALL_BINDIR)/ocamlyacc$(EXE)"
	cp utils/*.cmi utils/*.cmt utils/*.cmti utils/*.mli \
	   parsing/*.cmi parsing/*.cmt parsing/*.cmti parsing/*.mli \
	   typing/*.cmi typing/*.cmt typing/*.cmti typing/*.mli \
	   bytecomp/*.cmi bytecomp/*.cmt bytecomp/*.cmti bytecomp/*.mli \
	   driver/*.cmi driver/*.cmt driver/*.cmti driver/*.mli \
	   toplevel/*.cmi toplevel/*.cmt toplevel/*.cmti toplevel/*.mli \
	   "$(INSTALL_COMPLIBDIR)"
	cp compilerlibs/ocamlcommon.cma compilerlibs/ocamlbytecomp.cma \
	   compilerlibs/ocamltoplevel.cma $(BYTESTART) $(TOPLEVELSTART) \
	   "$(INSTALL_COMPLIBDIR)"
	cp expunge "$(INSTALL_LIBDIR)/expunge$(EXE)"
	cp toplevel/topdirs.cmi toplevel/topdirs.cmt toplevel/topdirs.cmti \
           toplevel/topdirs.mli "$(INSTALL_LIBDIR)"
	$(MAKE) -C tools install
ifeq "$(UNIX_OR_WIN32)" "unix" # Install manual pages only on Unix
	$(MKDIR) "$(INSTALL_MANDIR)/man$(PROGRAMS_MAN_SECTION)"
	-$(MAKE) -C man install
endif
	for i in $(OTHERLIBRARIES); do \
	  $(MAKE) -C otherlibs/$$i install || exit $$?; \
	done
# Transitional: findlib 1.7.3 is confused if leftover num.cm? files remain
# from an previous installation of OCaml before otherlibs/num was removed.
	rm -f "$(INSTALL_LIBDIR)"/num.cm?
# End transitional
	if test -n "$(WITH_OCAMLDOC)"; then \
	  $(MAKE) -C ocamldoc install; \
	fi
	if test -n "$(WITH_DEBUGGER)"; then \
	  $(MAKE) -C debugger install; \
	fi
ifeq "$(UNIX_OR_WIN32)" "win32"
	if test -n "$(FLEXDLL_SUBMODULE_PRESENT)"; then \
	  $(MAKE) install-flexdll; \
	fi
endif
	cp config/Makefile "$(INSTALL_LIBDIR)/Makefile.config"
	if test -f ocamlopt; then $(MAKE) installopt; else \
	   cd "$(INSTALL_BINDIR)"; \
	   $(LN) ocamlc.byte$(EXE) ocamlc$(EXE); \
	   $(LN) ocamllex.byte$(EXE) ocamllex$(EXE); \
	fi

# Installation of the native-code compiler
.PHONY: installopt
installopt:
	$(MAKE) -C asmrun install
	cp ocamlopt "$(INSTALL_BINDIR)/ocamlopt.byte$(EXE)"
	$(MAKE) -C stdlib installopt
	cp middle_end/*.cmi middle_end/*.cmt middle_end/*.cmti \
	    middle_end/*.mli \
		"$(INSTALL_COMPLIBDIR)"
	cp middle_end/base_types/*.cmi middle_end/base_types/*.cmt \
	    middle_end/base_types/*.cmti middle_end/base_types/*.mli \
		"$(INSTALL_COMPLIBDIR)"
	cp asmcomp/*.cmi asmcomp/*.cmt asmcomp/*.cmti asmcomp/*.mli \
		"$(INSTALL_COMPLIBDIR)"
	cp compilerlibs/ocamloptcomp.cma $(OPTSTART) "$(INSTALL_COMPLIBDIR)"
	if test -n "$(WITH_OCAMLDOC)"; then \
	  $(MAKE) -C ocamldoc installopt; \
	fi
	for i in $(OTHERLIBRARIES); do \
	  $(MAKE) -C otherlibs/$$i installopt || exit $$?; \
	done
	if test -f ocamlopt.opt ; then $(MAKE) installoptopt; else \
	   cd "$(INSTALL_BINDIR)"; \
	   $(LN) ocamlc.byte$(EXE) ocamlc$(EXE); \
	   $(LN) ocamlopt.byte$(EXE) ocamlopt$(EXE); \
	   $(LN) ocamllex.byte$(EXE) ocamllex$(EXE); \
	fi
	$(MAKE) -C tools installopt
	if test -f ocamlopt.opt -a -f flexdll/flexlink.opt ; then \
	  cp -f flexdll/flexlink.opt "$(INSTALL_BINDIR)/flexlink$(EXE)" ; \
	fi

.PHONY: installoptopt
installoptopt:
	cp ocamlc.opt "$(INSTALL_BINDIR)/ocamlc.opt$(EXE)"
	cp ocamlopt.opt "$(INSTALL_BINDIR)/ocamlopt.opt$(EXE)"
	cp lex/ocamllex.opt "$(INSTALL_BINDIR)/ocamllex.opt$(EXE)"
	cd "$(INSTALL_BINDIR)"; \
	   $(LN) ocamlc.opt$(EXE) ocamlc$(EXE); \
	   $(LN) ocamlopt.opt$(EXE) ocamlopt$(EXE); \
	   $(LN) ocamllex.opt$(EXE) ocamllex$(EXE)
	cp utils/*.cmx parsing/*.cmx typing/*.cmx bytecomp/*.cmx \
	   driver/*.cmx asmcomp/*.cmx "$(INSTALL_COMPLIBDIR)"
	cp compilerlibs/ocamlcommon.cmxa compilerlibs/ocamlcommon.$(A) \
	   compilerlibs/ocamlbytecomp.cmxa compilerlibs/ocamlbytecomp.$(A) \
	   compilerlibs/ocamloptcomp.cmxa compilerlibs/ocamloptcomp.$(A) \
	   $(BYTESTART:.cmo=.cmx) $(BYTESTART:.cmo=.$(O)) \
	   $(OPTSTART:.cmo=.cmx) $(OPTSTART:.cmo=.$(O)) \
	   "$(INSTALL_COMPLIBDIR)"
	if test -f ocamlnat$(EXE) ; then \
	  cp ocamlnat$(EXE) "$(INSTALL_BINDIR)/ocamlnat$(EXE)"; \
	  cp toplevel/opttopdirs.cmi "$(INSTALL_LIBDIR)"; \
	  cp compilerlibs/ocamlopttoplevel.cmxa \
	     compilerlibs/ocamlopttoplevel.$(A) \
	     $(OPTTOPLEVELSTART:.cmo=.cmx) $(OPTTOPLEVELSTART:.cmo=.$(O)) \
	     "$(INSTALL_COMPLIBDIR)"; \
	fi
	cd "$(INSTALL_COMPLIBDIR)" && \
	   $(RANLIB) ocamlcommon.$(A) ocamlbytecomp.$(A) ocamloptcomp.$(A)

# Installation of the *.ml sources of compiler-libs
.PHONY: install-compiler-sources
install-compiler-sources:
	cp utils/*.ml parsing/*.ml typing/*.ml bytecomp/*.ml driver/*.ml \
	   toplevel/*.ml middle_end/*.ml middle_end/base_types/*.ml \
	   asmcomp/*.ml $(INSTALL_COMPLIBDIR)

# Run all tests

.PHONY: tests
tests: opt.opt ocamltest
	cd testsuite; $(MAKE) clean && $(MAKE) all

# Make clean in the test suite

.PHONY: clean
clean::
	$(MAKE) -C testsuite clean

# Build the manual latex files from the etex source files
# (see manual/README.md)
.PHONY: manual-pregen
manual-pregen: opt.opt
	cd manual; $(MAKE) clean && $(MAKE) pregen-etex

# The clean target
clean:: partialclean

# Shared parts of the system

compilerlibs/ocamlcommon.cma: $(COMMON)
	$(CAMLC) -a -linkall -o $@ $^
partialclean::
	rm -f compilerlibs/ocamlcommon.cma

# The bytecode compiler

compilerlibs/ocamlbytecomp.cma: $(BYTECOMP)
	$(CAMLC) -a -o $@ $^
partialclean::
	rm -f compilerlibs/ocamlbytecomp.cma

ocamlc: compilerlibs/ocamlcommon.cma compilerlibs/ocamlbytecomp.cma $(BYTESTART)
	$(CAMLC) $(LINKFLAGS) -compat-32 -o $@ $^

partialclean::
	rm -rf ocamlc

# The native-code compiler

compilerlibs/ocamloptcomp.cma: $(MIDDLE_END) $(ASMCOMP)
	$(CAMLC) -a -o $@ $^

partialclean::
	rm -f compilerlibs/ocamloptcomp.cma

ocamlopt: compilerlibs/ocamlcommon.cma compilerlibs/ocamloptcomp.cma \
          $(OPTSTART)
	$(CAMLC) $(LINKFLAGS) -o $@ $^

partialclean::
	rm -f ocamlopt

# The toplevel

compilerlibs/ocamltoplevel.cma: $(TOPLEVEL)
	$(CAMLC) -a -o $@ $^
partialclean::
	rm -f compilerlibs/ocamltoplevel.cma

ocaml_dependencies := \
  compilerlibs/ocamlcommon.cma \
  compilerlibs/ocamlbytecomp.cma \
  compilerlibs/ocamltoplevel.cma $(TOPLEVELSTART)

.INTERMEDIATE: ocaml.tmp
ocaml.tmp: $(ocaml_dependencies)
	$(CAMLC) $(LINKFLAGS) -linkall -o $@ $^

ocaml: expunge ocaml.tmp
	- $(CAMLRUN) $^ $@ $(PERVASIVES)

partialclean::
	rm -f ocaml

.PHONY: runtop
runtop:
ifeq "$(UNIX_OR_WIN32)" "unix"
	$(MAKE) runtime
	$(MAKE) coreall
	$(MAKE) ocaml
else
	$(MAKE) core
	$(MAKE) ocaml
endif
	@rlwrap --help 2>/dev/null && $(EXTRAPATH) rlwrap $(RUNTOP) ||\
	  $(EXTRAPATH) $(RUNTOP)

.PHONY: natruntop
natruntop:
	$(MAKE) runtime
	$(MAKE) coreall
	$(MAKE) opt.opt
	$(MAKE) ocamlnat
	@rlwrap --help 2>/dev/null && $(EXTRAPATH) rlwrap $(NATRUNTOP) ||\
	  $(EXTRAPATH) $(NATRUNTOP)

# Native dynlink

otherlibs/dynlink/dynlink.cmxa: otherlibs/dynlink/natdynlink.ml
	$(MAKE) -C otherlibs/dynlink allopt

# The parser

parsing/parser.mli parsing/parser.ml: parsing/parser.mly
	$(CAMLYACC) $(YACCFLAGS) $<

partialclean::
	rm -f parsing/parser.mli parsing/parser.ml parsing/parser.output

beforedepend:: parsing/parser.mli parsing/parser.ml

# The lexer

parsing/lexer.ml: parsing/lexer.mll
	$(CAMLLEX) $<

partialclean::
	rm -f parsing/lexer.ml

beforedepend:: parsing/lexer.ml

# Shared parts of the system compiled with the native-code compiler

compilerlibs/ocamlcommon.cmxa: $(COMMON:.cmo=.cmx)
	$(CAMLOPT) -a -linkall -o $@ $^
partialclean::
	rm -f compilerlibs/ocamlcommon.cmxa compilerlibs/ocamlcommon.$(A)

# The bytecode compiler compiled with the native-code compiler

compilerlibs/ocamlbytecomp.cmxa: $(BYTECOMP:.cmo=.cmx)
	$(CAMLOPT) -a $(OCAML_NATDYNLINKOPTS) -o $@ $^
partialclean::
	rm -f compilerlibs/ocamlbytecomp.cmxa compilerlibs/ocamlbytecomp.$(A)

ocamlc.opt: compilerlibs/ocamlcommon.cmxa compilerlibs/ocamlbytecomp.cmxa \
            $(BYTESTART:.cmo=.cmx)
	$(CAMLOPT) $(LINKFLAGS) -o $@ $^ -cclib "$(BYTECCLIBS)"

partialclean::
	rm -f ocamlc.opt

# The native-code compiler compiled with itself

compilerlibs/ocamloptcomp.cmxa: $(MIDDLE_END:.cmo=.cmx) $(ASMCOMP:.cmo=.cmx)
	$(CAMLOPT) -a -o $@ $^
partialclean::
	rm -f compilerlibs/ocamloptcomp.cmxa compilerlibs/ocamloptcomp.$(A)

ocamlopt.opt: compilerlibs/ocamlcommon.cmxa compilerlibs/ocamloptcomp.cmxa \
              $(OPTSTART:.cmo=.cmx)
	$(CAMLOPT) $(LINKFLAGS) -o $@ $^

partialclean::
	rm -f ocamlopt.opt

$(COMMON:.cmo=.cmx) $(BYTECOMP:.cmo=.cmx) $(MIDDLE_END:.cmo=.cmx) \
$(ASMCOMP:.cmo=.cmx): ocamlopt

# The predefined exceptions and primitives

byterun/primitives:
	$(MAKE) -C byterun primitives

bytecomp/runtimedef.ml: byterun/primitives byterun/caml/fail.h
	(echo 'let builtin_exceptions = [|'; \
	 cat byterun/caml/fail.h | tr -d '\r' | \
	 sed -n -e 's|.*/\* \("[A-Za-z_]*"\) \*/$$|  \1;|p'; \
	 echo '|]'; \
	 echo 'let builtin_primitives = [|'; \
	 sed -e 's/.*/  "&";/' byterun/primitives; \
	 echo '|]') > $@

partialclean::
	rm -f bytecomp/runtimedef.ml

beforedepend:: bytecomp/runtimedef.ml

# Choose the right machine-dependent files

asmcomp/arch.ml: asmcomp/$(ARCH)/arch.ml
	cd asmcomp; $(LN) $(ARCH)/arch.ml .

asmcomp/proc.ml: asmcomp/$(ARCH)/proc.ml
	cd asmcomp; $(LN) $(ARCH)/proc.ml .

asmcomp/selection.ml: asmcomp/$(ARCH)/selection.ml
	cd asmcomp; $(LN) $(ARCH)/selection.ml .

asmcomp/CSE.ml: asmcomp/$(ARCH)/CSE.ml
	cd asmcomp; $(LN) $(ARCH)/CSE.ml .

asmcomp/reload.ml: asmcomp/$(ARCH)/reload.ml
	cd asmcomp; $(LN) $(ARCH)/reload.ml .

asmcomp/scheduling.ml: asmcomp/$(ARCH)/scheduling.ml
	cd asmcomp; $(LN) $(ARCH)/scheduling.ml .

# Preprocess the code emitters

asmcomp/emit.ml: asmcomp/$(ARCH)/emit.mlp tools/cvt_emit
	echo \# 1 \"$(ARCH)/emit.mlp\" > $@
	$(CAMLRUN) tools/cvt_emit < $< >> $@ \
	|| { rm -f $@; exit 2; }

partialclean::
	rm -f asmcomp/emit.ml

beforedepend:: asmcomp/emit.ml

tools/cvt_emit: tools/cvt_emit.mll
	$(MAKE) -C tools cvt_emit

# The "expunge" utility

expunge: compilerlibs/ocamlcommon.cma compilerlibs/ocamlbytecomp.cma \
         toplevel/expunge.cmo
	$(CAMLC) $(LINKFLAGS) -o $@ $^

partialclean::
	rm -f expunge

# The runtime system for the bytecode compiler

.PHONY: runtime
runtime: stdlib/libcamlrun.$(A)

.PHONY: makeruntime
makeruntime:
	$(MAKE) -C byterun $(BOOT_FLEXLINK_CMD) all
byterun/libcamlrun.$(A): makeruntime ;
stdlib/libcamlrun.$(A): byterun/libcamlrun.$(A)
	cd stdlib; $(LN) ../byterun/libcamlrun.$(A) .
clean::
	$(MAKE) -C byterun clean
	rm -f stdlib/libcamlrun.$(A)

otherlibs_all := bigarray dynlink graph raw_spacetime_lib \
  str systhreads threads unix win32graph win32unix
subdirs := asmrun byterun debugger lex ocamldoc ocamltest stdlib tools \
  $(addprefix otherlibs/, $(otherlibs_all))

.PHONY: alldepend
ifeq "$(TOOLCHAIN)" "msvc"
alldepend:
	$(error Dependencies cannot be regenerated using the MSVC ports)
else
alldepend: depend
	for dir in $(subdirs); do \
	  $(MAKE) -C $$dir depend || exit; \
	done
endif

# The runtime system for the native-code compiler

.PHONY: runtimeopt
runtimeopt: stdlib/libasmrun.$(A)

.PHONY: makeruntimeopt
makeruntimeopt:
	$(MAKE) -C asmrun $(BOOT_FLEXLINK_CMD) all
asmrun/libasmrun.$(A): makeruntimeopt ;
stdlib/libasmrun.$(A): asmrun/libasmrun.$(A)
	cp $< $@
clean::
	$(MAKE) -C asmrun clean
	rm -f stdlib/libasmrun.$(A)

# The standard library

.PHONY: library
library: ocamlc
	$(MAKE) -C stdlib $(BOOT_FLEXLINK_CMD) all

.PHONY: library-cross
library-cross:
	$(MAKE) -C stdlib $(BOOT_FLEXLINK_CMD) CAMLRUN=../byterun/ocamlrun all

.PHONY: libraryopt
libraryopt:
	$(MAKE) -C stdlib $(BOOT_FLEXLINK_CMD) allopt

partialclean::
	$(MAKE) -C stdlib clean

# The lexer and parser generators

.PHONY: ocamllex
ocamllex: ocamlyacc ocamlc
	$(MAKE) -C lex all

.PHONY: ocamllex.opt
ocamllex.opt: ocamlopt
	$(MAKE) -C lex allopt

partialclean::
	$(MAKE) -C lex clean

.PHONY: ocamlyacc
ocamlyacc:
	$(MAKE) -C yacc $(BOOT_FLEXLINK_CMD) all

clean::
	$(MAKE) -C yacc clean

# OCamldoc

.PHONY: ocamldoc
ocamldoc: ocamlc ocamlyacc ocamllex otherlibraries
	$(MAKE) -C ocamldoc all

.PHONY: ocamldoc.opt
ocamldoc.opt: ocamlc.opt ocamlyacc ocamllex
	$(MAKE) -C ocamldoc opt.opt

# OCamltest
ocamltest: ocamlc ocamlyacc ocamllex
	$(MAKE) -C ocamltest

ocamltest.opt: ocamlc.opt ocamlyacc ocamllex
	$(MAKE) -C ocamltest ocamltest.opt$(EXE)

partialclean::
	$(MAKE) -C ocamltest clean

# Documentation

.PHONY: html_doc
html_doc: ocamldoc
	$(MAKE) -C ocamldoc $@
	@echo "documentation is in ./ocamldoc/stdlib_html/"

partialclean::
	$(MAKE) -C ocamldoc clean

# The extra libraries

.PHONY: otherlibraries
otherlibraries: ocamltools
	for i in $(OTHERLIBRARIES); do \
	  ($(MAKE) -C otherlibs/$$i all) || exit $$?; \
	done

.PHONY: otherlibrariesopt
otherlibrariesopt:
	for i in $(OTHERLIBRARIES); do \
	  ($(MAKE) -C otherlibs/$$i allopt) || exit $$?; \
	done

partialclean::
	for i in $(OTHERLIBRARIES); do \
	  ($(MAKE) -C otherlibs/$$i partialclean); \
	done

clean::
	for i in $(OTHERLIBRARIES); do \
	  ($(MAKE) -C otherlibs/$$i clean); \
	done

# The replay debugger

.PHONY: ocamldebugger
ocamldebugger: ocamlc ocamlyacc ocamllex otherlibraries
	$(MAKE) -C debugger all

partialclean::
	$(MAKE) -C debugger clean

# Check that the stack limit is reasonable.
ifeq "$(UNIX_OR_WIN32)" "unix"
.PHONY: checkstack
checkstack:
	if $(MKEXE) $(OUTPUTEXE)tools/checkstack$(EXE) tools/checkstack.c; \
	  then tools/checkstack$(EXE); \
	  else :; \
	fi
	rm -f tools/checkstack$(EXE)
endif

# Lint @since and @deprecated annotations

VERSIONS=$(shell git tag|grep '^[0-9]*.[0-9]*.[0-9]*$$'|grep -v '^[12].')
.PHONY: lintapidiff
lintapidiff:
	$(MAKE) -C tools lintapidiff.opt
	git ls-files -- 'otherlibs/*/*.mli' 'stdlib/*.mli' |\
	    grep -Ev internal\|obj\|spacetime\|stdLabels\|moreLabels |\
	    tools/lintapidiff.opt $(VERSIONS)

# Make clean in the test suite

clean::
	cd testsuite; $(MAKE) clean

# Make MacOS X package
ifeq "$(UNIX_OR_WIN32)" "unix"
.PHONY: package-macosx
package-macosx:
	sudo rm -rf package-macosx/root
	$(MAKE) PREFIX="`pwd`"/package-macosx/root install
	tools/make-package-macosx
	sudo rm -rf package-macosx/root

clean::
	rm -rf package-macosx/*.pkg package-macosx/*.dmg
endif

# The middle end (whose .cma library is currently only used for linking
# the "ocamlobjinfo" program, since we cannot depend on the whole native code
# compiler for "make world" and the list of dependencies for
# asmcomp/export_info.cmo is long).

compilerlibs/ocamlmiddleend.cma: $(MIDDLE_END)
	$(CAMLC) -a -o $@ $^
compilerlibs/ocamlmiddleend.cmxa: $(MIDDLE_END:%.cmo=%.cmx)
	$(CAMLOPT) -a -o $@ $^
partialclean::
	rm -f compilerlibs/ocamlmiddleend.cma \
	      compilerlibs/ocamlmiddleend.cmxa \
	      compilerlibs/ocamlmiddleend.$(A)

# Tools

.PHONY: ocamltools
ocamltools: ocamlc ocamlyacc ocamllex asmcomp/cmx_format.cmi \
            asmcomp/printclambda.cmo compilerlibs/ocamlmiddleend.cma \
            asmcomp/export_info.cmo
	$(MAKE) -C tools all

.PHONY: ocamltoolsopt
ocamltoolsopt: ocamlopt
	$(MAKE) -C tools opt

.PHONY: ocamltoolsopt.opt
ocamltoolsopt.opt: ocamlc.opt ocamlyacc ocamllex.opt asmcomp/cmx_format.cmi \
                   asmcomp/printclambda.cmx compilerlibs/ocamlmiddleend.cmxa \
                   asmcomp/export_info.cmx
	$(MAKE) -C tools opt.opt

partialclean::
	$(MAKE) -C tools clean

## Test compilation of backend-specific parts

partialclean::
	rm -f $(ARCH_SPECIFIC)

beforedepend:: $(ARCH_SPECIFIC)

# This rule provides a quick way to check that machine-dependent
# files compiles fine for a foreign architecture (passed as ARCH=xxx).

.PHONY: check_arch
check_arch:
	@echo "========= CHECKING asmcomp/$(ARCH) =============="
	@rm -f $(ARCH_SPECIFIC) asmcomp/emit.ml asmcomp/*.cm*
	@$(MAKE) compilerlibs/ocamloptcomp.cma \
	            >/dev/null
	@rm -f $(ARCH_SPECIFIC) asmcomp/emit.ml asmcomp/*.cm*

.PHONY: check_all_arches
check_all_arches:
	@STATUS=0; \
	 for i in $(ARCHES); do \
	   $(MAKE) --no-print-directory check_arch ARCH=$$i || STATUS=1; \
	 done; \
	 exit $$STATUS

# Compiler Plugins

DYNLINK_DIR=otherlibs/dynlink

driver/compdynlink.mlbyte: $(DYNLINK_DIR)/dynlink.ml driver/compdynlink.mli
	grep -v 'REMOVE_ME for ../../debugger/dynlink.ml' \
	     $(DYNLINK_DIR)/dynlink.ml >driver/compdynlink.mlbyte

ifeq ($(NATDYNLINK),true)
driver/compdynlink.mlopt: $(DYNLINK_DIR)/natdynlink.ml driver/compdynlink.mli
	cp $(DYNLINK_DIR)/natdynlink.ml driver/compdynlink.mlopt
else
driver/compdynlink.mlopt: driver/compdynlink.mlno driver/compdynlink.mli
	cp driver/compdynlink.mlno driver/compdynlink.mlopt
endif

driver/compdynlink.mli: $(DYNLINK_DIR)/dynlink.mli
	cp $(DYNLINK_DIR)/dynlink.mli driver/compdynlink.mli

driver/compdynlink.cmo: driver/compdynlink.mlbyte driver/compdynlink.cmi
	$(CAMLC) $(COMPFLAGS) -c -impl $<

driver/compdynlink.cmx: driver/compdynlink.mlopt driver/compdynlink.cmi
	$(CAMLOPT) $(COMPFLAGS) -c -impl $<

beforedepend:: driver/compdynlink.mlbyte driver/compdynlink.mlopt \
               driver/compdynlink.mli
partialclean::
	rm -f driver/compdynlink.mlbyte
	rm -f driver/compdynlink.mli
	rm -f driver/compdynlink.mlopt

# The native toplevel

compilerlibs/ocamlopttoplevel.cmxa: $(OPTTOPLEVEL:.cmo=.cmx)
	$(CAMLOPT) -a -o $@ $^
partialclean::
	rm -f compilerlibs/ocamlopttoplevel.cmxa

# When the native toplevel executable has an extension (e.g. ".exe"),
# provide a phony 'ocamlnat' synonym

ifneq ($(EXE),)
.PHONY: ocamlnat
ocamlnat: ocamlnat$(EXE)
endif

ocamlnat$(EXE): compilerlibs/ocamlcommon.cmxa compilerlibs/ocamloptcomp.cmxa \
    compilerlibs/ocamlbytecomp.cmxa \
    compilerlibs/ocamlopttoplevel.cmxa \
    $(OPTTOPLEVELSTART:.cmo=.cmx)
	$(CAMLOPT) $(LINKFLAGS) -linkall -o $@ $^

partialclean::
	rm -f ocamlnat$(EXE)

toplevel/opttoploop.cmx: otherlibs/dynlink/dynlink.cmxa

# The numeric opcodes

bytecomp/opcodes.ml: byterun/caml/instruct.h tools/make_opcodes
	$(CAMLRUN) tools/make_opcodes -opcodes < $< > $@

tools/make_opcodes: tools/make_opcodes.mll
	$(MAKE) -C tools make_opcodes

partialclean::
	rm -f bytecomp/opcodes.ml

beforedepend:: bytecomp/opcodes.ml

# Default rules

.SUFFIXES: .ml .mli .cmo .cmi .cmx

.ml.cmo:
	$(CAMLC) $(COMPFLAGS) -c $<

.mli.cmi:
	$(CAMLC) $(COMPFLAGS) -c $<

.ml.cmx:
	$(CAMLOPT) $(COMPFLAGS) -c $<

partialclean::
	for d in utils parsing typing bytecomp asmcomp middle_end \
	         middle_end/base_types asmcomp/debug driver toplevel tools; do \
	  rm -f $$d/*.cm[ioxt] $$d/*.cmti $$d/*.annot $$d/*.$(S) \
	    $$d/*.$(O) $$d/*.$(SO) $d/*~; \
	done
	rm -f *~

.PHONY: depend
depend: beforedepend
	(for d in utils parsing typing bytecomp asmcomp middle_end \
	 middle_end/base_types asmcomp/debug driver toplevel; \
	 do $(CAMLDEP) -slash $(DEPFLAGS) $$d/*.mli $$d/*.ml || exit; \
	 done) > .depend
	$(CAMLDEP) -slash $(DEPFLAGS) -native \
		-impl driver/compdynlink.mlopt >> .depend
	$(CAMLDEP) -slash $(DEPFLAGS) -bytecode \
		-impl driver/compdynlink.mlbyte >> .depend

.PHONY: distclean
distclean: clean
	rm -f boot/ocamlrun boot/ocamlrun$(EXE) boot/camlheader \
	      boot/ocamlyacc boot/*.cm* boot/libcamlrun.$(A)
	rm -f config/Makefile byterun/caml/m.h byterun/caml/s.h
	rm -f tools/*.bak
	rm -f ocaml ocamlc
	rm -f testsuite/_log

include .depend<|MERGE_RESOLUTION|>--- conflicted
+++ resolved
@@ -306,59 +306,6 @@
 
 # The configuration file
 
-<<<<<<< HEAD
-utils/config.ml: utils/config.mlp config/Makefile
-	sed -e 's|%%AFL_INSTRUMENT%%|$(AFL_INSTRUMENT)|' \
-	    -e 's|%%ARCH%%|$(ARCH)|' \
-	    -e 's|%%ARCMD%%|$(ARCMD)|' \
-	    -e 's|%%ASM%%|$(ASM)|' \
-	    -e 's|%%ASM_CFI_SUPPORTED%%|$(ASM_CFI_SUPPORTED)|' \
-	    -e 's|%%BYTECCLIBS%%|$(BYTECCLIBS)|' \
-	    -e 's|%%BYTERUN%%|$(BYTERUN)|' \
-	    -e 's|%%CC%%|$(CC)|' \
-	    -e 's|%%CCOMPTYPE%%|$(CCOMPTYPE)|' \
-	    -e 's|%%CC_PROFILE%%|$(CC_PROFILE)|' \
-	    -e 's|%%OUTPUTOBJ%%|$(OUTPUTOBJ)|' \
-      -e 's|%%ENABLE_CALL_COUNTS%%|$(ENABLE_CALL_COUNTS)|' \
-	    -e 's|%%EXT_ASM%%|$(EXT_ASM)|' \
-	    -e 's|%%EXT_DLL%%|$(EXT_DLL)|' \
-	    -e 's|%%EXT_EXE%%|$(EXE)|' \
-	    -e 's|%%EXT_LIB%%|$(EXT_LIB)|' \
-	    -e 's|%%EXT_OBJ%%|$(EXT_OBJ)|' \
-	    -e 's|%%FLAMBDA%%|$(FLAMBDA)|' \
-	    -e 's|%%FLEXLINK_FLAGS%%|$(subst \,\\,$(FLEXLINK_FLAGS))|' \
-	    -e 's|%%FLEXDLL_DIR%%|$(FLEXDLL_DIR)|' \
-	    -e 's|%%HOST%%|$(HOST)|' \
-	    -e 's|%%LIBDIR%%|$(LIBDIR)|' \
-	    -e 's|%%LIBUNWIND_AVAILABLE%%|$(LIBUNWIND_AVAILABLE)|' \
-	    -e 's|%%LIBUNWIND_LINK_FLAGS%%|$(LIBUNWIND_LINK_FLAGS)|' \
-	    -e 's|%%MKDLL%%|$(subst \,\\,$(MKDLL))|' \
-	    -e 's|%%MKEXE%%|$(subst ",\\",$(subst \,\\,$(MKEXE)))|' \
-	    -e 's|%%FLEXLINK_LDFLAGS%%|$(subst ",\\",$(subst \,\\,$(if $(LDFLAGS), -link "$(LDFLAGS)")))|' \
-	    -e 's|%%MKMAINDLL%%|$(subst \,\\,$(MKMAINDLL))|' \
-	    -e 's|%%MODEL%%|$(MODEL)|' \
-	    -e 's|%%NATIVECCLIBS%%|$(NATIVECCLIBS)|' \
-	    -e 's|%%OCAMLC_CFLAGS%%|$(OCAMLC_CFLAGS)|' \
-	    -e 's|%%OCAMLC_CPPFLAGS%%|$(OCAMLC_CPPFLAGS)|' \
-	    -e 's|%%OCAMLOPT_CFLAGS%%|$(OCAMLOPT_CFLAGS)|' \
-	    -e 's|%%OCAMLOPT_CPPFLAGS%%|$(OCAMLOPT_CPPFLAGS)|' \
-	    -e 's|%%PACKLD%%|$(PACKLD)|' \
-	    -e 's|%%PROFILING%%|$(PROFILING)|' \
-	    -e 's|%%PROFINFO_WIDTH%%|$(PROFINFO_WIDTH)|' \
-	    -e 's|%%RANLIBCMD%%|$(RANLIBCMD)|' \
-	    -e 's|%%FORCE_SAFE_STRING%%|$(FORCE_SAFE_STRING)|' \
-	    -e 's|%%DEFAULT_SAFE_STRING%%|$(DEFAULT_SAFE_STRING)|' \
-	    -e 's|%%WINDOWS_UNICODE%%|$(WINDOWS_UNICODE)|' \
-	    -e 's|%%STATS%%|$(STATS)|' \
-      -e 's|%%SYSTEM%%|$(SYSTEM)|' \
-	    -e 's|%%SYSTHREAD_SUPPORT%%|$(SYSTHREAD_SUPPORT)|' \
-	    -e 's|%%TARGET%%|$(TARGET)|' \
-	    -e 's|%%WITH_FRAME_POINTERS%%|$(WITH_FRAME_POINTERS)|' \
-	    -e 's|%%WITH_PROFINFO%%|$(WITH_PROFINFO)|' \
-	    -e 's|%%WITH_SPACETIME%%|$(WITH_SPACETIME)|' \
-	    -e 's|%%WITH_SPACETIME_CALL_COUNTS%%|$(WITH_SPACETIME_CALL_COUNTS)|' \
-	    -e 's|%%FLAT_FLOAT_ARRAY%%|$(FLAT_FLOAT_ARRAY)|' \
-=======
 # SUBST generates the sed substitution for the variable *named* in $1
 # SUBST_QUOTE does the same, adding double-quotes around non-empty strings
 #   (see FLEXDLL_DIR which must empty if FLEXDLL_DIR is empty but an OCaml
@@ -417,7 +364,6 @@
 	    $(call SUBST,WITH_SPACETIME) \
 	    $(call SUBST,ENABLE_CALL_COUNTS) \
 	    $(call SUBST,FLAT_FLOAT_ARRAY) \
->>>>>>> 852b595f
 	    $< > $@
 
 ifeq "$(UNIX_OR_WIN32)" "unix"
