--- conflicted
+++ resolved
@@ -352,6 +352,7 @@
 	    -e 's|%%WITH_PROFINFO%%|$(WITH_PROFINFO)|' \
 	    -e 's|%%WITH_SPACETIME%%|$(WITH_SPACETIME)|' \
 	    -e 's|%%WITH_SPACETIME_CALL_COUNTS%%|$(WITH_SPACETIME_CALL_COUNTS)|' \
+	    -e 's|%%WITH_STATMEMPROF%%|$(WITH_STATMEMPROF)|' \
 	    -e 's|%%FLAT_FLOAT_ARRAY%%|$(FLAT_FLOAT_ARRAY)|' \
 	    $< > $@
 
@@ -831,58 +832,7 @@
 # Native dynlink
 
 otherlibs/dynlink/dynlink.cmxa: otherlibs/dynlink/natdynlink.ml
-<<<<<<< HEAD
-	cd otherlibs/dynlink && $(MAKE) allopt
-
-# The configuration file
-
-utils/config.ml: utils/config.mlp config/Makefile
-	@rm -f utils/config.ml
-	sed -e 's|%%LIBDIR%%|$(LIBDIR)|' \
-	    -e 's|%%BYTERUN%%|$(BINDIR)/ocamlrun|' \
-	    -e 's|%%CCOMPTYPE%%|cc|' \
-	    -e 's|%%BYTECC%%|$(BYTECC) $(BYTECCCOMPOPTS) $(SHAREDCCCOMPOPTS)|' \
-	    -e 's|%%NATIVECC%%|$(NATIVECC) $(NATIVECCCOMPOPTS)|' \
-	    -e '/c_compiler =/s| -Werror||' \
-	    -e 's|%%PACKLD%%|$(PACKLD)|' \
-	    -e 's|%%BYTECCLIBS%%|$(BYTECCLIBS)|' \
-	    -e 's|%%NATIVECCLIBS%%|$(NATIVECCLIBS)|' \
-	    -e 's|%%RANLIBCMD%%|$(RANLIBCMD)|' \
-	    -e 's|%%ARCMD%%|$(ARCMD)|' \
-	    -e 's|%%CC_PROFILE%%|$(CC_PROFILE)|' \
-	    -e 's|%%ARCH%%|$(ARCH)|' \
-	    -e 's|%%MODEL%%|$(MODEL)|' \
-	    -e 's|%%SYSTEM%%|$(SYSTEM)|' \
-	    -e 's|%%EXT_OBJ%%|.o|' \
-	    -e 's|%%EXT_ASM%%|.s|' \
-	    -e 's|%%EXT_LIB%%|.a|' \
-	    -e 's|%%EXT_DLL%%|$(EXT_DLL)|' \
-	    -e 's|%%SYSTHREAD_SUPPORT%%|$(SYSTHREAD_SUPPORT)|' \
-	    -e 's|%%ASM%%|$(ASM)|' \
-	    -e 's|%%ASM_CFI_SUPPORTED%%|$(ASM_CFI_SUPPORTED)|' \
-	    -e 's|%%WITH_FRAME_POINTERS%%|$(WITH_FRAME_POINTERS)|' \
-	    -e 's|%%WITH_PROFINFO%%|$(WITH_PROFINFO)|' \
-	    -e 's|%%WITH_SPACETIME%%|$(WITH_SPACETIME)|' \
-	    -e 's|%%WITH_STATMEMPROF%%|$(WITH_STATMEMPROF)|' \
-	    -e 's|%%PROFINFO_WIDTH%%|$(PROFINFO_WIDTH)|' \
-	    -e 's|%%LIBUNWIND_AVAILABLE%%|$(LIBUNWIND_AVAILABLE)|' \
-	    -e 's|%%LIBUNWIND_LINK_FLAGS%%|$(LIBUNWIND_LINK_FLAGS)|' \
-	    -e 's|%%MKDLL%%|$(MKDLL)|' \
-	    -e 's|%%MKEXE%%|$(MKEXE)|' \
-	    -e 's|%%MKMAINDLL%%|$(MKMAINDLL)|' \
-	    -e 's|%%HOST%%|$(HOST)|' \
-	    -e 's|%%TARGET%%|$(TARGET)|' \
-	    -e 's|%%FLAMBDA%%|$(FLAMBDA)|' \
-	    -e 's|%%SAFE_STRING%%|$(SAFE_STRING)|' \
-	    utils/config.mlp > utils/config.ml
-
-partialclean::
-	rm -f utils/config.ml
-
-beforedepend:: utils/config.ml
-=======
 	$(MAKE) -C otherlibs/dynlink allopt
->>>>>>> 10c8e77b
 
 # The parser
 
