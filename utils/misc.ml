--- conflicted
+++ resolved
@@ -164,14 +164,14 @@
       | Some a -> f a
   end
 
-<<<<<<< HEAD
   module String = struct
     type t = string
 
     let is_prefix t ~of_ =
       String.length t <= String.length of_
         && String.sub of_ 0 (String.length t) = t
-=======
+  end
+
   module Array = struct
     let exists2 p a1 a2 =
       let n = Array.length a1 in
@@ -181,7 +181,6 @@
         else if p (Array.unsafe_get a1 i) (Array.unsafe_get a2 i) then true
         else loop (succ i) in
       loop 0
->>>>>>> 566ed41a
   end
 end
 
