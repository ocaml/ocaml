--- conflicted
+++ resolved
@@ -164,11 +164,6 @@
   p "ocamlopt_cflags" ocamlopt_cflags;
   p "ocamlopt_cppflags" ocamlopt_cppflags;
   p "bytecomp_c_compiler" bytecomp_c_compiler;
-<<<<<<< HEAD
-  p "native_c_compiler" native_c_compiler;
-  p "bytecomp_c_libraries" bytecomp_c_libraries;
-=======
->>>>>>> 852b595f
   p "native_c_compiler" native_c_compiler;
   p "bytecomp_c_libraries" bytecomp_c_libraries;
   p "native_c_libraries" native_c_libraries;
