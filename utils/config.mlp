#2 "utils/config.mlp"
(**************************************************************************)
(*                                                                        *)
(*                                 OCaml                                  *)
(*                                                                        *)
(*             Xavier Leroy, projet Cristal, INRIA Rocquencourt           *)
(*                                                                        *)
(*   Copyright 1996 Institut National de Recherche en Informatique et     *)
(*     en Automatique.                                                    *)
(*                                                                        *)
(*   All rights reserved.  This file is distributed under the terms of    *)
(*   the GNU Lesser General Public License version 2.1, with the          *)
(*   special exception on linking described in the file LICENSE.          *)
(*                                                                        *)
(**************************************************************************)

(* The main OCaml version string has moved to ../VERSION *)
let version = Sys.ocaml_version

let standard_library_default = "%%LIBDIR%%"

let standard_library =
  try
    Sys.getenv "OCAMLLIB"
  with Not_found ->
  try
    Sys.getenv "CAMLLIB"
  with Not_found ->
    standard_library_default

let standard_runtime = "%%BYTERUN%%"
let ccomp_type = "%%CCOMPTYPE%%"
let c_compiler = "%%CC%%"
let c_output_obj = "%%OUTPUTOBJ%%"
let ocamlc_cflags = "%%OCAMLC_CFLAGS%%"
let ocamlc_cppflags = "%%OCAMLC_CPPFLAGS%%"
let ocamlopt_cflags = "%%OCAMLOPT_CFLAGS%%"
let ocamlopt_cppflags = "%%OCAMLOPT_CPPFLAGS%%"
let bytecomp_c_libraries = "%%BYTECCLIBS%%"
(* bytecomp_c_compiler and native_c_compiler have been supported for a
   long time and are retained for backwards compatibility.
   For programs that don't need compatibility with older OCaml releases
   the recommended approach is to use the constituent variables
   c_compiler, ocamlc_cflags, ocamlc_cppflags etc., directly.
*)
let bytecomp_c_compiler =
  c_compiler ^ " " ^ ocamlc_cflags ^ " " ^ ocamlc_cppflags
let native_c_compiler =
  c_compiler ^ " " ^ ocamlopt_cflags ^ " " ^ ocamlopt_cppflags
let native_c_libraries = "%%NATIVECCLIBS%%"
let native_pack_linker = "%%PACKLD%%"
let ranlib = "%%RANLIBCMD%%"
let ar = "%%ARCMD%%"
let cc_profile = "%%CC_PROFILE%%"
let mkdll, mkexe, mkmaindll =
  (* @@DRA Cygwin - but only if shared libraries are enabled, which we
     should be able to detect? *)
  if Sys.os_type = "Win32" then
    try
      let flexlink =
        let flexlink = Sys.getenv "OCAML_FLEXLINK" in
        let f i =
          let c = flexlink.[i] in
          if c = '/' then '\\' else c in
        (String.init (String.length flexlink) f) ^ " %%FLEXLINK_FLAGS%%" in
      flexlink,
      flexlink ^ " -exe%%FLEXLINK_LDFLAGS%%",
      flexlink ^ " -maindll"
    with Not_found ->
      "%%MKDLL%%", "%%MKEXE%%", "%%MKMAINDLL%%"
  else
    "%%MKDLL%%", "%%MKEXE%%", "%%MKMAINDLL%%"

let profiling = %%PROFILING%%
let flambda = %%FLAMBDA%%
let safe_string = %%FORCE_SAFE_STRING%%
let default_safe_string = %%DEFAULT_SAFE_STRING%%
let windows_unicode = %%WINDOWS_UNICODE%% != 0

let flat_float_array = %%FLAT_FLOAT_ARRAY%%

let afl_instrument = %%AFL_INSTRUMENT%%

let exec_magic_number = "Caml1999X011"
and cmi_magic_number = "Caml1999I022"
and cmo_magic_number = "Caml1999O022"
and cma_magic_number = "Caml1999A022"
and cmx_magic_number =
  if flambda then
    "Caml1999y022"
  else
    "Caml1999Y022"
and cmxa_magic_number =
  if flambda then
    "Caml1999z022"
  else
    "Caml1999Z022"
and ast_impl_magic_number = "Caml1999M022"
and ast_intf_magic_number = "Caml1999N022"
and cmxs_magic_number = "Caml1999D022"
    (* cmxs_magic_number is duplicated in otherlibs/dynlink/natdynlink.ml *)
and cmt_magic_number = "Caml1999T022"

let load_path = ref ([] : string list)

let interface_suffix = ref ".mli"

let max_tag = 245
(* This is normally the same as in obj.ml, but we have to define it
   separately because it can differ when we're in the middle of a
   bootstrapping phase. *)
let lazy_tag = 246

let max_young_wosize = 256
let stack_threshold = 256 (* see byterun/config.h *)
let stack_safety_margin = 60

let architecture = "%%ARCH%%"
let model = "%%MODEL%%"
let system = "%%SYSTEM%%"

let asm = "%%ASM%%"
let asm_cfi_supported = %%ASM_CFI_SUPPORTED%%
let with_frame_pointers = %%WITH_FRAME_POINTERS%%
let spacetime = %%WITH_SPACETIME%%
let enable_call_counts = %%ENABLE_CALL_COUNTS%%
let libunwind_available = %%LIBUNWIND_AVAILABLE%%
let libunwind_link_flags = "%%LIBUNWIND_LINK_FLAGS%%"
let profinfo = %%WITH_PROFINFO%%
let profinfo_width = %%PROFINFO_WIDTH%%

<<<<<<< HEAD
let statmemprof = %%WITH_STATMEMPROF%%

let ext_exe = "%%EXT_EXE%%"
=======
let ext_exe = "%%EXE%%"
>>>>>>> 43d77ff6
let ext_obj = "%%EXT_OBJ%%"
let ext_asm = "%%EXT_ASM%%"
let ext_lib = "%%EXT_LIB%%"
let ext_dll = "%%EXT_DLL%%"

let host = "%%HOST%%"
let target = "%%TARGET%%"

let default_executable_name =
  match Sys.os_type with
    "Unix" -> "a.out"
  | "Win32" | "Cygwin" -> "camlprog.exe"
  | _ -> "camlprog"

let systhread_supported = %%SYSTHREAD_SUPPORT%%;;

let flexdll_dirs = [%%FLEXDLL_DIR%%];;

let print_config oc =
  let p name valu = Printf.fprintf oc "%s: %s\n" name valu in
  let p_int name valu = Printf.fprintf oc "%s: %d\n" name valu in
  let p_bool name valu = Printf.fprintf oc "%s: %B\n" name valu in
  p "version" version;
  p "standard_library_default" standard_library_default;
  p "standard_library" standard_library;
  p "standard_runtime" standard_runtime;
  p "ccomp_type" ccomp_type;
  p "c_compiler" c_compiler;
  p "ocamlc_cflags" ocamlc_cflags;
  p "ocamlc_cppflags" ocamlc_cppflags;
  p "ocamlopt_cflags" ocamlopt_cflags;
  p "ocamlopt_cppflags" ocamlopt_cppflags;
  p "bytecomp_c_compiler" bytecomp_c_compiler;
  p "native_c_compiler" native_c_compiler;
  p "bytecomp_c_libraries" bytecomp_c_libraries;
  p "native_c_libraries" native_c_libraries;
  p "native_pack_linker" native_pack_linker;
  p "ranlib" ranlib;
  p "cc_profile" cc_profile;
  p "architecture" architecture;
  p "model" model;
  p_int "int_size" Sys.int_size;
  p_int "word_size" Sys.word_size;
  p "system" system;
  p "asm" asm;
  p_bool "asm_cfi_supported" asm_cfi_supported;
  p_bool "with_frame_pointers" with_frame_pointers;
  p "ext_exe" ext_exe;
  p "ext_obj" ext_obj;
  p "ext_asm" ext_asm;
  p "ext_lib" ext_lib;
  p "ext_dll" ext_dll;
  p "os_type" Sys.os_type;
  p "default_executable_name" default_executable_name;
  p_bool "systhread_supported" systhread_supported;
  p "host" host;
  p "target" target;
  p_bool "profiling" profiling;
  p_bool "flambda" flambda;
  p_bool "spacetime" spacetime;
  p_bool "safe_string" safe_string;
  p_bool "default_safe_string" default_safe_string;
  p_bool "flat_float_array" flat_float_array;
  p_bool "afl_instrument" afl_instrument;
  p_bool "windows_unicode" windows_unicode;

  (* print the magic number *)
  p "exec_magic_number" exec_magic_number;
  p "cmi_magic_number" cmi_magic_number;
  p "cmo_magic_number" cmo_magic_number;
  p "cma_magic_number" cma_magic_number;
  p "cmx_magic_number" cmx_magic_number;
  p "cmxa_magic_number" cmxa_magic_number;
  p "ast_impl_magic_number" ast_impl_magic_number;
  p "ast_intf_magic_number" ast_intf_magic_number;
  p "cmxs_magic_number" cmxs_magic_number;
  p "cmt_magic_number" cmt_magic_number;

  flush oc;
;;<|MERGE_RESOLUTION|>--- conflicted
+++ resolved
@@ -129,13 +129,9 @@
 let profinfo = %%WITH_PROFINFO%%
 let profinfo_width = %%PROFINFO_WIDTH%%
 
-<<<<<<< HEAD
 let statmemprof = %%WITH_STATMEMPROF%%
 
-let ext_exe = "%%EXT_EXE%%"
-=======
 let ext_exe = "%%EXE%%"
->>>>>>> 43d77ff6
 let ext_obj = "%%EXT_OBJ%%"
 let ext_asm = "%%EXT_ASM%%"
 let ext_lib = "%%EXT_LIB%%"
