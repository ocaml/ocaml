(**************************************************************************)
(*                                                                        *)
(*                                 OCaml                                  *)
(*                                                                        *)
(*             Xavier Leroy, projet Cristal, INRIA Rocquencourt           *)
(*                                                                        *)
(*   Copyright 1996 Institut National de Recherche en Informatique et     *)
(*     en Automatique.                                                    *)
(*                                                                        *)
(*   All rights reserved.  This file is distributed under the terms of    *)
(*   the GNU Lesser General Public License version 2.1, with the          *)
(*   special exception on linking described in the file LICENSE.          *)
(*                                                                        *)
(**************************************************************************)

(* Miscellaneous useful types and functions *)

val fatal_error: string -> 'a
val fatal_errorf: ('a, Format.formatter, unit, 'b) format4 -> 'a
exception Fatal_error

val try_finally : (unit -> 'a) -> (unit -> unit) -> 'a;;

val map_end: ('a -> 'b) -> 'a list -> 'b list -> 'b list
        (* [map_end f l t] is [map f l @ t], just more efficient. *)
val map_left_right: ('a -> 'b) -> 'a list -> 'b list
        (* Like [List.map], with guaranteed left-to-right evaluation order *)
val for_all2: ('a -> 'b -> bool) -> 'a list -> 'b list -> bool
        (* Same as [List.for_all] but for a binary predicate.
           In addition, this [for_all2] never fails: given two lists
           with different lengths, it returns false. *)
val replicate_list: 'a -> int -> 'a list
        (* [replicate_list elem n] is the list with [n] elements
           all identical to [elem]. *)
val list_remove: 'a -> 'a list -> 'a list
        (* [list_remove x l] returns a copy of [l] with the first
           element equal to [x] removed. *)
val split_last: 'a list -> 'a list * 'a
        (* Return the last element and the other elements of the given list. *)
val may: ('a -> unit) -> 'a option -> unit
val may_map: ('a -> 'b) -> 'a option -> 'b option

type ref_and_value = R : 'a ref * 'a -> ref_and_value

val protect_refs : ref_and_value list -> (unit -> 'a) -> 'a
(** [protect_refs l f] temporarily sets [r] to [v] for each [R (r, v)] in [l]
    while executing [f]. The previous contents of the references is restored
    even if [f] raises an exception. *)

module Stdlib : sig
  module List : sig
    type 'a t = 'a list

    val compare : ('a -> 'a -> int) -> 'a t -> 'a t -> int
    (** The lexicographic order supported by the provided order.
        There is no constraint on the relative lengths of the lists. *)

    val equal : ('a -> 'a -> bool) -> 'a t -> 'a t -> bool
    (** Returns [true] iff the given lists have the same length and content
        with respect to the given equality function. *)

    val filter_map : ('a -> 'b option) -> 'a t -> 'b t
    (** [filter_map f l] applies [f] to every element of [l], filters
        out the [None] elements and returns the list of the arguments of
        the [Some] elements. *)

    val some_if_all_elements_are_some : 'a option t -> 'a t option
    (** If all elements of the given list are [Some _] then [Some xs]
        is returned with the [xs] being the contents of those [Some]s, with
        order preserved.  Otherwise return [None]. *)

    val map2_prefix : ('a -> 'b -> 'c) -> 'a t -> 'b t -> ('c t * 'b t)
    (** [let r1, r2 = map2_prefix f l1 l2]
        If [l1] is of length n and [l2 = h2 @ t2] with h2 of length n,
        r1 is [List.map2 f l1 h1] and r2 is t2. *)

    val split_at : int -> 'a t -> 'a t * 'a t
    (** [split_at n l] returns the pair [before, after] where [before] is
        the [n] first elements of [l] and [after] the remaining ones.
        If [l] has less than [n] elements, raises Invalid_argument. *)
  end

  module Option : sig
    type 'a t = 'a option

    val equal : ('a -> 'a -> bool) -> 'a t -> 'a t -> bool

    val iter : ('a -> unit) -> 'a t -> unit
    val map : ('a -> 'b) -> 'a t -> 'b t
    val fold : ('a -> 'b -> 'b) -> 'a t -> 'b -> 'b
    val value_default : ('a -> 'b) -> default:'b -> 'a t -> 'b
  end

<<<<<<< HEAD
  module String : sig
    type t = string

    val is_prefix : t -> of_:t -> bool
=======
  module Array : sig
    val exists2 : ('a -> 'b -> bool) -> 'a array -> 'b array -> bool
    (* Same as [Array.exists], but for a two-argument predicate. Raise
       Invalid_argument if the two arrays are determined to have
       different lengths. *)
>>>>>>> 566ed41a
  end
end

val find_in_path: string list -> string -> string
        (* Search a file in a list of directories. *)
val find_in_path_rel: string list -> string -> string
        (* Search a relative file in a list of directories. *)
val find_in_path_uncap: string list -> string -> string
        (* Same, but search also for uncapitalized name, i.e.
           if name is Foo.ml, allow /path/Foo.ml and /path/foo.ml
           to match. *)
val remove_file: string -> unit
        (* Delete the given file if it exists. Never raise an error. *)
val expand_directory: string -> string -> string
        (* [expand_directory alt file] eventually expands a [+] at the
           beginning of file into [alt] (an alternate root directory) *)

val create_hashtable: int -> ('a * 'b) list -> ('a, 'b) Hashtbl.t
        (* Create a hashtable of the given size and fills it with the
           given bindings. *)

val copy_file: in_channel -> out_channel -> unit
        (* [copy_file ic oc] reads the contents of file [ic] and copies
           them to [oc]. It stops when encountering EOF on [ic]. *)
val copy_file_chunk: in_channel -> out_channel -> int -> unit
        (* [copy_file_chunk ic oc n] reads [n] bytes from [ic] and copies
           them to [oc]. It raises [End_of_file] when encountering
           EOF on [ic]. *)
val string_of_file: in_channel -> string
        (* [string_of_file ic] reads the contents of file [ic] and copies
           them to a string. It stops when encountering EOF on [ic]. *)
val log2: int -> int
        (* [log2 n] returns [s] such that [n = 1 lsl s]
           if [n] is a power of 2*)
val align: int -> int -> int
        (* [align n a] rounds [n] upwards to a multiple of [a]
           (a power of 2). *)
val no_overflow_add: int -> int -> bool
        (* [no_overflow_add n1 n2] returns [true] if the computation of
           [n1 + n2] does not overflow. *)
val no_overflow_sub: int -> int -> bool
        (* [no_overflow_sub n1 n2] returns [true] if the computation of
           [n1 - n2] does not overflow. *)
val no_overflow_mul: int -> int -> bool
        (* [no_overflow_mul n1 n2] returns [true] if the computation of
           [n1 * n2] does not overflow. *)
val no_overflow_lsl: int -> int -> bool
        (* [no_overflow_lsl n k] returns [true] if the computation of
           [n lsl k] does not overflow. *)

module Int_literal_converter : sig
  val int : string -> int
  val int32 : string -> int32
  val int64 : string -> int64
  val nativeint : string -> nativeint
end

val chop_extensions: string -> string
        (* Return the given file name without its extensions. The extensions
           is the longest suffix starting with a period and not including
           a directory separator, [.xyz.uvw] for instance.

           Return the given name if it does not contain an extension. *)

val search_substring: string -> string -> int -> int
        (* [search_substring pat str start] returns the position of the first
           occurrence of string [pat] in string [str].  Search starts
           at offset [start] in [str].  Raise [Not_found] if [pat]
           does not occur. *)

val replace_substring: before:string -> after:string -> string -> string
        (* [replace_substring ~before ~after str] replaces all
           occurrences of [before] with [after] in [str] and returns
           the resulting string. *)

val rev_split_words: string -> string list
        (* [rev_split_words s] splits [s] in blank-separated words, and returns
           the list of words in reverse order. *)

val get_ref: 'a list ref -> 'a list
        (* [get_ref lr] returns the content of the list reference [lr] and reset
           its content to the empty list. *)


val fst3: 'a * 'b * 'c -> 'a
val snd3: 'a * 'b * 'c -> 'b
val thd3: 'a * 'b * 'c -> 'c

val fst4: 'a * 'b * 'c * 'd -> 'a
val snd4: 'a * 'b * 'c * 'd -> 'b
val thd4: 'a * 'b * 'c * 'd -> 'c
val for4: 'a * 'b * 'c * 'd -> 'd

module LongString :
  sig
    type t = bytes array
    val create : int -> t
    val length : t -> int
    val get : t -> int -> char
    val set : t -> int -> char -> unit
    val blit : t -> int -> t -> int -> int -> unit
    val output : out_channel -> t -> int -> int -> unit
    val unsafe_blit_to_bytes : t -> int -> bytes -> int -> int -> unit
    val input_bytes : in_channel -> int -> t
  end

val edit_distance : string -> string -> int -> int option
(** [edit_distance a b cutoff] computes the edit distance between
    strings [a] and [b]. To help efficiency, it uses a cutoff: if the
    distance [d] is smaller than [cutoff], it returns [Some d], else
    [None].

    The distance algorithm currently used is Damerau-Levenshtein: it
    computes the number of insertion, deletion, substitution of
    letters, or swapping of adjacent letters to go from one word to the
    other. The particular algorithm may change in the future.
*)

val spellcheck : string list -> string -> string list
(** [spellcheck env name] takes a list of names [env] that exist in
    the current environment and an erroneous [name], and returns a
    list of suggestions taken from [env], that are close enough to
    [name] that it may be a typo for one of them. *)

val did_you_mean : Format.formatter -> (unit -> string list) -> unit
(** [did_you_mean ppf get_choices] hints that the user may have meant
    one of the option returned by calling [get_choices]. It does nothing
    if the returned list is empty.

    The [unit -> ...] thunking is meant to delay any potentially-slow
    computation (typically computing edit-distance with many things
    from the current environment) to when the hint message is to be
    printed. You should print an understandable error message before
    calling [did_you_mean], so that users get a clear notification of
    the failure even if producing the hint is slow.
*)

val cut_at : string -> char -> string * string
(** [String.cut_at s c] returns a pair containing the sub-string before
   the first occurrence of [c] in [s], and the sub-string after the
   first occurrence of [c] in [s].
   [let (before, after) = String.cut_at s c in
    before ^ String.make 1 c ^ after] is the identity if [s] contains [c].

   Raise [Not_found] if the character does not appear in the string
   @since 4.01
*)


module StringSet: Set.S with type elt = string
module StringMap: Map.S with type key = string
(* TODO: replace all custom instantiations of StringSet/StringMap in various
   compiler modules with this one. *)

(* Color handling *)
module Color : sig
  type color =
    | Black
    | Red
    | Green
    | Yellow
    | Blue
    | Magenta
    | Cyan
    | White
  ;;

  type style =
    | FG of color (* foreground *)
    | BG of color (* background *)
    | Bold
    | Reset

  val ansi_of_style_l : style list -> string
  (* ANSI escape sequence for the given style *)

  type styles = {
    error: style list;
    warning: style list;
    loc: style list;
  }

  val default_styles: styles
  val get_styles: unit -> styles
  val set_styles: styles -> unit

  type setting = Auto | Always | Never

  val setup : setting option -> unit
  (* [setup opt] will enable or disable color handling on standard formatters
     according to the value of color setting [opt].
     Only the first call to this function has an effect. *)

  val set_color_tag_handling : Format.formatter -> unit
  (* adds functions to support color tags to the given formatter. *)
end

val normalise_eol : string -> string
(** [normalise_eol s] returns a fresh copy of [s] with any '\r' characters
   removed. Intended for pre-processing text which will subsequently be printed
   on a channel which performs EOL transformations (i.e. Windows) *)

val delete_eol_spaces : string -> string
(** [delete_eol_spaces s] returns a fresh copy of [s] with any end of
   line spaces removed. Intended to normalize the output of the
   toplevel for tests. *)



(** {2 Hook machinery}

    Hooks machinery:
   [add_hook name f] will register a function that will be called on the
    argument of a later call to [apply_hooks]. Hooks are applied in the
    lexicographical order of their names.
*)

type hook_info = {
  sourcefile : string;
}

exception HookExnWrapper of
    {
      error: exn;
      hook_name: string;
      hook_info: hook_info;
    }
    (** An exception raised by a hook will be wrapped into a
        [HookExnWrapper] constructor by the hook machinery.  *)


val raise_direct_hook_exn: exn -> 'a
  (** A hook can use [raise_unwrapped_hook_exn] to raise an exception that will
      not be wrapped into a {!HookExnWrapper}. *)

module type HookSig = sig
  type t
  val add_hook : string -> (hook_info -> t -> t) -> unit
  val apply_hooks : hook_info -> t -> t
end

module MakeHooks : functor (M : sig type t end) -> HookSig with type t = M.t<|MERGE_RESOLUTION|>--- conflicted
+++ resolved
@@ -91,18 +91,17 @@
     val value_default : ('a -> 'b) -> default:'b -> 'a t -> 'b
   end
 
-<<<<<<< HEAD
   module String : sig
     type t = string
 
     val is_prefix : t -> of_:t -> bool
-=======
+  end
+
   module Array : sig
     val exists2 : ('a -> 'b -> bool) -> 'a array -> 'b array -> bool
     (* Same as [Array.exists], but for a two-argument predicate. Raise
        Invalid_argument if the two arrays are determined to have
        different lengths. *)
->>>>>>> 566ed41a
   end
 end
 
