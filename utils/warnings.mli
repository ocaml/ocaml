--- conflicted
+++ resolved
@@ -58,13 +58,9 @@
   | Nonoptional_label of string             (* 43 *)
   | Open_shadow_identifier of string * string (* 44 *)
   | Open_shadow_label_constructor of string * string (* 45 *)
-<<<<<<< HEAD
-  | Bad_env_variable of string * string
-  | Unused_extension of string * bool * bool  (* 47 *)
-=======
   | Bad_env_variable of string * string     (* 46 *)
   | Attribute_payload of string * string    (* 47 *)
->>>>>>> 37b69799
+  | Unused_extension of string * bool * bool  (* 48 *)
 ;;
 
 val parse_options : bool -> string -> unit;;
