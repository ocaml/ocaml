--- conflicted
+++ resolved
@@ -58,11 +58,8 @@
   | Nonoptional_label of string             (* 43 *)
   | Open_shadow_identifier of string * string (* 44 *)
   | Open_shadow_label_constructor of string * string (* 45 *)
-<<<<<<< HEAD
-  | Unused_extension of string * bool * bool  (* 46 *)
-=======
   | Bad_env_variable of string * string
->>>>>>> 1823936c
+  | Unused_extension of string * bool * bool  (* 47 *)
 ;;
 
 val parse_options : bool -> string -> unit;;
