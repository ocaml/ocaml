(***********************************************************************)
(*                                                                     *)
(*                                OCaml                                *)
(*                                                                     *)
(*            Pierre Weis && Damien Doligez, INRIA Rocquencourt        *)
(*                                                                     *)
(*  Copyright 1998 Institut National de Recherche en Informatique et   *)
(*  en Automatique.  All rights reserved.  This file is distributed    *)
(*  under the terms of the Q Public License version 1.0.               *)
(*                                                                     *)
(***********************************************************************)

open Format

type t =
  | Comment_start                           (*  1 *)
  | Comment_not_end                         (*  2 *)
  | Deprecated of string                    (*  3 *)
  | Fragile_match of string                 (*  4 *)
  | Partial_application                     (*  5 *)
  | Labels_omitted of string list           (*  6 *)
  | Method_override of string list          (*  7 *)
  | Partial_match of string                 (*  8 *)
  | Non_closed_record_pattern of string     (*  9 *)
  | Statement_type                          (* 10 *)
  | Unused_match                            (* 11 *)
  | Unused_pat                              (* 12 *)
  | Instance_variable_override of string list (* 13 *)
  | Illegal_backslash                       (* 14 *)
  | Implicit_public_methods of string list  (* 15 *)
  | Unerasable_optional_argument            (* 16 *)
  | Undeclared_virtual_method of string     (* 17 *)
  | Not_principal of string                 (* 18 *)
  | Without_principality of string          (* 19 *)
  | Unused_argument                         (* 20 *)
  | Nonreturning_statement                  (* 21 *)
  | Preprocessor of string                  (* 22 *)
  | Useless_record_with                     (* 23 *)
  | Bad_module_name of string               (* 24 *)
  | All_clauses_guarded                     (* 25 *)
  | Unused_var of string                    (* 26 *)
  | Unused_var_strict of string             (* 27 *)
  | Wildcard_arg_to_constant_constr         (* 28 *)
  | Eol_in_string                           (* 29 *)
  | Duplicate_definitions of string * string * string * string (* 30 *)
  | Multiple_definition of string * string * string (* 31 *)
  | Unused_value_declaration of string      (* 32 *)
  | Unused_open of string                   (* 33 *)
  | Unused_type_declaration of string       (* 34 *)
  | Unused_for_index of string              (* 35 *)
  | Unused_ancestor of string               (* 36 *)
  | Unused_constructor of string * bool * bool (* 37 *)
  | Unused_extension of string * bool * bool   (* 38 *)
  | Unused_rec_flag                         (* 39 *)
  | Name_out_of_scope of string * string list * bool   (* 40 *)
  | Ambiguous_name of string list * string list * bool (* 41 *)
  | Disambiguated_name of string            (* 42 *)
  | Nonoptional_label of string             (* 43 *)
  | Open_shadow_identifier of string * string (* 44 *)
  | Open_shadow_label_constructor of string * string (* 45 *)
  | Bad_env_variable of string * string     (* 46 *)
  | Attribute_payload of string * string    (* 47 *)
  | Eliminated_optional_arguments of string list (* 48 *)
  | No_cmi_file of string * string option   (* 49 *)
  | Bad_docstring of bool                   (* 50 *)
  | Expect_tailcall                         (* 51 *)
  | Fragile_literal_pattern                 (* 52 *)
  | Misplaced_attribute of string           (* 53 *)
  | Duplicated_attribute of string          (* 54 *)
  | Inlining_impossible of string           (* 55 *)
<<<<<<< HEAD
  | Assignment_on_non_mutable_value         (* 56 *)
  | Missing_symbol_information of string * string (* 57 *)
  | Unreachable_case                        (* 58 *)
=======
  | Unreachable_case                        (* 56 *)
  | Ambiguous_pattern of string list        (* 57 *)
>>>>>>> f55d23de
;;

val parse_options : bool -> string -> unit;;

val is_active : t -> bool;;
val is_error : t -> bool;;

val defaults_w : string;;
val defaults_warn_error : string;;

val print : formatter -> t -> unit;;

exception Errors of int;;

val check_fatal : unit -> unit;;
val reset_fatal: unit -> unit

val help_warnings: unit -> unit

type state
val backup: unit -> state
val restore: state -> unit<|MERGE_RESOLUTION|>--- conflicted
+++ resolved
@@ -68,14 +68,10 @@
   | Misplaced_attribute of string           (* 53 *)
   | Duplicated_attribute of string          (* 54 *)
   | Inlining_impossible of string           (* 55 *)
-<<<<<<< HEAD
   | Assignment_on_non_mutable_value         (* 56 *)
   | Missing_symbol_information of string * string (* 57 *)
   | Unreachable_case                        (* 58 *)
-=======
-  | Unreachable_case                        (* 56 *)
-  | Ambiguous_pattern of string list        (* 57 *)
->>>>>>> f55d23de
+  | Ambiguous_pattern of string list        (* 59 *)
 ;;
 
 val parse_options : bool -> string -> unit;;
