(***********************************************************************)
(*                                                                     *)
(*                                OCaml                                *)
(*                                                                     *)
(*            Pierre Weis && Damien Doligez, INRIA Rocquencourt        *)
(*                                                                     *)
(*  Copyright 1998 Institut National de Recherche en Informatique et   *)
(*  en Automatique.  All rights reserved.  This file is distributed    *)
(*  under the terms of the Q Public License version 1.0.               *)
(*                                                                     *)
(***********************************************************************)

open Format

type t =
  | Comment_start                           (*  1 *)
  | Comment_not_end                         (*  2 *)
  | Deprecated                              (*  3 *)
  | Fragile_match of string                 (*  4 *)
  | Partial_application                     (*  5 *)
  | Labels_omitted                          (*  6 *)
  | Method_override of string list          (*  7 *)
  | Partial_match of string                 (*  8 *)
  | Non_closed_record_pattern of string     (*  9 *)
  | Statement_type                          (* 10 *)
  | Unused_match                            (* 11 *)
  | Unused_pat                              (* 12 *)
  | Instance_variable_override of string list (* 13 *)
  | Illegal_backslash                       (* 14 *)
  | Implicit_public_methods of string list  (* 15 *)
  | Unerasable_optional_argument            (* 16 *)
  | Undeclared_virtual_method of string     (* 17 *)
  | Not_principal of string                 (* 18 *)
  | Without_principality of string          (* 19 *)
  | Unused_argument                         (* 20 *)
  | Nonreturning_statement                  (* 21 *)
  | Camlp4 of string                        (* 22 *)
  | Useless_record_with                     (* 23 *)
  | Bad_module_name of string               (* 24 *)
  | All_clauses_guarded                     (* 25 *)
  | Unused_var of string                    (* 26 *)
  | Unused_var_strict of string             (* 27 *)
  | Wildcard_arg_to_constant_constr         (* 28 *)
  | Eol_in_string                           (* 29 *)
  | Duplicate_definitions of string * string * string * string (*30 *)
  | Multiple_definition of string * string * string (* 31 *)
  | Unused_value_declaration of string      (* 32 *)
  | Unused_open of string                   (* 33 *)
  | Unused_type_declaration of string       (* 34 *)
  | Unused_for_index of string              (* 35 *)
  | Unused_ancestor of string               (* 36 *)
  | Unused_constructor of string * bool * bool  (* 37 *)
  | Unused_exception of string * bool       (* 38 *)
  | Unused_rec_flag                         (* 39 *)
<<<<<<< HEAD
  | Unused_extension of string * bool * bool  (* 40 *)
=======
  | Name_out_of_scope of string list * bool (* 40 *)
  | Ambiguous_name of string list * bool    (* 41 *)
>>>>>>> c8273a17
;;

val parse_options : bool -> string -> unit;;

val is_active : t -> bool;;
val is_error : t -> bool;;

val defaults_w : string;;
val defaults_warn_error : string;;

val print : formatter -> t -> int;;
  (* returns the number of newlines in the printed string *)


exception Errors of int;;

val check_fatal : unit -> unit;;

val help_warnings: unit -> unit<|MERGE_RESOLUTION|>--- conflicted
+++ resolved
@@ -52,12 +52,9 @@
   | Unused_constructor of string * bool * bool  (* 37 *)
   | Unused_exception of string * bool       (* 38 *)
   | Unused_rec_flag                         (* 39 *)
-<<<<<<< HEAD
-  | Unused_extension of string * bool * bool  (* 40 *)
-=======
   | Name_out_of_scope of string list * bool (* 40 *)
   | Ambiguous_name of string list * bool    (* 41 *)
->>>>>>> c8273a17
+  | Unused_extension of string * bool * bool  (* 42 *)
 ;;
 
 val parse_options : bool -> string -> unit;;
