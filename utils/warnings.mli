--- conflicted
+++ resolved
@@ -64,15 +64,12 @@
   | No_cmi_file of string                   (* 49 *)
   | Bad_docstring of bool                   (* 50 *)
   | Expect_tailcall                         (* 51 *)
-<<<<<<< HEAD
-  | Assignment_on_non_mutable_value         (* 52 *)
-  | Missing_symbol_information of string * string (* 53 *)
-=======
   | Fragile_literal_pattern                 (* 52 *)
   | Misplaced_attribute of string           (* 53 *)
   | Duplicated_attribute of string          (* 54 *)
   | Inlining_impossible of string           (* 55 *)
->>>>>>> a9b15aa3
+  | Assignment_on_non_mutable_value         (* 56 *)
+  | Missing_symbol_information of string * string (* 57 *)
 ;;
 
 val parse_options : bool -> string -> unit;;
