--- conflicted
+++ resolved
@@ -228,15 +228,10 @@
 
     @since 4.06.0 *)
 
-<<<<<<< HEAD
-           @since 4.06.0 *)
-
 val statmemprof : bool
-        (* Whether the compiler was configured with support for
-           statistical memory profiling. *)
-
-=======
->>>>>>> 7d3e122b
+(** Whether the compiler was configured with support for
+    statistical memory profiling. *)
+
 val flat_float_array : bool
 (** Whether the compiler and runtime automagically flatten float
     arrays *)
