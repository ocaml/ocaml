(**************************************************************************)
(*                                                                        *)
(*                                 OCaml                                  *)
(*                                                                        *)
(*             Xavier Leroy, projet Cristal, INRIA Rocquencourt           *)
(*                                                                        *)
(*   Copyright 1996 Institut National de Recherche en Informatique et     *)
(*     en Automatique.                                                    *)
(*                                                                        *)
(*   All rights reserved.  This file is distributed under the terms of    *)
(*   the GNU Lesser General Public License version 2.1, with the          *)
(*   special exception on linking described in the file LICENSE.          *)
(*                                                                        *)
(**************************************************************************)

(* System configuration *)

val version: string
        (* The current version number of the system *)

val standard_library: string
        (* The directory containing the standard libraries *)
val standard_runtime: string
        (* The full path to the standard bytecode interpreter ocamlrun *)
val ccomp_type: string
        (* The "kind" of the C compiler, assembler and linker used: one of
               "cc" (for Unix-style C compilers)
               "msvc" (for Microsoft Visual C++ and MASM) *)
val bytecomp_c_compiler: string
        (* The C compiler to use for compiling C files
           with the bytecode compiler *)
val bytecomp_c_libraries: string
        (* The C libraries to link with custom runtimes *)
val native_c_compiler: string
        (* The C compiler to use for compiling C files
           with the native-code compiler *)
val native_c_libraries: string
        (* The C libraries to link with native-code programs *)
val native_pack_linker: string
        (* The linker to use for packaging (ocamlopt -pack) and for partial
           links (ocamlopt -output-obj). *)
val mkdll: string
        (* The linker command line to build dynamic libraries. *)
val mkexe: string
        (* The linker command line to build executables. *)
val mkmaindll: string
        (* The linker command line to build main programs as dlls. *)
val ranlib: string
        (* Command to randomize a library, or "" if not needed *)
val ar: string
        (* Name of the ar command, or "" if not needed  (MSVC) *)
val cc_profile : string
        (* The command line option to the C compiler to enable profiling. *)

val load_path: string list ref
        (* Directories in the search path for .cmi and .cmo files *)

val interface_suffix: string ref
        (* Suffix for interface file names *)

val exec_magic_number: string
        (* Magic number for bytecode executable files *)
val cmi_magic_number: string
        (* Magic number for compiled interface files *)
val cmo_magic_number: string
        (* Magic number for object bytecode files *)
val cma_magic_number: string
        (* Magic number for archive files *)
val cmx_magic_number: string
        (* Magic number for compilation unit descriptions *)
val cmxa_magic_number: string
        (* Magic number for libraries of compilation unit descriptions *)
val ast_intf_magic_number: string
        (* Magic number for file holding an interface syntax tree *)
val ast_impl_magic_number: string
        (* Magic number for file holding an implementation syntax tree *)
val cmxs_magic_number: string
        (* Magic number for dynamically-loadable plugins *)
val cmt_magic_number: string
        (* Magic number for compiled interface files *)

val max_tag: int
        (* Biggest tag that can be stored in the header of a regular block. *)
val lazy_tag : int
        (* Normally the same as Obj.lazy_tag.  Separate definition because
           of technical reasons for bootstrapping. *)
val max_young_wosize: int
        (* Maximal size of arrays that are directly allocated in the
           minor heap *)
val stack_threshold: int
        (* Size in words of safe area at bottom of VM stack,
           see byterun/config.h *)
val stack_safety_margin: int
        (* Size in words of the safety margin between the bottom of
           the stack and the stack pointer. This margin can be used by
           intermediate computations of some instructions, or the event
           handler. *)

val architecture: string
        (* Name of processor type for the native-code compiler *)
val model: string
        (* Name of processor submodel for the native-code compiler *)
val system: string
        (* Name of operating system for the native-code compiler *)

val asm: string
        (* The assembler (and flags) to use for assembling
           ocamlopt-generated code. *)

val asm_cfi_supported: bool
        (* Whether assembler understands CFI directives *)
val with_frame_pointers : bool
        (* Whether assembler should maintain frame pointers *)

val ext_obj: string
        (* Extension for object files, e.g. [.o] under Unix. *)
val ext_asm: string
        (* Extension for assembler files, e.g. [.s] under Unix. *)
val ext_lib: string
        (* Extension for library files, e.g. [.a] under Unix. *)
val ext_dll: string
        (* Extension for dynamically-loaded libraries, e.g. [.so] under Unix.*)

val default_executable_name: string
        (* Name of executable produced by linking if none is given with -o,
           e.g. [a.out] under Unix. *)

val systhread_supported : bool
        (* Whether the system thread library is implemented *)

val host : string
        (* Whether the compiler is a cross-compiler *)

val target : string
        (* Whether the compiler is a cross-compiler *)

val print_config : out_channel -> unit;;

val flambda : bool
        (* Whether the compiler was configured for flambda *)

<<<<<<< HEAD
val spacetime : bool
        (* Whether the compiler was configured for Spacetime profiling *)
val profinfo_width : int
        (* How many bits are to be used in values' headers for profiling
           information *)
val libunwind_available : bool
        (* Whether the libunwind library is available on the target *)
val libunwind_link_flags : string
        (* Linker flags to use libunwind *)
=======
val safe_string: bool
        (* Whether the compiler was configured with -safe-string *)
>>>>>>> 4217e99f
<|MERGE_RESOLUTION|>--- conflicted
+++ resolved
@@ -139,7 +139,6 @@
 val flambda : bool
         (* Whether the compiler was configured for flambda *)
 
-<<<<<<< HEAD
 val spacetime : bool
         (* Whether the compiler was configured for Spacetime profiling *)
 val profinfo_width : int
@@ -149,7 +148,6 @@
         (* Whether the libunwind library is available on the target *)
 val libunwind_link_flags : string
         (* Linker flags to use libunwind *)
-=======
+
 val safe_string: bool
-        (* Whether the compiler was configured with -safe-string *)
->>>>>>> 4217e99f
+        (* Whether the compiler was configured with -safe-string *)