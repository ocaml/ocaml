--- conflicted
+++ resolved
@@ -61,11 +61,8 @@
   | Ambiguous_name of string list * string list *  bool    (* 41 *)
   | Disambiguated_name of string            (* 42 *)
   | Nonoptional_label of string             (* 43 *)
-<<<<<<< HEAD
-  | Unused_extension of string * bool * bool  (* 44 *)
-=======
   | Open_shadow_identifier of string * string (* 44 *)
->>>>>>> e4098f9f
+  | Unused_extension of string * bool * bool  (* 45 *)
 ;;
 
 (* If you remove a warning, leave a hole in the numbering.  NEVER change
@@ -118,14 +115,11 @@
   | Ambiguous_name _ -> 41
   | Disambiguated_name _ -> 42
   | Nonoptional_label _ -> 43
-<<<<<<< HEAD
-  | Unused_extension _ -> 44
-=======
   | Open_shadow_identifier _ -> 44
->>>>>>> e4098f9f
-;;
-
-let last_warning_number = 44
+  | Unused_extension _ -> 45
+;;
+
+let last_warning_number = 45
 (* Must be the max number returned by the [number] function. *)
 
 let letter = function
@@ -141,7 +135,7 @@
   | 'h' -> []
   | 'i' -> []
   | 'j' -> []
-  | 'k' -> [32; 33; 34; 35; 36; 37; 38; 39; 44]
+  | 'k' -> [32; 33; 34; 35; 36; 37; 38; 39; 45]
   | 'l' -> [6]
   | 'm' -> [7]
   | 'n' -> []
@@ -220,7 +214,7 @@
 let parse_options errflag s = parse_opt (if errflag then error else active) s;;
 
 (* If you change these, don't forget to change them in man/ocamlc.m *)
-let defaults_w = "+a-4-6-7-9-27-29-32..39-41..42-44";;
+let defaults_w = "+a-4-6-7-9-27-29-32..39-41..42-44-45";;
 let defaults_warn_error = "-a";;
 
 let () = parse_options false defaults_w;;
@@ -342,7 +336,10 @@
       "this use of " ^ s ^ " required disambiguation."
   | Nonoptional_label s ->
       "the label " ^ s ^ " is not optional."
-<<<<<<< HEAD
+  | Open_shadow_identifier (kind, s) ->
+      Printf.sprintf
+        "this open statement shadows the %s identifier %s (which is later used)"
+        kind s
   | Unused_extension (s, false, false) -> "unused extension constructor " ^ s ^ "."
   | Unused_extension (s, true, _) ->
       "extension constructor " ^ s ^
@@ -352,12 +349,6 @@
       "extension constructor " ^ s ^
       " is never used to build values.\n\
         It is exported as a private extension."
-=======
-  | Open_shadow_identifier (kind, s) ->
-      Printf.sprintf
-        "this open statement shadows the %s identifier %s (which is later used)"
-        kind s
->>>>>>> e4098f9f
 ;;
 
 let nerrors = ref 0;;
@@ -447,11 +438,8 @@
    41, "Ambiguous constructor or label name.";
    42, "Disambiguated constructor or label name.";
    43, "Nonoptional label applied as optional.";
-<<<<<<< HEAD
-   44, "Unused extension constructor.";
-=======
    44, "Open statement shadows an already defined identifier.";
->>>>>>> e4098f9f
+   45, "Unused extension constructor.";
   ]
 ;;
 
