--- conflicted
+++ resolved
@@ -69,15 +69,12 @@
   | No_cmi_file of string                   (* 49 *)
   | Bad_docstring of bool                   (* 50 *)
   | Expect_tailcall                         (* 51 *)
-<<<<<<< HEAD
-  | Assignment_on_non_mutable_value         (* 52 *)
-  | Missing_symbol_information of string * string (* 53 *)
-=======
   | Fragile_literal_pattern                 (* 52 *)
   | Misplaced_attribute of string           (* 53 *)
   | Duplicated_attribute of string          (* 54 *)
   | Inlining_impossible of string           (* 55 *)
->>>>>>> a9b15aa3
+  | Assignment_on_non_mutable_value         (* 56 *)
+  | Missing_symbol_information of string * string (* 57 *)
 ;;
 
 (* If you remove a warning, leave a hole in the numbering.  NEVER change
@@ -138,23 +135,16 @@
   | No_cmi_file _ -> 49
   | Bad_docstring _ -> 50
   | Expect_tailcall -> 51
-<<<<<<< HEAD
-  | Assignment_on_non_mutable_value -> 52
-  | Missing_symbol_information _ -> 53
-;;
-
-let last_warning_number = 53
-=======
   | Fragile_literal_pattern -> 52
   | Misplaced_attribute _ -> 53
   | Duplicated_attribute _ -> 54
   | Inlining_impossible _ -> 55
-;;
-
-let last_warning_number = 55
-;;
-
->>>>>>> a9b15aa3
+  | Assignment_on_non_mutable_value -> 56
+  | Missing_symbol_information _ -> 57
+
+let last_warning_number = 57
+;;
+
 (* Must be the max number returned by the [number] function. *)
 
 let letter = function
@@ -420,15 +410,6 @@
       else "ambiguous documentation comment"
   | Expect_tailcall ->
       Printf.sprintf "expected tailcall"
-<<<<<<< HEAD
-  | Assignment_on_non_mutable_value ->
-      "Assignment on non-mutable value"
-  | Missing_symbol_information (symbol, unit) ->
-      Printf.sprintf
-        "No information found for the symbol %s, potentially inhibiting optimisation.\n\
-         A .cmx or .cmxa file is probably missing.  Check the -I arguments given to the compiler."
-        symbol
-=======
   | Fragile_literal_pattern ->
       Printf.sprintf "the argument of this constructor should not be matched against a \
                       constant pattern; the actual value of the argument could change \
@@ -439,7 +420,13 @@
       Printf.sprintf "the %S attribute is used more than once on this expression" attr_name
   | Inlining_impossible reason ->
       Printf.sprintf "Inlining impossible in this context: %s" reason
->>>>>>> a9b15aa3
+  | Assignment_on_non_mutable_value ->
+      "Assignment on non-mutable value"
+  | Missing_symbol_information (symbol, unit) ->
+      Printf.sprintf
+        "No information found for the symbol %s, potentially inhibiting optimisation.\n\
+         A .cmx or .cmxa file is probably missing.  Check the -I arguments given to the compiler."
+        symbol
 ;;
 
 let nerrors = ref 0;;
@@ -525,17 +512,13 @@
    48, "Implicit elimination of optional arguments.";
    49, "Absent cmi file when looking up module alias.";
    50, "Unexpected documentation comment.";
-<<<<<<< HEAD
-   51, "Warning on non-tail calls if @tailcall present";
-   52, "Assignment on non-mutable value";
-   53, "Missing symbol information (is a .cmx file missing?)";
-=======
    51, "Warning on non-tail calls if @tailcall present.";
    52, "Fragile constant pattern.";
    53, "Attribute cannot appear in this context";
    54, "Attribute used more than once on an expression";
    55, "Inlining impossible";
->>>>>>> a9b15aa3
+   56, "Assignment on non-mutable value";
+   57, "Missing symbol information (is a .cmx file missing?)";
   ]
 ;;
 
