(***********************************************************************)
(*                                                                     *)
(*                                OCaml                                *)
(*                                                                     *)
(*            Pierre Weis && Damien Doligez, INRIA Rocquencourt        *)
(*                                                                     *)
(*  Copyright 1998 Institut National de Recherche en Informatique et   *)
(*  en Automatique.  All rights reserved.  This file is distributed    *)
(*  under the terms of the Q Public License version 1.0.               *)
(*                                                                     *)
(***********************************************************************)

(* When you change this, you need to update the documentation:
   - man/ocamlc.m   in ocaml
   - man/ocamlopt.m in ocaml
   - manual/cmds/comp.etex   in the doc sources
   - manual/cmds/native.etex in the doc sources
*)

type t =
  | Comment_start                           (*  1 *)
  | Comment_not_end                         (*  2 *)
  | Deprecated of string                    (*  3 *)
  | Fragile_match of string                 (*  4 *)
  | Partial_application                     (*  5 *)
  | Labels_omitted of string list           (*  6 *)
  | Method_override of string list          (*  7 *)
  | Partial_match of string                 (*  8 *)
  | Non_closed_record_pattern of string     (*  9 *)
  | Statement_type                          (* 10 *)
  | Unused_match                            (* 11 *)
  | Unused_pat                              (* 12 *)
  | Instance_variable_override of string list (* 13 *)
  | Illegal_backslash                       (* 14 *)
  | Implicit_public_methods of string list  (* 15 *)
  | Unerasable_optional_argument            (* 16 *)
  | Undeclared_virtual_method of string     (* 17 *)
  | Not_principal of string                 (* 18 *)
  | Without_principality of string          (* 19 *)
  | Unused_argument                         (* 20 *)
  | Nonreturning_statement                  (* 21 *)
  | Preprocessor of string                  (* 22 *)
  | Useless_record_with                     (* 23 *)
  | Bad_module_name of string               (* 24 *)
  | All_clauses_guarded                     (* 25 *)
  | Unused_var of string                    (* 26 *)
  | Unused_var_strict of string             (* 27 *)
  | Wildcard_arg_to_constant_constr         (* 28 *)
  | Eol_in_string                           (* 29 *)
  | Duplicate_definitions of string * string * string * string (*30 *)
  | Multiple_definition of string * string * string (* 31 *)
  | Unused_value_declaration of string      (* 32 *)
  | Unused_open of string                   (* 33 *)
  | Unused_type_declaration of string       (* 34 *)
  | Unused_for_index of string              (* 35 *)
  | Unused_ancestor of string               (* 36 *)
  | Unused_constructor of string * bool * bool  (* 37 *)
  | Unused_extension of string * bool * bool    (* 38 *)
  | Unused_rec_flag                         (* 39 *)
  | Name_out_of_scope of string * string list * bool (* 40 *)
  | Ambiguous_name of string list * string list *  bool    (* 41 *)
  | Disambiguated_name of string            (* 42 *)
  | Nonoptional_label of string             (* 43 *)
  | Open_shadow_identifier of string * string (* 44 *)
  | Open_shadow_label_constructor of string * string (* 45 *)
  | Bad_env_variable of string * string     (* 46 *)
  | Attribute_payload of string * string    (* 47 *)
  | Eliminated_optional_arguments of string list (* 48 *)
  | No_cmi_file of string * string option   (* 49 *)
  | Bad_docstring of bool                   (* 50 *)
  | Expect_tailcall                         (* 51 *)
  | Fragile_literal_pattern                 (* 52 *)
  | Misplaced_attribute of string           (* 53 *)
  | Duplicated_attribute of string          (* 54 *)
  | Inlining_impossible of string           (* 55 *)
<<<<<<< HEAD
  | Assignment_on_non_mutable_value         (* 56 *)
  | Missing_symbol_information of string * string (* 57 *)
=======
  | Unreachable_case                        (* 56 *)
>>>>>>> bf2033e1
;;

(* If you remove a warning, leave a hole in the numbering.  NEVER change
   the numbers of existing warnings.
   If you add a new warning, add it at the end with a new number;
   do NOT reuse one of the holes.
*)

let number = function
  | Comment_start -> 1
  | Comment_not_end -> 2
  | Deprecated _ -> 3
  | Fragile_match _ -> 4
  | Partial_application -> 5
  | Labels_omitted _ -> 6
  | Method_override _ -> 7
  | Partial_match _ -> 8
  | Non_closed_record_pattern _ -> 9
  | Statement_type -> 10
  | Unused_match -> 11
  | Unused_pat -> 12
  | Instance_variable_override _ -> 13
  | Illegal_backslash -> 14
  | Implicit_public_methods _ -> 15
  | Unerasable_optional_argument -> 16
  | Undeclared_virtual_method _ -> 17
  | Not_principal _ -> 18
  | Without_principality _ -> 19
  | Unused_argument -> 20
  | Nonreturning_statement -> 21
  | Preprocessor _ -> 22
  | Useless_record_with -> 23
  | Bad_module_name _ -> 24
  | All_clauses_guarded -> 25
  | Unused_var _ -> 26
  | Unused_var_strict _ -> 27
  | Wildcard_arg_to_constant_constr -> 28
  | Eol_in_string -> 29
  | Duplicate_definitions _ -> 30
  | Multiple_definition _ -> 31
  | Unused_value_declaration _ -> 32
  | Unused_open _ -> 33
  | Unused_type_declaration _ -> 34
  | Unused_for_index _ -> 35
  | Unused_ancestor _ -> 36
  | Unused_constructor _ -> 37
  | Unused_extension _ -> 38
  | Unused_rec_flag -> 39
  | Name_out_of_scope _ -> 40
  | Ambiguous_name _ -> 41
  | Disambiguated_name _ -> 42
  | Nonoptional_label _ -> 43
  | Open_shadow_identifier _ -> 44
  | Open_shadow_label_constructor _ -> 45
  | Bad_env_variable _ -> 46
  | Attribute_payload _ -> 47
  | Eliminated_optional_arguments _ -> 48
  | No_cmi_file _ -> 49
  | Bad_docstring _ -> 50
  | Expect_tailcall -> 51
  | Fragile_literal_pattern -> 52
  | Misplaced_attribute _ -> 53
  | Duplicated_attribute _ -> 54
  | Inlining_impossible _ -> 55
<<<<<<< HEAD
  | Assignment_on_non_mutable_value -> 56
  | Missing_symbol_information _ -> 57

let last_warning_number = 57
;;

=======
  | Unreachable_case -> 56
;;

let last_warning_number = 56
;;
>>>>>>> bf2033e1
(* Must be the max number returned by the [number] function. *)

let letter = function
  | 'a' ->
     let rec loop i = if i = 0 then [] else i :: loop (i - 1) in
     loop last_warning_number
  | 'b' -> []
  | 'c' -> [1; 2]
  | 'd' -> [3]
  | 'e' -> [4]
  | 'f' -> [5]
  | 'g' -> []
  | 'h' -> []
  | 'i' -> []
  | 'j' -> []
  | 'k' -> [32; 33; 34; 35; 36; 37; 38; 39]
  | 'l' -> [6]
  | 'm' -> [7]
  | 'n' -> []
  | 'o' -> []
  | 'p' -> [8]
  | 'q' -> []
  | 'r' -> [9]
  | 's' -> [10]
  | 't' -> []
  | 'u' -> [11; 12]
  | 'v' -> [13]
  | 'w' -> []
  | 'x' -> [14; 15; 16; 17; 18; 19; 20; 21; 22; 23; 24; 25; 30]
  | 'y' -> [26]
  | 'z' -> [27]
  | _ -> assert false
;;

type state =
  {
    active: bool array;
    error: bool array;
  }

let current =
  ref
    {
      active = Array.make (last_warning_number + 1) true;
      error = Array.make (last_warning_number + 1) false;
    }

let backup () = !current

let restore x = current := x

let is_active x = (!current).active.(number x);;
let is_error x = (!current).error.(number x);;

let parse_opt error active flags s =
  let set i = flags.(i) <- true in
  let clear i = flags.(i) <- false in
  let set_all i = active.(i) <- true; error.(i) <- true in
  let error () = raise (Arg.Bad "Ill-formed list of warnings") in
  let rec get_num n i =
    if i >= String.length s then i, n
    else match s.[i] with
    | '0'..'9' -> get_num (10 * n + Char.code s.[i] - Char.code '0') (i + 1)
    | _ -> i, n
  in
  let get_range i =
    let i, n1 = get_num 0 i in
    if i + 2 < String.length s && s.[i] = '.' && s.[i + 1] = '.' then
      let i, n2 = get_num 0 (i + 2) in
      if n2 < n1 then error ();
      i, n1, n2
    else
      i, n1, n1
  in
  let rec loop i =
    if i >= String.length s then () else
    match s.[i] with
    | 'A' .. 'Z' ->
       List.iter set (letter (Char.lowercase_ascii s.[i]));
       loop (i+1)
    | 'a' .. 'z' ->
       List.iter clear (letter s.[i]);
       loop (i+1)
    | '+' -> loop_letter_num set (i+1)
    | '-' -> loop_letter_num clear (i+1)
    | '@' -> loop_letter_num set_all (i+1)
    | c -> error ()
  and loop_letter_num myset i =
    if i >= String.length s then error () else
    match s.[i] with
    | '0' .. '9' ->
        let i, n1, n2 = get_range i in
        for n = n1 to min n2 last_warning_number do myset n done;
        loop i
    | 'A' .. 'Z' ->
       List.iter myset (letter (Char.lowercase_ascii s.[i]));
       loop (i+1)
    | 'a' .. 'z' ->
       List.iter myset (letter s.[i]);
       loop (i+1)
    | _ -> error ()
  in
  loop 0
;;

let parse_options errflag s =
  let error = Array.copy (!current).error in
  let active = Array.copy (!current).active in
  parse_opt error active (if errflag then error else active) s;
  current := {error; active}

(* If you change these, don't forget to change them in man/ocamlc.m *)
let defaults_w = "+a-4-6-7-9-27-29-32..39-41..42-44-45-48-50";;
let defaults_warn_error = "-a";;

let () = parse_options false defaults_w;;
let () = parse_options true defaults_warn_error;;

let message = function
  | Comment_start -> "this is the start of a comment."
  | Comment_not_end -> "this is not the end of a comment."
  | Deprecated s -> "deprecated: " ^ s
  | Fragile_match "" ->
      "this pattern-matching is fragile."
  | Fragile_match s ->
      "this pattern-matching is fragile.\n\
       It will remain exhaustive when constructors are added to type " ^ s ^ "."
  | Partial_application ->
      "this function application is partial,\n\
       maybe some arguments are missing."
  | Labels_omitted [] -> assert false
  | Labels_omitted [l] ->
     "label " ^ l ^ " was omitted in the application of this function."
  | Labels_omitted ls ->
     "labels " ^ String.concat ", " ls ^
       " were omitted in the application of this function."
  | Method_override [lab] ->
      "the method " ^ lab ^ " is overridden."
  | Method_override (cname :: slist) ->
      String.concat " "
        ("the following methods are overridden by the class"
         :: cname  :: ":\n " :: slist)
  | Method_override [] -> assert false
  | Partial_match "" -> "this pattern-matching is not exhaustive."
  | Partial_match s ->
      "this pattern-matching is not exhaustive.\n\
       Here is an example of a value that is not matched:\n" ^ s
  | Non_closed_record_pattern s ->
      "the following labels are not bound in this record pattern:\n" ^ s ^
      "\nEither bind these labels explicitly or add '; _' to the pattern."
  | Statement_type ->
      "this expression should have type unit."
  | Unused_match -> "this match case is unused."
  | Unused_pat   -> "this sub-pattern is unused."
  | Instance_variable_override [lab] ->
      "the instance variable " ^ lab ^ " is overridden.\n" ^
      "The behaviour changed in ocaml 3.10 (previous behaviour was hiding.)"
  | Instance_variable_override (cname :: slist) ->
      String.concat " "
        ("the following instance variables are overridden by the class"
         :: cname  :: ":\n " :: slist) ^
      "\nThe behaviour changed in ocaml 3.10 (previous behaviour was hiding.)"
  | Instance_variable_override [] -> assert false
  | Illegal_backslash -> "illegal backslash escape in string."
  | Implicit_public_methods l ->
      "the following private methods were made public implicitly:\n "
      ^ String.concat " " l ^ "."
  | Unerasable_optional_argument -> "this optional argument cannot be erased."
  | Undeclared_virtual_method m -> "the virtual method "^m^" is not declared."
  | Not_principal s -> s^" is not principal."
  | Without_principality s -> s^" without principality."
  | Unused_argument -> "this argument will not be used by the function."
  | Nonreturning_statement ->
      "this statement never returns (or has an unsound type.)"
  | Preprocessor s -> s
  | Useless_record_with ->
      "all the fields are explicitly listed in this record:\n\
       the 'with' clause is useless."
  | Bad_module_name (modname) ->
      "bad source file name: \"" ^ modname ^ "\" is not a valid module name."
  | All_clauses_guarded ->
      "bad style, all clauses in this pattern-matching are guarded."
  | Unused_var v | Unused_var_strict v -> "unused variable " ^ v ^ "."
  | Wildcard_arg_to_constant_constr ->
     "wildcard pattern given as argument to a constant constructor"
  | Eol_in_string ->
     "unescaped end-of-line in a string constant (non-portable code)"
  | Duplicate_definitions (kind, cname, tc1, tc2) ->
      Printf.sprintf "the %s %s is defined in both types %s and %s."
        kind cname tc1 tc2
  | Multiple_definition(modname, file1, file2) ->
      Printf.sprintf
        "files %s and %s both define a module named %s"
        file1 file2 modname
  | Unused_value_declaration v -> "unused value " ^ v ^ "."
  | Unused_open s -> "unused open " ^ s ^ "."
  | Unused_type_declaration s -> "unused type " ^ s ^ "."
  | Unused_for_index s -> "unused for-loop index " ^ s ^ "."
  | Unused_ancestor s -> "unused ancestor variable " ^ s ^ "."
  | Unused_constructor (s, false, false) -> "unused constructor " ^ s ^ "."
  | Unused_constructor (s, true, _) ->
      "constructor " ^ s ^
      " is never used to build values.\n\
        (However, this constructor appears in patterns.)"
  | Unused_constructor (s, false, true) ->
      "constructor " ^ s ^
      " is never used to build values.\n\
        Its type is exported as a private type."
  | Unused_extension (s, false, false) ->
      "unused extension constructor " ^ s ^ "."
  | Unused_extension (s, true, _) ->
      "extension constructor " ^ s ^
      " is never used to build values.\n\
        (However, this constructor appears in patterns.)"
  | Unused_extension (s, false, true) ->
      "extension constructor " ^ s ^
      " is never used to build values.\n\
        It is exported or rebound as a private extension."
  | Unused_rec_flag ->
      "unused rec flag."
  | Name_out_of_scope (ty, [nm], false) ->
      nm ^ " was selected from type " ^ ty ^
      ".\nIt is not visible in the current scope, and will not \n\
       be selected if the type becomes unknown."
  | Name_out_of_scope (_, _, false) -> assert false
  | Name_out_of_scope (ty, slist, true) ->
      "this record of type "^ ty ^" contains fields that are \n\
       not visible in the current scope: "
      ^ String.concat " " slist ^ ".\n\
       They will not be selected if the type becomes unknown."
  | Ambiguous_name ([s], tl, false) ->
      s ^ " belongs to several types: " ^ String.concat " " tl ^
      "\nThe first one was selected. Please disambiguate if this is wrong."
  | Ambiguous_name (_, _, false) -> assert false
  | Ambiguous_name (slist, tl, true) ->
      "these field labels belong to several types: " ^
      String.concat " " tl ^
      "\nThe first one was selected. Please disambiguate if this is wrong."
  | Disambiguated_name s ->
      "this use of " ^ s ^ " required disambiguation."
  | Nonoptional_label s ->
      "the label " ^ s ^ " is not optional."
  | Open_shadow_identifier (kind, s) ->
      Printf.sprintf
        "this open statement shadows the %s identifier %s (which is later used)"
        kind s
  | Open_shadow_label_constructor (kind, s) ->
      Printf.sprintf
        "this open statement shadows the %s %s (which is later used)"
        kind s
  | Bad_env_variable (var, s) ->
      Printf.sprintf "illegal environment variable %s : %s" var s
  | Attribute_payload (a, s) ->
      Printf.sprintf "illegal payload for attribute '%s'.\n%s" a s
  | Eliminated_optional_arguments sl ->
      Printf.sprintf "implicit elimination of optional argument%s %s"
        (if List.length sl = 1 then "" else "s")
        (String.concat ", " sl)
  | No_cmi_file(name, None) ->
      "no cmi file was found in path for module " ^ name
  | No_cmi_file(name, Some msg) ->
      Printf.sprintf
        "no valid cmi file was found in path for module %s. %s"
        name msg
  | Bad_docstring unattached ->
      if unattached then "unattached documentation comment (ignored)"
      else "ambiguous documentation comment"
  | Expect_tailcall ->
      Printf.sprintf "expected tailcall"
  | Fragile_literal_pattern ->
<<<<<<< HEAD
      Printf.sprintf "the argument of this constructor should not be matched against a \
                      constant pattern; the actual value of the argument could change \
                      in the future"
=======
      Printf.sprintf
        "the argument of this constructor should not be matched against a\n\
         constant pattern; the actual value of the argument could change\n\
         in the future"
  | Unreachable_case ->
      "this match case is unreachable.\n\
       Consider replacing it with a refutation case '<pat> -> .'"
>>>>>>> bf2033e1
  | Misplaced_attribute attr_name ->
      Printf.sprintf "the %S attribute cannot appear in this context" attr_name
  | Duplicated_attribute attr_name ->
      Printf.sprintf "the %S attribute is used more than once on this expression" attr_name
  | Inlining_impossible reason ->
      Printf.sprintf "Inlining impossible in this context: %s" reason
<<<<<<< HEAD
  | Assignment_on_non_mutable_value ->
      "Assignment on non-mutable value"
  | Missing_symbol_information (symbol, unit) ->
      Printf.sprintf
        "No information found for the symbol %s, potentially inhibiting optimisation.\n\
         A .cmx or .cmxa file is probably missing.  Check the -I arguments given to the compiler."
        symbol
=======
>>>>>>> bf2033e1
;;

let nerrors = ref 0;;

let print ppf w =
  let msg = message w in
  let num = number w in
  Format.fprintf ppf "%d: %s" num msg;
  Format.pp_print_flush ppf ();
  if (!current).error.(num) then incr nerrors
;;

exception Errors of int;;

let check_fatal () =
  if !nerrors > 0 then begin
    let e = Errors !nerrors in
    nerrors := 0;
    raise e;
  end;
;;

let descriptions =
  [
    1, "Suspicious-looking start-of-comment mark.";
    2, "Suspicious-looking end-of-comment mark.";
    3, "Deprecated feature.";
    4, "Fragile pattern matching: matching that will remain complete even\n\
   \    if additional constructors are added to one of the variant types\n\
   \    matched.";
    5, "Partially applied function: expression whose result has function\n\
   \    type and is ignored.";
    6, "Label omitted in function application.";
    7, "Method overridden.";
    8, "Partial match: missing cases in pattern-matching.";
    9, "Missing fields in a record pattern.";
   10, "Expression on the left-hand side of a sequence that doesn't have type\n\
   \    \"unit\" (and that is not a function, see warning number 5).";
   11, "Redundant case in a pattern matching (unused match case).";
   12, "Redundant sub-pattern in a pattern-matching.";
   13, "Instance variable overridden.";
   14, "Illegal backslash escape in a string constant.";
   15, "Private method made public implicitly.";
   16, "Unerasable optional argument.";
   17, "Undeclared virtual method.";
   18, "Non-principal type.";
   19, "Type without principality.";
   20, "Unused function argument.";
   21, "Non-returning statement.";
   22, "Preprocessor warning.";
   23, "Useless record \"with\" clause.";
   24, "Bad module name: the source file name is not a valid OCaml module \
        name.";
   25, "Pattern-matching with all clauses guarded.  Exhaustiveness cannot be\n\
   \    checked.";
   26, "Suspicious unused variable: unused variable that is bound\n\
   \    with \"let\" or \"as\", and doesn't start with an underscore (\"_\")\n\
   \    character.";
   27, "Innocuous unused variable: unused variable that is not bound with\n\
   \    \"let\" nor \"as\", and doesn't start with an underscore (\"_\")\n\
   \    character.";
   28, "Wildcard pattern given as argument to a constant constructor.";
   29, "Unescaped end-of-line in a string constant (non-portable code).";
   30, "Two labels or constructors of the same name are defined in two\n\
   \    mutually recursive types.";
   31, "A module is linked twice in the same executable.";
   32, "Unused value declaration.";
   33, "Unused open statement.";
   34, "Unused type declaration.";
   35, "Unused for-loop index.";
   36, "Unused ancestor variable.";
   37, "Unused constructor.";
   38, "Unused extension constructor.";
   39, "Unused rec flag.";
   40, "Constructor or label name used out of scope.";
   41, "Ambiguous constructor or label name.";
   42, "Disambiguated constructor or label name.";
   43, "Nonoptional label applied as optional.";
   44, "Open statement shadows an already defined identifier.";
   45, "Open statement shadows an already defined label or constructor.";
   46, "Error in environment variable.";
   47, "Illegal attribute payload.";
   48, "Implicit elimination of optional arguments.";
   49, "Absent cmi file when looking up module alias.";
   50, "Unexpected documentation comment.";
   51, "Warning on non-tail calls if @tailcall present.";
   52, "Fragile constant pattern.";
   53, "Attribute cannot appear in this context";
   54, "Attribute used more than once on an expression";
   55, "Inlining impossible";
<<<<<<< HEAD
   56, "Assignment on non-mutable value";
   57, "Missing symbol information (is a .cmx file missing?)";
=======
   56, "Unreachable case in a pattern-matching (based on type information)."
>>>>>>> bf2033e1
  ]
;;

let help_warnings () =
  List.iter (fun (i, s) -> Printf.printf "%3i %s\n" i s) descriptions;
  print_endline "  A all warnings";
  for i = Char.code 'b' to Char.code 'z' do
    let c = Char.chr i in
    match letter c with
    | [] -> ()
    | [n] ->
        Printf.printf "  %c Alias for warning %i.\n" (Char.uppercase_ascii c) n
    | l ->
        Printf.printf "  %c warnings %s.\n"
          (Char.uppercase_ascii c)
          (String.concat ", " (List.map string_of_int l))
  done;
  exit 0
;;<|MERGE_RESOLUTION|>--- conflicted
+++ resolved
@@ -73,12 +73,9 @@
   | Misplaced_attribute of string           (* 53 *)
   | Duplicated_attribute of string          (* 54 *)
   | Inlining_impossible of string           (* 55 *)
-<<<<<<< HEAD
   | Assignment_on_non_mutable_value         (* 56 *)
   | Missing_symbol_information of string * string (* 57 *)
-=======
-  | Unreachable_case                        (* 56 *)
->>>>>>> bf2033e1
+  | Unreachable_case                        (* 58 *)
 ;;
 
 (* If you remove a warning, leave a hole in the numbering.  NEVER change
@@ -143,20 +140,13 @@
   | Misplaced_attribute _ -> 53
   | Duplicated_attribute _ -> 54
   | Inlining_impossible _ -> 55
-<<<<<<< HEAD
   | Assignment_on_non_mutable_value -> 56
   | Missing_symbol_information _ -> 57
-
-let last_warning_number = 57
-;;
-
-=======
-  | Unreachable_case -> 56
-;;
-
-let last_warning_number = 56
-;;
->>>>>>> bf2033e1
+  | Unreachable_case -> 58
+
+let last_warning_number = 58
+;;
+
 (* Must be the max number returned by the [number] function. *)
 
 let letter = function
@@ -427,11 +417,6 @@
   | Expect_tailcall ->
       Printf.sprintf "expected tailcall"
   | Fragile_literal_pattern ->
-<<<<<<< HEAD
-      Printf.sprintf "the argument of this constructor should not be matched against a \
-                      constant pattern; the actual value of the argument could change \
-                      in the future"
-=======
       Printf.sprintf
         "the argument of this constructor should not be matched against a\n\
          constant pattern; the actual value of the argument could change\n\
@@ -439,14 +424,12 @@
   | Unreachable_case ->
       "this match case is unreachable.\n\
        Consider replacing it with a refutation case '<pat> -> .'"
->>>>>>> bf2033e1
   | Misplaced_attribute attr_name ->
       Printf.sprintf "the %S attribute cannot appear in this context" attr_name
   | Duplicated_attribute attr_name ->
       Printf.sprintf "the %S attribute is used more than once on this expression" attr_name
   | Inlining_impossible reason ->
       Printf.sprintf "Inlining impossible in this context: %s" reason
-<<<<<<< HEAD
   | Assignment_on_non_mutable_value ->
       "Assignment on non-mutable value"
   | Missing_symbol_information (symbol, unit) ->
@@ -454,8 +437,6 @@
         "No information found for the symbol %s, potentially inhibiting optimisation.\n\
          A .cmx or .cmxa file is probably missing.  Check the -I arguments given to the compiler."
         symbol
-=======
->>>>>>> bf2033e1
 ;;
 
 let nerrors = ref 0;;
@@ -546,12 +527,9 @@
    53, "Attribute cannot appear in this context";
    54, "Attribute used more than once on an expression";
    55, "Inlining impossible";
-<<<<<<< HEAD
    56, "Assignment on non-mutable value";
    57, "Missing symbol information (is a .cmx file missing?)";
-=======
-   56, "Unreachable case in a pattern-matching (based on type information)."
->>>>>>> bf2033e1
+   58, "Unreachable case in a pattern-matching (based on type information)."
   ]
 ;;
 
