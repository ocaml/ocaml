--- conflicted
+++ resolved
@@ -225,11 +225,7 @@
 	$(ASPP) -DSYS_$(SYSTEM) $(ASPPPROFFLAGS) -o $*.p.o $*.s
 
 clean::
-<<<<<<< HEAD
-	rm -f *.o *.a *~ *.[dp].c
-=======
 	rm -f *.o *.a *.d.c *.p.c *~
->>>>>>> 273d4749
 
 depend: $(COBJS:.o=.c) ${LINKEDFILES}
 	-gcc -MM $(FLAGS) *.c > .depend
