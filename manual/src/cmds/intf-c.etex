\chapter{Interfacing\label{c:intf-c} C with OCaml}
%HEVEA\cutname{intfc.html}

This chapter describes how user-defined primitives, written in C, can
be linked with OCaml code and called from OCaml functions, and how
these C functions can call back to OCaml code.

\section{s:c-overview}{Overview and compilation information}

\subsection{ss:c-prim-decl}{Declaring primitives}

\begin{syntax}
definition: ...
            | 'external' value-name ':' typexpr '=' external-declaration
;
external-declaration: string-literal [ string-literal [ string-literal ] ]
\end{syntax}

User primitives are declared in an implementation file or
@"struct"\ldots"end"@ module expression using the @"external"@ keyword:
\begin{alltt}
        external \var{name} : \var{type} = \var{C-function-name}
\end{alltt}
This defines the value name \var{name} as a function with type
\var{type} that executes by calling the given C function.
For instance, here is how the "seek_in" primitive is declared in the
standard library module "Stdlib":
\begin{verbatim}
        external seek_in : in_channel -> int -> unit = "caml_ml_seek_in"
\end{verbatim}
Primitives with several arguments are always curried. The C function
does not necessarily have the same name as the ML function.

External functions thus defined can be specified in interface files or
@"sig"\ldots"end"@ signatures either as regular values
\begin{alltt}
        val \var{name} : \var{type}
\end{alltt}
thus hiding their implementation as C functions, or explicitly as
``manifest'' external functions
\begin{alltt}
        external \var{name} : \var{type} = \var{C-function-name}
\end{alltt}
The latter is slightly more efficient, as it allows clients of the
module to call directly the C function instead of going through the
corresponding OCaml function. On the other hand, it should not be used
in library modules if they have side-effects at toplevel, as this
direct call interferes with the linker's algorithm for removing unused
modules from libraries at link-time.

The arity (number of arguments) of a primitive is automatically
determined from its OCaml type in the "external" declaration, by
counting the number of function arrows in the type.  For instance,
"seek_in" above has arity 2, and the "caml_ml_seek_in" C function
is called with two arguments.  Similarly,
\begin{verbatim}
    external seek_in_pair: in_channel * int -> unit = "caml_ml_seek_in_pair"
\end{verbatim}
has arity 1, and the "caml_ml_seek_in_pair" C function receives one argument
(which is a pair of OCaml values).

Type abbreviations are not expanded when determining the arity of a
primitive.  For instance,
\begin{verbatim}
        type int_endo = int -> int
        external f : int_endo -> int_endo = "f"
        external g : (int -> int) -> (int -> int) = "f"
\end{verbatim}
"f" has arity 1, but "g" has arity 2.  This allows a primitive to
return a functional value (as in the "f" example above): just remember
to name the functional return type in a type abbreviation.

The language accepts external declarations with one or two
flag strings in addition to the C function's name.  These flags are
reserved for the implementation of the standard library.

\subsection{ss:c-prim-impl}{Implementing primitives}

User primitives with arity $n \leq 5$ are implemented by C functions
that take $n$ arguments of type "value", and return a result of type
"value". The type "value" is the type of the representations for OCaml
values. It encodes objects of several base types (integers,
floating-point numbers, strings,~\ldots) as well as OCaml data
structures. The type "value" and the associated conversion
functions and macros are described in detail below.  For instance,
here is the declaration for the C function implementing the "input"
primitive:
\begin{verbatim}
CAMLprim value input(value channel, value buffer, value offset, value length)
{
  ...
}
\end{verbatim}
When the primitive function is applied in an OCaml program, the C
function is called with the values of the expressions to which the
primitive is applied as arguments. The value returned by the function is
passed back to the OCaml program as the result of the function
application.

User primitives with arity greater than 5 should be implemented by two
C functions. The first function, to be used in conjunction with the
bytecode compiler "ocamlc", receives two arguments: a pointer to an
array of OCaml values (the values for the arguments), and an
integer which is the number of arguments provided. The other function,
to be used in conjunction with the native-code compiler "ocamlopt",
takes its arguments directly. For instance, here are the two C
functions for the 7-argument primitive "Nat.add_nat":
\begin{verbatim}
CAMLprim value add_nat_native(value nat1, value ofs1, value len1,
                              value nat2, value ofs2, value len2,
                              value carry_in)
{
  ...
}
CAMLprim value add_nat_bytecode(value * argv, int argn)
{
  return add_nat_native(argv[0], argv[1], argv[2], argv[3],
                        argv[4], argv[5], argv[6]);
}
\end{verbatim}
The names of the two C functions must be given in the primitive
declaration, as follows:
\begin{alltt}
        external \var{name} : \var{type} =
                 \var{bytecode-C-function-name} \var{native-code-C-function-name}
\end{alltt}
For instance, in the case of "add_nat", the declaration is:
\begin{verbatim}
        external add_nat: nat -> int -> int -> nat -> int -> int -> int -> int
                        = "add_nat_bytecode" "add_nat_native"
\end{verbatim}

Implementing a user primitive is actually two separate tasks: on the
one hand, decoding the arguments to extract C values from the given
OCaml values, and encoding the return value as an OCaml
value; on the other hand, actually computing the result from the arguments.
Except for very simple primitives, it is often preferable to have two
distinct C functions to implement these two tasks. The first function
actually implements the primitive, taking native C values as
arguments and returning a native C value. The second function,
often called the ``stub code'', is a simple wrapper around the first
function that converts its arguments from OCaml values to C values,
call the first function, and convert the returned C value to OCaml
value. For instance, here is the stub code for the "input"
primitive:
\begin{verbatim}
CAMLprim value input(value channel, value buffer, value offset, value length)
{
  return Val_long(getblock((struct channel *) channel,
                           &Byte(buffer, Long_val(offset)),
                           Long_val(length)));
}
\end{verbatim}
(Here, "Val_long", "Long_val" and so on are conversion macros for the
type "value", that will be described later.  The "CAMLprim" macro
expands to the required compiler directives to ensure that the
function is exported and accessible from OCaml.)
The hard work is performed by the function "getblock", which is
declared as:
\begin{verbatim}
long getblock(struct channel * channel, char * p, long n)
{
  ...
}
\end{verbatim}

To write C code that operates on OCaml values, the following
include files are provided:
\begin{tableau}{|l|p{12cm}|}{Include file}{Provides}
\entree{"caml/mlvalues.h"}{definition of the "value" type, and conversion
macros}
\entree{"caml/alloc.h"}{allocation functions (to create structured OCaml
objects)}
\entree{"caml/memory.h"}{miscellaneous memory-related functions
and macros (for GC interface, in-place modification of structures, etc).}
\entree{"caml/fail.h"}{functions for raising exceptions
(see section~\ref{ss:c-exceptions})}
\entree{"caml/callback.h"}{callback from C to OCaml (see
section~\ref{s:c-callback}).}
\entree{"caml/custom.h"}{operations on custom blocks (see
section~\ref{s:c-custom}).}
\entree{"caml/intext.h"}{operations for writing user-defined
serialization and deserialization functions for custom blocks
(see section~\ref{s:c-custom}).}
\entree{"caml/threads.h"}{operations for interfacing in the presence
  of multiple threads (see section~\ref{s:C-multithreading}).}
\end{tableau}
These files reside in the "caml/" subdirectory of the OCaml
standard library directory, which is returned by the command
"ocamlc -where" (usually "/usr/local/lib/ocaml" or "/usr/lib/ocaml").

\subsection{ss:staticlink-c-code}{Statically linking C code with OCaml code}

The OCaml runtime system comprises three main parts: the bytecode
interpreter, the memory manager, and a set of C functions that
implement the primitive operations. Some bytecode instructions are
provided to call these C functions, designated by their offset in a
table of functions (the table of primitives).

In the default mode, the OCaml linker produces bytecode for the
standard runtime system, with a standard set of primitives. References
to primitives that are not in this standard set result in the
``unavailable C primitive'' error.  (Unless dynamic loading of C
libraries is supported -- see section~\ref{ss:dynlink-c-code} below.)

In the ``custom runtime'' mode, the OCaml linker scans the
object files and determines the set of required primitives. Then, it
builds a suitable runtime system, by calling the native code linker with:
\begin{itemize}
\item the table of the required primitives;
\item a library that provides the bytecode interpreter, the
memory manager, and the standard primitives;
\item libraries and object code files (".o" files) mentioned on the
command line for the OCaml linker, that provide implementations
for the user's primitives.
\end{itemize}
This builds a runtime system with the required primitives. The OCaml
linker generates bytecode for this custom runtime system. The
bytecode is appended to the end of the custom runtime system, so that
it will be automatically executed when the output file (custom
runtime + bytecode) is launched.

To link in ``custom runtime'' mode, execute the "ocamlc" command with:
\begin{itemize}
\item the "-custom" option;
\item the names of the desired OCaml object files (".cmo" and ".cma" files) ;
\item the names of the C object files and libraries (".o" and ".a"
files) that implement the required primitives. Under Unix and Windows,
a library named "lib"\var{name}".a" (respectively, ".lib") residing in one of
the standard library directories can also be specified as "-cclib -l"\var{name}.
\end{itemize}

If you are using the native-code compiler "ocamlopt", the "-custom"
flag is not needed, as the final linking phase of "ocamlopt" always
builds a standalone executable.  To build a mixed OCaml/C executable,
execute the "ocamlopt" command with:
\begin{itemize}
\item the names of the desired OCaml native object files (".cmx" and
".cmxa" files);
\item the names of the C object files and libraries (".o", ".a",
".so" or ".dll" files) that implement the required primitives.
\end{itemize}

Starting with Objective Caml 3.00, it is possible to record the
"-custom" option as well as the names of C libraries in an OCaml
library file ".cma" or ".cmxa".  For instance, consider an OCaml library
"mylib.cma", built from the OCaml object files "a.cmo" and "b.cmo",
which reference C code in "libmylib.a".  If the library is
built as follows:
\begin{alltt}
        ocamlc -a -o mylib.cma -custom a.cmo b.cmo -cclib -lmylib
\end{alltt}
users of the library can simply link with "mylib.cma":
\begin{alltt}
        ocamlc -o myprog mylib.cma ...
\end{alltt}
and the system will automatically add the "-custom" and "-cclib
-lmylib" options, achieving the same effect as
\begin{alltt}
        ocamlc -o myprog -custom a.cmo b.cmo ... -cclib -lmylib
\end{alltt}
The alternative is of course to build the library without extra
options:
\begin{alltt}
        ocamlc -a -o mylib.cma a.cmo b.cmo
\end{alltt}
and then ask users to provide the "-custom" and "-cclib -lmylib"
options themselves at link-time:
\begin{alltt}
        ocamlc -o myprog -custom mylib.cma ... -cclib -lmylib
\end{alltt}
The former alternative is more convenient for the final users of the
library, however.

\subsection{ss:dynlink-c-code}{Dynamically linking C code with OCaml code}

Starting with Objective Caml 3.03, an alternative to static linking of C code
using the "-custom" code is provided.  In this mode, the OCaml linker
generates a pure bytecode executable (no embedded custom runtime
system) that simply records the names of dynamically-loaded libraries
containing the C code.  The standard OCaml runtime system "ocamlrun"
then loads dynamically these libraries, and resolves references to the
required primitives, before executing the bytecode.

This facility is currently available on all platforms supported by
OCaml except Cygwin 64 bits.

To dynamically link C code with OCaml code, the C code must first be
compiled into a shared library (under Unix) or DLL (under Windows).
This involves 1- compiling the C files with appropriate C compiler
flags for producing position-independent code (when required by the
operating system), and 2- building a
shared library from the resulting object files.  The resulting shared
library or DLL file must be installed in a place where "ocamlrun" can
find it later at program start-up time (see
section~\ref{s:ocamlrun-dllpath}).
Finally (step 3), execute the "ocamlc" command with
\begin{itemize}
\item the names of the desired OCaml object files (".cmo" and ".cma" files) ;
\item the names of the C shared libraries (".so" or ".dll" files) that
implement the required primitives.  Under Unix and Windows,
a library named "dll"\var{name}".so" (respectively, ".dll") residing
in one of the standard library directories can also be specified as
"-dllib -l"\var{name}.
\end{itemize}
Do {\em not} set the "-custom" flag, otherwise you're back to static linking
as described in section~\ref{ss:staticlink-c-code}.
The "ocamlmklib" tool (see section~\ref{s:ocamlmklib})
automates steps 2 and 3.

As in the case of static linking, it is possible (and recommended) to
record the names of C libraries in an OCaml ".cma" library archive.
Consider again an OCaml library
"mylib.cma", built from the OCaml object files "a.cmo" and "b.cmo",
which reference C code in "dllmylib.so".  If the library is
built as follows:
\begin{alltt}
        ocamlc -a -o mylib.cma a.cmo b.cmo -dllib -lmylib
\end{alltt}
users of the library can simply link with "mylib.cma":
\begin{alltt}
        ocamlc -o myprog mylib.cma ...
\end{alltt}
and the system will automatically add the "-dllib -lmylib" option,
achieving the same effect as
\begin{alltt}
        ocamlc -o myprog a.cmo b.cmo ... -dllib -lmylib
\end{alltt}
Using this mechanism, users of the library "mylib.cma" do not need to
know that it references C code, nor whether this C code must be
statically linked (using "-custom") or dynamically linked.

\subsection{ss:c-static-vs-dynamic}{Choosing between static linking and dynamic linking}

After having described two different ways of linking C code with OCaml
code, we now review the pros and cons of each, to help developers of
mixed OCaml/C libraries decide.

The main advantage of dynamic linking is that it preserves the
platform-independence of bytecode executables.  That is, the bytecode
executable contains no machine code, and can therefore be compiled on
platform $A$ and executed on other platforms $B$, $C$, \ldots, as long
as the required shared libraries are available on all these
platforms.  In contrast, executables generated by "ocamlc -custom" run
only on the platform on which they were created, because they embark a
custom-tailored runtime system specific to that platform.  In
addition, dynamic linking results in smaller executables.

Another advantage of dynamic linking is that the final users of the
library do not need to have a C compiler, C linker, and C runtime
libraries installed on their machines.  This is no big deal under
Unix and Cygwin, but many Windows users are reluctant to install
Microsoft Visual C just to be able to do "ocamlc -custom".

There are two drawbacks to dynamic linking.  The first is that the
resulting executable is not stand-alone: it requires the shared
libraries, as well as "ocamlrun", to be installed on the machine
executing the code.  If you wish to distribute a stand-alone
executable, it is better to link it statically, using "ocamlc -custom
-ccopt -static" or "ocamlopt -ccopt -static".  Dynamic linking also
raises the ``DLL hell'' problem: some care must be taken to ensure
that the right versions of the shared libraries are found at start-up
time.

The second drawback of dynamic linking is that it complicates the
construction of the library.  The C compiler and linker flags to
compile to position-independent code and build a shared library vary
wildly between different Unix systems.  Also, dynamic linking is not
supported on all Unix systems, requiring a fall-back case to static
linking in the Makefile for the library.  The "ocamlmklib" command
(see section~\ref{s:ocamlmklib}) tries to hide some of these system
dependencies.

In conclusion: dynamic linking is highly recommended under the native
Windows port, because there are no portability problems and it is much
more convenient for the end users.  Under Unix, dynamic linking should
be considered for mature, frequently used libraries because it
enhances platform-independence of bytecode executables.  For new or
rarely-used libraries, static linking is much simpler to set up in a
portable way.

\subsection{ss:custom-runtime}{Building standalone custom runtime systems}

It is sometimes inconvenient to build a custom runtime system each
time OCaml code is linked with C libraries, like "ocamlc -custom" does.
For one thing, the building of the runtime system is slow on some
systems (that have bad linkers or slow remote file systems); for
another thing, the platform-independence of bytecode files is lost,
forcing to perform one "ocamlc -custom" link per platform of interest.

An alternative to "ocamlc -custom" is to build separately a custom
runtime system integrating the desired C libraries, then generate
``pure'' bytecode executables (not containing their own runtime
system) that can run on this custom runtime.  This is achieved by the
"-make-runtime" and "-use-runtime" flags to "ocamlc".  For example,
to build a custom runtime system integrating the C parts of the
``Unix'' and ``Threads'' libraries, do:
\begin{verbatim}
        ocamlc -make-runtime -o /home/me/ocamlunixrun unix.cma threads.cma
\end{verbatim}
To generate a bytecode executable that runs on this runtime system,
do:
\begin{alltt}
        ocamlc -use-runtime /home/me/ocamlunixrun -o myprog \char92
                unix.cma threads.cma {\it{your .cmo and .cma files}}
\end{alltt}
The bytecode executable "myprog" can then be launched as usual:
"myprog" \var{args} or "/home/me/ocamlunixrun myprog" \var{args}.

Notice that the bytecode libraries "unix.cma" and "threads.cma" must
be given twice: when building the runtime system (so that "ocamlc"
knows which C primitives are required) and also when building the
bytecode executable (so that the bytecode from "unix.cma" and
"threads.cma" is actually linked in).

\section{s:c-value}{The \texttt{value} type}

All OCaml objects are represented by the C type "value",
defined in the include file "caml/mlvalues.h", along with macros to
manipulate values of that type. An object of type "value" is either:
\begin{itemize}
\item an unboxed integer;
\item or a pointer to a block inside the heap,
allocated through one of the \verb"caml_alloc_*" functions described
in section~\ref{ss:c-block-allocation}.
\end{itemize}

\subsection{ss:c-int}{Integer values}

Integer values encode 63-bit signed integers (31-bit on 32-bit
architectures). They are unboxed (unallocated).

\subsection{ss:c-blocks}{Blocks}

Blocks in the heap are garbage-collected, and therefore have strict
structure constraints. Each block includes a header containing the
size of the block (in words), and the tag of the block.
The tag governs how the contents of the blocks are structured. A tag
lower than "No_scan_tag" indicates a structured block, containing
well-formed values, which is recursively traversed by the garbage
collector. A tag greater than or equal to "No_scan_tag" indicates a
raw block, whose contents are not scanned by the garbage collector.
For the benefit of ad-hoc polymorphic primitives such as equality and
structured input-output, structured and raw blocks are further
classified according to their tags as follows:
\begin{tableau}{|l|p{10cm}|}{Tag}{Contents of the block}
\entree{0 to $\hbox{"No_scan_tag"}-1$}{A structured block (an array of
OCaml objects). Each field is a "value".}
\entree{"Closure_tag"}{A closure representing a functional value. The first
word is a pointer to a piece of code, the remaining words are
"value" containing the environment.}
\entree{"String_tag"}{A character string or a byte sequence.}
\entree{"Double_tag"}{A double-precision floating-point number.}
\entree{"Double_array_tag"}{An array or record of double-precision
floating-point numbers.}
\entree{"Abstract_tag"}{A block representing an abstract datatype.}
\entree{"Custom_tag"}{A block representing an abstract datatype
              with user-defined finalization, comparison, hashing,
              serialization and deserialization functions attached.}
\end{tableau}

\subsection{ss:c-outside-head}{Pointers outside the heap}

In earlier versions of OCaml, it was possible to use
word-aligned pointers to addresses outside the heap as OCaml values,
just by casting the pointer to type "value".  This usage is no longer
supported since OCaml 5.0.

A correct way to manipulate pointers to out-of-heap blocks from
OCaml is to store those pointers in OCaml blocks with tag
"Abstract_tag" or "Custom_tag", then use the blocks as the OCaml
values.

Here is an example of encapsulation of out-of-heap pointers of C type
"ty *" inside "Abstract_tag" blocks.  Section~\ref{s:c-intf-example}
gives a more complete example using "Custom_tag" blocks.
\begin{verbatim}
/* Create an OCaml value encapsulating the pointer p */
static value val_of_typtr(ty * p)
{
  value v = caml_alloc(1, Abstract_tag);
  *((ty **) Data_abstract_val(v)) = p;
  return v;
}

/* Extract the pointer encapsulated in the given OCaml value */
static ty * typtr_of_val(value v)
{
  return *((ty **) Data_abstract_val(v));
}
\end{verbatim}
Alternatively, out-of-heap pointers can be treated as ``native''
integers, that is, boxed 32-bit integers on a 32-bit platform and
boxed 64-bit integers on a 64-bit platform.
\begin{verbatim}
/* Create an OCaml value encapsulating the pointer p */
static value val_of_typtr(ty * p)
{
  return caml_copy_nativeint((intnat) p);
}

/* Extract the pointer encapsulated in the given OCaml value */
static ty * typtr_of_val(value v)
{
  return (ty *) Nativeint_val(v);
}
\end{verbatim}
For pointers that are at least 2-aligned (the low bit is guaranteed to
be zero), we have yet another valid representation as an OCaml tagged
integer.
\begin{verbatim}
/* Create an OCaml value encapsulating the pointer p */
static value val_of_typtr(ty * p)
{
  assert (((uintptr_t) p & 1) == 0);  /* check correct alignment */
  return (value) p | 1;
}

/* Extract the pointer encapsulated in the given OCaml value */
static ty * typtr_of_val(value v)
{
  return (ty *) (v & ~1);
}
\end{verbatim}


\section{s:c-ocaml-datatype-repr}{Representation of OCaml data types}

This section describes how OCaml data types are encoded in the
"value" type.

\subsection{ss:c-atomic}{Atomic types}

\begin{tableau}{|l|l|}{OCaml type}{Encoding}
\entree{"int"}{Unboxed integer values.}
\entree{"char"}{Unboxed integer values (ASCII code).}
\entree{"float"}{Blocks with tag "Double_tag".}
\entree{"bytes"}{Blocks with tag "String_tag".}
\entree{"string"}{Blocks with tag "String_tag".}
\entree{"int32"}{Blocks with tag "Custom_tag".}
\entree{"int64"}{Blocks with tag "Custom_tag".}
\entree{"nativeint"}{Blocks with tag "Custom_tag".}
\end{tableau}

\subsection{ss:c-tuples-and-records}{Tuples and records}

Tuples are represented by pointers to blocks, with tag~0.

Records are also represented by zero-tagged blocks. The ordering of
labels in the record type declaration determines the layout of
the record fields: the value associated to the label
declared first is stored in field~0 of the block, the value associated
to the second label goes in field~1, and so on.

As an optimization, records whose fields all have static type "float"
are represented as arrays of floating-point numbers, with tag
"Double_array_tag". (See the section below on arrays.)

As another optimization, unboxable record types are represented
specially; unboxable record types are the immutable record types that
have only one field. An unboxable type will be represented in one of
two ways: boxed or unboxed. Boxed record types are represented as
described above (by a block with tag 0 or "Double_array_tag"). An
unboxed record type is represented directly by the value of its field
(i.e. there is no block to represent the record itself).

The representation is chosen according to the following, in decreasing
order of priority:
\begin{itemize}
\item An attribute ("[\@\@boxed]" or "[\@\@unboxed]") on the type declaration.
\item A compiler option ("-unboxed-types" or "-no-unboxed-types").
\item The default representation. In the present version of OCaml, the
default is the boxed representation.
\end{itemize}

\subsection{ss:c-arrays}{Arrays}

Arrays of integers and pointers are represented like tuples,
that is, as pointers to blocks tagged~0.  They are accessed with the
"Field" macro for reading and the "caml_modify" function for writing.

Arrays of floating-point numbers (type "float array")
have a special, unboxed, more efficient representation.
These arrays are represented by pointers to blocks with tag
"Double_array_tag".  They should be accessed with the "Double_field"
and "Store_double_field" macros.

\subsection{ss:c-concrete-datatypes}{Concrete data types}

Constructed terms are represented either by unboxed integers (for
constant constructors) or by blocks whose tag encode the constructor
(for non-constant constructors). The constant constructors and the
non-constant constructors for a given concrete type are numbered
separately, starting from 0, in the order in which they appear in the
concrete type declaration. A constant constructor is represented by
the unboxed integer equal to its constructor number. A non-constant
constructor declared with $n$ arguments is represented by
a block of size $n$, tagged with the constructor number; the $n$
fields contain its arguments. Example:

\begin{tableau}{|l|p{8cm}|}{Constructed term}{Representation}
\entree{"()"}{"Val_int(0)"}
\entree{"false"}{"Val_int(0)"}
\entree{"true"}{"Val_int(1)"}
\entree{"[]"}{"Val_int(0)"}
\entree{"h::t"}{Block with size = 2 and tag = 0; first field
contains "h", second field "t".}
\end{tableau}

As a convenience, "caml/mlvalues.h" defines the macros "Val_unit",
"Val_false" and "Val_true" to refer to "()", "false" and "true".

The following example illustrates the assignment of
integers and block tags to constructors:
\begin{verbatim}
type t =
  | A             (* First constant constructor -> integer "Val_int(0)" *)
  | B of string   (* First non-constant constructor -> block with tag 0 *)
  | C             (* Second constant constructor -> integer "Val_int(1)" *)
  | D of bool     (* Second non-constant constructor -> block with tag 1 *)
  | E of t * t    (* Third non-constant constructor -> block with tag 2 *)
\end{verbatim}


As an optimization, unboxable concrete data types are represented
specially; a concrete data type is unboxable if it has exactly one
constructor and this constructor has exactly one argument. Unboxable
concrete data types are represented in the same ways as unboxable
record types: see the description in
section~\ref{ss:c-tuples-and-records}.

\subsection{ss:c-objects}{Objects}

Objects are represented as blocks with tag "Object_tag". The first
field of the block refers to the object's class and associated method
suite, in a format that cannot easily be exploited from C. The second
field contains a unique object ID, used for comparisons. The remaining
fields of the object contain the values of the instance variables of
the object. It is unsafe to access directly instance variables, as the
type system provides no guarantee about the instance variables
contained by an object.
% Instance variables are stored in the order in which they
% appear in the class definition (taking inherited classes into
% account).

One may extract a public method from an object using the C function
"caml_get_public_method" (declared in "<caml/mlvalues.h>".)
Since public method tags are hashed in the same way as variant tags,
and methods are functions taking self as first argument, if you want
to do the method call "foo#bar" from the C side, you should call:
\begin{verbatim}
  callback(caml_get_public_method(foo, hash_variant("bar")), foo);
\end{verbatim}

\subsection{ss:c-polyvar}{Polymorphic variants}

Like constructed terms, polymorphic variant values are represented either
as integers (for polymorphic variants without argument), or as blocks
(for polymorphic variants with an argument).  Unlike constructed
terms, variant constructors are not numbered starting from 0, but
identified by a hash value (an OCaml integer), as computed by the C function
"hash_variant" (declared in "<caml/mlvalues.h>"):
the hash value for a variant constructor named, say, "VConstr"
is "hash_variant(\"VConstr\")".

The variant value "`VConstr" is represented by
"hash_variant(\"VConstr\")".  The variant value "`VConstr("\var{v}")" is
represented by a block of size 2 and tag 0, with field number 0
containing "hash_variant(\"VConstr\")" and field number 1 containing
\var{v}.

Unlike constructed values, polymorphic variant values taking several
arguments are not flattened.
That is, "`VConstr("\var{v}", "\var{w}")" is represented by a block
of size 2, whose field number 1 contains the representation of the
pair "("\var{v}", "\var{w}")", rather than a block of size 3
containing \var{v} and \var{w} in fields 1 and 2.

\section{s:c-ops-on-values}{Operations on values}

\subsection{ss:c-kind-tests}{Kind tests}

\begin{itemize}
\item "Is_long("\var{v}")" is true if value \var{v} is an immediate integer,
false otherwise
\item "Is_block("\var{v}")" is true if value \var{v} is a pointer to a block,
and false if it is an immediate integer.
\item "Is_none("\var{v}")" is true if value \var{v} is "None".
\item "Is_some("\var{v}")" is true if value \var{v} (assumed to be of option
type) corresponds to the "Some" constructor.
\end{itemize}

\subsection{ss:c-int-ops}{Operations on integers}

\begin{itemize}
\item "Val_long("\var{l}")" returns the value encoding the "long int" \var{l}.
\item "Long_val("\var{v}")" returns the "long int" encoded in value \var{v}.
\item "Val_int("\var{i}")" returns the value encoding the "int" \var{i}.
\item "Int_val("\var{v}")" returns the "int" encoded in value \var{v}.
\item "Val_bool("\var{x}")" returns the OCaml boolean representing the
truth value of the C integer \var{x}.
\item "Bool_val("\var{v}")" returns 0 if \var{v} is the OCaml boolean
"false", 1 if \var{v} is "true".
\item "Val_true", "Val_false" represent the OCaml booleans "true" and "false".
\item "Val_none" represents the OCaml value "None".
\end{itemize}

\subsection{ss:c-block-access}{Accessing blocks}

\begin{itemize}
\item "Wosize_val("\var{v}")" returns the size of the block \var{v}, in words,
excluding the header.
\item "Tag_val("\var{v}")" returns the tag of the block \var{v}.
\item "Field("\var{v}", "\var{n}")" returns the value contained in the
$n\th$ field of the structured block \var{v}. Fields are numbered from 0 to
$\hbox{"Wosize_val"}(v)-1$.
\item "Store_field("\var{b}", "\var{n}", "\var{v}")" stores the value
\var{v} in the field number \var{n} of value \var{b}, which must be a
structured block.
\item "Code_val("\var{v}")" returns the code part of the closure \var{v}.
\item "caml_string_length("\var{v}")" returns the length (number of bytes)
of the string or byte sequence \var{v}.
\item "Byte("\var{v}", "\var{n}")" returns the $n\th$ byte of the string
or byte sequence \var{v}, with type "char". Bytes are numbered from 0 to
$\hbox{"string_length"}(v)-1$.
\item "Byte_u("\var{v}", "\var{n}")" returns the $n\th$ byte of the string
or byte sequence \var{v}, with type "unsigned char". Bytes are
numbered from 0 to $\hbox{"string_length"}(v)-1$.
\item "String_val("\var{v}")" returns a pointer to the first byte of the string
\var{v}, with type "char *" or, when OCaml is configured with
"-force-safe-string", with type "const char *".
This pointer is a valid C string: there is a null byte after the last
byte in the string. However, OCaml strings can contain embedded null bytes,
which will confuse the usual C functions over strings.
\item "Bytes_val("\var{v}")" returns a pointer to the first byte of the
byte sequence \var{v}, with type "unsigned char *".
\item "Double_val("\var{v}")" returns the floating-point number contained in
value \var{v}, with type "double".
\item "Double_field("\var{v}", "\var{n}")" returns
the $n\th$ element of the array of floating-point numbers \var{v} (a
block tagged "Double_array_tag").
\item "Store_double_field("\var{v}", "\var{n}",
"\var{d}")" stores the double precision floating-point number \var{d}
in the $n\th$ element of the array of floating-point numbers \var{v}.
\item "Data_custom_val("\var{v}")" returns a pointer to the data part
of the custom block \var{v}.  This pointer has type "void *" and must
be cast to the type of the data contained in the custom block.
\item "Int32_val("\var{v}")" returns the 32-bit integer contained
in the "int32" \var{v}.
\item "Int64_val("\var{v}")" returns the 64-bit integer contained
in the "int64" \var{v}.
\item "Nativeint_val("\var{v}")" returns the long integer contained
in the "nativeint" \var{v}.
\item "caml_field_unboxed("\var{v}")" returns the value of the field
of a value \var{v} of any unboxed type (record or concrete data type).
\item "caml_field_boxed("\var{v}")" returns the value of the field
of a value \var{v} of any boxed type (record or concrete data type).
\item "caml_field_unboxable("\var{v}")" calls either
"caml_field_unboxed" or "caml_field_boxed" according to the default
representation of unboxable types in the current version of OCaml.
\item "Some_val("\var{v}")" returns the argument "\var{x}" of a value \var{v} of
the form "Some("\var{x}")".
\end{itemize}
The expressions "Field("\var{v}", "\var{n}")",
"Byte("\var{v}", "\var{n}")" and
"Byte_u("\var{v}", "\var{n}")"
are valid l-values. Hence, they can be assigned to, resulting in an
in-place modification of value \var{v}.
Assigning directly to "Field("\var{v}", "\var{n}")" must
be done with care to avoid confusing the garbage collector (see
below).

\subsection{ss:c-block-allocation}{Allocating blocks}

\subsubsection{sss:c-simple-allocation}{Simple interface}

\begin{itemize}
\item
"Atom("\var{t}")" returns an ``atom'' (zero-sized block) with tag \var{t}.
Zero-sized blocks are preallocated outside of the heap. It is
incorrect to try and allocate a zero-sized block using the functions below.
For instance, "Atom(0)" represents the empty array.
\item
"caml_alloc("\var{n}", "\var{t}")" returns a fresh block of size \var{n}
with tag \var{t}.  If \var{t} is less than "No_scan_tag", then the
fields of the block are initialized with a valid value in order to
satisfy the GC constraints.
\item
"caml_alloc_tuple("\var{n}")" returns a fresh block of size
\var{n} words, with tag 0.
\item
"caml_alloc_string("\var{n}")" returns a byte sequence (or string) value of
length \var{n} bytes. The sequence initially contains uninitialized bytes.
\item
"caml_alloc_initialized_string("\var{n}", "\var{p}")" returns a byte sequence
(or string) value of length \var{n} bytes.  The value is initialized from the
\var{n} bytes starting at address \var{p}.
\item
"caml_copy_string("\var{s}")" returns a string or byte sequence value
containing a copy of the null-terminated C string \var{s} (a "char *").
\item
"caml_copy_double("\var{d}")" returns a floating-point value initialized
with the "double" \var{d}.
\item
"caml_copy_int32("\var{i}")", "caml_copy_int64("\var{i}")" and
"caml_copy_nativeint("\var{i}")" return a value of OCaml type "int32",
"int64" and "nativeint", respectively, initialized with the integer
\var{i}.
\item
"caml_alloc_array("\var{f}", "\var{a}")" allocates an array of values, calling
function \var{f} over each element of the input array \var{a} to transform it
into a value. The array \var{a} is an array of pointers terminated by the
null pointer. The function \var{f} receives each pointer as argument, and
returns a value. The zero-tagged block returned by
"alloc_array("\var{f}", "\var{a}")" is filled with the values returned by the
successive calls to \var{f}.  (This function must not be used to build
an array of floating-point numbers.)
\item
"caml_copy_string_array("\var{p}")" allocates an array of strings or byte
sequences, copied from the pointer to a string array \var{p}
(a "char **").  \var{p} must be NULL-terminated.
\item "caml_alloc_float_array("\var{n}")" allocates an array of floating point
  numbers of size \var{n}. The array initially contains uninitialized values.
\item "caml_alloc_unboxed("\var{v}")" returns the value (of any unboxed
type) whose field is the value \var{v}.
\item "caml_alloc_boxed("\var{v}")" allocates and returns a value  (of
any boxed type) whose field is the value \var{v}.
\item "caml_alloc_unboxable("\var{v}")" calls either
"caml_alloc_unboxed" or "caml_alloc_boxed" according to the default
representation of unboxable types in the current version of OCaml.
\item "caml_alloc_some("\var{v}")" allocates a block representing
"Some("\var{v}")".
\end{itemize}

\subsubsection{sss:c-low-level-alloc}{Low-level interface}

The following functions are slightly more efficient than "caml_alloc", but
also much more difficult to use.

From the standpoint of the allocation functions, blocks are divided
according to their size as zero-sized blocks, small blocks (with size
less than or equal to \verb"Max_young_wosize"), and large blocks (with
size greater than \verb"Max_young_wosize"). The constant
\verb"Max_young_wosize" is declared in the include file "mlvalues.h". It
is guaranteed to be at least 64 (words), so that any block with
constant size less than or equal to 64 can be assumed to be small. For
blocks whose size is computed at run-time, the size must be compared
against \verb"Max_young_wosize" to determine the correct allocation procedure.

\begin{itemize}
\item
"caml_alloc_small("\var{n}", "\var{t}")" returns a fresh small block of size
$n \leq \hbox{"Max_young_wosize"}$ words, with tag \var{t}.
If this block is a structured block (i.e. if $t < \hbox{"No_scan_tag"}$), then
the fields of the block (initially containing garbage) must be initialized
with legal values (using direct assignment to the fields of the block)
before the next allocation.
\item
"caml_alloc_shr("\var{n}", "\var{t}")" returns a fresh block of size
\var{n}, with tag \var{t}.
The size of the block can be greater than \verb"Max_young_wosize". (It
can also be smaller, but in this case it is more efficient to call
"caml_alloc_small" instead of "caml_alloc_shr".)
If this block is a structured block (i.e. if $t < \hbox{"No_scan_tag"}$), then
the fields of the block (initially containing garbage) must be initialized
with legal values (using the "caml_initialize" function described below)
before the next allocation.
\end{itemize}

\subsection{ss:c-exceptions}{Raising exceptions}

Two functions are provided to raise two standard exceptions:
\begin{itemize}
\item "caml_failwith("\var{s}")", where \var{s} is a null-terminated C string (with
type \verb"char *"), raises exception "Failure" with argument \var{s}.
\item "caml_invalid_argument("\var{s}")", where \var{s} is a null-terminated C
string (with type \verb"char *"), raises exception "Invalid_argument"
with argument \var{s}.
\end{itemize}

Raising arbitrary exceptions from C is more delicate: the
exception identifier is dynamically allocated by the OCaml program, and
therefore must be communicated to the C function using the
registration facility described below in section~\ref{ss:c-register-exn}.
Once the exception identifier is recovered in C, the following
functions actually raise the exception:
\begin{itemize}
\item "caml_raise_constant("\var{id}")" raises the exception \var{id} with
no argument;
\item "caml_raise_with_arg("\var{id}", "\var{v}")" raises the exception
\var{id} with the OCaml value \var{v} as argument;
\item "caml_raise_with_args("\var{id}", "\var{n}", "\var{v}")"
raises the exception \var{id} with the OCaml values
\var{v}"[0]", \ldots, \var{v}"["\var{n}"-1]" as arguments;
\item "caml_raise_with_string("\var{id}", "\var{s}")", where \var{s} is a
null-terminated C string, raises the exception \var{id} with a copy of
the C string \var{s} as argument.
\end{itemize}

\section{s:c-gc-harmony}{Living in harmony with the garbage collector}

Unused blocks in the heap are automatically reclaimed by the garbage
collector. This requires some cooperation from C code that
manipulates heap-allocated blocks.

\subsection{ss:c-simple-gc-harmony}{Simple interface}

All the macros described in this section are declared in the
"memory.h" header file.

\begin{gcrule}
A function that has parameters or local variables of type "value" must
begin with a call to one of the "CAMLparam" macros and return with
"CAMLreturn", "CAMLreturn0", or "CAMLreturnT". In particular, "CAMLlocal"
and "CAMLxparam" can only be called \emph{after} "CAMLparam".
\end{gcrule}

There are six "CAMLparam" macros: "CAMLparam0" to "CAMLparam5", which
take zero to five arguments respectively.  If your function has no more
than 5 parameters of type "value", use the corresponding macros
with these parameters as arguments.  If your function has more than 5
parameters of type "value", use "CAMLparam5" with five of these
parameters, and use one or more calls to the "CAMLxparam" macros for
the remaining parameters ("CAMLxparam1" to "CAMLxparam5").

The macros "CAMLreturn", "CAMLreturn0", and "CAMLreturnT" are used to
replace the C
keyword "return".  Every occurrence of "return x" must be replaced by
"CAMLreturn (x)" if "x" has type "value", or "CAMLreturnT (t, x)"
(where "t" is the type of "x"); every occurrence of "return" without
argument must be
replaced by "CAMLreturn0".  If your C function is a procedure (i.e. if
it returns void), you must insert "CAMLreturn0" at the end (to replace
C's implicit "return").

\paragraph{Note:} some C compilers give bogus warnings about unused
variables "caml__dummy_xxx" at each use of "CAMLparam" and
"CAMLlocal".  You should ignore them.

\goodbreak

Example:
\begin{verbatim}
void foo (value v1, value v2, value v3)
{
  CAMLparam3 (v1, v2, v3);
  ...
  CAMLreturn0;
}
\end{verbatim}

\paragraph{Note:} if your function is a primitive with more than 5 arguments
for use with the byte-code runtime, its arguments are not "value"s and
must not be declared (they have types "value *" and "int").

\begin{gcrule}
Local variables of type "value" must be declared with one of the
"CAMLlocal" macros.  Arrays of "value"s are declared with
"CAMLlocalN".  These macros must be used at the beginning of the
function, not in a nested block.
\end{gcrule}

The macros "CAMLlocal1" to "CAMLlocal5" declare and initialize one to
five local variables of type "value".  The variable names are given as
arguments to the macros.  "CAMLlocalN("\var{x}", "\var{n}")" declares
and initializes a local variable of type "value ["\var{n}"]".  You can
use several calls to these macros if you have more than 5 local
variables.

Example:
\begin{verbatim}
CAMLprim value bar (value v1, value v2, value v3)
{
  CAMLparam3 (v1, v2, v3);
  CAMLlocal1 (result);
  result = caml_alloc (3, 0);
  ...
  CAMLreturn (result);
}
\end{verbatim}

\begin{gcrule}
Assignments to the fields of structured blocks must be done with the
"Store_field" macro (for normal blocks) or "Store_double_field" macro
(for arrays and records of floating-point numbers).  Other assignments
must not use "Store_field" nor "Store_double_field".
\end{gcrule}

"Store_field ("\var{b}", "\var{n}", "\var{v}")" stores the value
\var{v} in the field number \var{n} of value \var{b}, which must be a
block (i.e. "Is_block("\var{b}")" must be true).

Example:
\begin{verbatim}
CAMLprim value bar (value v1, value v2, value v3)
{
  CAMLparam3 (v1, v2, v3);
  CAMLlocal1 (result);
  result = caml_alloc (3, 0);
  Store_field (result, 0, v1);
  Store_field (result, 1, v2);
  Store_field (result, 2, v3);
  CAMLreturn (result);
}
\end{verbatim}

\paragraph{Warning:} The first argument of "Store_field" and
"Store_double_field" must be a variable declared by "CAMLparam*" or
a parameter declared by "CAMLlocal*" to ensure that a garbage
collection triggered by the evaluation of the other arguments will not
invalidate the first argument after it is computed.

\paragraph{Use with CAMLlocalN:} Arrays of values declared using
"CAMLlocalN" must not be written to using "Store_field".
Use the normal C array syntax instead.

\begin{gcrule} Global variables containing values must be registered
with the garbage collector using the "caml_register_global_root" function,
save that global variables and locations that will only ever contain OCaml
integers (and never pointers) do not have to be registered.

The same is true for any memory location outside the OCaml heap that contains a
value and is not guaranteed to be reachable---for as long as it contains such
value---from either another registered global variable or location, local
variable declared with "CAMLlocal" or function parameter declared with
"CAMLparam".
\end{gcrule}

Registration of a global variable "v" is achieved by calling
"caml_register_global_root(&v)" just before or just after a valid value is
stored in "v" for the first time; likewise, registration of an arbitrary
location "p" is achieved by calling "caml_register_global_root(p)".

You must not call any of the OCaml runtime functions or macros between
registering and storing the value. Neither must you store anything in the
variable "v" (likewise, the location "p") that is not a valid value.

The registration causes the contents of the variable or memory location to be
updated by the garbage collector whenever the value in such variable or location
is moved within the OCaml heap. In the presence of threads care must be taken to
ensure appropriate synchronisation with the OCaml runtime to avoid a race
condition against the garbage collector when reading or writing the value. (See
section
\ref{ss:parallel-execution-long-running-c-code}.)

A registered global variable "v" can be un-registered by calling
"caml_remove_global_root(&v)".

If the contents of the global variable "v" are seldom modified after
registration, better performance can be achieved by calling
"caml_register_generational_global_root(&v)" to register "v" (after
its initialization with a valid "value", but before any allocation or
call to the GC functions),
and "caml_remove_generational_global_root(&v)" to un-register it. In
this case, you must not modify the value of "v" directly, but you must
use "caml_modify_generational_global_root(&v,x)" to set it to "x".
The garbage collector takes advantage of the guarantee that "v" is not
modified between calls to "caml_modify_generational_global_root" to scan it
less often. This improves performance if the
modifications of "v" happen less often than minor collections.

\paragraph{Note:} The "CAML" macros use identifiers (local variables, type
identifiers, structure tags) that start with "caml__".  Do not use any
identifier starting with "caml__" in your programs.

\subsection{ss:c-low-level-gc-harmony}{Low-level interface}

% Il faudrait simplifier violemment ce qui suit.
% En gros, dire quand on n'a pas besoin de declarer les variables
% et dans quels cas on peut se passer de "Store_field".

We now give the GC rules corresponding to the low-level allocation
functions "caml_alloc_small" and "caml_alloc_shr".  You can ignore those rules
if you stick to the simplified allocation function "caml_alloc".

\begin{gcrule} After a structured block (a block with tag less than
"No_scan_tag") is allocated with the low-level functions, all fields
of this block must be filled with well-formed values before the next
allocation operation. If the block has been allocated with
"caml_alloc_small", filling is performed by direct assignment to the fields
of the block:
\begin{alltt}
        Field(\var{v}, \var{n}) = \nth{v}{n};
\end{alltt}
If the block has been allocated with "caml_alloc_shr", filling is performed
through the "caml_initialize" function:
\begin{alltt}
        caml_initialize(&Field(\var{v}, \var{n}), \nth{v}{n});
\end{alltt}
\end{gcrule}

The next allocation can trigger a garbage collection. The garbage
collector assumes that all structured blocks contain well-formed
values. Newly created blocks contain random data, which generally do
not represent well-formed values.

If you really need to allocate before the fields can receive their
final value,  first initialize with a constant value (e.g.
"Val_unit"), then allocate, then modify the fields with the correct
value (see rule~6).

%% \begin{gcrule} Local variables and function parameters containing
%% values must be registered with the garbage collector (using the
%% "Begin_roots" and "End_roots" macros), if they are to survive a call
%% to an allocation function.
%% \end{gcrule}
%%
%% Registration is performed with the "Begin_roots" set of macros.
%% "Begin_roots1("\var{v}")" registers variable \var{v} with the garbage
%% collector.  Generally, \var{v} will be a local variable or a
%% parameter of your function.  It must be initialized to a valid value
%% (e.g. "Val_unit") before the first allocation.  Likewise,
%% "Begin_roots2", \ldots, "Begin_roots5"
%% let you register up to 5 variables at the same time.  "Begin_root" is
%% the same as "Begin_roots1".  "Begin_roots_block("\var{ptr}","\var{size}")"
%% allows you to register an array of roots.  \var{ptr} is a pointer to
%% the first element, and \var{size} is the number of elements in the
%% array.
%%
%% Once registered, each of your variables (or array element) has the
%% following properties: if it points to a heap-allocated block, this
%% block (and its contents) will not be reclaimed; moreover, if this
%% block is relocated by the garbage collector, the variable is updated
%% to point to the new location for the block.
%%
%% Each of the "Begin_roots" macros open a C block that must be closed
%% with a matching "End_roots" at the same nesting level.  The block must
%% be exited normally (i.e. not with "return" or "goto").  However, the
%% roots are automatically un-registered if an OCaml exception is raised,
%% so you can exit the block with "failwith", "invalid_argument", or one
%% of the "raise" functions.
%%
%% {\bf Note:} The "Begin_roots" macros use a local variable and a
%% structure tag named "caml__roots_block".  Do not use this identifier
%% in your programs.

\begin{gcrule} Direct assignment to a field of a block, as in
\begin{alltt}
        Field(\var{v}, \var{n}) = \var{w};
\end{alltt}
is safe only if \var{v} is a block newly allocated by "caml_alloc_small";
that is, if no allocation took place between the
allocation of \var{v} and the assignment to the field. In all other cases,
never assign directly. If the block has just been allocated by "caml_alloc_shr",
use "caml_initialize" to assign a value to a field for the first time:
\begin{alltt}
        caml_initialize(&Field(\var{v}, \var{n}), \var{w});
\end{alltt}
Otherwise, you are updating a field that previously contained a
well-formed value; then, call the "caml_modify" function:
\begin{alltt}
        caml_modify(&Field(\var{v}, \var{n}), \var{w});
\end{alltt}
\end{gcrule}

To illustrate the rules above, here is a C function that builds and
returns a list containing the two integers given as parameters.
First, we write it using the simplified allocation functions:
\begin{verbatim}
value alloc_list_int(int i1, int i2)
{
  CAMLparam0 ();
  CAMLlocal2 (result, r);

  r = caml_alloc(2, 0);                   /* Allocate a cons cell */
  Store_field(r, 0, Val_int(i2));         /* car = the integer i2 */
  Store_field(r, 1, Val_int(0));          /* cdr = the empty list [] */
  result = caml_alloc(2, 0);              /* Allocate the other cons cell */
  Store_field(result, 0, Val_int(i1));    /* car = the integer i1 */
  Store_field(result, 1, r);              /* cdr = the first cons cell */
  CAMLreturn (result);
}
\end{verbatim}
Here, the registering of "result" is not strictly needed, because no
allocation takes place after it gets its value, but it's easier and
safer to simply register all the local variables that have type "value".

Here is the same function written using the low-level allocation
functions.  We notice that the cons cells are small blocks and can be
allocated with "caml_alloc_small", and filled by direct assignments on
their fields.
\begin{verbatim}
value alloc_list_int(int i1, int i2)
{
  CAMLparam0 ();
  CAMLlocal2 (result, r);

  r = caml_alloc_small(2, 0);             /* Allocate a cons cell */
  Field(r, 0) = Val_int(i2);              /* car = the integer i2 */
  Field(r, 1) = Val_int(0);               /* cdr = the empty list [] */
  result = caml_alloc_small(2, 0);        /* Allocate the other cons cell */
  Field(result, 0) = Val_int(i1);         /* car = the integer i1 */
  Field(result, 1) = r;                   /* cdr = the first cons cell */
  CAMLreturn (result);
}
\end{verbatim}
In the two examples above, the list is built bottom-up. Here is an
alternate way, that proceeds top-down. It is less efficient, but
illustrates the use of "caml_modify".
\begin{verbatim}
value alloc_list_int(int i1, int i2)
{
  CAMLparam0 ();
  CAMLlocal2 (tail, r);

  r = caml_alloc_small(2, 0);             /* Allocate a cons cell */
  Field(r, 0) = Val_int(i1);              /* car = the integer i1 */
  Field(r, 1) = Val_int(0);               /* A dummy value
  tail = caml_alloc_small(2, 0);          /* Allocate the other cons cell */
  Field(tail, 0) = Val_int(i2);           /* car = the integer i2 */
  Field(tail, 1) = Val_int(0);            /* cdr = the empty list [] */
  caml_modify(&Field(r, 1), tail);        /* cdr of the result = tail */
  CAMLreturn (r);
}
\end{verbatim}
It would be incorrect to perform
"Field(r, 1) = tail" directly, because the allocation of "tail"
has taken place since "r" was allocated.


\subsection{ss:c-process-pending-actions}{Pending actions and asynchronous exceptions}

Since 4.10, allocation functions are guaranteed not to call any OCaml
callbacks from C, including finalisers and signal handlers, and to
delay their execution instead.

The function \verb"caml_process_pending_actions" from
"<caml/signals.h>" executes any pending signal handlers and
finalisers, Memprof callbacks, thread preemption, and requested or
incoming garbage collections events. In particular, it can raise
asynchronous exceptions. It is recommended to call
"caml_process_pending_actions" regularly at safe points inside
long-running C code that holds the domain lock.

In addition, in the rare case of long-running C code that holds the
domain lock but does not allocate regularly, not calling
"caml_process_pending_actions" regularly can cause all other domains
to remain stuck while waiting for the C code to finish, due to pending
garbage collection events.

The variant \verb"caml_process_pending_actions_exn" is provided, that
does the same but returns the exception, instead of raising it
directly into OCaml code. Its result must be tested using {\tt
Is_exception_result}, and followed by {\tt Extract_exception} if
appropriate. It is typically used for clean up before re-raising:

\begin{verbatim}
    CAMLlocal1(exn);
    ...
    exn = caml_process_pending_actions_exn();
    if(Is_exception_result(exn)) {
      exn = Extract_exception(exn);
      ...cleanup...
      caml_raise(exn);
    }
\end{verbatim}

Correct use of exceptional return, in particular in the presence of
garbage collection, is further detailed in Section~\ref{ss:c-callbacks}.

\section{s:c-intf-example}{A complete example}

This section outlines how the functions from the Unix "curses" library
can be made available to OCaml programs. First of all, here is
the interface "curses.ml" that declares the "curses" primitives and
data types:
\begin{verbatim}
(* File curses.ml -- declaration of primitives and data types *)
type window                   (* The type "window" remains abstract *)
external initscr: unit -> window = "caml_curses_initscr"
external endwin: unit -> unit = "caml_curses_endwin"
external refresh: unit -> unit = "caml_curses_refresh"
external wrefresh : window -> unit = "caml_curses_wrefresh"
external newwin: int -> int -> int -> int -> window = "caml_curses_newwin"
external addch: char -> unit = "caml_curses_addch"
external mvwaddch: window -> int -> int -> char -> unit = "caml_curses_mvwaddch"
external addstr: string -> unit = "caml_curses_addstr"
external mvwaddstr: window -> int -> int -> string -> unit
         = "caml_curses_mvwaddstr"
(* lots more omitted *)
\end{verbatim}
To compile this interface:
\begin{verbatim}
        ocamlc -c curses.ml
\end{verbatim}

To implement these functions, we just have to provide the stub code;
the core functions are already implemented in the "curses" library.
The stub code file, "curses_stubs.c", looks like this:
\begin{verbatim}
/* File curses_stubs.c -- stub code for curses */
#include <curses.h>
#include <caml/mlvalues.h>
#include <caml/memory.h>
#include <caml/alloc.h>
#include <caml/custom.h>

/* Encapsulation of opaque window handles (of type WINDOW *)
   as OCaml custom blocks. */

static struct custom_operations curses_window_ops = {
  "fr.inria.caml.curses_windows",
  custom_finalize_default,
  custom_compare_default,
  custom_hash_default,
  custom_serialize_default,
  custom_deserialize_default,
  custom_compare_ext_default,
  custom_fixed_length_default
};

/* Accessing the WINDOW * part of an OCaml custom block */
#define Window_val(v) (*((WINDOW **) Data_custom_val(v)))

/* Allocating an OCaml custom block to hold the given WINDOW * */
static value alloc_window(WINDOW * w)
{
  value v = caml_alloc_custom(&curses_window_ops, sizeof(WINDOW *), 0, 1);
  Window_val(v) = w;
  return v;
}

CAMLprim value caml_curses_initscr(value unit)
{
  CAMLparam1 (unit);
  CAMLreturn (alloc_window(initscr()));
}

CAMLprim value caml_curses_endwin(value unit)
{
  CAMLparam1 (unit);
  endwin();
  CAMLreturn (Val_unit);
}

CAMLprim value caml_curses_refresh(value unit)
{
  CAMLparam1 (unit);
  refresh();
  CAMLreturn (Val_unit);
}

CAMLprim value caml_curses_wrefresh(value win)
{
  CAMLparam1 (win);
  wrefresh(Window_val(win));
  CAMLreturn (Val_unit);
}

CAMLprim value caml_curses_newwin(value nlines, value ncols, value x0, value y0)
{
  CAMLparam4 (nlines, ncols, x0, y0);
  CAMLreturn (alloc_window(newwin(Int_val(nlines), Int_val(ncols),
                                  Int_val(x0), Int_val(y0))));
}

CAMLprim value caml_curses_addch(value c)
{
  CAMLparam1 (c);
  addch(Int_val(c));            /* Characters are encoded like integers */
  CAMLreturn (Val_unit);
}

CAMLprim value caml_curses_mvwaddch(value win, value x, value y, value c)
{
  CAMLparam4 (win, x, y, c);
  mvwaddch(Window_val(win), Int_val(x), Int_val(y), Int_val(c));
  CAMLreturn (Val_unit);
}

CAMLprim value caml_curses_addstr(value s)
{
  CAMLparam1 (s);
  addstr(String_val(s));
  CAMLreturn (Val_unit);
}

CAMLprim value caml_curses_mvwaddstr(value win, value x, value y, value s)
{
  CAMLparam4 (win, x, y, s);
  mvwaddstr(Window_val(win), Int_val(x), Int_val(y), String_val(s));
  CAMLreturn (Val_unit);
}

/* This goes on for pages. */
\end{verbatim}

The file "curses_stubs.c" can be compiled with:
\begin{verbatim}
        cc -c -I`ocamlc -where` curses_stubs.c
\end{verbatim}
or, even simpler,
\begin{verbatim}
        ocamlc -c curses_stubs.c
\end{verbatim}
(When passed a ".c" file, the "ocamlc" command simply calls the C
compiler on that file, with the right "-I" option.)

Now, here is a sample OCaml program "prog.ml" that uses the "curses"
module:
\begin{verbatim}
(* File prog.ml -- main program using curses *)
open Curses;;
let main_window = initscr () in
let small_window = newwin 10 5 20 10 in
  mvwaddstr main_window 10 2 "Hello";
  mvwaddstr small_window 4 3 "world";
  refresh();
  Unix.sleep 5;
  endwin()
\end{verbatim}
To compile and link this program, run:
\begin{verbatim}
       ocamlc -custom -o prog unix.cma curses.cmo prog.ml curses_stubs.o -cclib -lcurses
\end{verbatim}
(On some machines, you may need to put
"-cclib -lcurses -cclib -ltermcap" or "-cclib -ltermcap"
instead of "-cclib -lcurses".)

%% Note by Damien: when I launch the program, it only displays "Hello"
%% and not "world". Why?

\section{s:c-callback}{Advanced topic: callbacks from C to OCaml}

So far, we have described how to call C functions from OCaml. In this
section, we show how C functions can call OCaml functions, either as
callbacks (OCaml calls C which calls OCaml), or with the main program
written in C.

\subsection{ss:c-callbacks}{Applying OCaml closures from C}

C functions can apply OCaml function values (closures) to OCaml values.
The following functions are provided to perform the applications:
\begin{itemize}
\item "caml_callback("\var{f, a}")" applies the functional value \var{f} to
the value \var{a} and returns the value returned by~\var{f}.
\item "caml_callback2("\var{f, a, b}")" applies the functional value \var{f}
(which is assumed to be a curried OCaml function with two arguments) to
\var{a} and \var{b}.
\item "caml_callback3("\var{f, a, b, c}")" applies the functional value \var{f}
(a curried OCaml function with three arguments) to \var{a}, \var{b} and \var{c}.
\item "caml_callbackN("\var{f, n, args}")" applies the functional value \var{f}
to the \var{n} arguments contained in the C array of values \var{args}.
\end{itemize}
If the function \var{f} does not return, but raises an exception that
escapes the scope of the application, then this exception is
propagated to the next enclosing OCaml code, skipping over the C
code. That is, if an OCaml function \var{f} calls a C function \var{g} that
calls back an OCaml function \var{h} that raises a stray exception, then the
execution of \var{g} is interrupted and the exception is propagated back
into \var{f}.

If the C code wishes to catch exceptions escaping the OCaml function,
it can use the functions "caml_callback_exn", "caml_callback2_exn",
"caml_callback3_exn", "caml_callbackN_exn".  These functions take the same
arguments as their non-"_exn" counterparts, but catch escaping
exceptions and return them to the C code.  The return value \var{v} of the
"caml_callback*_exn" functions must be tested with the macro
"Is_exception_result("\var{v}")".  If the macro returns ``false'', no
exception occurred, and \var{v} is the value returned by the OCaml
function.  If "Is_exception_result("\var{v}")" returns ``true'',
an exception escaped, and its value (the exception descriptor) can be
recovered using "Extract_exception("\var{v}")".

\paragraph{Warning:} If the OCaml function returned with an exception,
"Extract_exception" should be applied to the exception result prior
to calling a function that may trigger garbage collection.
Otherwise, if \var{v} is reachable during garbage collection, the runtime
can crash since \var{v} does not contain a valid value.

Example:
\begin{verbatim}
    CAMLprim value call_caml_f_ex(value closure, value arg)
    {
      CAMLparam2(closure, arg);
      CAMLlocal2(res, tmp);
      res = caml_callback_exn(closure, arg);
      if(Is_exception_result(res)) {
        res = Extract_exception(res);
        tmp = caml_alloc(3, 0); /* Safe to allocate: res contains valid value. */
        ...
      }
      CAMLreturn (res);
    }
\end{verbatim}

\subsection{ss:c-closures}{Obtaining or registering OCaml closures for use in C functions}

There are two ways to obtain OCaml function values (closures) to
be passed to the "callback" functions described above.  One way is to
pass the OCaml function as an argument to a primitive function.  For
example, if the OCaml code contains the declaration
\begin{verbatim}
    external apply : ('a -> 'b) -> 'a -> 'b = "caml_apply"
\end{verbatim}
the corresponding C stub can be written as follows:
\begin{verbatim}
    CAMLprim value caml_apply(value vf, value vx)
    {
      CAMLparam2(vf, vx);
      CAMLlocal1(vy);
      vy = caml_callback(vf, vx);
      CAMLreturn(vy);
    }
\end{verbatim}

Another possibility is to use the registration mechanism provided by
OCaml.  This registration mechanism enables OCaml code to register
OCaml functions under some global name, and C code to retrieve the
corresponding closure by this global name.

On the OCaml side, registration is performed by evaluating
"Callback.register" \var{n} \var{v}. Here, \var{n} is the global name
(an arbitrary string) and \var{v} the OCaml value. For instance:
\begin{verbatim}
    let f x = print_string "f is applied to "; print_int x; print_newline()
    let _ = Callback.register "test function" f
\end{verbatim}

On the C side, a pointer to the value registered under name \var{n} is
obtained by calling "caml_named_value("\var{n}")". The returned
pointer must then be dereferenced to recover the actual OCaml value.
If no value is registered under the name \var{n}, the null pointer is
returned. For example, here is a C wrapper that calls the OCaml function "f"
above:
\begin{verbatim}
    void call_caml_f(int arg)
    {
        caml_callback(*caml_named_value("test function"), Val_int(arg));
    }
\end{verbatim}

The pointer returned by "caml_named_value" is constant and can safely
be cached in a C variable to avoid repeated name lookups. The value
pointed to cannot be changed from C. However, it might change during
garbage collection, so must always be recomputed at the point of
use. Here is a more efficient variant of "call_caml_f" above that
calls "caml_named_value" only once:
\begin{verbatim}
    void call_caml_f(int arg)
    {
        static const value * closure_f = NULL;
        if (closure_f == NULL) {
            /* First time around, look up by name */
            closure_f = caml_named_value("test function");
        }
        caml_callback(*closure_f, Val_int(arg));
    }
\end{verbatim}

\subsection{ss:c-register-exn}{Registering OCaml exceptions for use in C functions}

The registration mechanism described above can also be used to
communicate exception identifiers from OCaml to C. The OCaml code
registers the exception by evaluating
"Callback.register_exception" \var{n} \var{exn}, where \var{n} is an
arbitrary name and \var{exn} is an exception value of the
exception to register. For example:
\begin{verbatim}
    exception Error of string
    let _ = Callback.register_exception "test exception" (Error "any string")
\end{verbatim}
The C code can then recover the exception identifier using
"caml_named_value" and pass it as first argument to the functions
"raise_constant", "raise_with_arg", and "raise_with_string" (described
in section~\ref{ss:c-exceptions}) to actually raise the exception. For
example, here is a C function that raises the "Error" exception with
the given argument:
\begin{verbatim}
    void raise_error(char * msg)
    {
        caml_raise_with_string(*caml_named_value("test exception"), msg);
    }
\end{verbatim}

\subsection{ss:main-c}{Main program in C}

In normal operation, a mixed OCaml/C program starts by executing the
OCaml initialization code, which then may proceed to call C
functions. We say that the main program is the OCaml code. In some
applications, it is desirable that the C code plays the role of the
main program, calling OCaml functions when needed. This can be achieved as
follows:
\begin{itemize}
\item The C part of the program must provide a "main" function,
which will override the default "main" function provided by the OCaml
runtime system. Execution will start in the user-defined "main" function
just like for a regular C program.

\item At some point, the C code must call "caml_main(argv)" to
initialize the OCaml code. The "argv" argument is a C array of strings
(type "char **"), terminated with a "NULL" pointer,
which represents the command-line arguments, as
passed as second argument to "main". The OCaml array "Sys.argv" will
be initialized from this parameter. For the bytecode compiler,
"argv[0]" and "argv[1]" are also consulted to find the file containing
the bytecode.

\item The call to "caml_main" initializes the OCaml runtime system,
loads the bytecode (in the case of the bytecode compiler), and
executes the initialization code of the OCaml program. Typically, this
initialization code registers callback functions using "Callback.register".
Once the OCaml initialization code is complete, control returns to the
C code that called "caml_main".

\item The C code can then invoke OCaml functions using the callback
mechanism (see section~\ref{ss:c-callbacks}).
\end{itemize}

\subsection{ss:c-embedded-code}{Embedding the OCaml code in the C code}

The bytecode compiler in custom runtime mode ("ocamlc -custom")
normally appends the bytecode to the executable file containing the
custom runtime. This has two consequences. First, the final linking
step must be performed by "ocamlc". Second, the OCaml runtime library
must be able to find the name of the executable file from the
command-line arguments. When using "caml_main(argv)" as in
section~\ref{ss:main-c}, this means that "argv[0]" or "argv[1]" must
contain the executable file name.

An alternative is to embed the bytecode in the C code. The
"-output-obj" and "-output-complete-obj" options to "ocamlc" are
provided for this purpose. They cause the "ocamlc" compiler to output a
C object file (".o" file, ".obj" under Windows) containing the
bytecode for the OCaml part of the program, as well as a
"caml_startup" function. The C object file produced by "ocamlc
-output-complete-obj" also contains the runtime and autolink
libraries. The C object file produced by "ocamlc -output-obj" or
"ocamlc -output-complete-obj" can then be linked with C code using the
standard C compiler, or stored in a C library.

The "caml_startup" function must be called from the main C program in
order to initialize the OCaml runtime and execute the OCaml
initialization code. Just like "caml_main", it takes one "argv"
parameter containing the command-line parameters. Unlike "caml_main",
this "argv" parameter is used only to initialize "Sys.argv", but not
for finding the name of the executable file.

The "caml_startup" function calls the uncaught exception handler (or
enters the debugger, if running under ocamldebug) if an exception escapes
from a top-level module initialiser.  Such exceptions may be caught in the
C code by instead using the "caml_startup_exn" function and testing the result
using {\tt Is_exception_result} (followed by {\tt Extract_exception} if
appropriate).

The "-output-obj" and "-output-complete-obj" options can also be used to
obtain the C source file.
More interestingly, these options can also produce
directly a shared library (".so" file, ".dll" under Windows) that
contains the OCaml code, the OCaml runtime system and any other static
C code given to "ocamlc" (".o", ".a", respectively, ".obj", ".lib").
This use of "-output-obj" and "-output-complete-obj"
is very similar to a normal linking
step, but instead of producing a main program that automatically runs
the OCaml code, it produces a shared library that can run the OCaml
code on demand. The three possible behaviors of "-output-obj"
and "-output-complete-obj"
(to produce a C source code ".c", a C object file ".o", a shared library ".so"),
are selected according to the extension of the resulting file (given
with "-o").

The native-code compiler "ocamlopt" also supports the "-output-obj"
and "-output-complete-obj" options, causing it to output a C object
file or a shared library containing the native code for all OCaml
modules on the command-line, as well as the OCaml startup code.
Initialization is performed by calling "caml_startup" (or
"caml_startup_exn") as in the case of the bytecode compiler. The file
produced by "ocamlopt -output-complete-obj" also contains the runtime
and autolink libraries.

For the final linking phase, in addition to the object file produced
by "-output-obj", you will have to provide the OCaml runtime
library ("libcamlrun.a" for bytecode, "libasmrun.a" for native-code),
as well as all C libraries that are required by the OCaml libraries
used.  For instance, assume the OCaml part of your program uses the
Unix library.  With "ocamlc", you should do:
\begin{alltt}
        ocamlc -output-obj -o camlcode.o unix.cma {\it{other}} .cmo {\it{and}} .cma {\it{files}}
        cc -o myprog {\it{C objects and libraries}} \char92
           camlcode.o -L`ocamlc -where` -lunix -lcamlrun
\end{alltt}
With "ocamlopt", you should do:
\begin{alltt}
        ocamlopt -output-obj -o camlcode.o unix.cmxa {\it{other}} .cmx {\it{and}} .cmxa {\it{files}}
        cc -o myprog {\it{C objects and libraries}} \char92
           camlcode.o -L`ocamlc -where` -lunix -lasmrun
\end{alltt}

% -- This seems completely wrong -- Damien
% The shared libraries produced by "ocamlc -output-obj" or by "ocamlopt
% -output-obj" already contains the OCaml runtime library as
% well as all the needed C libraries.

For the final linking phase, in addition to the object file produced
by "-output-complete-obj", you will have only to provide the C
libraries required by the OCaml runtime.

For instance, assume the OCaml part of your program uses the
Unix library.  With "ocamlc", you should do:
\begin{alltt}
        ocamlc -output-complete-obj -o camlcode.o unix.cma {\it{other}} .cmo {\it{and}} .cma {\it{files}}
        cc -o myprog {\it{C objects and libraries}} \char92
           camlcode.o {\it{C libraries required by the runtime, eg -lm  -ldl -lcurses -lpthread}}
\end{alltt}
With "ocamlopt", you should do:
\begin{alltt}
        ocamlopt -output-complete-obj -o camlcode.o unix.cmxa {\it{other}} .cmx {\it{and}} .cmxa {\it{files}}
        cc -o myprog {\it{C objects and libraries}} \char92
           camlcode.o {\it{C libraries required by the runtime, eg -lm -ldl}}
\end{alltt}

\paragraph{Warning:} On some ports, special options are required on the final
linking phase that links together the object file produced by the
"-output-obj" and "-output-complete-obj" options and the remainder of the program.  Those options
are shown in the configuration file "Makefile.config" generated during
compilation of OCaml, as the variable "OC_LDFLAGS".
\begin{itemize}
\item Windows with the MSVC compiler: the object file produced by
OCaml have been compiled with the "/MD" flag, and therefore
all other object files linked with it should also be compiled with
"/MD".
\item other systems: you may have to add one or both of
"-lm" and "-ldl", depending on your OS and C compiler.
\end{itemize}

\paragraph{Stack backtraces.}  When OCaml bytecode produced by
"ocamlc -g" is embedded in a C program, no debugging information is
included, and therefore it is impossible to print stack backtraces on
uncaught exceptions.  This is not the case when native code produced
by "ocamlopt -g" is embedded in a C program: stack backtrace
information is available, but the backtrace mechanism needs to be
turned on programmatically.   This can be achieved from the OCaml side
by calling "Printexc.record_backtrace true" in the initialization of
one of the OCaml modules.  This can also be achieved from the C side
by calling "caml_record_backtraces(1);" in the OCaml-C glue code.
("caml_record_backtraces" is declared in "backtrace.h")

\paragraph{Unloading the runtime.}

In case the shared library produced with "-output-obj" is to be loaded and
unloaded repeatedly by a single process, care must be taken to unload the
OCaml runtime explicitly, in order to avoid various system resource leaks.

Since 4.05, "caml_shutdown" function can be used to shut the runtime down
gracefully, which equals the following:
\begin{itemize}
\item Running the functions that were registered with "Stdlib.at_exit".
\item Triggering finalization of allocated custom blocks (see
section~\ref{s:c-custom}). For example, "Stdlib.in_channel" and
"Stdlib.out_channel" are represented by custom blocks that enclose file
descriptors, which are to be released.
\item Unloading the dependent shared libraries that were loaded by the runtime,
including "dynlink" plugins.
\item Freeing the memory blocks that were allocated by the runtime with
"malloc". Inside C primitives, it is advised to use "caml_stat_*" functions
from "memory.h" for managing static (that is, non-moving) blocks of heap
memory, as all the blocks allocated with these functions are automatically
freed by "caml_shutdown". For ensuring compatibility with legacy C stubs that
have used "caml_stat_*" incorrectly, this behaviour is only enabled if the
runtime is started with a specialized "caml_startup_pooled" function.
\end{itemize}

As a shared library may have several clients simultaneously, it is made for
convenience that "caml_startup" (and "caml_startup_pooled") may be called
multiple times, given that each such call is paired with a corresponding call
to "caml_shutdown" (in a nested fashion). The runtime will be unloaded once
there are no outstanding calls to "caml_startup".

Once a runtime is unloaded, it cannot be started up again without reloading the
shared library and reinitializing its static data. Therefore, at the moment, the
facility is only useful for building reloadable shared libraries.

\paragraph{Unix signal handling.}  Depending on the target platform and
operating system, the native-code runtime system may install signal
handlers for one or several of the "SIGSEGV", "SIGTRAP" and "SIGFPE"
signals when "caml_startup" is called, and reset these signals to
their default behaviors when "caml_shutdown" is called.  The main
program written in~C should not try to handle these signals itself.

\section{s:c-advexample}{Advanced example with callbacks}

This section illustrates the callback facilities described in
section~\ref{s:c-callback}. We are going to package some OCaml functions
in such a way that they can be linked with C code and called from C
just like any C functions. The OCaml functions are defined in the
following "mod.ml" OCaml source:

\begin{verbatim}
(* File mod.ml -- some "useful" OCaml functions *)

let rec fib n = if n < 2 then 1 else fib(n-1) + fib(n-2)

let format_result n = Printf.sprintf "Result is: %d\n" n

(* Export those two functions to C *)

let _ = Callback.register "fib" fib
let _ = Callback.register "format_result" format_result
\end{verbatim}

Here is the C stub code for calling these functions from C:

\begin{verbatim}
/* File modwrap.c -- wrappers around the OCaml functions */

#include <stdio.h>
#include <string.h>
#include <caml/mlvalues.h>
#include <caml/callback.h>

int fib(int n)
{
  static const value * fib_closure = NULL;
  if (fib_closure == NULL) fib_closure = caml_named_value("fib");
  return Int_val(caml_callback(*fib_closure, Val_int(n)));
}

char * format_result(int n)
{
  static const value * format_result_closure = NULL;
  if (format_result_closure == NULL)
    format_result_closure = caml_named_value("format_result");
  return strdup(String_val(caml_callback(*format_result_closure, Val_int(n))));
  /* We copy the C string returned by String_val to the C heap
     so that it remains valid after garbage collection. */
}
\end{verbatim}

We now compile the OCaml code to a C object file and put it in a C
library along with the stub code in "modwrap.c" and the OCaml runtime system:
\begin{verbatim}
        ocamlc -custom -output-obj -o modcaml.o mod.ml
        ocamlc -c modwrap.c
        cp `ocamlc -where`/libcamlrun.a mod.a && chmod +w mod.a
        ar r mod.a modcaml.o modwrap.o
\end{verbatim}
(One can also use "ocamlopt -output-obj" instead of "ocamlc -custom
-output-obj".  In this case, replace "libcamlrun.a" (the bytecode
runtime library) by "libasmrun.a" (the native-code runtime library).)

Now, we can use the two functions "fib" and "format_result" in any C
program, just like regular C functions. Just remember to call
"caml_startup" (or "caml_startup_exn") once before.

\begin{verbatim}
/* File main.c -- a sample client for the OCaml functions */

#include <stdio.h>
#include <caml/callback.h>

extern int fib(int n);
extern char * format_result(int n);

int main(int argc, char ** argv)
{
  int result;

  /* Initialize OCaml code */
  caml_startup(argv);
  /* Do some computation */
  result = fib(10);
  printf("fib(10) = %s\n", format_result(result));
  return 0;
}
\end{verbatim}

To build the whole program, just invoke the C compiler as follows:
\begin{verbatim}
        cc -o prog -I `ocamlc -where` main.c mod.a -lcurses
\end{verbatim}
(On some machines, you may need to put "-ltermcap" or
"-lcurses -ltermcap" instead of "-lcurses".)

\section{s:c-custom}{Advanced topic: custom blocks}

Blocks with tag "Custom_tag" contain both arbitrary user data and a
pointer to a C struct, with type "struct custom_operations", that
associates user-provided finalization, comparison, hashing,
serialization and deserialization functions to this block.

\subsection{ss:c-custom-ops}{The "struct custom_operations"}

The "struct custom_operations" is defined in "<caml/custom.h>" and
contains the following fields:
\begin{itemize}
\item "char *identifier" \\
A zero-terminated character string serving as an identifier for
serialization and deserialization operations.

\item "void  (*finalize)(value v)" \\
The "finalize" field contains a pointer to a C function that is called
when the block becomes unreachable and is about to be reclaimed.
The block is passed as first argument to the function.
The "finalize" field can also be "custom_finalize_default" to indicate that no
finalization function is associated with the block.

\item "int (*compare)(value v1, value v2)" \\
The "compare" field contains a pointer to a C function that is
called whenever two custom blocks are compared using OCaml's generic
comparison operators ("=", "<>", "<=", ">=", "<", ">" and
"compare").  The C function should return 0 if the data contained in
the two blocks are structurally equal, a negative integer if the data
from the first block is less than the data from the second block, and
a positive integer if the data from the first block is greater than
the data from the second block.

The "compare" field can be set to "custom_compare_default"; this
default comparison function simply raises "Failure".

\item "int (*compare_ext)(value v1, value v2)" \\
(Since 3.12.1)
The "compare_ext" field contains a pointer to a C function that is
called whenever one custom block and one unboxed integer are compared using OCaml's generic
comparison operators ("=", "<>", "<=", ">=", "<", ">" and
"compare").  As in the case of the "compare" field, the C function
should return 0 if the two arguments are structurally equal, a
negative integer if the first argument compares less than the second
argument, and a positive integer if the first argument compares
greater than the second argument.

The "compare_ext" field can be set to "custom_compare_ext_default"; this
default comparison function simply raises "Failure".

\item "intnat (*hash)(value v)" \\
The "hash" field contains a pointer to a C function that is called
whenever OCaml's generic hash operator (see module \stdmoduleref{Hashtbl}) is
applied to a custom block.  The C function can return an arbitrary
integer representing the hash value of the data contained in the
given custom block.  The hash value must be compatible with the
"compare" function, in the sense that two structurally equal data
(that is, two custom blocks for which "compare" returns 0) must have
the same hash value.

The "hash" field can be set to "custom_hash_default", in which case
the custom block is ignored during hash computation.

\item "void (*serialize)(value v, uintnat * bsize_32, uintnat * bsize_64)" \\
The "serialize" field contains a pointer to a C function that is
called whenever the custom block needs to be serialized (marshaled)
using the OCaml functions "output_value" or "Marshal.to_...".
For a custom block, those functions first write the identifier of the
block (as given by the "identifier" field) to the output stream,
then call the user-provided "serialize" function.  That function is
responsible for writing the data contained in the custom block, using
the "serialize_..." functions defined in "<caml/intext.h>" and listed
below.  The user-provided "serialize" function must then store in its
"bsize_32" and "bsize_64" parameters the sizes in bytes of the data
part of the custom block on a 32-bit architecture and on a 64-bit
architecture, respectively.

The "serialize" field can be set to "custom_serialize_default",
in which case the "Failure" exception is raised when attempting to
serialize the custom block.

\item "uintnat (*deserialize)(void * dst)" \\
The "deserialize" field contains a pointer to a C function that is
called whenever a custom block with identifier "identifier" needs to
be deserialized (un-marshaled) using the OCaml functions "input_value"
or "Marshal.from_...".  This user-provided function is responsible for
reading back the data written by the "serialize" operation, using the
"deserialize_..." functions defined in "<caml/intext.h>" and listed
below. It must then rebuild the data part of the custom block
and store it at the pointer given as the "dst" argument.  Finally, it
returns the size in bytes of the data part of the custom block.
This size must be identical to the "wsize_32" result of
the "serialize" operation if the architecture is 32 bits, or
"wsize_64" if the architecture is 64 bits.

The "deserialize" field can be set to "custom_deserialize_default"
to indicate that deserialization is not supported.  In this case,
do not register the "struct custom_operations" with the deserializer
using "register_custom_operations" (see below).

\item "const struct custom_fixed_length* fixed_length" \\
(Since 4.08.0)
Normally, space in the serialized output is reserved to write the
"bsize_32" and "bsize_64" fields returned by "serialize". However, for
very short custom blocks, this space can be larger than the data
itself! As a space optimisation, if "serialize" always returns the
same values for "bsize_32" and "bsize_64", then these values may be
specified in the "fixed_length" structure, and do not consume space in
the serialized output.
\end{itemize}

Note: the "finalize", "compare", "hash", "serialize" and "deserialize"
functions attached to custom block descriptors must never trigger a
garbage collection.  Within these functions, do not call any of the
OCaml allocation functions, and do not perform a callback into OCaml
code.  Do not use "CAMLparam" to register the parameters to these
functions, and do not use "CAMLreturn" to return the result.

\subsection{ss:c-custom-alloc}{Allocating custom blocks}

Custom blocks must be allocated via "caml_alloc_custom" or
"caml_alloc_custom_mem":
\begin{center}
"caml_alloc_custom("\var{ops}", "\var{size}", "\var{used}", "\var{max}")"
\end{center}
returns a fresh custom block, with room for \var{size} bytes of user
data, and whose associated operations are given by \var{ops} (a
pointer to a "struct custom_operations", usually statically allocated
as a C global variable).

The two parameters \var{used} and \var{max} are used to control the
speed of garbage collection when the finalized object contains
pointers to out-of-heap resources.  Generally speaking, the
OCaml incremental major collector adjusts its speed relative to the
allocation rate of the program.  The faster the program allocates, the
harder the GC works in order to reclaim quickly unreachable blocks
and avoid having large amount of ``floating garbage'' (unreferenced
objects that the GC has not yet collected).

Normally, the allocation rate is measured by counting the in-heap size
of allocated blocks.  However, it often happens that finalized
objects contain pointers to out-of-heap memory blocks and other resources
(such as file descriptors, X Windows bitmaps, etc.).  For those
blocks, the in-heap size of blocks is not a good measure of the
quantity of resources allocated by the program.

The two arguments \var{used} and \var{max} give the GC an idea of how
much out-of-heap resources are consumed by the finalized block
being allocated: you give the amount of resources allocated to this
object as parameter \var{used}, and the maximum amount that you want
to see in floating garbage as parameter \var{max}.  The units are
arbitrary: the GC cares only about the ratio $\var{used} / \var{max}$.

For instance, if you are allocating a finalized block holding an X
Windows bitmap of \var{w} by \var{h} pixels, and you'd rather not
have more than 1 mega-pixels of unreclaimed bitmaps, specify
$\var{used} = \var{w} * \var{h}$ and $\var{max} = 1000000$.

Another way to describe the effect of the \var{used} and \var{max}
parameters is in terms of full GC cycles.  If you allocate many custom
blocks with $\var{used} / \var{max} = 1 / \var{N}$, the GC will then do one
full cycle (examining every object in the heap and calling
finalization functions on those that are unreachable) every \var{N}
allocations.  For instance, if $\var{used} = 1$ and $\var{max} = 1000$,
the GC will do one full cycle at least every 1000 allocations of
custom blocks.

If your finalized blocks contain no pointers to out-of-heap resources,
or if the previous discussion made little sense to you, just take
$\var{used} = 0$ and $\var{max} = 1$.  But if you later find that the
finalization functions are not called ``often enough'', consider
increasing the $\var{used} / \var{max}$ ratio.

\begin{center}
"caml_alloc_custom_mem("\var{ops}", "\var{size}", "\var{used}")"
\end{center}
Use this function when your custom block holds only out-of-heap memory
(memory allocated with "malloc" or "caml_stat_alloc") and no other
resources. "used" should be the number of bytes of out-of-heap
memory that are held by your custom block. This function works like
"caml_alloc_custom" except that the "max" parameter is under the
control of the user (via the "custom_major_ratio",
"custom_minor_ratio", and "custom_minor_max_size" parameters) and
proportional to the heap sizes. It has been available since OCaml 4.08.0.

\subsection{ss:c-custom-access}{Accessing custom blocks}

The data part of a custom block \var{v} can be
accessed via the pointer "Data_custom_val("\var{v}")".  This pointer
has type "void *" and should be cast to the actual type of the data
stored in the custom block.

The contents of custom blocks are not scanned by the garbage
collector, and must therefore not contain any pointer inside the OCaml
heap.  In other terms, never store an OCaml "value" in a custom block,
and do not use "Field", "Store_field" nor "caml_modify" to access the data
part of a custom block.  Conversely, any C data structure (not
containing heap pointers) can be stored in a custom block.

\subsection{ss:c-custom-serialization}{Writing custom serialization and deserialization functions}

The following functions, defined in "<caml/intext.h>", are provided to
write and read back the contents of custom blocks in a portable way.
Those functions handle endianness conversions when e.g. data is
written on a little-endian machine and read back on a big-endian machine.

\begin{tableau}{|l|p{10cm}|}{Function}{Action}
\entree{"caml_serialize_int_1"}{Write a 1-byte integer}
\entree{"caml_serialize_int_2"}{Write a 2-byte integer}
\entree{"caml_serialize_int_4"}{Write a 4-byte integer}
\entree{"caml_serialize_int_8"}{Write a 8-byte integer}
\entree{"caml_serialize_float_4"}{Write a 4-byte float}
\entree{"caml_serialize_float_8"}{Write a 8-byte float}
\entree{"caml_serialize_block_1"}{Write an array of 1-byte quantities}
\entree{"caml_serialize_block_2"}{Write an array of 2-byte quantities}
\entree{"caml_serialize_block_4"}{Write an array of 4-byte quantities}
\entree{"caml_serialize_block_8"}{Write an array of 8-byte quantities}
\entree{"caml_deserialize_uint_1"}{Read an unsigned 1-byte integer}
\entree{"caml_deserialize_sint_1"}{Read a signed 1-byte integer}
\entree{"caml_deserialize_uint_2"}{Read an unsigned 2-byte integer}
\entree{"caml_deserialize_sint_2"}{Read a signed 2-byte integer}
\entree{"caml_deserialize_uint_4"}{Read an unsigned 4-byte integer}
\entree{"caml_deserialize_sint_4"}{Read a signed 4-byte integer}
\entree{"caml_deserialize_uint_8"}{Read an unsigned 8-byte integer}
\entree{"caml_deserialize_sint_8"}{Read a signed 8-byte integer}
\entree{"caml_deserialize_float_4"}{Read a 4-byte float}
\entree{"caml_deserialize_float_8"}{Read an 8-byte float}
\entree{"caml_deserialize_block_1"}{Read an array of 1-byte quantities}
\entree{"caml_deserialize_block_2"}{Read an array of 2-byte quantities}
\entree{"caml_deserialize_block_4"}{Read an array of 4-byte quantities}
\entree{"caml_deserialize_block_8"}{Read an array of 8-byte quantities}
\entree{"caml_deserialize_error"}{Signal an error during deserialization;
"input_value" or "Marshal.from_..." raise a "Failure" exception after
cleaning up their internal data structures}
\end{tableau}

Serialization functions are attached to the custom blocks to which
they apply.  Obviously, deserialization functions cannot be attached
this way, since the custom block does not exist yet when
deserialization begins!  Thus, the "struct custom_operations" that
contain deserialization functions must be registered with the
deserializer in advance, using the "register_custom_operations"
function declared in "<caml/custom.h>".  Deserialization proceeds by
reading the identifier off the input stream, allocating a custom block
of the size specified in the input stream, searching the registered
"struct custom_operation" blocks for one with the same identifier, and
calling its "deserialize" function to fill the data part of the custom block.

\subsection{ss:c-custom-idents}{Choosing identifiers}

Identifiers in "struct custom_operations" must be chosen carefully,
since they must identify uniquely the data structure for serialization
and deserialization operations.  In particular, consider including a
version number in the identifier; this way, the format of the data can
be changed later, yet backward-compatible deserialisation functions
can be provided.

Identifiers starting with "_" (an underscore character) are reserved
for the OCaml runtime system; do not use them for your custom
data.  We recommend to use a URL
("http://mymachine.mydomain.com/mylibrary/version-number")
or a Java-style package name
("com.mydomain.mymachine.mylibrary.version-number")
as identifiers, to minimize the risk of identifier collision.

\subsection{ss:c-finalized}{Finalized blocks}

Custom blocks generalize the finalized blocks that were present in
OCaml prior to version 3.00.  For backward compatibility, the
format of custom blocks is compatible with that of finalized blocks,
and the "alloc_final" function is still available to allocate a custom
block with a given finalization function, but default comparison,
hashing and serialization functions.  "caml_alloc_final("\var{n}",
"\var{f}", "\var{used}", "\var{max}")" returns a fresh custom block of
size \var{n}+1 words, with finalization function \var{f}.  The first
word is reserved for storing the custom operations; the other
\var{n} words are available for your data.  The two parameters
\var{used} and \var{max} are used to control the speed of garbage
collection, as described for "caml_alloc_custom".

\section{s:C-Bigarrays}{Advanced topic: Bigarrays and the OCaml-C interface}

This section explains how C stub code that interfaces C or Fortran
code with OCaml code can use Bigarrays.

\subsection{ss:C-Bigarrays-include}{Include file}

The include file "<caml/bigarray.h>" must be included in the C stub
file.  It declares the functions, constants and macros discussed
below.

\subsection{ss:C-Bigarrays-access}{Accessing an OCaml bigarray from C or Fortran}

If \var{v} is a OCaml "value" representing a Bigarray, the expression
"Caml_ba_data_val("\var{v}")" returns a pointer to the data part of the array.
This pointer is of type "void *" and can be cast to the appropriate C
type for the array (e.g. "double []", "char [][10]", etc).

Various characteristics of the OCaml Bigarray can be consulted from C
as follows:
\begin{tableau}{|l|l|}{C expression}{Returns}
\entree{"Caml_ba_array_val("\var{v}")->num_dims"}{number of dimensions}
\entree{"Caml_ba_array_val("\var{v}")->dim["\var{i}"]"}{\var{i}-th dimension}
\entree{"Caml_ba_array_val("\var{v}")->flags & BIGARRAY_KIND_MASK"}{kind of array elements}
\end{tableau}
The kind of array elements is one of the following constants:
\begin{tableau}{|l|l|}{Constant}{Element kind}
\entree{"CAML_BA_FLOAT32"}{32-bit single-precision floats}
\entree{"CAML_BA_FLOAT64"}{64-bit double-precision floats}
\entree{"CAML_BA_SINT8"}{8-bit signed integers}
\entree{"CAML_BA_UINT8"}{8-bit unsigned integers}
\entree{"CAML_BA_SINT16"}{16-bit signed integers}
\entree{"CAML_BA_UINT16"}{16-bit unsigned integers}
\entree{"CAML_BA_INT32"}{32-bit signed integers}
\entree{"CAML_BA_INT64"}{64-bit signed integers}
\entree{"CAML_BA_CAML_INT"}{31- or 63-bit signed integers}
\entree{"CAML_BA_NATIVE_INT"}{32- or 64-bit (platform-native) integers}
\entree{"CAML_BA_COMPLEX32"}{32-bit single-precision complex numbers}
\entree{"CAML_BA_COMPLEX64"}{64-bit double-precision complex numbers}
\entree{"CAML_BA_CHAR"}{8-bit characters}
\end{tableau}
%
\paragraph{Warning:}
"Caml_ba_array_val("\var{v}")" must always be dereferenced immediately and not stored
anywhere, including local variables.
It resolves to a derived pointer: it is not a valid OCaml value but points to
a memory region managed by the GC. For this reason this value must not be
stored in any memory location that could be live cross a GC.

The following example shows the passing of a two-dimensional Bigarray
to a C function and a Fortran function.
\begin{verbatim}
    extern void my_c_function(double * data, int dimx, int dimy);
    extern void my_fortran_function_(double * data, int * dimx, int * dimy);

    CAMLprim value caml_stub(value bigarray)
    {
      int dimx = Caml_ba_array_val(bigarray)->dim[0];
      int dimy = Caml_ba_array_val(bigarray)->dim[1];
      /* C passes scalar parameters by value */
      my_c_function(Caml_ba_data_val(bigarray), dimx, dimy);
      /* Fortran passes all parameters by reference */
      my_fortran_function_(Caml_ba_data_val(bigarray), &dimx, &dimy);
      return Val_unit;
    }
\end{verbatim}

\subsection{ss:C-Bigarrays-wrap}{Wrapping a C or Fortran array as an OCaml Bigarray}

A pointer \var{p} to an already-allocated C or Fortran array can be
wrapped and returned to OCaml as a Bigarray using the "caml_ba_alloc"
or "caml_ba_alloc_dims" functions.
\begin{itemize}
\item
"caml_ba_alloc("\var{kind} "|" \var{layout}, \var{numdims}, \var{p}, \var{dims}")"

Return an OCaml Bigarray wrapping the data pointed to by \var{p}.
\var{kind} is the kind of array elements (one of the "CAML_BA_"
kind constants above).  \var{layout} is "CAML_BA_C_LAYOUT" for an
array with C layout and "CAML_BA_FORTRAN_LAYOUT" for an array with
Fortran layout.  \var{numdims} is the number of dimensions in the
array.  \var{dims} is an array of \var{numdims} long integers, giving
the sizes of the array in each dimension.

\item
"caml_ba_alloc_dims("\var{kind} "|" \var{layout}, \var{numdims},
\var{p}, "(long) "\nth{dim}{1}, "(long) "\nth{dim}{2}, \ldots, "(long) "\nth{dim}{numdims}")"

Same as "caml_ba_alloc", but the sizes of the array in each dimension
are listed as extra arguments in the function call, rather than being
passed as an array.
\end{itemize}
%
The following example illustrates how statically-allocated C and
Fortran arrays can be made available to OCaml.
\begin{verbatim}
    extern long my_c_array[100][200];
    extern float my_fortran_array_[300][400];

    CAMLprim value caml_get_c_array(value unit)
    {
      long dims[2];
      dims[0] = 100; dims[1] = 200;
      return caml_ba_alloc(CAML_BA_NATIVE_INT | CAML_BA_C_LAYOUT,
                           2, my_c_array, dims);
    }

    CAMLprim value caml_get_fortran_array(value unit)
    {
      return caml_ba_alloc_dims(CAML_BA_FLOAT32 | CAML_BA_FORTRAN_LAYOUT,
                                2, my_fortran_array_, 300L, 400L);
    }
\end{verbatim}

\section{s:C-cheaper-call}{Advanced topic: cheaper C call}

This section describe how to make calling C functions cheaper.

{\bf Note:} this only applies to the native compiler. So whenever you
use any of these methods, you have to provide an alternative byte-code
stub that ignores all the special annotations.

\subsection{ss:c-unboxed}{Passing unboxed values}

We said earlier that all OCaml objects are represented by the C type
"value", and one has to use macros such as "Int_val" to decode data from
the "value" type.  It is however possible to tell the OCaml native-code
compiler to do this for us and pass arguments unboxed to the C function.
Similarly it is possible to tell OCaml to expect the result unboxed and box
it for us.

The motivation is that, by letting `ocamlopt` deal with boxing, it can
often decide to suppress it entirely.

For instance let's consider this example:

\begin{verbatim}
external foo : float -> float -> float = "foo"

let f a b =
  let len = Array.length a in
  assert (Array.length b = len);
  let res = Array.make len 0. in
  for i = 0 to len - 1 do
    res.(i) <- foo a.(i) b.(i)
  done
\end{verbatim}

Float arrays are unboxed in OCaml, however the C function "foo" expect
its arguments as boxed floats and returns a boxed float. Hence the
OCaml compiler has no choice but to box "a.(i)" and "b.(i)" and unbox
the result of "foo".  This results in the allocation of "3 * len"
temporary float values.

Now if we annotate the arguments and result with "[\@unboxed]", the
native-code compiler will be able to avoid all these allocations:

\begin{verbatim}
external foo
  :  (float [@unboxed])
  -> (float [@unboxed])
  -> (float [@unboxed])
  = "foo_byte" "foo"
\end{verbatim}

In this case the C functions must look like:

\begin{verbatim}
CAMLprim double foo(double a, double b)
{
  ...
}

CAMLprim value foo_byte(value a, value b)
{
  return caml_copy_double(foo(Double_val(a), Double_val(b)))
}
\end{verbatim}

For convenience, when all arguments and the result are annotated with
"[\@unboxed]", it is possible to put the attribute only once on the
declaration itself. So we can also write instead:

\begin{verbatim}
external foo : float -> float -> float = "foo_byte" "foo" [@@unboxed]
\end{verbatim}

The following table summarize what OCaml types can be unboxed, and
what C types should be used in correspondence:

\begin{tableau}{|l|l|}{OCaml type}{C type}
\entree{"float"}{"double"}
\entree{"int32"}{"int32_t"}
\entree{"int64"}{"int64_t"}
\entree{"nativeint"}{"intnat"}
\end{tableau}

Similarly, it is possible to pass untagged OCaml integers between
OCaml and C. This is done by annotating the arguments and/or result
with "[\@untagged]":

\begin{verbatim}
external f : string -> (int [@untagged]) = "f_byte" "f"
\end{verbatim}

The corresponding C type must be "intnat".

{\bf Note:} do not use the C "int" type in correspondence with "(int
[\@untagged])". This is because they often differ in size.

\subsection{ss:c-direct-call}{Direct C call}

In order to be able to run the garbage collector in the middle of
a C function, the OCaml native-code compiler generates some bookkeeping
code around C calls.  Technically it wraps every C call with the C function
"caml_c_call" which is part of the OCaml runtime.

For small functions that are called repeatedly, this indirection can have
a big impact on performances.  However this is not needed if we know that
the C function doesn't allocate, doesn't raise exceptions, and doesn't release
the domain lock (see section~\ref{ss:parallel-execution-long-running-c-code}).
We can instruct the OCaml native-code compiler of this fact by annotating the
external declaration with the attribute "[\@\@noalloc]":

\begin{verbatim}
external bar : int -> int -> int = "foo" [@@noalloc]
\end{verbatim}

In this case calling "bar" from OCaml is as cheap as calling any other
OCaml function, except for the fact that the OCaml compiler can't
inline C functions...

\subsection{ss:c-direct-call-example}{Example: calling C library functions without indirection}

Using these attributes, it is possible to call C library functions
with no indirection. For instance many math functions are defined this
way in the OCaml standard library:

\begin{verbatim}
external sqrt : float -> float = "caml_sqrt_float" "sqrt"
  [@@unboxed] [@@noalloc]
(** Square root. *)

external exp : float -> float = "caml_exp_float" "exp" [@@unboxed] [@@noalloc]
(** Exponential. *)

external log : float -> float = "caml_log_float" "log" [@@unboxed] [@@noalloc]
(** Natural logarithm. *)
\end{verbatim}

\section{s:C-multithreading}{Advanced topic: multithreading}

Using multiple threads (shared-memory concurrency) in a mixed OCaml/C
application requires special precautions, which are described in this
section.

\subsection{ss:c-thread-register}{Registering threads created from C}

Callbacks from C to OCaml are possible only if the calling thread is
known to the OCaml runtime system.  Threads created from OCaml (through
the "Thread.create" function of the system threads library) are
automatically known to the runtime system.  If the application
creates additional threads from C and wishes to callback into OCaml
code from these threads, it must first register them with the runtime
system.  The following functions are declared in the include file
"<caml/threads.h>".

\begin{itemize}
\item
"caml_c_thread_register()" registers the calling thread with the OCaml
runtime system.  Returns 1 on success, 0 on error.  Registering an
already-registered thread does nothing and returns 0.
\item
"caml_c_thread_unregister()"  must be called before the thread
  terminates, to unregister it from the OCaml runtime system.
Returns 1 on success, 0 on error.  If the calling thread was not
previously registered, does nothing and returns 0.
\end{itemize}

\subsection{ss:parallel-execution-long-running-c-code}{Parallel
execution of long-running C code and blocking system calls}

The OCaml runtime system is not reentrant: at any time, at most one
thread on any domain can be executing OCaml code, or C code that uses
the OCaml runtime system. Technically, this is enforced by a ``domain
lock'' that any thread must hold while executing such code.

When OCaml calls the C code implementing a primitive, the domain lock
is held, therefore the C code has full access to the facilities of the
runtime system.  However, no other thread can execute OCaml code
concurrently with the C code of the primitive on this domain.

If a C primitive runs for a long time or performs potentially blocking
input-output operations, it can explicitly release the domain lock,
enabling other threads to run concurrently with its operations. The C
code must re-acquire the domain lock before returning to OCaml. This
is achieved with the following functions, declared in the include file
"<caml/threads.h>".

\begin{itemize}
\item
"caml_release_runtime_system()"
The calling thread releases the domain lock and other OCaml resources,
enabling other threads to run OCaml code in parallel with the execution
of the calling thread on this domain.
\item
"caml_acquire_runtime_system()"
The calling thread re-acquires the domain lock and other OCaml
resources. This may block until no other thread uses the OCaml runtime
system on this domain.
\end{itemize}

"caml_release_runtime_system()" polls for pending signals by calling
asynchronous callbacks (section~\ref{ss:c-process-pending-actions})
before releasing and after acquiring the lock. It can therefore
execute arbitrary OCaml code, including raising an exception.

After "caml_release_runtime_system()" was called and until
"caml_acquire_runtime_system()" is called, the C code must not access
any OCaml data, nor call any function of the runtime system, nor call
back into OCaml code.  Consequently, arguments provided by OCaml to the
C primitive must be copied into C data structures before calling
"caml_release_runtime_system()", and results to be returned to OCaml
must be encoded as OCaml values after "caml_acquire_runtime_system()"
returns.

Example: the following C primitive invokes "gethostbyname" to find the
IP address of a host name.  The "gethostbyname" function can block for
a long time, so we choose to release the OCaml runtime system while it
is running.
\begin{verbatim}
CAMLprim stub_gethostbyname(value vname)
{
  CAMLparam1 (vname);
  CAMLlocal1 (vres);
  struct hostent * h;
  char * name;

  /* Copy the string argument to a C string, allocated outside the
     OCaml heap. */
  name = caml_stat_strdup(String_val(vname));
  /* Release the OCaml runtime system */
  caml_release_runtime_system();
  /* Resolve the name */
  h = gethostbyname(name);
  /* Free the copy of the string, which we might as well do before
     acquiring the runtime system to benefit from parallelism. */
  caml_stat_free(name);
  /* Re-acquire the OCaml runtime system */
  caml_acquire_runtime_system();
  /* Encode the relevant fields of h as the OCaml value vres */
  ... /* Omitted */
  /* Return to OCaml */
  CAMLreturn (vres);
}
\end{verbatim}

<<<<<<< HEAD
Callbacks from C to OCaml must be performed while holding the domain
lock. This is naturally the case if the callback is performed by a C
primitive that did not release the runtime system. If the C primitive
released the domain lock previously, or the callback is performed from
other C code that was not invoked from OCaml (e.g. an event loop in a
GUI application), the lock must be acquired before the callback and
released after:
=======
During the time the domain lock is released, the thread-local variable
"Caml_state" is set to "NULL". This can be used to determine if the
thread currently holds its domain lock.

Callbacks from C to OCaml must be performed while holding the master
lock to the OCaml run-time system.  This is naturally the case if the
callback is performed by a C primitive that did not release the
run-time system.  If the C primitive released the run-time system
previously, or the callback is performed from other C code that was
not invoked from OCaml (e.g. an event loop in a GUI application), the
run-time system must be acquired before the callback and released
after:
>>>>>>> bc36f00e
\begin{verbatim}
  caml_acquire_runtime_system();
  /* Resolve OCaml function vfun to be invoked */
  /* Build OCaml argument varg to the callback */
  vres = callback(vfun, varg);
  /* Copy relevant parts of result vres to C data structures */
  caml_release_runtime_system();
\end{verbatim}

Note: the "acquire" and "release" functions described above were
introduced in OCaml 3.12. The following equivalent historical names
are declared in "<caml/signals.h>" and are sometimes used instead:
\begin{itemize}
\item "caml_enter_blocking_section" as an alias for
  "caml_release_runtime_system"
\item "caml_leave_blocking_section" as an alias for
  "caml_acquire_runtime_system"
\end{itemize}
Intuition: a ``blocking section'' is a piece of C code that does not
use the OCaml runtime system, typically a blocking input/output operation.

\section{s:interfacing-windows-unicode-apis}{Advanced topic: interfacing with Windows Unicode APIs}

This section contains some general guidelines for writing C stubs that use
Windows Unicode APIs.

The OCaml system under Windows can be configured at build time in one of two
modes:

\begin{itemize}

\item {\bf legacy mode:} All path names, environment variables, command line
arguments, etc. on the OCaml side are assumed to be encoded using the current
8-bit code page of the system.

\item {\bf Unicode mode:} All path names, environment variables, command line
arguments, etc. on the OCaml side are assumed to be encoded using UTF-8.

\end{itemize}

In what follows, we say that a string has the \emph{OCaml encoding} if it is
encoded in UTF-8 when in Unicode mode, in the current code page in legacy mode,
or is an arbitrary string under Unix. A string has the \emph{platform encoding}
if it is encoded in UTF-16 under Windows or is an arbitrary string under Unix.

From the point of view of the writer of C stubs, the challenges of interacting
with Windows Unicode APIs are twofold:

\begin{itemize}

\item The Windows API uses the UTF-16 encoding to support Unicode. The runtime
system performs the necessary conversions so that the OCaml programmer only
needs to deal with the OCaml encoding. C stubs that call Windows Unicode APIs
need to use specific runtime functions to perform the necessary conversions in a
compatible way.

\item When writing stubs that need to be compiled under both Windows and Unix,
the stubs need to be written in a way that allow the necessary conversions under
Windows but that also work under Unix, where typically nothing particular needs
to be done to support Unicode.

\end{itemize}

The native C character type under Windows is "WCHAR", two bytes wide, while
under Unix it is "char", one byte wide. A type "char_os" is defined in
"<caml/misc.h>" that stands for the concrete C character type of each
platform. Strings in the platform encoding are of type "char_os *".

The following functions are exposed to help write compatible C stubs. To use
them, you need to include both "<caml/misc.h>" and "<caml/osdeps.h>".

\begin{itemize}

\item "char_os* caml_stat_strdup_to_os(const char *)" copies the argument while
translating from OCaml encoding to the platform encoding. This function is
typically used to convert the "char *" underlying an OCaml string before passing
it to an operating system API that takes a Unicode argument. Under Unix, it is
equivalent to "caml_stat_strdup".

{\bf Note:} For maximum backwards compatibility in Unicode mode, if the argument
is not a valid UTF-8 string, this function will fall back to assuming that it is
encoded in the current code page.

\item "char* caml_stat_strdup_of_os(const char_os *)" copies the argument while
translating from the platform encoding to the OCaml encoding. It is the inverse
of "caml_stat_strdup_to_os". This function is typically used to convert a string
obtained from the operating system before passing it on to OCaml code. Under
Unix, it is equivalent to "caml_stat_strdup".

\item "value caml_copy_string_of_os(char_os *)" allocates an OCaml string with
contents equal to the argument string converted to the OCaml encoding.  This
function is essentially equivalent to "caml_stat_strdup_of_os" followed by
"caml_copy_string", except that it avoids the allocation of the intermediate
string returned by "caml_stat_strdup_of_os". Under Unix, it is equivalent to
"caml_copy_string".

\end{itemize}

{\bf Note:} The strings returned by "caml_stat_strdup_to_os" and
"caml_stat_strdup_of_os" are allocated using "caml_stat_alloc", so they need to
be deallocated using "caml_stat_free" when they are no longer needed.

\paragraph{Example} We want to bind the function "getenv" in a way that works
both under Unix and Windows.  Under Unix this function has the prototype:

\begin{verbatim}
    char *getenv(const char *);
\end{verbatim}
While the Unicode version under Windows has the prototype:
\begin{verbatim}
    WCHAR *_wgetenv(const WCHAR *);
\end{verbatim}

In terms of "char_os", both functions take an argument of type "char_os *" and
return a result of the same type. We begin by choosing the right implementation
of the function to bind:

\begin{verbatim}
#ifdef _WIN32
#define getenv_os _wgetenv
#else
#define getenv_os getenv
#endif
\end{verbatim}

The rest of the binding is the same for both platforms:

\begin{verbatim}
#include <caml/mlvalues.h>
#include <caml/misc.h>
#include <caml/alloc.h>
#include <caml/fail.h>
#include <caml/osdeps.h>
#include <stdlib.h>

CAMLprim value stub_getenv(value var_name)
{
  CAMLparam1(var_name);
  CAMLlocal1(var_value);
  char_os *var_name_os, *var_value_os;

  var_name_os = caml_stat_strdup_to_os(String_val(var_name));
  var_value_os = getenv_os(var_name_os);
  caml_stat_free(var_name_os);

  if (var_value_os == NULL)
    caml_raise_not_found();

  var_value = caml_copy_string_of_os(var_value_os);

  CAMLreturn(var_value);
}
\end{verbatim}

\section{s:ocamlmklib}{Building mixed C/OCaml libraries: \texttt{ocamlmklib}}

The "ocamlmklib" command facilitates the construction of libraries
containing both OCaml code and C code, and usable both in static
linking and dynamic linking modes.  This command is available under
Windows since Objective Caml 3.11 and under other operating systems since
Objective Caml 3.03.

The "ocamlmklib" command takes three kinds of arguments:
\begin{itemize}
\item OCaml source files and object files (".cmo", ".cmx", ".ml")
comprising the OCaml part of the library;
\item C object files (".o", ".a", respectively, ".obj", ".lib")
  comprising the C part of the library;
\item Support libraries for the C part ("-l"\var{lib}).
\end{itemize}
It generates the following outputs:
\begin{itemize}
\item An OCaml bytecode library ".cma" incorporating the ".cmo" and
".ml" OCaml files given as arguments, and automatically referencing the
C library generated with the C object files.
\item An OCaml native-code library ".cmxa" incorporating the ".cmx" and
".ml" OCaml files given as arguments, and automatically referencing the
C library generated with the C object files.
\item If dynamic linking is supported on the target platform, a
".so" (respectively, ".dll") shared library built from the C object files given as arguments,
and automatically referencing the support libraries.
\item A C static library ".a"(respectively, ".lib") built from the C object files.
\end{itemize}
In addition, the following options are recognized:
\begin{options}
\item["-cclib", "-ccopt", "-I", "-linkall"]
These options are passed as is to "ocamlc" or "ocamlopt".
See the documentation of these commands.
\item["-rpath", "-R", "-Wl,-rpath", "-Wl,-R"]
These options are passed as is to the C compiler.  Refer to the
documentation of the C compiler.
\item["-custom"] Force the construction of a statically linked library
only, even if dynamic linking is supported.
\item["-failsafe"] Fall back to building a statically linked library
if a problem occurs while building the shared library (e.g. some of
the support libraries are not available as shared libraries).
\item["-L"\var{dir}] Add \var{dir} to the search path for support
libraries ("-l"\var{lib}).
\item["-ocamlc" \var{cmd}] Use \var{cmd} instead of "ocamlc" to call
the bytecode compiler.
\item["-ocamlopt" \var{cmd}] Use \var{cmd} instead of "ocamlopt" to call
the native-code compiler.
\item["-o" \var{output}] Set the name of the generated OCaml library.
"ocamlmklib" will generate \var{output}".cma" and/or \var{output}".cmxa".
If not specified, defaults to "a".
\item["-oc" \var{outputc}] Set the name of the generated C library.
"ocamlmklib" will generate "lib"\var{outputc}".so" (if shared
libraries are supported) and "lib"\var{outputc}".a".
If not specified, defaults to the output name given with "-o".
\end{options}

\noindent
On native Windows, the following environment variable is also consulted:

\begin{options}
\item["OCAML_FLEXLINK"]  Alternative executable to use instead of the
configured value. Primarily used for bootstrapping.
\end{options}

\paragraph{Example} Consider an OCaml interface to the standard "libz"
C library for reading and writing compressed files.  Assume this
library resides in "/usr/local/zlib".  This interface is
composed of an OCaml part "zip.cmo"/"zip.cmx" and a C part "zipstubs.o"
containing the stub code around the "libz" entry points.  The
following command builds the OCaml libraries "zip.cma" and "zip.cmxa",
as well as the companion C libraries "dllzip.so" and "libzip.a":
\begin{verbatim}
ocamlmklib -o zip zip.cmo zip.cmx zipstubs.o -lz -L/usr/local/zlib
\end{verbatim}
If shared libraries are supported, this performs the following
commands:
\begin{verbatim}
ocamlc -a -o zip.cma zip.cmo -dllib -lzip \
        -cclib -lzip -cclib -lz -ccopt -L/usr/local/zlib
ocamlopt -a -o zip.cmxa zip.cmx -cclib -lzip \
        -cclib -lzip -cclib -lz -ccopt -L/usr/local/zlib
gcc -shared -o dllzip.so zipstubs.o -lz -L/usr/local/zlib
ar rc libzip.a zipstubs.o
\end{verbatim}
Note: This example is on a Unix system. The exact command lines
may be different on other systems.

If shared libraries are not supported, the following commands are
performed instead:
\begin{verbatim}
ocamlc -a -custom -o zip.cma zip.cmo -cclib -lzip \
        -cclib -lz -ccopt -L/usr/local/zlib
ocamlopt -a -o zip.cmxa zip.cmx -lzip \
        -cclib -lz -ccopt -L/usr/local/zlib
ar rc libzip.a zipstubs.o
\end{verbatim}
Instead of building simultaneously the bytecode library, the
native-code library and the C libraries, "ocamlmklib" can be called
three times to build each separately.  Thus,
\begin{verbatim}
ocamlmklib -o zip zip.cmo -lz -L/usr/local/zlib
\end{verbatim}
builds the bytecode library "zip.cma", and
\begin{verbatim}
ocamlmklib -o zip zip.cmx -lz -L/usr/local/zlib
\end{verbatim}
builds the native-code library "zip.cmxa", and
\begin{verbatim}
ocamlmklib -o zip zipstubs.o -lz -L/usr/local/zlib
\end{verbatim}
builds the C libraries "dllzip.so" and "libzip.a".  Notice that the
support libraries ("-lz") and the corresponding options
("-L/usr/local/zlib") must be given on all three invocations of "ocamlmklib",
because they are needed at different times depending on whether shared
libraries are supported.


\section{s:c-internal-guidelines}{Cautionary words: the internal runtime API}

Not all header available in the "caml/" directory were described in previous
sections. All those unmentioned headers are part of the internal runtime API,
for which there is \emph{no} stability guarantee. If you really need access
to this internal runtime API, this section provides some guidelines
that may help you to write code that might not break on every new version
of OCaml.
\paragraph{Note} Programmers which come to rely on the internal API
for a use-case which they find realistic and useful are encouraged to open
a request for improvement on the bug tracker.

\subsection{ss:c-internals}{Internal variables and CAML_INTERNALS}
Since OCaml 4.04, it is possible to get access to every part of the internal
runtime API by defining the "CAML_INTERNALS" macro before loading caml header files.
If this macro is not defined, parts of the internal runtime API are hidden.

If you are using internal C variables, do not redefine them by hand. You should
import those variables by including the corresponding header files. The
representation of those variables has already changed once in OCaml 4.10, and is
still under evolution.
If your code relies on such internal and brittle properties, it will be broken
at some point in time.

For instance, rather than redefining "caml_young_limit":
\begin{verbatim}
extern int caml_young_limit;
\end{verbatim}
which breaks in OCaml $\ge$ 4.10, you should include the "minor_gc" header:
\begin{verbatim}
#include <caml/minor_gc.h>
\end{verbatim}

\subsection{ss:c-internal-macros}{OCaml version macros}
Finally, if including the right headers is not enough, or if you need to support
version older than OCaml 4.04, the header file "caml/version.h" should help
you to define your own compatibility layer.
This file provides few macros defining the current OCaml version.
In particular, the "OCAML_VERSION" macro describes the current version,
its format is "MmmPP".
For example, if you need some specific handling for versions older than 4.10.0,
you could write
\begin{verbatim}
#include <caml/version.h>
#if OCAML_VERSION >= 41000
...
#else
...
#endif
\end{verbatim}<|MERGE_RESOLUTION|>--- conflicted
+++ resolved
@@ -2508,28 +2508,17 @@
 }
 \end{verbatim}
 
-<<<<<<< HEAD
+During the time the domain lock is released, the thread-local variable
+"Caml_state" is set to "NULL". This can be used to determine if the
+thread currently holds its domain lock.
+
 Callbacks from C to OCaml must be performed while holding the domain
 lock. This is naturally the case if the callback is performed by a C
 primitive that did not release the runtime system. If the C primitive
 released the domain lock previously, or the callback is performed from
 other C code that was not invoked from OCaml (e.g. an event loop in a
 GUI application), the lock must be acquired before the callback and
-released after:
-=======
-During the time the domain lock is released, the thread-local variable
-"Caml_state" is set to "NULL". This can be used to determine if the
-thread currently holds its domain lock.
-
-Callbacks from C to OCaml must be performed while holding the master
-lock to the OCaml run-time system.  This is naturally the case if the
-callback is performed by a C primitive that did not release the
-run-time system.  If the C primitive released the run-time system
-previously, or the callback is performed from other C code that was
-not invoked from OCaml (e.g. an event loop in a GUI application), the
-run-time system must be acquired before the callback and released
-after:
->>>>>>> bc36f00e
+released after it:
 \begin{verbatim}
   caml_acquire_runtime_system();
   /* Resolve OCaml function vfun to be invoked */
