Working version
---------------

(Changes that can break existing programs are marked with a "*")

### Language features:
- GPR#1118: Support inherited field in object type expression
  (Runhang Li, reivew by Jeremy Yallop, Leo White, Jacques Garrigue,
   and Florian Angeletti)

- MPR#6271, MPR#7529, GPR#1249: Support "let open M in ..."
  in class expressions and class type expressions.
  (Alain Frisch, reviews by Thomas Refis and Jacques Garrigue)

- GPR#1142: Mark assertions nonexpansive, so that 'assert false'
  can be used as a placeholder for a polymorphic function.
  (Stephen Dolan)

* GPR#1232: Support Unicode character escape sequences in string
  literals via the \u{X+} syntax. These escapes are substituted by the
  UTF-8 encoding of the Unicode character.
  (Daniel Bünzli, review by Damien Doligez, Alain Frisch, Xavier
  Leroy and Leo White)

### Code generation and optimizations:

- MPR#5324, GPR#375: An alternative Linear Scan register allocator for
  ocamlopt, activated with the -linscan command-line flag. This
  allocator represents a trade-off between worse generated code
  performance for higher compilation speed (especially interesting in
  some cases graph coloring is necessarily quadratic).
  (Marcell Fischbach and Benedikt Meurer, adapted by Nicolas Ojeda
  Bar, review by Nicolas Ojeda Bar and Alain Frisch)

- GPR#850: Optimize away some physical equality
  (Pierre Chambart, review by Mark Shinwell and Leo White)

- MPR#6927, GPR#988: On macOS, when compiling bytecode stubs, plugins,
  and shared libraries through -output-obj, generate dylibs instead of
  bundles.
  (whitequark)

- MPR#7447, GPR#995: incorrect code generation for nested recursive bindings
  (Leo White and Jeremy Yallop, report by Stephen Dolan)

- MPR#7501, GPR#1089: Consider arrays of length zero as constants
  when using Flambda.
  (Pierre Chambart, review by Mark Shinwell and Leo White)

- MPR#7531, GPR#1162: Erroneous code transformation at partial applications
  (Mark Shinwell)

* GPR#659: Remove support for SPARC native code generation
  (Mark Shinwell)

- GPR#1143: tweaked several allocation functions in the runtime by
  checking for likely conditions before unlikely ones and eliminating
  some redundant checks.
  (Markus Mottl, review by Alain Frisch, Xavier Leroy, Gabriel Scherer,
  Mark Shinwell and Leo White)

<<<<<<< HEAD
- GPR#1193: Remove [Cloop] and [Iloop] Cmm and Mach language
  constructions in favour of existing continuation constructs.
  (Mark Shinwell)

### Standard library:
=======
- GPR#1183: compile curried functors to multi-argument functions
  earlier in the compiler pipeline; correctly propagate [@@inline]
  attributes on such functors; mark functor coercion veneers as
  stubs.
  (Mark Shinwell, review by Pierre Chambart and Leo White)
>>>>>>> ea4e0095
- GPR#1271: Don't generate Ialloc instructions for closures that exceed
  Max_young_wosize; instead allocate them on the major heap.  (Related
  to GPR#1250.)
  (Mark Shinwell)

- GPR#1250: illegal ARM64 assembly code generated for large combined allocations
  (report and initial fix by Steve Walk, review and final fix by Xavier Leroy)

### Standard library:

- MPR#1771, MPR#7309, GPR#1026: Add update to maps. Allows to update a
  binding in a map or create a new binding if the key had no binding
  (Sébastien Briais, review by Daniel Buenzli, Alain Frisch and
  Gabriel Scherer)

- MPR#7515, GPR#1147: Arg.align now optionally uses the tab character '\t' to
  separate the "unaligned" and "aligned" parts of the documentation string. If
  tab is not present, then space is used as a fallback. Allows to have spaces in
  the unaligned part, which is useful for Tuple options.
  (Nicolas Ojeda Bar, review by Alain Frisch and Gabriel Scherer)

* GPR#943: Fixed the divergence of the Pervasives module between the stdlib
  and threads implementations.  In rare circumstances this can change the
  behavior of existing applications: the implementation of Pervasives.close_out
  used when compiling with thread support was inconsistent with the manual.
  It will now not suppress exceptions escaping Pervasives.flush anymore.
  Developers who want the old behavior should use Pervasives.close_out_noerr
  instead.  The stdlib implementation, used by applications not compiled
  with thread support, will now only suppress Sys_error exceptions in
  Pervasives.flush_all.  This should allow exceedingly unlikely assertion
  exceptions to escape, which could help reveal bugs in the standard library.
  (Markus Mottl, review by Hezekiah M. Carty, Jeremie Dimino, Damien Doligez,
  Alain Frisch, Xavier Leroy, Gabriel Scherer and Mark Shinwell)

- GPR#997, GPR#1077: Deprecate Bigarray.*.map_file and add Unix.map_file as a
  first step towards moving Bigarray to the stdlib
  (Jérémie Dimino and Xavier Leroy)

- GPR#1034: Add List.init
  (Richard Degenne, review by David Allsopp, Thomas Braibant, Florian
  Angeletti, Gabriel Scherer, Nathan Moreau, Alain Frisch)

- GRP#1091 Add the Uchar.{bom,rep} constants.
  (Daniel Bünzli, Alain Frisch)

- GPR#1091: Add Buffer.add_utf_{8,16le,16be}_uchar to encode Uchar.t
  values to the corresponding UTF-X transformation formats in Buffer.t
  values.
  (Daniel Bünzli, review by Damien Doligez, Max Mouratov)

- GRP#1119: Change Set (private) type to inline records.
  (Albin Coquereau)

- GPR#1175: bigarray, add a change_layout function to each Array[N]
  submodules.
  (Florian Angeletti)

- GPR#1217: Restrict Unix.environment in privileged contexts; add
  Unix.unsafe_environment.
  (Jeremy Yallop, review by Mark Shinwell, Nicolas Ojeda Bar,
  Damien Doligez and Hannes Mehnert)

- Resurrect tabulation boxes in module Format. Rewrite/extend documentation
  of tabulation boxes.

### Compiler user-interface and warnings:

- MPR#7444, GPR#1138: trigger deprecation warning when a "deprecated"
  attribute is hidden by signature coercion
  (Alain Frisch, report by bmillwood, review by Leo White)

- GPR#896: "-compat-32" is now taken into account when building .cmo/.cma
  (Hugo Heuzard)

- GPR#948: the compiler now reports warnings-as-errors by prefixing
  them with "Error (warning ..):", instead of "Warning ..:" and
  a trailing "Error: Some fatal warnings were triggered" message.
  (Valentin Gatien-Baron, review by Alain Frisch)

### Manual and documentation:

- MPR#6548: remove obsolete limitation in the description of private
  type abbreviations
  (Florian Angeletti, suggestion by Leo White)

- MPR#6676, GPR#1110: move record notation to tutorial
  (Florian Angeletti, review by Gabriel Scherer)

- MPR#6676, GPR#1112: move local opens to tutorial
  (Florian Angeletti)

- MPR#6676, GPR#1153: move overriding class definitions to reference
  manual and tutorial
  (Florian Angeletti)

- MPR#6709: document the associativity and precedence level of
  pervasive operators
  (Florian Angeletti, review by David Allsopp)

- MPR#7254, GPR#1096: Rudimentary documentation of ocamlnat
  (Mark Shinwell)

- MPR#7281, GPR#1259: fix .TH macros in generated manpages
  (Olaf Hering)

- MPR#7507: Align the description of the printf conversion
  specification "%g" with the ISO C90 description.
  (Florian Angeletti)

- MPR#7551, GPR#1194 : make the final ";;" potentially optional in
  caml_example
  (Florian Angeletti, review and suggestion by Gabriel Scherer)

- GPR#1187: Minimal documentation for compiler plugins
  (Florian Angeletti)
  
- GPR#1202: Fix Typos in comments as well as basic grammar errors.
  (JP Rodi, review and suggestions by David Allsopp, Max Mouratov, 
  Florian Angeletti, Xavier Leroy, Mark Shinwell and Damien Doligez)

- GPR#1220: Fix "-keep-docs" option in ocamlopt manpage
  (Etienne Millon)

### Tools:

- MPR#1956, GPR#973: tools/check-symbol-names checks for globally
  linked names not namespaced with caml_
  (Stephen Dolan)

- MPR#6928, GPR#1103: ocamldoc, do not introduce an empty <h1> in index.html
  when no -title has been provided
  (Pierre Boutillier)

- MPR#7575, GPR#1219: Switch default from -no-keep-locs to -keep-locs. This
  provides better error messages by default.
  (Daniel Bünzli)

* MPR#7351: ocamldoc, use semantic tags rather than <br> tags in the html
  backend
  (Florian Angeletti, request and review by Daniel Bünzli )

* MPR#7352,PR#7353: ocamldoc, better paragraphs in html output
  (Florian Angeletti, request by Daniel Bünzli)


* MPR#7478, GPR#1037: ocamldoc, do not use as a module preamble documentation
  comments that occur after the first module element. This change may break
  existing documenation. In particular, module preambles must now come before
  any `open` statement.
  (Florian Angeletti, review by David Allsopp and report by Daniel Bünzli)

- MPR#7521, GPR#1159: ocamldoc, end generated latex file with a new line
  (Florian Angeletti)

- GPR#1045: ocamldep, add a "-shared" option to generate dependencies
  for native plugin files (i.e. .cmxs files)
  (Florian Angeletti, suggestion by Sébastien Hinderer)

- GPR#1078: add a subcommand "-depend" to "ocamlc" and "ocamlopt",
  to behave as ocamldep. Should be used mostly to replace "ocamldep" in the
  "boot" directory to reduce its size in the future.
  (Fabrice Le Fessant)

- GPR#1012: ocamlyacc, fix parsing of raw strings and nested comments, as well
  as the handling of ' characters in identifiers.
  (Demi Obenour)

- GPR#1036: ocamlcmt (tools/read_cmt) is installed, converts .cmt to .annot
  (Fabrice Le Fessant)

- GPR#1180: Add support for recording numbers of direct and indirect
  calls over the lifetime of a program when using Spacetime profiling
  (Mark Shinwell)

### Compiler distribution build system

- MPR#6373, GPR#1093: Suppress trigraph warnings from macOS assembler
  (Mark Shinwell)

- GPR#558: enable shared library and natdynlink support on more Linux
  platforms
  (Felix Janda, Mark Shinwell)

* GPR#1104: remove support for the NeXTStep platform
  (Sébastien Hinderer)

- GPR#1130: enable detection of IBM XL C compiler (one need to run configure
  with "-cc <path to xlc compiler>"). Enable shared library support for
  bytecode executables on AIX/xlc (tested on AIX 7.1, XL C 12).
  To enable 64-bit, run both "configure" and "make world" with OBJECT_MODE=64.
  (Konstantin Romanov, Enrique Naudon)

- GPR#1203: speed up the manual build by using ocamldoc.opt
  (Gabriel Scherer, review by Florian Angeletti)

- GPR#1214: harden config/Makefile against '#' characters in PREFIX
  (Gabriel Scherer, review by David Allsopp and Damien Doligez)

- GPR#1242: disable C plugins loading by default
  (Alexey Egorov)

- GPR#1275: correct configure test for Spacetime availability
  (Mark Shinwell)

- GPR#1278: discover presence of <sys/shm.h> during configure for afl runtime
  (Hannes Mehnert)

### Internal/compiler-libs changes:

- MPR#6826, GPR#828, GPR#834: improve compilation time for open
  (Alain Frisch, review by Frédéric Bour and Jacques Garrigue)

- MPR#7127, GPR#454, GPR#1058: in toplevel, print bytes and strip
  strings longer than the size specified by the "print_length" directive
  (Fabrice Le Fessant, initial PR by Junsong Li)

- MPR#7514, GPR#1152: add -dprofile option, similar to -dtimings but
  also displays memory allocation and consumption
  (Valentin Gatien-Baron, report by Gabriel Scherer)

- GPR#406: remove polymorphic comparison for Types.constructor_tag in compiler
  (Dwight Guth, review by Gabriel Radanne, Damien Doligez, Gabriel Scherer,
   Pierre Chambart, Mark Shinwell)

- GPR#1032: display the output of -dtimings as a hierarchy
  (Valentin Gatien-Baron, review by Gabriel Scherer)

- GPR#1127: move config/{m,s}.h to byterun/caml and install them.
  User code should not have to include them directly since they are
  included by other header files
  (Sébastien Hinderer)

- GPR#1281: avoid formatter flushes inside exported printers in Location
  (Florian Angeletti, review by Gabriel Scherer)

### Bug fixes

- MPR#248, GPR#1225: unique names for weak type variables
  (Florian Angeletti, review by Frédéric Bour, Jacques Garrigue,
   Gabriel Radanne and Gabriel Scherer)

- MPR#5927: Type equality broken for conjunctive polymorphic variant tags
  (Jacques Garrigue, report by Leo White)

- MPR#6587: only elide Pervasives from printed type paths in unambiguous context
  (Florian Angeletti and Jacques Garrigue)

- MPR#6934: nonrec misbehaves with GADTs
  (Jacques Garrigue, report by Markus Mottl)

- MPR#7070, GPR#1139: Unexported values can cause non-generalisable variables
  error
  (Leo White)

- MPR#7261: Warn on type constraints in GADT declarations
  (Jacques Garrigue, report by Fabrice Le Botlan)

- MPR#7321: Private type in signature clashes with type definition via
  functor instantiation
  (Jacques Garrigue, report by Markus Mottl)

- MPR#7372, GPR#834: fix type-checker bug with GADT and inline records
  (Alain Frisch, review by Frédéric Bour and Jacques Garrigue)

- MPR#7344: Inconsistent behavior with type annotations on let
  (Jacques Garrigue, report by Leo White)

- MPR#7468: possible GC problem in caml_alloc_sprintf
  (Xavier Leroy, discovery by Olivier Andrieu)

- MPR#7496: Fixed conjunctive polymorphic variant tags do not unify
  with themselves
  (Jacques Garrigue, report by Leo White)

- MPR#7506: pprintast ignores attributes in tails of a list
  (Alain Frisch, report by Kenichi Asai and Gabriel Scherer)

- MPR#7513: List.compare_length_with mishandles negative numbers / overflow
  (Fabrice Le Fessant, report by Jeremy Yallop)

- MPR#7540, GPR#1179: Fixed setting of breakpoints within packed modules
  for ocamldebug
  (Hugo Herbelin, review by Gabriel Scherer, Damien Doligez)

- MPR#7531a: Default argument is not evaluated even after passing a
  non-labeled argument
  (Jacques Garrigue, report by Stephen Dolan)

- MPR#7543: short-paths printtyp can fail on packed type error messages
  (Florian Angeletti)

- MPR#7563, GPR#1210: code generation bug when a module alias and
  an extension constructor have the same name in the same module
  (Gabriel Scherer, report by Manuel Fähndrich,
   review by Jacques Garrigue and Leo White)

- MPR#7564, GPR#1211: Allow forward slashes in the target of symbolic links
  created by Unix.symlink under Windows.
  (Nicolas Ojeda Bar, review by David Allsopp)

- MPR#7591, GPR#1257: on x86-64, frame table is not 8-aligned
  (Xavier Leroy, report by Mantis user "voglerr", review by Gabriel Scherer)

- GPR#1155: Fix a race condition with WAIT_NOHANG on Windows
  (Jérémie Dimino and David Allsopp)

- GPR#1199: Pretty-printing formatting cleanup in pprintast
  (Ethan Aubin, suggestion by Gabriel Scherer, review by David Allsopp,
  Florian Angeletti, and Gabriel Scherer)

- GPR#1223: Fix corruption of the environment when using -short-paths
  with the toplevel.
  (Leo White, review by Alain Frisch)

- Fix pprintast for #... infix operators
  (Alain Frisch, report by Omar Chebib)

### Runtime system:

- GPR#71: The runtime can now be shut down gracefully by means of the new
  caml_shutdown and caml_startup_pooled functions. The new 'c' flag in
  OCAMLRUNPARAM enables shutting the runtime properly on process exit.
  (Max Mouratov, review and discussion by Damien Doligez, Gabriel Scherer,
  Mark Shinwell, Thomas Braibant, Stephen Dolan, Pierre Chambart,
  François Bobot, Jacques Garrigue, David Allsopp, and Alain Frisch)

- GPR#938, GPR#1170: Stack overflow detection on 64-bit Windows
  (Olivier Andrieu)

- GPR#1073: Remove statically allocated compare stack.
  (Stephen Dolan)

* MPR#7594, GPR#1274: String_val now returns 'const char*', not
  'char*' when -safe-string is enabled at configure time.
  New macro Bytes_val for accessing bytes values.
  (Jeremy Yallop, reviews by Mark Shinwell and Xavier Leroy)

OCaml 4.05.0 (13 Jul 2017):
---------------------------

(Changes that can break existing programs are marked with a "*")

### Language features:

### Code generation and optimizations:

- MPR#7201, GPR#954: Correct wrong optimisation of "0 / <expr>"
  and "0 mod <expr>" in the case when <expr> was a non-constant
  evaluating to zero
  (Mark Shinwell, review by Gabriel Scherer, Leo White and Xavier Leroy)

- MPR#7357, GPR#832: Improve compilation time for toplevel
  include(struct ... end : sig ... end)
  (Alain Frisch, report by Hongbo Zhang, review by Jacques Garrigue)

- MPR#7533, GPR#1173: Correctly perform side effects for certain
  cases of "/" and "mod"
  (Mark Shinwell, report by Jan Mitgaard)

- GPR#504: Instrumentation support for fuzzing with afl-fuzz.
  (Stephen Dolan, review by Alain Frisch, Pierre Chambart, Mark
  Shinwell, Gabriel Scherer and Damien Doligez)

- GPR#863, GPR#1068, GPR#1069: Optimise matches with constant
  results to lookup tables.
  (Stephen Dolan, review by Gabriel Scherer, Pierre Chambart,
  Mark Shinwell, and bug report by Gabriel Scherer)

- GPR#1150: Fix typo in arm64 assembler directives
  (KC Sivaramakrishnan)

### Runtime system:

- MPR#385, GPR#953: Add caml_startup_exn
  (Mark Shinwell)

- MPR#7423, GPR#946: expose new exception-raising functions
  `void caml_{failwith,invalid_argument}_value(value msg)`
  in addition to
  `void caml_{failwith,invalid_argument}(char const *msg)`.
  The previous functions would not free their message argument, so
  were inconvient for dynamically-allocated messages; the messages
  passed to the new functions are handled by the garbage collector.
  (Gabriel Scherer, review by Mark Shinwell, request by Immanuel Litzroth)

- MPR#7557, GPR#1213: More security for getenv
  (Damien Doligez, reports by Seth Arnold and Eric Milliken, review by
  Xavier Leroy, David Allsopp, Stephen Dolan, Hannes Mehnert)

- GPR#795: remove 256-character limitation on Sys.executable_name
  (Xavier Leroy)

- GPR#891: Use -fno-builtin-memcmp when building runtime with gcc.
  (Leo White)

### Type system:

- MPR#6608, GPR#901: unify record types when overriding all fields
  (Tadeu Zagallo and Gabriel Scherer, report by Jeremy Yallop,
  review by David Allsopp, Jacques Garrigue)

* MPR#7414, GPR#929: Soundness bug with non-generalized type variables and
  functors.
  (compatibility: some code using module-global mutable state will
   fail at compile-time and is fixed by adding extra annotations;
   see the Mantis and Github discussions.)
  (Jacques Garrigue, report by Leo White)

### Compiler user-interface and warnings:

- MPR#7050, GPR#748 GPR#843 GPR#864: new `-args/-args0 <file>` parameters to
  provide extra command-line arguments in a file -- see documentation.
  User programs may implement similar options using the new `Expand`
  constructor of the `Arg` module.
  (Bernhard Schommer, review by Jérémie Dimino, Gabriel Scherer
   and Damien Doligez, discussion with Alain Frisch and Xavier Leroy,
   feature request from the Coq team)

- MPR#7137, GPR#960: "-open" command line flag now accepts
  a module path (not a module name)
  (Arseniy Alekseyev and Leo White)

- MPR#7172, GPR#970: add extra (ocamlc -config) options
  int_size, word_size, ext_exe
  (Gabriel Scherer, request by Daniel Bünzli)

- MPR#7315, GPR#736: refine some error locations
  (Gabriel Scherer and Alain Frisch, report by Matej Košík)

- MPR#7473, GPR#1025: perform proper globbing for command-line arguments on
  Windows
  (Jonathan Protzenko)

- MPR#7479: make sure "ocamlc -pack" is only given .cmo and .cmi files,
  and that "ocamlopt -pack" is only given .cmx and .cmi files.
  (Xavier Leroy)

- GPR#796: allow compiler plugins to declare their own arguments.
  (Fabrice Le Fessant)

- GPR#829: better error when opening a module aliased to a functor
  (Alain Frisch)

- GPR#911: ocamlc/ocamlopt do not pass warnings-related options to C
  compiler when called to compile third-party C source files
  (Sébastien Hinderer, review by Adrien Nader and David Allsopp)

- GPR#915: fix -dsource (pprintast.ml) bugs
  (Runhang Li, review by Alain Frisch)

* GPR#933: ocamlopt -p now reports an error on platforms that do not
  support profiling with gprof; dummy profiling libraries are no longer
  installed on such platforms.
  This can be tested with ocamlopt -config
  (Sébastien Hinderer)

- GPR#1009: "ocamlc -c -linkall" and "ocamlopt -c -linkall" can now be used
  to set the "always link" flag on individual compilation units.  This
  controls linking with finer granularity than "-a -linkall", which sets
  the "always link" flag on all units of the given library.
  (Xavier Leroy)

- GPR#1015: add option "-plugin PLUGIN" to ocamldep too. Use compilerlibs
  to build ocamldep. Add option "-depend" to ocamlc/ocamlopt to behave
  as ocamldep. Remove any use of ocamldep to build the distribution.
  (Fabrice Le Fessant)

- GPR#1027: various improvements to -dtimings, mostly including time
  spent in subprocesses like preprocessors
  (Valentin Gatien-Baron, review by Gabriel Scherer)

- GPR#1098: the compiler now takes the boolean "OCAML_COLOR" environment
  variable into account if "-color" is not provided.  This allows users
  to override the default behaviour without modifying invocations of ocaml
  manually.
  (Hannes Mehnert, Guillaume Bury,
   review by Daniel Bünzli, Gabriel Scherer, Damien Doligez)

### Standard library:

- MPR#6975, GPR#902: Truncate function added to stdlib Buffer module
  (Dhruv Makwana, review by Alain Frisch and Gabriel Scherer)

- MPR#7279, GPR#710: `Weak.get_copy` `Ephemeron.*_copy` doesn't copy
  custom blocks anymore
  (François Bobot, Alain Frisch, bug reported by Martin R. Neuhäußer,
  review by Thomas Braibant and Damien Doligez)

* MPR#7500, GPR#1081: Remove Uchar.dump
  (Daniel Bünzli)

- GPR#760: Add a functions List.compare_lengths and
  List.compare_length_with to avoid full list length computations
  (Fabrice Le Fessant, review by Leo White, Josh Berdine and Gabriel Scherer)

- GPR#778: Arg: added option Expand that allows to expand a string
  argument to a string array of new arguments
  (Bernhard Schommer, review by Gabriel Scherer and Jérémie Dimino)

- GPR#849: Expose a Spacetime.enabled value
  (Leo White)

- GPR#885: Option-returning variants of stdlib functions
  (Alain Frisch, review by David Allsopp and Bart Jacobs)

- GPR#869: Add find_first, find_first_opt, find_last, find_last_opt to
  maps and sets.  Find the first or last binding or element
  satisfying a monotonic predicate.
  (Gabriel de Perthuis, with contributions from Alain Frisch, review by
  Hezekiah M. Carty and Simon Cruanes, initial report by Gerd Stolpmann)

- GPR#875: Add missing functions to ArrayLabels, BytesLabels,
  ListLabels, MoreLabels, StringLabels so they are compatible with
  non-labeled counterparts. Also add missing @@ocaml.deprecated attributes
  in StringLabels and BytesLabels.
  (Roma Sokolov, review by Gabriel Scherer, Jacques Garrigue,
   Gabriel Radanne, Alain Frisch)

- GPR#999: Arg, do not repeat the usage message thrice when reporting an error
  (this was a regression in 4.03)
  (Florian Angeletti, review by Gabriel Scherer)

- GPR#1042: Fix escaping of command-line arguments in
  Unix.create_process{,_env} under Windows.  Arguments with tabs should now
  be received verbatim by the child process.
  (Nicolas Ojeda Bar, Andreas Hauptmann review by Xavier Leroy)

### Debugging and profiling:

- MPR#7258: ocamldebug's "install_printer" command had problems with
  module aliases
  (Xavier Leroy)

- GPR#378: Add [Printexc.raise_with_backtrace] to raise an exception using
  an explicit backtrace
  (François Bobot, review by Gabriel Scherer, Xavier Leroy, Damien Doligez,
   Frédéric Bour)

### Manual and documentation:

- MPR#6597, GPR#1030: add forward references to language extensions
  that extend non-terminal symbols in the language reference section.
  (Florian Angeletti, review by Gabriel Scherer)

- MPR#7497, GPR#1095: manual, enable numbering for table of contents
  (Florian Angeletti, request by Daniel Bünzli)

- MPR#7539, GPR#1181: manual, update dead links in ocamldoc chapter
  (Florian Angeletti)

- GPR#633: manpage and manual documentation for the `-opaque` option
  (Konstantin Romanov, Gabriel Scherer, review by Mark Shinwell)

- GPR#751, GPR#925: add a HACKING.adoc file to contain various
  tips and tricks for people hacking on the repository. See also
  CONTRIBUTING.md for advice on sending contributions upstream.
  (Gabriel Scherer and Gabriel Radanne, review by David Allsopp,
  inspired by John Whitington)

- GPR#916: new tool lintapidiff, use it to update the manual with
  @since annotations for API changes introduced between 4.00-4.05.
  (Edwin Török, review by Gabriel Scherer, discussion with Alain Frisch,
   David Allsopp, Sébastien Hinderer, Damien Doligez and Xavier Leroy)

- GPR#939: activate the caml_example environment in the language
  extensions section of the manual. Convert some existing code
  examples to this format.
  (Florian Angeletti)

- GPR#1082: clarify that the use of quoted string for preprocessed
  foreign quotations still requires the use of an extension node
  [%foo ...] to mark non-standard interpretation.
  (Gabriel Scherer, request by Matthew Wahab in GPR#1066,
   review by Florian Angeletti)

### Other libraries:

- MPR#7158: Event.sync, Mutex.create, Condition.create cause too many GCs.
  The fix is to no longer consider mutexes and condition variables
  as rare kernel resources.
  (Xavier Leroy)

- MPR#7264: document the different behaviors of Unix.lockf under POSIX
  and under Win32.
  (Xavier Leroy, report by David Allsopp)

- MPR#7339, GPR#787: Support the '0 dimension' case for bigarrays
  (see Bigarray documentation)
  (Laurent Mazare,
   review by Gabriel Scherer, Alain Frisch and Hezekiah M. Carty)

* MPR#7342, GPR#797: fix Unix.read on pipes with no data left on Windows
  it previously raised an EPIPE error, it now returns 0 like other OSes
  (Jonathan Protzenko, review by Andreas Hauptmann and Damien Doligez)

- GPR#650: in the Unix library, add `?cloexec:bool` optional arguments to
  functions that create file descriptors (`dup`, `dup2`, `pipe`, `socket`,
  `socketpair`, `accept`).  Implement these optional arguments in the
  most atomic manner provided by the operating system to set (or clear)
  the close-on-exec flag at the same time the file descriptor is created,
  reducing the risk of race conditions with `exec` or `create_process`
  calls running in other threads, and improving security.  Also: add a
  `O_KEEPEXEC` flag for `openfile` by symmetry with `O_CLOEXEC`.
  (Xavier Leroy, review by Mark Shinwell, David Allsopp and Alain Frisch,
   request by Romain Beauxis)

- GPR#996: correctly update caml_top_of_stack in systhreads
  (Fabrice Le Fessant)

- GPR#997, GPR#1077: Deprecate Bigarray.*.map_file and add Unix.map_file as a
  first step towards moving Bigarray to the stdlib
  (Jérémie Dimino and Xavier Leroy)

### Toplevel:

- MPR#7060, GPR#1035: Print exceptions in installed custom printers
  (Tadeu Zagallo, review by David Allsopp)

### Tools:

- MPR#5163: ocamlobjinfo, dump globals defined by bytecode executables
  (Stéphane Glondu)

- MPR#7333: ocamldoc, use the first sentence of text file as
  a short description in overviews.
  (Florian Angeletti)

- GPR#848: ocamldoc, escape link targets in HTML output
  (Etienne Millon, review by Gabriel Scherer, Florian Angeletti and
  Daniel Bünzli)

- GPR#986: ocamldoc, use relative paths in error message
  to solve ocamlbuild+doc usability issue (ocaml/ocamlbuild#79)
  (Gabriel Scherer, review by Florian Angeletti, discussion with Daniel Bünzli)

- GPR#1017: ocamldoc, add an option to detect code fragments that could be
  transformed into a cross-reference to a known element.
  (Florian Angeletti, review and suggestion by David Allsopp)

- clarify ocamldoc text parsing error messages
  (Gabriel Scherer)

### Compiler distribution build system:

- MPR#7377: remove -std=gnu99 for newer gcc versions
  (Damien Doligez, report by ygrek)

- MPR#7452, GPR#1228: tweak GCC options to try to avoid the
  Skylake/Kaby lake bug
  (Damien Doligez, review by David Allsopp, Xavier Leroy and Mark Shinwell)

- GPR#693: fail on unexpected errors or warnings within caml_example
  environment.
  (Florian Angeletti)

- GPR#803: new ocamllex-based tool to extract bytecode compiler
  opcode information from C headers.
  (Nicolas Ojeda Bar)

- GPR#827: install missing mli and cmti files, new make target
  install-compiler-sources for installation of compiler-libs ml files
  (Hendrik Tews)

- GPR#887: allow -with-frame-pointers if clang is used as compiler on Linux
  (Bernhard Schommer)

- GPR#898: fix locale-dependence of primitive list order,
  detected through reproducible-builds.org.
  (Hannes Mehnert, review by Gabriel Scherer and Ximin Luo)

- GPR#907: Remove unused variable from the build system
  (Sébastien Hinderer, review by whitequark, Gabriel Scherer, Adrien Nader)

- GPR#911: Clarify the use of C compiler related variables in the build system.
  (Sébastien Hinderer, review by Adrien Nader, Alain Frisch, David Allsopp)

- GPR#919: use clang as preprocessor assembler if clang is used as compiler
  (Bernhard Schommer)

- GPR#927: improve the detection of hashbang support in the configure script
  (Armaël Guéneau)

- GPR#932: install ocaml{c,lex}->ocaml{c,lex}.byte symlink correctly
  when the opt target is built but opt.opt target is not.
  (whitequark, review by Gabriel Scherer)

- GPR#935: allow build in Android's termux
  (ygrek, review by Gabriel Scherer)

- GPR#984: Fix compilation of compiler distribution when Spacetime
  enabled
  (Mark Shinwell)

- GPR#991: On Windows, fix installation when native compiler is not
  built
  (Sébastien Hinderer, review by David Allsopp)

- GPR#1033: merge Unix and Windows build systems in the root directory
  (Sébastien Hinderer, review by Damien Doligez and Adrien Nader)

- GPR#1047: Make .depend files generated for C sources more portable
  (Sébastien Hinderer, review by Xavier Leroy and David Allsopp)

- GPR#1076: Simplify ocamlyacc's build system
  (Sébastien Hinderer, review by David Allsopp)

### Compiler distribution build system: Makefile factorization

The compiler distribution build system (the set of Makefiles used to
build the compiler distribution) traditionally had separate Makefiles
for Unix and Windows, which lead to some amount of duplication and
subtle differences and technical debt in general -- for people working
on the compiler distribution, but also cross-compilation or porting to
new systems. During the 4.05 development period, Sébastien Hinderer
worked on harmonizing the build rules and merging the two build
systems.

* Some changes were made to the config/Makefile file which
  is exported as $(ocamlc -where)/Makefile.config, and on
  which some advanced users might rely. The changes are
  as follows:
  - a BYTERUN variable was added that points to the installed ocamlrun
  - the PARTIALLD variable was removed (PACKLD is more complete)
  - the always-empty DLLCCCOMPOPTS was removed
  - the SHARED variable was removed; its value is "shared" or "noshared",
    which duplicates the existing and more convenient
    SUPPORTS_SHARED_LIBRARIES variable whose value is "true" or "false".

  Note that Makefile.config may change further in the future and relying
  on it is a bit fragile. We plan to make `ocamlc -config` easier to use
  for scripting purposes, and have a stable interface there. If you rely
  on Makefile.config, you may want to get in touch with Sébastien Hinderer
  or participate to MPR#7116 (Allow easy retrieval of Makefile.config's values)
  or MPR#7172 (More information in ocamlc -config).

The complete list of changes is listed below.

- GPR#705: update Makefile.nt so that ocamlnat compiles
  for non-Cygwin Windows ports.
  (Sébastien Hinderer, review by Alain Frisch)

- GPR#729: Make sure ocamlnat is built with a $(EXE) extension, merge
  rules between Unix and Windows Makefiles
  (Sébastien Hinderer, review by Alain Frisch)

- GPR#762: Merge build systems in the yacc/ directory.
  (Sébastien Hinderer, review by David Allsopp, Alain Frisch)

- GPR#764: Merge build systems in the debugger/ directory.
  (Sébastien Hinderer, review by Alain Frisch)

- GPR#785: Merge build systems in otherlibs/systhreads/
  (Sébastien Hinderer, review by Alain Frisch, David Allsopp,
   testing and regression fix by Jérémie Dimino)

- GPR#788: Merge build systems in subdirectories of otherlibs/.
  (Sébastien Hinderer, review by Alain Frisch)

- GPR#808, GPR#906: Merge Unix and Windows build systems
  in the ocamldoc/ directory
  (Sébastien Hinderer, review by Alain Frisch)

- GPR#812: Merge build systems in the tools/ subdirectory
  (Sébastien Hinderer, review by Alain Frisch)

- GPR#866: Merge build systems in the stdlib/ directory
  (Sébastien Hinderer, review by David Allsopp and Adrien Nader)

- GPR#941: Merge Unix and Windows build systems in the asmrun/ directory
  (Sébastien Hinderer, review by Mark Shinwell, Adrien Nader,
   Xavier Leroy, David Allsopp, Damien Doligez)

- GPR#981: Merge build systems in the byterun/ directory
  (Sébastien Hinderer, review by Adrien Nader)

- GPR#1033, GPR#1048: Merge build systems in the root directory
  (Sébastien Hinderer, review by Adrien Nader and Damien Doligez,
   testing and regression fix by Andreas Hauptmann)

### Internal/compiler-libs changes:

- GPR#673: distinguish initialization of block fields from mutation in lambda.
  (Frédéric Bour, review by Xavier Leroy, Stephen Dolan and Mark Shinwell)

- GPR#744, GPR#781: fix duplicate self-reference in imported cmi_crcs
  list in .cmti files + avoid rebuilding cmi_info record when creating
  .cmti files
  (Alain Frisch, report by Daniel Bünzli, review by Jérémie Dimino)

- GPR#881: change `Outcometree.out_variant` to be more general.
  `Ovar_name of out_ident * out_type list` becomes `Ovar_type of out_type`.
  (Valentin Gatien-Baron, review by Leo White)

- GPR#908: refactor PIC-handling in the s390x backend
  (Gabriel Scherer, review by Xavier Leroy and Mark Shinwell)

### Bug fixes

- MPR#5115: protect all byterun/fail.c functions against
  uninitialized caml_global_data (only changes the bytecode behavior)
  (Gabriel Scherer, review by Xavier Leroy)

- MPR#6136, GPR#967: Fix Closure so that overapplication evaluation order
  matches the bytecode compiler and Flambda.
  (Mark Shinwell, report by Jeremy Yallop, review by Frédéric Bour)

- MPR#6550, GPR#1094: Allow creation of empty .cmxa files on macOS
  (Mark Shinwell)

- MPR#6594, GPR#955: Remove "Istore_symbol" specific operation on x86-64.
  This is more robust and in particular avoids assembly failures on Win64.
  (Mark Shinwell, review by Xavier Leroy, testing by David Allsopp and
   Olivier Andrieu)

- MPR#6903: Unix.execvpe doesn't change environment on Cygwin
  (Xavier Leroy, report by Adrien Nader)

- MPR#6987: Strange error message probably caused by
  universal variable escape (with polymorphic variants)
  (Jacques Garrigue, report by Mikhail Mandrykin and Leo White)

- MPR#7216, GPR#949: don't require double parens in Functor((val x))
  (Jacques Garrigue, review by Valentin Gatien-Baron)

- MPR#7331: ocamldoc, avoid infinite loop in presence of self alias,
  i.e. module rec M:sig end = M
  (Florian Angeletti, review Gabriel Scherer)

- MPR#7346, GPR#966: Fix evaluation order problem whereby expressions could
  be incorrectly re-ordered when compiling with Flambda.  This also fixes one
  example of evaluation order in the native code compiler not matching the
  bytecode compiler (even when not using Flambda)
  (Mark Shinwell, Leo White, code review by Pierre Chambart)

- MPR#7348: Private row variables can escape their scope
  (Jacques Garrigue, report by Leo White)

- MPR#7407: Two not-quite-standard C idioms rejected by SUNWSPro compilers
  (Xavier Leroy)

- MPR#7421: Soundness bug with GADTs and lazy
  (Jacques Garrigue, report by Leo White)

- MPR#7424: Typechecker diverges on unboxed type declaration
  (Jacques Garrigue, report by Stephen Dolan)

- MPR#7426, GPR#965: Fix fatal error during object compilation (also
  introduces new [Pfield_computed] and [Psetfield_computed] primitives)
  (Mark Shinwell, report by Ulrich Singer)

- MPR#7427, GPR#959: Don't delete let bodies in Cmmgen
  (Mark Shinwell, report by Valentin Gatien-Baron)

- MPR#7432: Linking modules compiled with -labels and -nolabels is not safe
  (Jacques Garrigue, report by Jeremy Yallop)

- MPR#7437: typing assert failure with nonrec priv
  (Jacques Garrigue, report by Anil Madhavapeddy)

- MPR#7438: warning +34 exposes #row with private types
  (Alain Frisch, report by Anil Madhavapeddy)

- MPR#7443, GPR#990: spurious unused open warning with local open in patterns
  (Florian Angeletti, report by Gabriel Scherer)

- MPR#7456, GPR#1092: fix slow compilation on source files containing a lot
  of similar debugging information location entries
  (Mark Shinwell)

- MPR#7504: fix warning 8 with unconstrained records
  (Florian Angeletti, report by John Whitington)

- MPR#7511, GPR#1133: Unboxed type with unboxed argument should not be accepted
  (Damien Doligez, review by Jeremy Yallop and Leo White)

- GPR#805, GPR#815, GPR#833: check for integer overflow in String.concat
  (Jeremy Yallop,
   review by Damien Doligez, Alain Frisch, Daniel Bünzli, Fabrice Le Fessant)

- GPR#881: short-paths did not apply to some polymorphic variants
  (Valentin Gatien-Baron, review by Leo White)

- GPR#886: Fix Ctype.moregeneral's handling of row_name
  (Leo White, review by Jacques Garrigue)

- GPR#934: check for integer overflow in Bytes.extend
  (Jeremy Yallop, review by Gabriel Scherer)

- GPR#956: Keep possibly-effectful expressions when optimizing multiplication
  by zero.
  (Jeremy Yallop, review by Nicolás Ojeda Bär, Xavier Leroy and Mark Shinwell)

- GPR#977: Catch Out_of_range in ocamldebug's "list" command
  (Yunxing Dai)

- GPR#983: Avoid removing effectful expressions in Closure, and
  eliminate more non-effectful ones
  (Alain Frisch, review by Mark Shinwell and Gabriel Scherer)

- GPR#987: alloc_sockaddr: don't assume a null terminator. It is not inserted
  on macOS by system calls that fill in a struct sockaddr (e.g. getsockname).
  (Anton Bachin)

- GPR#998: Do not delete unused closures in un_anf.ml.
  (Leo White, review by Mark Shinwell and Pierre Chambart)

- GPR#1019: Fix fatal error in Flambda mode "[functions] does not map set of
  closures ID"
  (Pierre Chambart, code review by Mark Shinwell and Leo White)

- GPR#1075: Ensure that zero-sized float arrays have zero tags.
  (Mark Shinwell, Leo White, review by Xavier Leroy)

* GPR#1088: Gc.minor_words now returns accurate numbers.
  (compatibility: the .mli declaration of `Gc.minor_words`
   and `Gc.get_minor_free` changed, which may break libraries
   re-exporting these values.)
  (Stephen Dolan, review by Pierre Chambart and Xavier Leroy)

OCaml 4.04.2 (23 Jun 2017):
---------------------------

### Security fix:

- PR#7557: Local privilege escalation issue with ocaml binaries.
  (Damien Doligez, report by Eric Milliken, review by Xavier Leroy)

OCaml 4.04.1 (14 Apr 2017):
---------------------------

### Standard library:

- PR#7403, GPR#894: fix a bug in Set.map as introduced in 4.04.0
  (Gabriel Scherer, report by Thomas Leonard)

### Tools:

- PR#7411: ocamldoc, avoid nested <pre> tags in module description.
  (Florian Angeletti, report by user 'kosik')

- PR#7488: ocamldoc, wrong Latex output for variant types
  with constructors without arguments.
  (Florian Angeletti, report by Xavier Leroy)

### Build system:

- PR#7373, GPR#1023: New flexlink target in Makefile.nt to bootstrap the
  flexlink binary only, rather than the flexlink binary and the FlexDLL C
  objects.
  (David Allsopp)

### Bug fixes

- PR#7369: Str.regexp raises "Invalid_argument: index out of bounds"
  (Damien Doligez, report by John Whitington)

- PR#7373, GPR#1023: Fix ocamlmklib with bootstrapped FlexDLL. Bootstrapped
  FlexDLL objects are now installed to a subdirectory flexdll of the Standard
  Library which allows the compilers to pick them up explicitly and also
  ocamlmklib to include them without unnecessarily adding the entire Standard
  Library.
  (David Allsopp)

- PR#7385, GPR#1057: fix incorrect timestamps returned by Unix.stat on Windows
  when either TZ is set or system date is in DST.
  (David Allsopp, report and initial fix by Nicolás Ojeda Bär, review and
   superior implementation suggestion by Xavier Leroy)

- PR#7405, GPR#903: s390x: Fix address of caml_raise_exn in native dynlink modules
  (Richard Jones, review by Xavier Leroy)

- PR#7417, GPR#930: ensure 16 byte stack alignment inside caml_allocN on x86-64
  for ocaml build with WITH_FRAME_POINTERS defined
  (Christoph Cullmann)

- PR#7456, GPR#1092: fix slow compilation on source files containing a lot
  of similar debugging information location entries
  (Mark Shinwell)

- PR#7457: a case of double free in the systhreads library (POSIX implementation)
  (Xavier Leroy, report by Chet Murthy)

- PR#7460, GPR#1011: catch uncaught exception when unknown files are passed
  as argument (regression in 4.04.0)
  (Bernhard Schommer, review by Florian Angeletti and Gabriel Scherer,
   report by Stephen Dolan)

- PR#7505: Memory cannot be released after calling
    Bigarray.Genarray.change_layout.
  (Damien Doligez and Xavier Leroy, report by Liang Wang)

- GPR#912: Fix segfault in Unix.create_process on Windows caused by wrong header
  configuration.
  (David Allsopp)

- GPR#980: add dynlink options to ocamlbytecomp.cmxa to allow ocamlopt.opt
  to load plugins. See http://github.com/OCamlPro/ocamlc-plugins for examples.
  (Fabrice Le Fessant, review by David Allsopp)

- GPR#992: caml-types.el: Fix missing format argument, so that it can show kind
  of call at point correctly.
  (Chunhui He)

- GPR#1043: Allow Windows CRLF line-endings in ocamlyacc on Unix and Cygwin.
  (David Allsopp, review by Damien Doligez and Xavier Leroy)

- GPR#1072: Fix segfault in Sys.runtime_parameters when exception backtraces
  are enabled.
  (Olivier Andrieu)

OCaml 4.04.0 (4 Nov 2016):
--------------------------

(Changes that can break existing programs are marked with a "*")

### Language features:

- PR#7233: Support GADT equations on non-local abstract types
  (Jacques Garrigue)

- GPR#187, GPR#578: Local opening of modules in a pattern.
  Syntax: "M.(p)", "M.[p]","M.[| p |]", "M.{p}"
  (Florian Angeletti, Jacques Garrigue, review by Alain Frisch)

- GPR#301: local exception declarations "let exception ... in"
  (Alain Frisch)

- GPR#508: Allow shortcut for extension on semicolons: ;%foo
  (Jérémie Dimino)

- GPR#606: optimized representation for immutable records with a single
  field, and concrete types with a single constructor with a single argument.
  This is triggered with a [@@unboxed] attribute on the type definition.
  Currently mutually recursive datatypes are not well supported, this
  limitation should be lifted in the future (see MPR#7364).
  (Damien Doligez)

### Compiler user-interface and warnings:

* PR#6475, GPR#464: interpret all command-line options before compiling any
  files, changes (improves) the semantics of repeated -o options or -o
  combined with -c see the super-detailed commit message at
  https://github.com/ocaml/ocaml/commit/da56cf6dfdc13c09905c2e07f1d4849c8346eec8
  (whitequark)

- PR#7139: clarify the wording of Warning 38
  (Unused exception or extension constructor)
  (Gabriel Scherer)

* PR#7147, GPR#475: add colors when reporting errors generated by ppx rewriters.
  Remove the `Location.errorf_prefixed` function which is no longer relevant
  (Simon Cruanes, Jérémie Dimino)

- PR#7169, GPR#501: clarify the wording of Warning 8
  (Non-exhaustivity warning for pattern matching)
  (Florian Angeletti, review and report by Gabriel Scherer)

* GPR#591: Improve support for OCAMLPARAM: (i) do not use objects
  files with -a, -pack, -shared; (ii) use "before" objects in the toplevel
  (but not "after" objects); (iii) use -I dirs in the toplevel,
  (iv) fix bug where -I dirs were ignored when using threads
  (Marc Lasson, review by Damien Doligez and Alain Frisch)

- GPR#648: New -plugin option for ocamlc and ocamlopt, to dynamically extend
  the compilers at runtime.
  (Fabrice Le Fessant)

- GPR#684: Detect unused module declarations
  (Alain Frisch)

- GPR#706: Add a settable Env.Persistent_signature.load function so
  that cmi files can be loaded from other sources. This can be used to
  create self-contained toplevels.
  (Jérémie Dimino)

### Standard library:

- PR#6279, GPR#553: implement Set.map
  (Gabriel Scherer)

- PR#6820, GPR#560: Add Obj.reachable_words to compute the
  "transitive" heap size of a value
  (Alain Frisch, review by Mark Shinwell and Damien Doligez)

- GPR#473: Provide `Sys.backend_type` so that user can write backend-specific
  code in some cases (for example,  code generator).
  (Hongbo Zhang)

- GPR#589: Add a non-allocating function to recover the number of
  allocated minor words.
  (Pierre Chambart, review by Damien Doligez and Gabriel Scherer)

- GPR#626: String.split_on_char
  (Alain Frisch)

- GPR#669: Filename.extension and Filename.remove_extension
  (Alain Frisch, request by Edgar Aroutiounian, review by Daniel Bünzli
  and Damien Doligez)

- GPR#674: support unknown Sys.os_type in Filename, defaulting to Unix
  (Filename would previously fail at initialization time for
   Sys.os_type values other than "Unix", "Win32" and "Cygwin";
   mirage-os uses "xen")
  (Anil Madhavapeddy)

- GPR#772 %string_safe_set and %string_unsafe_set are deprecated aliases
  for %bytes_safe_set and %bytes_unsafe_set.
  (Hongbo Zhang and Damien Doligez)

### Other libraries

- MPR#4834, GPR#592: Add a Biggarray.Genarray.change_layout function
  to switch bigarrays between C and fortran layouts.
  (Guillaume Hennequin, review by Florian Angeletti)

### Code generation and optimizations:

- PR#4747, GPR#328: Optimize Hashtbl by using in-place updates of its
  internal bucket lists.  All operations run in constant stack size
  and are usually faster, except Hashtbl.copy which can be much
  slower
  (Alain Frisch)

- PR#6217, GPR#538: Optimize performance of record update:
  no more performance cliff when { foo with t1 = ..; t2 = ...; ... }
  hits 6 updated fields
  (Olivier Nicole, review by Thomas Braibant and Pierre Chambart)

- PR#7023, GPR#336: Better unboxing strategy
  (Alain Frisch, Pierre Chambart)

- PR#7244, GPR#840: Ocamlopt + flambda requires a lot of memory
  to compile large array literal expressions
  (Pierre Chambart, review by Mark Shinwell)

- PR#7291, GPR#780: Handle specialisation of recursive function that does
  not always preserve the arguments
  (Pierre Chambart, Mark Shinwell, report by Simon Cruanes)

- PR#7328, GPR#702: Do not eliminate boxed int divisions by zero and
  avoid checking twice if divisor is zero with flambda.
  (Pierre Chambart, report by Jeremy Yallop)

- GPR#427: Obj.is_block is now an inlined OCaml function instead of a
  C external.  This should be faster.
  (Demi Obenour)

- GPR#580: Optimize immutable float records
  (Pierre Chambart, review by Mark Shinwell)

- GPR#602: Do not generate dummy code to force module linking
  (Pierre Chambart, reviewed by Jacques Garrigue)

- GPR#703: Optimize some constant string operations when the "-safe-string"
  configure time option is enabled.
  (Pierre Chambart)

- GPR#707: Load cross module information during a meet
  (Pierre Chambart, report by Leo White, review by Mark Shinwell)

- GPR#709: Share a few more equal switch branches
  (Pierre Chambart, review by Gabriel Scherer)

- GPR#712: Small improvements to type-based optimizations for array
  and lazy
  (Alain Frisch, review by Pierre Chambart)

- GPR#714: Prevent warning 59 from triggering on Lazy of constants
  (Pierre Chambart, review by Leo White)

- GPR#723 Sort emitted functions according to source location
  (Pierre Chambart, review by Mark Shinwell)

- Lack of type normalization lead to missing simple compilation for "lazy x"
  (Alain Frisch)

### Runtime system:

- PR#7203, GPR#534: Add a new primitive caml_alloc_float_array to allocate an
  array of floats
  (Thomas Braibant)

- PR#7210, GPR#562: Allows to register finalisation function that are
  called only when a value will never be reachable anymore. The
  drawbacks compared to the existing one is that the finalisation
  function is not called with the value as argument. These finalisers
  are registered with `GC.finalise_last`
  (François Bobot reviewed by Damien Doligez and Leo White)

- GPR#247: In previous OCaml versions, inlining caused stack frames to
  disappear from stacktraces. This made debugging harder in presence of
  optimizations, and flambda was going to make this worse. The debugging
  information produced by the compiler now enables the reconstruction of the
  original backtrace. Use `Printexc.get_raw_backtrace_next_slot` to traverse
  the list of inlined stack frames.
  (Frédéric Bour, review by Mark Shinwell and Xavier Leroy)

- GPR#590: Do not perform compaction if the real overhead is less than expected
  (Thomas Braibant)

### Tools:

- PR#7189: toplevel #show, follow chains of module aliases
  (Gabriel Scherer, report by Daniel Bünzli, review by Thomas Refis)

- PR#7248: have ocamldep interpret -open arguments in left-to-right order
  (Gabriel Scherer, report by Anton Bachin)

- PR#7272, GPR#798: ocamldoc, missing line breaks in type_*.html files
  (Florian Angeletti)

- PR#7290: ocamldoc, improved support for inline records
  (Florian Angeletti)

- PR#7323, GPR#750: ensure "ocamllex -ml" works with -safe-string
  (Hongbo Zhang)

- PR#7350, GPR#806: ocamldoc, add viewport metadata to generated html pages
  (Florian Angeletti, request by Daniel Bünzli)

- GPR#452: Make the output of ocamldep more stable
  (Alain Frisch)

- GPR#548: empty documentation comments
  (Florian Angeletti)

- GPR#575: Add the -no-version option to the toplevel
  (Sébastien Hinderer)

- GPR#598: Add a --strict option to ocamlyacc treat conflicts as errors
  (this option is now used for the compiler's parser)
  (Jeremy Yallop)

- GPR#613: make ocamldoc use -open arguments
  (Florian Angeletti)

- GPR#718: ocamldoc, fix order of extensible variant constructors
  (Florian Angeletti)

### Debugging and profiling:

- GPR#585: Spacetime, a new memory profiler (Mark Shinwell, Leo White)

### Manual and documentation:

- PR#7007, PR#7311: document the existence of OCAMLPARAM and
  ocaml_compiler_internal_params
  (Damien Doligez, reports by Wim Lewis and Gabriel Scherer)

- PR#7243: warn users against using WinZip to unpack the source archive
  (Damien Doligez, report by Shayne Fletcher)

- PR#7245, GPR#565: clarification to the wording and documentation
  of Warning 52 (fragile constant pattern)
  (Gabriel Scherer, William, Adrien Nader, Jacques Garrigue)

- #PR7265, GPR#769: Restore 4.02.3 behaviour of Unix.fstat, if the
  file descriptor doesn't wrap a regular file (win32unix only)
  (Andreas Hauptmann, review by David Allsopp)

- PR#7288: flatten : Avoid confusion
  (Damien Doligez, report by user 'tormen')

- PR#7355: Gc.finalise and lazy values
  (Jeremy Yallop)

- GPR#842: Document that [Store_field] must not be used to populate
  arrays of values declared using [CAMLlocalN] (Mark Shinwell)

### Compiler distribution build system:

- GPR#324: Compiler developers: Adding new primitives to the
  standard runtime doesn't require anymore to run `make bootstrap`
  (François Bobot)

- GPR#384: Fix compilation using old Microsoft C Compilers not
  supporting secure CRT functions (SDK Visual Studio 2005 compiler and
  earlier) and standard 64-bit integer literals (Visual Studio .NET
  2002 and earlier)
  (David Allsopp)

- GPR#507: More sharing between Unix and Windows makefiles
  (whitequark, review by Alain Frisch)

* GPR#512, GPR#587: Installed `ocamlc`, `ocamlopt`, and `ocamllex` are
  now the native-code versions of the tools, if those versions were
  built.
  (Demi Obenour)

- GPR#525: fix build on OpenIndiana
  (Sergey Avseyev, review by Damien Doligez)

- GPR#687: "./configure -safe-string" to get a system where
  "-unsafe-string" is not allowed, thus giving stronger non-local
  guarantees about immutability of strings
  (Alain Frisch, review by Hezekiah M. Carty)

### Bug fixes:

* PR#6505: Missed Type-error leads to a segfault upon record access.
  (Jacques Garrigue, extra report by Stephen Dolan)
  Proper fix required a more restrictive approach to recursive types:
  mutually recursive types are seen as abstract types (i.e. non-contractive)
  when checking the well-foundedness of the recursion.

* PR#6752: Nominal types and scope escaping.
  Revert to strict scope for non-generalizable type variables, cf. Mantis.
  Note that this is actually stricter than the behavior before 4.03,
  cf. PR#7313, meaning that you may sometimes need to add type annotations
  to explicitly instantiate non-generalizable type variables.
  (Jacques Garrigue, following discussion with Jeremy Yallop,
   Nicolas Ojeda Bar and Alain Frisch)

- PR#7112: Aliased arguments ignored for equality of module types
  (Jacques Garrigue, report by Leo White)

- PR#7134: compiler forcing aliases it shouldn't while reporting type errors
  (Jacques Garrigue, report and suggestion by sliquister)

- PR#7153: document that Unix.SOCK_SEQPACKET is not really usable.

- PR#7165, GPR#494: uncaught exception on invalid lexer directive
  (Gabriel Scherer, report by KC Sivaramakrishnan using afl-fuzz)

- PR#7257, GPR#583: revert a 4.03 change of behavior on (Unix.sleep 0.),
  it now calls (nano)sleep for 0 seconds as in (< 4.03) versions.
  (Hannes Mehnert, review by Damien Doligez)

- PR#7259 and GPR#603: flambda does not collapse pattern matching
  in some cases
  (Pierre Chambart, report by Reed Wilson, review by Mark Shinwell)

- PR#7260: GADT + subtyping compile time crash
  (Jacques Garrigue, report by Nicolas Ojeda Bar)

- PR#7269: Segfault from conjunctive constraints in GADT
  (Jacques Garrigue, report by Stephen Dolan)

- PR#7276: Support more than FD_SETSIZE sockets in Windows' emulation
  of select
  (David Scott, review by Alain Frisch)

* PR#7278: Prevent private inline records from being mutated
  (Alain Frisch, report by Pierre Chambart)

- PR#7284: Bug in mcomp_fields leads to segfault
  (Jacques Garrigue, report by Leo White)

- PR#7285: Relaxed value restriction broken with principal
  (Jacques Garrigue, report by Leo White)

- PR#7297: -strict-sequence turns off Warning 21
  (Jacques Garrigue, report by Valentin Gatien-Baron)

- PR#7299: remove access to OCaml heap inside blocking section in win32unix
  (David Allsopp, report by Andreas Hauptmann)

- PR#7300: remove access to OCaml heap inside blocking in Unix.sleep on Windows
  (David Allsopp)

- PR#7305: -principal causes loop in type checker when compiling
  (Jacques Garrigue, report by Anil Madhavapeddy, analysis by Leo White)

- PR#7330: Missing exhaustivity check for extensible variant
  (Jacques Garrigue, report by Elarnon *)

- PR#7374: Contractiveness check unsound with constraints
  (Jacques Garrigue, report by Leo White)

- PR#7378: GADT constructors can be re-exposed with an incompatible type
  (Jacques Garrigue, report by Alain Frisch)

- PR#7389: Unsoundness in GADT exhaustiveness with existential variables
  (Jacques Garrigue, report by Stephen Dolan)

* GPR#533: Thread library: fixed [Thread.wait_signal] so that it
  converts back the signal number returned by [sigwait] to an
  OS-independent number
  (Jérémie Dimino)

- GPR#600: (similar to GPR#555) ensure that register typing constraints are
  respected at N-way join points in the control flow graph
  (Mark Shinwell)

- GPR#672: Fix float_of_hex parser to correctly reject some invalid forms
  (Bogdan Tătăroiu, review by Thomas Braibant and Alain Frisch)

- GPR#700: Fix maximum weak bucket size
  (Nicolas Ojeda Bar, review by François Bobot)

- GPR#708 Allow more module aliases in strengthening (Leo White)

- GPR#713, PR#7301: Fix wrong code generation involving lazy values in Flambda
  mode
  (Mark Shinwell, review by Pierre Chambart and Alain Frisch)

- GPR#721: Fix infinite loop in flambda due to [@@specialise] annotations

- GPR#779: Building native runtime on Windows could fail when bootstrapping
  FlexDLL if there was also a system-installed flexlink
  (David Allsopp, report Michael Soegtrop)

- GPR#805, GPR#815, GPR#833: check for integer overflow in String.concat
  (Jeremy Yallop,
   review by Damien Doligez, Alain Frisch, Daniel Bünzli, Fabrice Le Fessant)

- GPR#810: check for integer overflow in Array.concat
  (Jeremy Yallop)

- GPR#814: fix the Buffer.add_substring bounds check to handle overflow
  (Jeremy Yallop)

- GPR#880: Fix [@@inline] with default parameters in flambda (Leo White)

### Internal/compiler-libs changes:

- PR#7200, GPR#539: Improve, fix, and add test for parsing/pprintast.ml
  (Runhang Li, David Sheets, Alain Frisch)

- GPR#351: make driver/pparse.ml functions type-safe
  (Gabriel Scherer, Dmitrii Kosarev, review by Jérémie Dimino)

- GPR#516: Improve Texp_record constructor representation, and
  propagate updated record type information
  (Pierre Chambart, review by Alain Frisch)

- GPR#678: Graphics.close_graph crashes 64-bit Windows ports (re-implementation
  of PR#3963)
  (David Allsopp)

- GPR#679: delay registration of docstring after the mapper is applied
  (Hugo Heuzard, review by Leo White)

- GPR#872: don't attach (**/**) comments to any particular node
  (Thomas Refis, review by Leo White)

OCaml 4.03.0 (25 Apr 2016):
---------------------------

(Changes that can break existing programs are marked with a "*")

### Language features:

- PR#5528: inline records for constructor arguments
  (Alain Frisch)

- PR#6220, PR#6403, PR#6437, PR#6801:
  Improved redundancy and exhaustiveness checks for GADTs.
  Namely, the redundancy checker now checks whether the uncovered pattern
  of the pattern is actually inhabited, exploding at most one wild card.
  This is also done for exhaustiveness when there is only one case.
  Additionally, one can now write unreachable cases, of the form
  "pat -> .", which are treated by the redundancy check.
  (Jacques Garrigue)

- PR#6374: allow "_ t" as a short-hand for "(_, _, ..) t" for n-ary type
  constructors
  (Alain Frisch)

- PR#6714: allow [@@ocaml.warning] on most structure and signature items:
  values, modules, module types
  (whitequark)

- PR#6806: Syntax shortcut for putting a type annotation on a record field:
  { f1 : typ = e } is sugar for { f1 = (e : typ) }
  { f1 : typ } is sugar for { f1 = (f1 : typ) }
  (Valentin Gatien-Baron, review by Jérémie Dimino)

- PR#6806: Allow type annotations before the "->" in "fun <args> -> <expr>"
  fun x y : (int * int) -> (x, y)
  (Valentin Gatien-Baron, review by Jérémie Dimino)

- GPR#26: support for "(type a b)" as syntactic sugar for "(type a) (type b)"
  (Gabriel Scherer)

- GPR#42: short functor type syntax: "S -> T" for "functor (_ : S) -> T"
  (Leo White)

- GPR#88: allow field punning in object copying expressions:
  {< x; y; >} is sugar for {< x = x; y = y; >}
  (Jeremy Yallop)

- GPR#112: octal escape sequences for char and string literals
  "Make it \o033[1mBOLD\o033[0m"
  (Rafaël Bocquet, request by John Whitington)

- GPR#167: allow to annotate externals' arguments and result types so
  they can be unboxed or untagged: [@unboxed], [@untagged]. Supports
  untagging int and unboxing int32, int64, nativeint and float.
  (Jérémie Dimino, Mark Shinwell)

- GPR#173: [@inline] and [@inlined] attributes (for function declarations
  and call sites respectively) to control inlining
  (Pierre Chambart, Mark Shinwell)

- GPR#188: accept [@@immediate] attribute on type declarations to mark types
  that are represented at runtime by an integer
  (Will Crichton, reviewed by Leo White)

* GPR#234: allow "[]" as a user-defined constructor. Demand parenthesis
  around "::" when using "::" as user-defined constructor:
  code using "| :: of ..." must change to "| (::) of ...".
  (Runhang Li, review by Damien Doligez)

- GPR#240: replace special annotations on externals by attributes:
  * "float" is generalized to [@@unboxed]
  * "noalloc" becomes [@@noalloc]
  Deprecate "float" and "noalloc".
  (Jérémie Dimino)

- GPR#254: @ocaml.warn_on_literal_pattern attribute on constructors to
  warn when the argument is matches against a constant pattern.  This
  attribute is applied on predefined exception constructors which
  carry purely informational (with no stability guarantee) messages.
  (Alain Frisch)

- GPR#268: hexadecimal notation for floating-point literals: -0x1.ffffp+987
  In OCaml source code, FP literals can be written using the hexadecimal
  notation 0x<mantissa in hex>p<exponent> from ISO C99.
  (Xavier Leroy)

- GPR#273: allow to get the extension slot of an extension constructor
  by writing [%extension_constructor <path>]
  (Jérémie Dimino)

- GPR#282: change short-paths penalty heuristic to assign the same cost to
  idents containing double underscores as to idents starting with an underscore
  (Thomas Refis, Leo White)

- PR#6681 GPR#326: signature items are now accepted as payloads for
  extension and attributes, using the syntax [%foo: SIG ] or [@foo: SIG ].
  Examples: "[%%client: val foo : int]" or "val%client foo : int".
  (Alain Frisch and Gabriel Radanne)

* GPR#342: Allow shortcuts for extension and attributes on all keywords:
  module%foo, class[@foo], etc.
  The attribute in "let[@foo] .. in .." is now attached to the value binding,
  not to the expression.
  (Gabriel Radanne)

### Compilers:

* PR#4231, PR#5461: warning 31 is now fatal by default
  (Warning 31: A module is linked twice in the same executable.)
  This is an interim solution; double-linking of modules has dangerous
  semantics, eg. exception constructors end up with two distinct declarations.
  (Alain Frisch)

- PR#4800: better compilation of tuple assignment
  (Gabriel Scherer and Alain Frisch)

- PR#5995: keep -for-pack into account to name exceptions;
  -for-pack should now be used during bytecode compilation as well
  (Alain Frisch, report by Christophe Troestler)

- PR#6400: better error message for '_' used as an expression
  (Alain Frisch, report by whitequark)

- PR#6501: harden the native-code generator against certain uses of "%identity"
  (Xavier Leroy, report by Antoine Miné)

- PR#6636: add --version option
  (whitequark)

- PR#6679: fix pprintast printing of constraints in type declarations
  (Alain Frisch, report by Jun Furuse)

- PR#6737: fix Typedtree attributes on (fun x -> body) expressions
  (Alain Frisch, report by Oleg Kiselyov)

* PR#6865: remove special case for parsing "let _ = expr" in structures
  (Jérémie Dimino, Alain Frisch)

* PR#6438, PR#7059, GPR#315: Pattern guard disables exhaustiveness check
  (function Some x when x = 0 -> ()) will now raise warning 8 (non-exhaustive)
  instead of warning 25 (all clauses are guarded). 25 isn't raised anymore.
  Projects that set warning 8 as an error may fail to compile (presumably
  this is the semantics they wanted).
  (Alain Frisch, request by Martin Jambon and John Whitington)

- PR#6920: fix debug informations around uses of %apply or %revapply
  (Jérémie Dimino, report by Daniel Bünzli)

- PR#6939: Segfault with improper use of let-rec
  (Alain Frisch)

- PR#6943: native-code generator for POWER/PowerPC 64 bits, both in
  big-endian (ppc64) and little-endian (ppc64le) configuration.
  (Xavier Leroy, with inspiration from RedHat's unofficial ppc64 and ppc64le
  ports)

- PR#6979: better code generation in x86-32 backend for copying floats to
  the stack
  (Marc Lasson, review by Xavier Leroy)

- PR#7018: fix missing identifier renaming during inlining
  (Alain Frisch, review by Xavier Leroy)

- PR#7022, GPR#259: unbox float and boxed ints earlier, avoid second pass
  (Alain Frisch)

- PR#7026, GPR#288: remove write barrier for polymorphic variants without
  arguments
  (Simon Cruanes)

- PR#7031: new warning 57, ambiguous guarded or-patterns
  (Luc Maranget, Gabriel Scherer, report by Martin Clochard and Claude Marché)

- PR#7064, GPR#316: allowing to mark compilation units and sub-modules as
  deprecated
  (Alain Frisch)

- PR#7067: fix performance regression (wrt. 4.01) in the native compiler
  for long nested structures
  (Alain Frisch, report by Daniel Bünzli, review by Jacques Garrigue)

- PR#7097: fix strange syntax error message around illegal packaged module
  signature constraints
  (Alain Frisch, report by Jun Furuse)

- PR#7118, PR#7120, GPR#408, GPR#476: Bug fixed in stack unwinding
  metadata generation. Was a cause of crashes in GUI programs on OS X.
  (Bart Jacobs, review by Mark Shinwell)

- PR#7168: Exceeding stack limit in bytecode can lead to a crash.
  (Jacques-Henri Jourdan)

- PR#7232: Strange Pprintast output with ppx_deriving
  (Damien Doligez, report by Anton Bachin)

- GPR#17: some cmm optimizations of integer operations with constants
  (Stephen Dolan, review by Pierre Chambart)

- GPR#89: improve type-specialization of unapplied primitives:
  unapplied annotations (compare : int -> _),
  type propagation (List.sort compare [1;2;3])
  and propagation from module signatures now lead to specialization
  (Frédéric Bour, review by Gabriel Scherer)

- GPR#107: Prevent more unnecessary float boxing, especially in `if` and `match`
  (Vladimir Brankov, review by Alain Frisch)

- GPR#109: new (lazy) unboxing strategy for float and int references
  (Vladimir Brankov, review by Alain Frisch)

- GPR#115: More precise typing of values at the C-- and Mach level.
  (Xavier Leroy, review by Pierre Chambart)

- GPR#132: Flambda: new intermediate language and "middle-end" optimizers
  (Pierre Chambart, Mark Shinwell, Leo White)

- GPR#212, PR#7226, GPR#542: emit column position in gas assembly `.loc`
  (Frédéric Bour, Anton Bachin)

- GPR#207: Colors in compiler messages (warnings, errors)
  configure with -color {auto|always|never} or TERM=dumb
  (Simon Cruanes, review by Gabriel Scherer)

- GPR#258: more precise information on PowerPC instruction sizes
  (Pierre Chambart, Xavier Leroy)

- GPR#263: improve code generation for if-equivalents of (&&) and (||)
  (Pierre Chambart)

- GPR#270: Make [transl_exception_constructor] generate [Immutable] blocks
  (Mark Shinwell)

- GPR#271: Fix incorrect mutability flag when records are built using "with"
  (Mark Shinwell)

- GPR#275: native-code generator for IBM z System running Linux.
  In memoriam Gene Amdahl, 1922-2015.
  (Bill O'Farrell, Tristan Amini, Xavier Leroy)

- GPR#282: relax short-paths safety check in presence of module aliases, take
  penalty into account while building the printing map.
  (Thomas Refis, Leo White)

- GPR#306: Instrument the compiler to debug performance regressions
  (Pierre Chambart)

- GPR#319: add warning 58 for missing cmx files, and
  extend -opaque option to mli files: a missing .cmx does not warn
  if the corresponding .cmi is compiled -opaque.
  (Leo White)

- GPR#388: OCAML_FLEXLINK environment variable allows overriding flexlink
  command (David Allsopp)

- GPR#392: put all parsetree invariants in a new module Ast_invariants
  (Jérémie Dimino)

- GPR#407: don't display the name of compiled .c files when calling the
  Microsoft C Compiler (same as the assembler).
  (David Allsopp)

- GPR#431: permit constant float arrays to be eligible for pattern match
  branch merging
  (Pierre Chambart)

- GPR#455: provide more debugging information to Js_of_ocaml
  (Jérôme Vouillon)

- GPR#514, GPR#554: Added several command-line flags to explicitly enable
  settings that are currently the default:
  `-alias-deps`, `-app-funct`, `-no-keep-docs`, `-no-keep-locs`,
  `-no-principal`, `-no-rectypes`, `-no-strict-formats`
  (Demi Obenour)

- GPR#545: use reraise to preserve backtrace on
  `match .. with exception e -> raise e`
  (Nicolas Ojeda Bar, review by Gabriel Scherer)

### Runtime system:

* GPR#596: make string/bytes distinguishable in the underlying
  compiler implementation; caml_fill_string and caml_create_string are
  deprecated and will be removed in the future, please use
  caml_fill_bytes and caml_create_bytes for migration
  (Hongbo Zhang, review by Damien Doligez, Alain Frisch, and Hugo Heuzard)

- PR#3612, PR#92: allow allocating custom block with finalizers
  in the minor heap.
  (Pierre Chambart)

* PR#6517: use ISO C99 types {,u}int{32,64}_t in preference to our homegrown
  types {,u}int{32,64}.
  C stubs may have to be updated as {,u}int{32,64}_t are not defined anymore.
  (Xavier Leroy)

- PR#6760: closures evaluated in the toplevel can now be marshalled
  (whitequark, review by Jacques-Henri Jourdan)

- PR#6902, GPR#210: emit a runtime warning on stderr
  when finalizing an I/O channel which is still open:
    "channel opened on file '...' dies without being closed"
  this is controlled by OCAMLRUNPARAM=W=1 or with Sys.enable_runtime_warnings.
  The behavior of affected program is not changed,
  but they should still be fixed.
  (Alain Frisch, review by Damien Doligez)

- Signal handling: for read-and-clear, use GCC/Clang atomic builtins
  if available.
  (Xavier Leroy)

- PR#6910, GPR#224: marshaling (output_value, input_value, et al)
  now support marshaled data bigger than 4 Gb.
  (Xavier Leroy)

* GPR#226: select higher levels of optimization for GCC >= 3.4 and Clang
  when compiling the run-time system and C stub code.
  "-std=gnu99 -O2 -fno-strict-aliasing -fwrapv" is used by default.
  This also affects default flags for user stubs compiled with "ocamlc -c foo.c"
  and may uncover bugs in them.
  (Xavier Leroy)

- GPR#262: Multiple GC roots per compilation unit
  (Pierre Chambart, Mark Shinwell, review by Damien Doligez)

* GPR#297: Several changes to improve the worst-case GC pause time.
  Changes Gc.control and Gc.major_slice and adds functions to the Gc module.
  (Damien Doligez, with help from François Bobot, Thomas Braibant, Leo White)

- GPR#325: Add v=0x400 flag to OCAMLRUNPARAM to display GC stats on exit
  (Louis Gesbert, review by Alain Frisch)

### Standard library:

- PR#1460, GPR#230: Array.map2, Array.iter2
  (John Christopher McAlpine)

- PR#5197, GPR#63: Arg: allow flags such as --flag=arg as well as --flag arg
  (Richard Jones)

- PR#6017, PR#7034, GPR#267: More efficient ifprintf implementation
  (Jeremy Yallop, review by Gabriel Scherer)

- PR#6296: Some documentation on the floating-point representations
    recognized by Pervasives.float_of_string
  (Xavier Leroy)

- PR#6316: Scanf.scanf failure on %u formats when reading big integers
  (Xavier Leroy, Benoît Vaugon)

- PR#6321: guarantee that "hypot infinity nan = infinity"
  (for conformance with ISO C99)
  (Xavier Leroy)

- PR#6390, GPR#36: expose Sys.{int_size,max_wosize} for js_of_ocaml portability
  (Hugo Heuzard)

- PR#6449: Add Map.union
  (Alain Frisch)

* PR#6494: Add 'equal' functions in modules
  Bytes, Char, Digest, Int32, Int64, Nativeint, and String
  Users defining their own modules with signature 'module type of Int32'
  have to extend their implementation.
  (Romain Calascibetta)

* PR#6524, GPR#79: Filename: Optional ?perms argument to open_temp_file
  May break partial applications of the function (fix by passing ?perms:None)
  (Daniel Bünzli, review by Jacques-Pascal Deplaix)

* PR#6525, GPR#80: Add Uchar module to the standard library
  May introduce module name conflicts with existing projects.
  (Daniel Bünzli, review by Yoriyuki Yamagata and Damien Doligez)

- PR#6577: improve performance of %L, %l, %n, %S, %C format specifiers
  (Alain Frisch)

- PR#6585: fix memory leak in win32unix/createprocess.c
  (Alain Frisch, report by user 'aha')

- PR#6645, GPR#174: Guarantee that Set.add, Set.remove, Set.filter
  return the original set if no change is required
  (Alain Frisch, Mohamed Iguernlala)

- PR#6649, GPR#222: accept (int_of_string "+3")
  (John Christopher McAlpine)

- PR#6694, PR#6695, GPR#124: deprecate functions using ISO-8859-1 character set
  in Char, Bytes, String and provide alternatives *_acii using US-ASCII.
  Affected functions:
    {Char,String,Bytes}.{uppercase,lowercase},
    {String,Bytes}.{capitalize,uncaptialize}
  (whitequark, review by Damien Doligez)

- GPR#22: Add the Ephemeron module that implements ephemerons and weak
  hash table
  (François Bobot, review by Damien Doligez, Daniel Bünzli,
  Alain Frisch, Pierre Chambart)

- GPR#164: more efficient (branchless) implementation of Pervasives.compare
  specialized at type 'float'.
  (Vladimir Brankov)

- GPR#175: Guarantee that Map.add, Map.remove, Map.filter
  return the original map if no change is required.
  (Mohamed Iguernlala)

- GPR#201: generalize types of Printf.{ifprintf,ikfprintf}
  (Maxence Guesdon)

- GPR#216: add the missing POSIX.1-2001 signals in Sys
  (Guillaume Bury)

- GPR#239: remove type-unsafe code from Stream
  (Pierre Chambart, review by Gabriel Scherer and Jeremy Yallop)

- GPR#250: Check for negative start element in Array.sub
  (Jeremy Yallop)

- GPR#265: new implementation of Queue avoiding Obj.magic
  (Jérémie Dimino)

- GPR#268, GPR#303: '%h' and '%H' modifiers for printf and scanf to
  support floating-point numbers in hexadecimal notation
  (Xavier Leroy, Benoît Vaugon)

- GPR#272: Switch classify_float to [@@unboxed]
  (Alain Frisch)

- Improve speed of classify_float by not going through fpclassify()
  (Alain Frisch, Xavier Leroy)

- GPR#277: Switch the following externals to [@@unboxed]:
  * {Nativeint,Int32,Int64}.{of,to}_float
  * Int{32,64}.float_of_bits
  * Int{32,64}.bits_of_float
  (Jérémie Dimino)

- GPR#281: Switch the following externals to [@@unboxed]:
  * Sys.time (and [@@noalloc])
  * Pervasives.ldexp (and [@@noalloc])
  * Pervasives.compare for float, nativeint, int32, int64.
  (François Bobot)

- PR#3622, GPR#195: add function Stack.fold
  (Simon Cruanes)

- GPR#329: Add exists, for_all,  mem and memq functions in Array
  (Bernhard Schommer)

- GPR#337: Add [Hashtbl.filter_map_inplace]
  (Alain Frisch)

- GPR#356: Add [Format.kasprintf]
  (Jérémie Dimino, Mark Shinwell)

### Type system:

- PR#5545: Type annotations on methods cannot control the choice of abbreviation
  (Jacques Garrigue)

* PR#6465: allow incremental weakening of module aliases.
  This is done by adding equations to submodules when expanding aliases.
  In theory this may be incompatible is some corner cases defining a module
  type through inference, but no breakage known on published code.
  (Jacques Garrigue)

- PR#6593: Functor application in tests/basic-modules fails after commit 15405
  (Jacques Garrigue)

### Toplevel and debugger:

- PR#6113: Add descriptions to directives, and display them via #help
  (Nick Giannarakis, Berke Durak, Francis Southern and Gabriel Scherer)

- PR#6396: Warnings-as-errors not properly flushed in the toplevel
  (Alain Frisch)

- PR#6401: use proper error reporting for toplevel environment initialization:
  no more Env.Error(_) at start time
  (Gabriel Scherer, Alain Frisch)

- PR#6468: toplevel now supports backtraces if invoked with OCAMLRUNPARAM=b
  (whitequark and Jake Donham,
   review by Gabriel Scherer and Jacques-Henri Jourdan)

- PR#6906: wrong error location for unmatched paren with #use in toplevel
  (Damien Doligez, report by Kenichi Asai)

- PR#6935, GPR#298: crash in debugger when load_printer is given a directory
  (Junsong Li, review by Gabriel Scherer)

- PR#7081: report preprocessor warnings in the toplevel
  (Valentin Gatien-Baron, review by Jérémie Dimino)

- PR#7098: Loss of ppx context in toplevel after an exception
  (Alain Frisch, report by whitequark)

- PR#7101: The toplevel does not close in_channel for libraries specified on
  its command line
  (Alain Frisch)

- PR#7119: the toplevel does not respect [@@@warning]
  (Alain Frisch, report by Gabriel Radanne)

### Other libraries:

* Unix library: channels created by Unix.in_channel_of_descr or
  Unix.out_channel_of_descr no longer support text mode under Windows.
  Calling [set_binary_mode_{in,out} chan false] on these channels
  now causes an error.
  (Xavier Leroy)

- PR#4023 and GPR#68: add Unix.sleepf (sleep with sub-second resolution)
  (Evgenii Lepikhin and Xavier Leroy)

* Protect Unix.sleep against interruptions by handled signals.
  Before, a handled signal could cause Unix.sleep to return early.
  Now, the sleep is restarted until the given time is elapsed.
  (Xavier Leroy)

* PR#6120, GPR#462: implement Unix.symlink and Unix.readlink on
  Windows. Unix.symlink has a new optional argument to_dir (ignored on
  non-native Windows platforms). stat functions reimplemented to avoid
  buggy Microsoft CRT implementations (native Windows only)
  (David Allsopp, review by Daniel Bünzli)

- PR#6263: add kind_size_in_bytes and size_in_bytes functions
  to Bigarray module.
  (Runhang Li, review by Mark Shinwell)

- PR#6289: Unix.utimes uses the current time only if both arguments
    are exactly 0.0.  Also, use sub-second resolution if available.
  (Xavier Leroy, report by Christophe Troestler)

- PR#6896: serious reimplementation of Big_int.float_of_big_int and
  Ratio.float_of_ratio, ensuring that the result is correctly rounded.
  (Xavier Leroy)

- PR#6989: in Str library, make sure that all \(...\) groups are binding
    and can be consulted with Str.matched_group.  There used to be
    a limitation to 32 binding groups.
  (Xavier Leroy)

- PR#7013: spurious wake-up in the Event module
  (Xavier Leroy)

- PR#7024: in documentation of Str regular expressions, clarify what
    "end of line" means for "^" and "$" regexps.
  (Xavier Leroy, question by Fredrik Lindgren)

- PR#7209: do not run at_exit handlers in [Unix.create_process] and
  similar functions when the [exec] call fails in the child process
  (Jérémie Dimino)

### OCamldep:

- GPR#286: add support for module aliases
  (Jacques Garrigue)

### Manual:

- GPR#302: The OCaml reference manual is now included in the manual/
  subdirectory of the main OCaml source repository. Contributions to
  the manual are warmly welcome.
  (François Bobot, review by Florian Angeletti)

- PR#6601: replace strcpy with caml_strdup in sample code
  (Christopher Zimmermann)

- PR#6676: ongoing simplification of the "Language Extensions" section
  (Alain Frisch, John Whitington)

- PR#6898: Update win32 support documentation of the Unix library
  (Damien Doligez, report by Daniel Bünzli)

- PR#7092, GPR#379: Add missing documentation for new 4.03 features
  (Florian Angeletti)

- PR#7094, GPR#468, GPR#551: add new section 8.5 to document warnings
  The general idea is to document warnings that may require explanations.
  Currently documented warnings are:
  - 52: Fragile constant pattern.
  - 57: Ambiguous or-pattern variables under guard
  (Florian Angeletti and Gabriel Scherer)

- PR#7109, GPR#380: Fix bigarray documentation layout
  (Florian Angeletti, Leo White)

### Bug fixes:

- PR#3612: memory leak in bigarray read from file
  (Pierre Chambart, report by Gary Huber)

* PR#4166, PR#6956: force linking when calling external C primitives
  (Jacques Garrigue, reports by Markus Mottl and Christophe Troestler)

* PR#4466, PR#5325: under Windows, concurrent read and write operations
    on the same socket could block unexpectedly.  Fixed by keeping sockets
    in asynchronous mode rather than creating them in synchronous mode.
  (Xavier Leroy)

* PR#4539: change exception string raised when comparing functional values
  May break programs matching on the string argument of Invalid_argument.
  Matching on the string argument of Invalid_argument or Failure is a
  programming mistake: these strings may change in future versions.
  (Nicolas Braud-Santoni, report by Eric Cooper)

- PR#4832: Filling bigarrays may block out runtime
  (Markus Mottl)

- PR#5663: program rejected due to nongeneralizable type variable that
    appears nowhere
  (Jacques Garrigue, report by Stephen Weeks)

- PR#5780: report more informative type names in GADTs error messages
  (Jacques Garrigue, report by Sebastien Furic)

- PR#5887: move the byterun/*.h headers to byterun/caml/*.h to avoid header
    name clashes
  (Jérôme Vouillon and Adrien Nader and whitequark)

* PR#6081: ocaml now adds script's directory to search path, not current
    directory
  (Thomas Leonard and Damien Doligez)

- PR#6108, PR#6802: fail cleanly if dynlink.cma or ocamltoplevel.cma
    are loaded inside the toplevel loop.
  (Xavier Leroy)

- PR#6171: Confusing error message when a type escapes its scope.
  (Jacques Garrigue and Leo White, report by John Whitington)

- PR#6340: Incorrect handling of \r when processing "Windows" source files
  (Damien Doligez, report by David Allsopp)

- PR#6342: Incorrect error message when type constraints differ
  (Alain Frisch, report by Philippe Wang)

* PR#6521: {Bytes,Char,String}.escaped were locale-dependent
  we now escape all non-ASCII-printable instead of a locale-dependent subset.
  (Damien Doligez, report by Jun Furuse)

- PR#6526: ocamllex should not warn on unescaped newline inside comments
  (Damien Doligez, report by user 'dhekir')

- PR#6341: ocamldoc -colorize-code adds spurious <br> tags to <pre> blocks
  (Maxence Guesdon, report by Damien Doligez)

- PR#6560: Wrong failure message for {Int32,Int64,NativeInt}.of_string
  It reported (Failure "int_of_string"), now "Int32.of_string" etc.
  (Maxime Dénès and Gabriel Scherer)

- PR#6648: show_module should indicate its elision
  (Jacques Garrigue, report by Leo White)

- PR#6650: Cty_constr not handled correctly by Subst
  (Jacques Garrigue, report by Leo White)

- PR#6651: Failing component lookup
  (Jacques Garrigue, report by Leo White)

* PR#6664: Crash when finalising lazy values of the wrong type.
  (Damien Doligez)

- PR#6672: Unused variance specification allowed in with constraint
  (Jacques Garrigue, report by Leo White)

- PR#6677: Allow to disable warning 39 (useless "rec") with [@ocaml.warning]
  applied to the first value binding of the would-be "rec" declaration
  (Alain Frisch, report by Jun Furuse)

- PR#6744: Univars can escape through polymorphic variants (partial fix)
  (Jacques Garrigue, report by Leo White)

- PR#6752: Extensible variant types and scope escaping
  A side-effect of the fix is that (ocamlc -i) sometimes reports
  (type-sound) invalid signature, with a type used before its declaration.
  (Jacques Garrigue, report by Maxence Guesdon)

- PR#6762: improve warning 45 in presence of re-exported type definitions
  (Warning 45: open statement shadows the constructor)
  (Alain Frisch, report by Olivier Andrieu)

- PR#6776: Failure to kill the "tick" thread, segfault when exiting the runtime
  (Damien Doligez, report by Thomas Braibant)

- PR#6780: Poor error message for wrong -farch and -ffpu options (ocamlopt, ARM)
  (Xavier Leroy, report by whitequark)

- PR#6805: Duplicated expression in case of hole in a non-failing switch.
  (Luc Maranget)

* PR#6808: the parsing of OCAMLRUNPARAM is too lax
  (Damien Doligez)

- PR#6874: Inefficient code generated for module function arguments
  (Jacques Garrigue, report by Markus Mottl)

- PR#6888: The list command of ocamldebug uses the wrong file
  (Damien Doligez, report by Pierre-Marie Pédrot)

- PR#6897: Bad error message for some pattern matching on extensible variants
  (Alain Frisch, report by Gabriel Radanne)

- PR#6899: Optional parameters and non generalizable type variables
  (Thomas Refis and Leo White)

- PR#6907: Stack overflow printing error in class declaration
  (Jacques Garrigue, report by Ivan Gotovchits)

- PR#6931: Incorrect error message on type error inside record construction
  (Damien Doligez, report by Leo White)

- PR#6938: fix regression on "%047.27{l,L,n}{d,i,x,X,o,u}"
  (Benoît Vaugon, report by Arduino Cascella)

- PR#6944: let module X = Path in … is not typed as a module alias
  (Jacques Garrigue, report by Frédéric Bour)

- PR#6945 and GPR#227: protect Sys and Unix functions against string
    arguments containing the null character '\000'
  (Simon Cruanes and Xavier Leroy, report by Daniel Bünzli)

- PR#6946: Uncaught exception with wrong type for "%ignore"
  (Jacques Garrigue, report by Leo White)

- PR#6954: Infinite loop in type checker with module aliases
  (Jacques Garrigue, report by Markus Mottl)

- PR#6972, GPR#276: 4.02.3 regression on documentation comments in .cmt files
  (Leo White, report by Olivier Andrieu)

- PR#6977: String literals in comments interpret escape sequences
  (Damien Doligez, report by Daniel Bünzli and David Sheets)

- PR#6980: Assert failure from polymorphic variants and existentials
  (Jacques Garrigue, report by Leo White)

- PR#6981: Ctype.Unify(_) with associated functor arg refering to previous one
  (Jacques Garrigue, report by Nicholas Labich)

- PR#6982: unexpected type error when packing a module alias
  (Jacques Garrigue, report by Valentin Gatien-Baron)

- PR#6985: `module type of struct include Bar end exposes
           %s#row when Bar contains private row types
  (Jacques Garrigue, report by Nicholas Labich)

- PR#6992: Segfault from bug in GADT/module typing
  (Jacques Garrigue, report by Stephen Dolan)

- PR#6993: Segfault from recursive modules violating exhaustiveness assumptions
  (Jacques Garrigue, report by Stephen Dolan)

- PR#6998: Typer fails reading unnecessary cmis with -no-alias-deps and -w -49
  (Leo White, report by Valentin Gatien-Baron)

- PR#7003: String.sub may cause segmentation fault on sizes above 2^31
  (Damien Doligez, report by Radek Micek)

- PR#7008: Fatal error in ocamlc with empty compilation unit name
  (Damien Doligez, report by Cesar Kunz)

- PR#7012: Variable name forgotten when it starts with a capital letter
  (Jacques Garrigue, Gabriel Scherer,
   report by Thomas Leonard and Florian Angeletti)

- PR#7016: fix Stack overflow in GADT typing
  Note: Equi-recursive types are considered when checking GADT pattern
  exhaustiveness, even when -rectypes is not used.
  (Jacques Garrigue, report by Mikhail Mandrykin)

- PR#7030: libasmrun_shared.so fails to build on SPARC Solaris
  (report and fix by Patrick Star)

- PR#7036: Module alias is not taken into account when checking module
  type compatibility (in a class type)
  (Jacques Garrigue)

- PR#7037: more reproducible builds, don't put temp file names into objects
  (Xavier Leroy)

- PR#7038: out of memory condition in caml_io_mutex_lock
  (Xavier Leroy, report by Marc Lasson)

- PR#7039: Unix.getsockname returns garbage for unnamed PF_UNIX sockets
  (Xavier Leroy)

- PR#7042 and GPR#295: CSE optimization confuses the FP literals +0.0 and -0.0
  (Xavier Leroy)

- PR#7075: Fix repetitions in ocamldoc generated documentation
  (Florian Angeletti)

- PR#7082: Object type in recursive module's `with` annotation
  (Jacques Garrigue and Alain Frisch, report by Nicholas Labich)

- PR#7096: ocamldoc uses an incorrect subscript/superscript style
  (Gabriel Scherer, report by user 'pierpa')

- PR#7108: ocamldoc, have -html preserve custom/extended html generators
  (Armaël Guéneau)

- PR#7111: reject empty let bindings instead of printing incorrect syntax
  (Jérémie Dimino)

* PR#7113: -safe-string can break GADT compatibility check
  bytes and string are now considered compatible even with -safe-string,
  which may break exhaustivity for code assuming they were disjoint
  (Jacques Garrigue, report by Jeremy Yallop)

- PR#7115: shadowing in a branch of a GADT match breaks unused variable warning
  (Alain Frisch, report by Valentin Gatien-Baron)

- PR#7133, GPR#450: generate local jump labels on OS X
  (Bart Jacobs)

- PR#7135: only warn about ground coercions in -principal mode
  (Jacques Garrigue, report by Jeremy Yallop)

* PR#7152: Typing equality involving non-generalizable type variable
  A side-effect of the fix is that, for deeply nested non generalizable
  type variables, having an interface file may no longer be sufficient,
  and you may have to add a local type annotation (cf PR#7313)
  (Jacques Garrigue, report by François Bobot)

- PR#7160: Type synonym definitions can weaken gadt constructor types
  (Jacques Garrigue, report by Mikhail Mandrykin)

- PR#7181: Misleading error message with GADTs and polymorphic variants
  (Jacques Garrigue, report by Pierre Chambart)

- PR#7182: Assertion failure with recursive modules and externals
  (Jacques Garrigue, report by Jeremy Yallop)

- PR#7196: "let open" is not correctly pretty-printed to the left of a ';'
  (Gabriel Scherer, report by Christophe Raffalli)

- PR#7214: Assertion failure in Env.add_gadt_instances
  (Jacques Garrigue, report by Stephen Dolan)

- PR#7220: fix a memory leak when using both threads and exception backtraces
  (Gabriel Scherer, review by François Bobot, report by Rob Hoes)

- PR#7222: Escaped existential type
  (Jacques Garrigue, report by Florian Angeletti)

- PR#7230: Scrutinee discarded in match with only refutation cases
  (Jacques Garrigue, report by Jeremy Yallop)

- PR#7234: Compatibility check wrong for abstract type constructors
  (Jacques Garrigue, report by Stephen Dolan)

- PR#7324: OCaml 4.03.0 type checker dies with an assert failure when
  given some cyclic recusive module expression
  (Jacques Garrigue, report by jmcarthur)

- PR#7368: Manual major GC fails to compact the heap
  (Krzysztof Pszeniczny)

- GPR#205: Clear caml_backtrace_last_exn before registering as root
  (report and fix by Frédéric Bour)

- GPR#220: minor -dsource error on recursive modules
  (Hongbo Zhang)

- GPR#228: fix a dangling internal pointer in (bytecode )debug_info
  (Gabriel Scherer and Mark Shinwell and Xavier Leroy)

- GPR#233: Make CamlinternalMod.init_mod robust to optimization
  (Pierre Chambart, Mark Shinwell)

- GPR#249: fix a few hardcoded ar commands
  (Daniel Bünzli)

- GPR#251: fix cross-compilation with ocamldoc enabled
  (whitequark)

- GPR#280: Fix stdlib dependencies for .p.cmx
  (Pierre Chambart, Mark Shinwell)

- GPR#283: Fix memory leaks in intern.c when OOM is raised
  (Marc Lasson, review by Alain Frisch)

- GPR#22: Fix the cleaning of weak pointers. In very rare cases
  accessing a value during the cleaning of the weak pointers could
  result in the value being removed from one weak arrays and kept in
  another one. That breaks the property that a value is removed from a
  weak pointer only when it is dead and garbage collected.
  (François Bobot, review by Damien Doligez)

- GPR#313: Prevent quadratic cases in CSE
  (Pierre Chambart, review by Xavier Leroy)

- PR#6795, PR#6996: Make ocamldep report errors passed in
  [%ocaml.error] extension points
  (Jérémie Dimino)

- GPR#355: make ocamlnat build again
  (Jérémie Dimino, Thomas Refis)

- GPR#405: fix compilation under Visual Studio 2015
  (David Allsopp)

- GPR#441: better type error location in presence of type constraints
  (Thomas Refis, report by Arseniy Alekseyev)

- GPR#477: reallow docstrings inside object types, and inside polymorphic
  variant and arrow types
  (Thomas Refis)

### Features wishes:

- PR#4518, GPR#29: change location format for reporting errors in ocamldoc
  (Sergei Lebedev)

- PR#4714: List.cons

- PR#5418 (comments) : generate dependencies with $(CC) instead of gcc
  (Damien Doligez, report by Michael Grünewald)

- PR#6167: OCAMLPARAM support for disabling PIC generation ("pic=0")
  (Gabor Pali)

- PR#6367, GPR#25: introduce Asttypes.arg_label to encode labelled arguments
  (Frédéric Bour and Jacques Garrigue)

- PR#6452, GPR#140: add internal suport for custom printing formats
  (Jérémie Dimino)

- PR#6611: remove the option wrapper on optional arguments in the syntax tree
  (Alain Frisch, review by Damien Doligez, request by whitequark)

- PR#6635: support M.[], M.(), M.{< >} and M.[| |]
  (Jeremy Yallop, review by Gabriel Radanne)

- PR#6691: install .cmt[i] files for stdlib and compiler-libs
  (David Sheets, request by Gabriel Radanne)

- PR#6722: compatibility with x32 architecture (x86-64 in ILP32 mode).
  ocamlopt is not supported, but bytecode compiles cleanly.
  (Adam Borowski and Xavier Leroy)

- PR#6742: remove duplicate virtual_flag information from Tstr_class
  (Gabriel Radanne and Jacques Garrigue)

- PR#6719: improve Buffer.add_channel when not enough input is available
  (Simon Cruanes)

* PR#6816: reject integer and float literals directly followed by an identifier.
  This was prevously read as two separate tokens.
  [let abc = 1 in (+) 123abc] was accepted and is now rejected.
  (Hugo Heuzard)

- PR#6876: improve warning 6 by listing the omitted labels.
  (Warning 6: Label omitted in function application)
  (Eyyüb Sari)

- PR#6924: tiny optim to avoid some spilling of floats in x87
  (Alain Frisch)

- GPR#111: `(f [@taillcall]) x y` warns if `f x y` is not a tail-call
  (Simon Cruanes)

- GPR#118: ocamldep -allow-approx: fallback to a lexer-based approximation
  (Frédéric Bour)

- GPR#137: add untypeast.ml (in open recursion style) to compiler-libs
  (Gabriel Radanne)

- GPR#142: add a CAMLdrop macro for undoing CAMLparam*/CAMLlocal*
  (Thomas Braibant and Damien Doligez)

- GPR#145: speeedup bigarray access by optimizing Cmmgen.bigarray_indexing
  (Vladimir Brankov, review by Gabriel Scherer)

- GPR#147: [type 'a result = Ok of 'a | Error of 'b] in Pervasives
  (Yaron Minsky)

- GPR#156, GPR#279: optimize caml_frame_descriptors realloc (dynlink speedup)
  (Pierre Chambart, Alain Frisch,
   review by François Bobot, Xavier Leroy and Damien Doligez)

- GPR#165, GPR#221: fix windows compilation warnings
  (Bernhard Schommer, Gabriel Scherer, report by Alain Frisch)

* GPR#170: Parse arbitrary precision integers.
  Accept a single [A-Za-z] as modifier for integers (generalizing 'l','L','n')
  and floats.
  May cause breakage (ie. ppx preprocessor) because of changes in the parsetree.
  This changes PR#6816 a little bit by reading the literal [123a] as a single
  token that can later be rewritten by a ppx preprocessor.
  (Hugo Heuzard)

- GPR#189: Added .dylib and .so as extensions for ocamlmklib
  (Edgar Aroutiounian, whitequark)

- GPR#191: Making gc.h and some part of memory.h public
  (Thomas Refis)

- GPR#196: Make [Thread.id] and [Thread.self] [noalloc]
  (Clark Gaebel)

- GPR#237: a CONTRIBUTING document
  (François Bobot, Gabriel Scherer, review by Xavier Leroy)

- GPR#245: remove a few remaining French comments
  (Florian Angeletti)

- GPR#252: improve build instructions in MSVC Windows README
  (Philip Daian)

- GPR#308: add experimental support for NetBSD/arm (verified on RaspberryPi)
  (Rich Neswold)

- GPR#335: Type error messages specifies if a type is abstract
  because no corresponding cmi could be found.
  (Hugo Heuzard)

- GPR#365: prevent printing just a single type variable on one side
  of a type error clash.
  (Hugo Heuzard)

- GPR#383: configure: define _ALL_SOURCE for build on AIX7.1
  (tkob)

- GPR#401: automatically retry failed test directories in the testsuite
  (David Allsopp)

- GPR#451: an optional 'parallel' target in testsuite/Makefile using the
  GNU parallel tool to run tests in parallel.
  (Gabriel Scherer)

- GPR#555: ensure that register typing constraints are respected at
  join points in the control flow graph
  (Mark Shinwell, debugging & test case by Arseniy Alekseyev and Leo White,
    code review by Xavier Leroy)

### Build system:

- GPR#388: FlexDLL added as a Git submodule and bootstrappable with the compiler
  (David Allsopp)

OCaml 4.02.3 (27 Jul 2015):
---------------------------

Bug fixes:
- PR#6908: Top-level custom printing for GADTs: interface change in 4.02.2
  (Grégoire Henry, report by Jeremy Yallop)
- PR#6919: corrupted final_table
  (ygrek)
- PR#6926: Regression: ocamldoc lost unattached comment
  (Damien Doligez, report by François Bobot)
- PR#6930: Aliased result type of GADT constructor results in assertion failure
  (Jacques Garrigue)

Feature wishes:
- PR#6691: install .cmt[i] files for stdlib and compiler-libs
  (David Sheets, request by Gabriel Radanne)
- GPR#37: New primitive: caml_alloc_dummy_function
  (Hugo Heuzard)

OCaml 4.02.2 (17 Jun 2015):
---------------------------

(Changes that can break existing programs are marked with a "*")

Language features:
- PR#6583: add a new class of binary operators with the same syntactic
  precedence as method calls; these operators start with # followed
  by a non-empty sequence of operator symbols (for instance #+, #!?).
  It is also possible to use '#' as part of these extra symbols
  (for instance ##, or #+#); this is rejected by the type-checker,
  but can be used e.g. by ppx rewriters.
  (Alain Frisch, request by Gabriel Radanne)
* PR#6016: add a "nonrec" keyword for type declarations
  (Jérémie Dimino)
* PR#6612, GPR#152: change the precedence of attributes in type declarations
  (Jérémie Dimino)

Compilers:
- PR#6600: make -short-paths faster by building the printing map
  incrementally
  (Jacques Garrigue)
- PR#6642: replace $CAMLORIGIN in -ccopt with the path to cma or cmxa
  (whitequark, Gabriel Scherer, review by Damien Doligez)
- PR#6797: new option -output-complete-obj
  to output an object file with included runtime and autolink libraries
  (whitequark)
- PR#6845: -no-check-prims to tell ocamlc not to check primitives in runtime
  (Alain Frisch)
- GPR#149: Attach documentation comments to parse tree
  (Leo White)
- GPR#159: Better locations for structure/signature items
  (Leo White)

Toplevel and debugger:
- PR#5958: generalized polymorphic #install_printer
  (Pierre Chambart and Grégoire Henry)

OCamlbuild:
- PR#6237: explicit "infer" tag to control or disable menhir --infer
  (Hugo Heuzard)
- PR#6625: pass -linkpkg to files built with -output-obj.
  (whitequark)
- PR#6702: explicit "linkpkg" and "dontlink(foo)" flags
  (whitequark, Gabriel Scherer)
- PR#6712: Ignore common VCS directories
  (whitequark)
- PR#6720: pass -g to C compilers when tag 'debug' is set
  (whitequark, Gabriel Scherer)
- PR#6733: add .byte.so and .native.so targets to pass
  -output-obj -cclib -shared.
  (whitequark)
- PR#6733: "runtime_variant(X)" to pass -runtime-variant X option.
  (whitequark)
- PR#6774: new menhir-specific flags "only_tokens" and "external_tokens(Foo)"
  (François Pottier)

Libraries:
- PR#6285: Add support for nanosecond precision in Unix.stat()
  (Jérémie Dimino, report by user 'gfxmonk')
- PR#6781: Add higher baud rates to Unix termios
  (Damien Doligez, report by Berke Durak)
- PR#6834: Add Obj.{first,last}_non_constant_constructor_tag
  (Mark Shinwell, request by Gabriel Scherer)

Runtime:
- PR#6078: Release the runtime system when calling caml_dlopen
  (Jérémie Dimino)
- PR#6675: GC hooks
  (Damien Doligez and Roshan James)

Build system:
- PR#5418 (comments) : generate dependencies with $(CC) instead of gcc
  (Damien Doligez and Michael Grünewald)
- PR#6266: Cross compilation for iOs, Android etc
  (whitequark, review by Damien Doligez and Mark Shinwell)

Installation procedure:
- Update instructions for x86-64 PIC mode and POWER architecture builds
  (Mark Shinwell)

Bug fixes:
- PR#5271: Location.prerr_warning is hard-coded to use Format.err_formatter
  (Damien Doligez, report by Rolf Rolles)
- PR#5395: OCamlbuild mishandles relative symlinks and include paths
  (Damien Doligez, report by Didier Le Botlan)
- PR#5822: wrong value of Options.ext_dll on windows
  (Damien Doligez and Daniel Weil)
- PR#5836, PR#6684: printing lazy values in ocamldebug may segfault
  (Gabriel Scherer, request by the Coq team)
- PR#5887: move the byterun/*.h headers to byterun/caml/*.h to avoid
  header name clashes
  (Jérôme Vouillon and Adrien Nader and whitequark)
- PR#6281: Graphics window does not acknowledge second click (double click)
  (Kyle Headley)
- PR#6490: incorrect backtraces in gdb on AArch64.  Also fixes incorrect
  backtraces on 32-bit ARM.
  (Mark Shinwell)
- PR#6573: extern "C" for systhreads/threads.h
  (Mickaël Delahaye)
- PR#6575: Array.init evaluates callback although it should not do so
  (Alain Frisch, report by Gerd Stolpmann)
- PR#6607: The manual doesn't mention 0x200 flag for OCAMLRUNPARAM=v
  (Alain Frisch)
- PR#6616: allow meaningful use of -use-runtime without -custom.
  (whitequark)
- PR#6617: allow android build with pthreads support (since SDK r10c)
  (whitequark)
- PR#6626: ocamlbuild on cygwin cannot find ocamlfind
  (Gergely Szilvasy)
- PR#6628: Configure script rejects legitimate arguments
  (Michael Grünewald, Damien Doligez)
- PR#6630: Failure of tests/prim-bigstring/{big,}string.ml on big-endian
  architectures
  (Pierre Chambart, testing by Mark Shinwell)
- PR#6640: ocamlbuild: wrong "unused tag" warning on "precious"
  (report by user 'william')
- PR#6652: ocamlbuild -clean does not print a newline after output
  (Damien Doligez, report by Andi McClure)
- PR#6658: cross-compiler: version check not working on OS X
  (Gerd Stolpmann)
- PR#6665: Failure of tests/asmcomp on sparc
  (Stéphane Glondu)
- PR#6667: wrong implementation of %bswap16 on ARM64
  (Xavier Leroy)
- PR#6669: fix 4.02 regression in toplevel printing of lazy values
  (Leo White, review by Gabriel Scherer)
- PR#6671: Windows: environment variable 'TZ' affects Unix.gettimeofday
  (Mickaël Delahaye and Damien Doligez)
- PR#6680: Missing parentheses in warning about polymorphic variant value
  (Jacques Garrigue and Gabriel Scherer, report by Philippe Veber)
- PR#6686: Bug in [subst_boxed_number]
  (Jérémie Dimino, Mark Shinwell)
- PR#6690: Uncaught exception (Not_found) with (wrong) wildcard or unification
  type variable in place of a local abstract type
  (Jacques Garrigue, report by Mikhail Mandrykin)
- PR#6693 (part two): Incorrect relocation types in x86-64 runtime system
  (whitequark, review by Jacques-Henri Jourdan, Xavier Leroy and Mark Shinwell)
- PR#6717: Pprintast does not print let-pattern attributes
  (Gabriel Scherer, report by whitequark)
- PR#6727: Printf.sprintf "%F" misbehavior
  (Benoît Vaugon, report by Vassili Karpov)
- PR#6747: ocamlobjinfo: missing symbol caml_plugin_header due to underscore
  (Damien Doligez, Maverick Woo)
- PR#6749: ocamlopt returns n for (n mod 1) instead of 0
  (Mark Shinwell and Jérémie Dimino)
- PR#6753: Num.quo_num and Num.mod_num incorrect for some negative arguments
  (Xavier Leroy)
- PR#6758: Ocamldoc "analyse_module: parsetree and typedtree don't match"
  (Damien Doligez, report by user 'maro')
- PR#6759: big_int_of_string incorrectly parses some hexa literals
  (Damien Doligez, report by Pierre-yves Strub)
- PR#6763: #show with -short-paths doesn't select shortest type paths
  (Jacques Garrigue, report by David Sheets)
- PR#6768: Typechecker overflow the stack on cyclic type
  (Jacques Garrigue, report by user 'darktenaibre')
- PR#6770: (duplicate of PR#6686)
- PR#6772: asmrun/signals_asm.c doesn't compile on NetBSD/i386
  (Kenji Tokudome)
- PR#6775: Digest.file leaks file descriptor on error
  (Valentin Gatien-Baron)
- PR#6779: Cross-compilers cannot link bytecode using custom primitives
  (Damien Doligez, request by whitequark)
- PR#6787: Soundness bug with polymorphic variants
  (Jacques Garrigue, with help from Leo White and Grégoire Henry,
   report by Michael O'Connor)
- PR#6790: otherlibs should be built with -g
  (Damien Doligez, report by whitequark)
- PR#6791: "%s@[", "%s@{" regression in Scanf
  (Benoît Vaugon)
- PR#6793: ocamlbuild passes nonsensical "-ocamlc ..." commands to menhir
  (Gabriel Scherer, report by Damien Doligez)
- PR#6799: include guards missing for unixsupport.h and other files
  (Andreas Hauptmann)
- PR#6810: Improve documentation of Bigarray.Genarray.map_file
  (Mark Shinwell and Daniel Bünzli)
- PR#6812: -short-paths and -no-alias-deps can create inconsistent assumptions
  (Jacques Garrigue, report by Valentin Gatien-Baron)
- PR#6817: GADT exhaustiveness breakage with modules
  (Leo White, report by Pierre Chambart)
- PR#6824: fix buffer sharing on partial application of Format.asprintf
  (Gabriel Scherer, report by Alain Frisch)
- PR#6831: Build breaks for -aspp gcc on solaris-like OSs
  (John Tibble)
- PR#6836: Assertion failure using -short-paths
  (Jacques Garrigue, report by David Sheets)
- PR#6837: Build profiling libraries on FreeBSD and NetBSD x86-64
  (Mark Shinwell, report by Michael Grünewald)
- PR#6841: Changing compilation unit name with -o breaks ocamldebug
  (Jacques Garrigue, report by Jordan Walke)
- PR#6842: export Typemod.modtype_of_package
- PR#6843: record weak dependencies even when the .cmi is missing
  (Leo White, Gabriel Scherer)
- PR#6849: Inverted pattern unification error
  (Jacques Garrigue, report by Leo White)
- PR#6857: __MODULE__ doesn't give the current module with -o
  (Jacques Garrigue, report by Valentin Gatien-Baron)
- PR#6862: Exhaustiveness check wrong for class constructor arguments
  (Jacques Garrigue)
- PR#6869: Improve comment on [Hashtbl.hash_param]
  (Mark Shinwell, report by Jun Furuse)
- PR#6870: Unsoundness when -rectypes fails to detect non-contractive type
  (Jacques Garrigue, report by Stephen Dolan)
- PR#6872: Type-directed propagation fails to disambiguate variants
  that are also exception constructors
  (Jacques Garrigue, report by Romain Beauxis)
- PR#6878: AArch64 backend generates invalid asm: conditional branch
  out of range (Mark Shinwell, report by Richard Jones, testing by Richard
  Jones and Xavier Leroy, code review by Xavier Leroy and Thomas Refis)
- PR#6879: Wrong optimization of 1 mod n
  (Mark Shinwell, report by Jean-Christophe Filliâtre)
- PR#6884: The __CYGWIN32__ #define should be replaced with __CYGWIN__
  (Adrien Nader)
- PR#6886: -no-alias-deps allows to build self-referential compilation units
  (Jacques Garrigue, report by Valentin Gatien-Baron)
- PR#6889: ast_mapper fails to rewrite class attributes
  (Sébastien Briais)
- PR#6893: ocamlbuild:  "tag not used" warning when using (p)dep
  (Gabriel Scherer, report by Christiano Haesbaert)
- GPR#143: fix getsockopt behaviour for boolean socket options
  (Anil Madhavapeddy and Andrew Ray)
- GPR#190: typo in pervasives
  (Guillaume Bury)
- Misplaced assertion in major_gc.c for no-naked-pointers mode
  (Stephen Dolan, Mark Shinwell)

Feature wishes:
- PR#6452, GPR#140: add internal suport for custom printing formats
  (Jérémie Dimino)
- PR#6641: add -g, -ocamlcflags, -ocamloptflags options to ocamlmklib
  (whitequark)
- PR#6693: also build libasmrun_shared.so and lib{asm,caml}run_pic.a
  (whitequark, review by Mark Shinwell)
- PR#6842: export Typemod.modtype_of_package
  (Jacques Garrigue, request by Jun Furuse)
- GPR#139: more versatile specification of locations of .annot
  (Christophe Troestler, review by Damien Doligez)
- GPR#171: allow custom warning printers / catchers
  (Benjamin Canou, review by Damien Doligez)
- GPR#191: Making gc.h and some part of memory.h public
  (Thomas Refis)

OCaml 4.02.1 (14 Oct 2014):
---------------------------

(Changes that can break existing programs are marked with a "*")

Standard library:
* Add optional argument ?limit to Arg.align.

Bug Fixes:
- PR#4099: Bug in Makefile.nt: won't stop on error
  (George Necula)
- PR#6181: Improve MSVC build
  (Chen Gang)
- PR#6207: Configure doesn't detect features correctly on Haiku
  (Jessica Hamilton)
- PR#6466: Non-exhaustive matching warning message for open types is confusing
  (whitequark)
- PR#6529: fix quadratic-time algorithm in Consistbl.extract.
  (Xavier Leroy, Alain Frisch, relase-worthy report by Jacques-Pascal Deplaix)
- PR#6530: Add stack overflow handling for native code (OpenBSD i386 and amd64)
  (Cristopher Zimmermann)
- PR#6533: broken semantics of %(%) when substituted by a box
  (Benoît Vaugon, report by Boris Yakobowski)
- PR#6534: legacy support for %.10s
  (Benoît Vaugon, Gabriel Scherer, report by Nick Chapman)
- PR#6536: better documentation of flag # in format strings
  (Damien Doligez, report by Nick Chapman)
- PR#6544: Bytes and CamlinternalFormat missing from threads stdlib.cma
  (Christopher Zimmermann)
- PR#6546: -dsource omits parens for `List ((`String "A")::[]) in patterns
  (Gabriel Scherer, report by whitequark)
- PR#6547: __MODULE__ aborts the compiler if the module name cannot be inferred
  (Jacques Garrigue, report by Kaustuv Chaudhuri)
- PR#6549: Debug section is sometimes not readable when using -pack
  (Hugo Heuzard, review by Gabriel Scherer)
- PR#6553: Missing command line options for ocamldoc
  (Maxence Guesdon)
- PR#6554: fix race condition when retrieving backtraces
  (Jérémie Dimino, Mark Shinwell).
- PR#6557: String.sub throws Invalid_argument("Bytes.sub")
  (Damien Doligez, report by Oliver Bandel)
- PR#6562: Fix ocamldebug module source lookup
  (Leo White)
- PR#6563: Inclusion of packs failing to run module initializers
  (Jacques Garrigue, report by Mark Shinwell)
- PR#6564: infinite loop in Mtype.remove_aliases
  (Jacques Garrigue, report by Mark Shinwell)
- PR#6565: compilation fails with Env.Error(_)
  (Jacques Garrigue and Mark Shinwell)
- PR#6566: -short-paths and signature inclusion errors
  (Jacques Garrigue, report by Mark Shinwell)
- PR#6572: Fatal error with recursive modules
  (Jacques Garrigue, report by Quentin Stievenart)
- PR#6575: Array.init evaluates callback although it should not do so
  (Alain Frisch, report by Gerd Stolpmann)
- PR#6578: Recursive module containing alias causes Segmentation fault
  (Jacques Garrigue)
- PR#6581: Some bugs in generative functors
  (Jacques Garrigue, report by Mark Shinwell)
- PR#6584: ocamldep support for "-open M"
  (Gabriel Scherer, review by Damien Doligez, report by Hezekiah M. Carty)
- PR#6588: Code generation errors for ARM
  (Mark Shinwell, Xavier Leroy)
- PR#6590: Improve Windows (MSVC and mingw) build
  (Chen Gang)
- PR#6599: ocamlbuild: add -bin-annot when using -pack
  (Christopher Zimmermann)
- PR#6602: Fatal error when tracing a function with abstract type
  (Jacques Garrigue, report by Hugo Herbelin)
- ocamlbuild: add an -ocamlmklib option to change the ocamlmklib command
  (Jérôme Vouillon)

OCaml 4.02.0 (29 Aug 2014):
---------------------------

(Changes that can break existing programs are marked with a "*")

Language features:
- Attributes and extension nodes
  (Alain Frisch)
- Generative functors (PR#5905)
  (Jacques Garrigue)
* Module aliases
  (Jacques Garrigue)
* Alternative syntax for string literals {id|...|id} (can break comments)
  (Alain Frisch)
- Separation between read-only strings (type string) and read-write byte
  sequences (type bytes). Activated by command-line option -safe-string.
  (Damien Doligez)
- PR#6318: Exception cases in pattern matching
  (Jeremy Yallop, backend by Alain Frisch)
- PR#5584: Extensible open datatypes
  (Leo White)

Build system for the OCaml distribution:
- Use -bin-annot when building.
- Use GNU make instead of portable makefiles.
- Updated build instructions for 32-bit Mac OS X on Intel hardware.

Shedding weight:
* Removed Camlp4 from the distribution, now available as third-party software.
* Removed Labltk from the distribution, now available as a third-party library.

Type system:
* PR#6235: Keep typing of pattern cases independent in principal mode
  (i.e. information from previous cases is no longer used when typing
  patterns; cf. 'PR#6235' in testsuite/test/typing-warnings/records.ml)
  (Jacques Garrigue)
- Allow opening a first-class module or applying a generative functor
  in the body of a generative functor. Allow it also in the body of
  an applicative functor if no types are created
  (Jacques Garrigue, suggestion by Leo White)
* Module aliases are now typed in a specific way, which remembers their
  identity. Compiled interfaces become smaller, but may depend on the
  original modules. This also changes the signature inferred by
  "module type of".
  (Jacques Garrigue, feedback from Leo White, Mark Shinwell and Nick Chapman)
- PR#6331: Slight change in the criterion to distinguish private
  abbreviations and private row types: create a private abbreviation for
  closed objects and fixed polymorphic variants.
  (Jacques Garrigue)
* PR#6333: Compare first class module types structurally rather than
  nominally. Value subtyping allows module subtyping as long as the internal
  representation is unchanged.
  (Jacques Garrigue)

Compilers:
- More aggressive constant propagation, including float and
  int32/int64/nativeint arithmetic.  Constant propagation for floats
  can be turned off with option -no-float-const-prop, for codes that
  change FP rounding modes at run-time.
  (Xavier Leroy)
- New back-end optimization pass: common subexpression elimination (CSE).
  (Reuses results of previous computations instead of recomputing them.)
  (Xavier Leroy)
- New back-end optimization pass: dead code elimination.
  (Removes arithmetic and load instructions whose results are unused.)
  (Xavier Leroy)
- PR#6269: Optimization of sequences of string patterns
  (Benoît Vaugon and Luc Maranget)
- Experimental native code generator for AArch64 (ARM 64 bits)
  (Xavier Leroy)
- PR#6042: Optimization of integer division and modulus by constant divisors
  (Xavier Leroy and Phil Denys)
- Add "-open" command line flag for opening a single module before typing
  (Leo White, Mark Shinwell and Nick Chapman)
* "-o" now sets module name to the output file name up to the first "."
  (it also applies when "-o" is not given, i.e. the module name is then
   the input file name up to the first ".")
  (Leo White, Mark Shinwell and Nick Chapman)
* PR#5779: better sharing of structured constants
  (Alain Frisch)
- PR#5817: new flag to keep locations in cmi files
  (Alain Frisch)
- PR#5854: issue warning 3 when referring to a value marked with
  the [@@ocaml.deprecated] attribute
  (Alain Frisch, suggestion by Pierre-Marie Pédrot)
- PR#6017: a new format implementation based on GADTs
  (Benoît Vaugon and Gabriel Scherer)
* PR#6203: Constant exception constructors no longer allocate
  (Alain Frisch)
- PR#6260: avoid unnecessary boxing in let
  (Vladimir Brankov)
- PR#6345: Better compilation of optional arguments with default values
  (Alain Frisch, review by Jacques Garrigue)
- PR#6389: ocamlopt -opaque option for incremental native compilation
  (Pierre Chambart, Gabriel Scherer)

Toplevel interactive system:
- PR#5377: New "#show_*" directives
  (ygrek, Jacques Garrigue and Alain Frisch)

Runtime system:
- New configure option "-no-naked-pointers" to improve performance by
  avoiding page table tests during block darkening and the marking phase
  of the major GC.  In this mode, all out-of-heap pointers must point at
  things that look like OCaml values: in particular they must have a valid
  header.  The colour of said headers should be black.
  (Mark Shinwell, reviews by Damien Doligez and Xavier Leroy)
- Fixed bug in native code version of [caml_raise_with_string] that could
  potentially lead to heap corruption.
  (Mark Shinwell)
* Blocks initialized by [CAMLlocal*] and [caml_alloc] are now filled with
  [Val_unit] rather than zero.
  (Mark Shinwell)
- Fixed a major performance problem on large heaps (~1GB) by making heap
  increments proportional to heap size by default
  (Damien Doligez)
- PR#4765: Structural equality treats exception specifically
  (Alain Frisch)
- PR#5009: efficient comparison/indexing of exceptions
  (Alain Frisch, request by Markus Mottl)
- PR#6075: avoid using unsafe C library functions (strcpy, strcat, sprintf)
  (Xavier Leroy, reports from user 'jfc' and Anil Madhavapeddy)
- An ISO C99-compliant C compiler and standard library is now assumed.
  (Plus special exceptions for MSVC.)  In particular, emulation code for
  64-bit integer arithmetic was removed, the C compiler must support a
  64-bit integer type.
  (Xavier Leroy)

Standard library:
* Add new modules Bytes and BytesLabels for mutable byte sequences.
  (Damien Doligez)
- PR#4986: add List.sort_uniq and Set.of_list
  (Alain Frisch)
- PR#5935: a faster version of "raise" which does not maintain the backtrace
  (Alain Frisch)
- PR#6146: support "Unix.kill pid Sys.sigkill" under Windows
  (Romain Bardou and Alain Frisch)
- PR#6148: speed improvement for Buffer
  (John Whitington)
- PR#6180: efficient creation of uninitialized float arrays
  (Alain Frisch, request by Markus Mottl)
- PR#6355: Improve documentation regarding finalisers and multithreading
  (Daniel Bünzli, Mark Shinwell)
- Trigger warning 3 for all values marked as deprecated in the documentation.
  (Damien Doligez)

OCamldoc:
- PR#6257: handle full doc comments for variant constructors and
  record fields
  (Maxence Guesdon, request by ygrek)
- PR#6274: allow doc comments on object types
  (Thomas Refis)
- PR#6310: fix ocamldoc's subscript/superscript CSS font size
  (Anil Madhavapeddy)
- PR#6425: fix generation of man pages
  (Maxence Guesdon, report by Anil Madhavapeddy)

Bug fixes:
- PR#2719: wrong scheduling of bound checks within a
  try...with Invalid_argument -> _ ...  (Xavier Leroy)
- PR#4719: Sys.executable_name wrong if executable name contains dots (Windows)
  (Alain Frisch, report by Bart Jacobs)
- PR#5406 ocamlbuild: "tag 'package' does not expect a parameter"
  (Gabriel Scherer)
- PR#5598, PR#6165: Alterations to handling of \013 in source files
  breaking other tools
  (David Allsopp and Damien Doligez)
- PR#5820: Fix camlp4 lexer roll back problem
  (Hongbo Zhang)
- PR#5946: CAMLprim taking (void) as argument
  (Benoît Vaugon)
- PR#6038: on x86-32, enforce 16-byte stack alignment for compatibility
  with recent GCC and Clang.  Win32/MSVC keeps 4-byte stack alignment.
  (Xavier Leroy)
- PR#6062: Fix a 4.01 camlp4 DELETE_RULE regression caused by commit 13047
  (Hongbo Zhang, report by Christophe Troestler)
- PR#6173: Typing error message is worse than before
  (Jacques Garrigue and John Whitington)
- PR#6174: OCaml compiler loops on an example using GADTs (-rectypes case)
  (Jacques Garrigue and Grégoire Henry, report by Chantal Keller)
- PR#6175: open! was not suppored by camlp4
  (Hongbo Zhang)
- PR#6184: ocamlbuild: `ocamlfind ocamldep` does not support -predicate
  (Jacques-Pascal Deplaix)
- PR#6194: Incorrect unused warning with first-class modules in patterns
  (Jacques Garrigue, report by Markus Mottl and Leo White)
- PR#6211: in toplevel interactive use, bad interaction between uncaught
  exceptions and multiple bindings of the form "let x = a let y = b;;".
  (Xavier Leroy)
- PR#6216: inlining of GADT matches generates invalid assembly
  (Xavier Leroy and Alain Frisch, report by Mark Shinwell)
- PR#6232: Don't use [mktemp] on platforms where [mkstemp] is available
  (Stéphane Glondu, Mark Shinwell)
- PR#6233: out-of-bounds exceptions lose their locations on ARM, PowerPC
  (Jacques-Henri Jourdan and Xavier Leroy,
   report and testing by Stéphane Glondu)
- PR#6235: Issue with type information flowing through a variant pattern
  (Jacques Garrigue, report by Hongbo Zhang)
- PR#6239: sometimes wrong stack alignment when raising exceptions
           in -g mode with backtraces active
  (Xavier Leroy, report by Yaron Minsky)
- PR#6240: Fail to expand module type abbreviation during substyping
  (Jacques Garrigue, report by Leo White)
- PR#6241: Assumed inequality between paths involving functor arguments
  (Jacques Garrigue, report by Jeremy Yallop)
- PR#6243: Make "ocamlopt -g" more resistant to ill-formed locations
  (Xavier Leroy, report by Pierre-Marie Pédrot)
- PR#6262: equality of first-class modules take module aliases into account
  (Alain Frisch and Leo White)
- PR#6268: -DMODEL_$(MODEL) not passed when building asmrun/arm.p.o
  (Peter Michael Green)
- PR#6273: fix Sys.file_exists on large files (Win32)
  (Christoph Bauer)
- PR#6275: Soundness bug related to type constraints
  (Jacques Garrigue, report by Leo White)
- PR#6293: Assert_failure with invalid package type
  (Jacques Garrigue, report by Elnatan Reisner)
- PR#6300: ocamlbuild -use-ocamlfind conflicts with -ocamlc
  (Gabriel Scherer)
- PR#6302: bytecode debug information re-read from filesystem every time
  (Jacques-Henri Jourdan)
- PR#6307: Behavior of 'module type of' w.r.t. module aliases
  (Jacques Garrigue, report by Alain Frisch)
- PR#6332: Unix.open_process fails to pass empty arguments under Windows
  (Damien Doligez, report Virgile Prevosto)
- PR#6346: Build failure with latest version of xcode on OSX
  (Jérémie Dimino)
- PR#6348: Unification failure for GADT when original definition is hidden
  (Leo White and Jacques Garrigue, report by Jeremy Yallop)
- PR#6352: Automatic removal of optional arguments and sequencing
  (Jacques Garrigue and Alain Frisch)
- PR#6361: Hashtbl.hash not terminating on some lazy values w/ recursive types
  (Xavier Leroy, report by Leo White)
- PR#6383: Exception Not_found when using object type in absent module
  (Jacques Garrigue, report by Sébastien Briais)
- PR#6384: Uncaught Not_found exception with a hidden .cmi file
  (Leo White)
- PR#6385: wrong allocation of large closures by the bytecode interpreter
  (Xavier Leroy, report by Stephen Dolan)
- PR#6394: Assertion failed in Typecore.expand_path
  (Alain Frisch and Jacques Garrigue)
- PR#6405: unsound interaction of -rectypes and GADTs
  (Jacques Garrigue, report by Gabriel Scherer and Benoît Vaugon)
- PR#6408: Optional arguments given as ~?arg instead of ?arg in message
  (Michael O'Connor)
- PR#6411: missing libgcc_s_sjlj-1.dll in mingw (add -static-libgcc)
  (Jun Furuse and Alain Frisch, Jonathan Protzenko and Adrien Nader)
- PR#6436: Typos in @deprecated text in stdlib/arrayLabels.mli
  (John Whitington)
- PR#6439: Don't use the deprecated [getpagesize] function
  (John Whitington, Mark Shinwell)
- PR#6441: undetected tail-call in some mutually-recursive functions
  (many arguments, and mutual block mixes functions and non-functions)
  (Stefan Holdermans, review by Xavier Leroy)
- PR#6443: ocaml segfault when List.fold_left is traced then executed
  (Jacques Garrigue, report by user 'Reventlov')
- PR#6451: some bugs in untypeast.ml
  (Jun Furuse, review by Alain Frisch)
- PR#6460: runtime assertion failure with large [| e1;...eN |]
  float array expressions
  (Leo White)
- PR#6463: -dtypedtree fails on class fields
  (Leo White)
- PR#6469: invalid -dsource printing of "external _pipe = ...", "Pervasives.(!)"
  (Gabriel Scherer and Damien Doligez, user 'ngunn')
- PR#6482: ocamlbuild fails when _tags file in unhygienic directory
  (Gabriel Scherer)
- PR#6502: ocamlbuild spurious warning on "use_menhir" tag
  (Xavier Leroy)
- PR#6505: Missed Type-error leads to a segfault upon record access
  (Jacques Garrigue, Jeremy Yallop, report by Christoph Höger)
- PR#6507: crash on AArch64 resulting from incorrect setting of
  [caml_bottom_of_stack].  (Richard Jones, Mark Shinwell)
- PR#6509: add -linkall flag to ocamlcommon.cma
  (Frédéric Bour)
- PR#6513: Fatal error Ctype.Unify(_) in functor type
- PR#6523: failure upon character bigarray access, and unnecessary change
  in comparison ordering (Jeremy Yallop, Mark Shinwell)
- bound-checking bug in caml_string_{get,set}{16,32,64}
  (Pierre Chambart and Gabriel Scherer, report by Nicolas Trangez)
- sometimes wrong stack alignment at out-of-bounds array access
  (Gabriel Scherer and Xavier Leroy, report by Pierre Chambart)

Features wishes:
- PR#4243: make the Makefiles parallelizable
  (Grégoire Henry and Damien Doligez)
- PR#4323: have "of_string" in Num and Big_int work with binary and
           hex representations
  (Zoe Paraskevopoulou, review by Gabriel Scherer)
- PR#4771: Clarify documentation of Dynlink.allow_only
  (Damien Doligez, report by David Allsopp)
- PR#4855: 'camlp4 -I +dir' accepted, dir is relative to 'camlp4 -where'
  (Jun Furuse and Hongbo Zhang, report by Dmitry Grebeniuk)
- PR#5201: ocamlbuild: add --norc to the bash invocation to help performances
  (Daniel Weil)
- PR#5650: Camlp4FoldGenerator doesn't handle well "abstract" types
  (Hongbo Zhang)
- PR#5808: allow simple patterns, not just identifiers, in "let p : t = ..."
  (Alain Frisch)
- PR#5851: warn when -r is disabled because no _tags file is present
  (Gabriel Scherer)
- PR#5899: a programmer-friendly access to backtrace information
  (Jacques-Henri Jourdan and Gabriel Scherer)
- PR#6000 comment 9644: add a warning for non-principal coercions to format
  (Jacques Garrigue, report by Damien Doligez)
- PR#6054: add support for M.[ foo ], M.[| foo |] etc.
  (Kaustuv Chaudhuri)
- PR#6064: GADT representation for Bigarray.kind + CAML_BA_CHAR runtime kind
  (Jeremy Yallop, review by Gabriel Scherer)
- PR#6071: Add a -noinit option to the toplevel
  (David Sheets)
- PR#6087: ocamlbuild, improve _tags parsing of escaped newlines
  (Gabriel Scherer, request by Daniel Bünzli)
- PR#6109: Typos in ocamlbuild error messages
  (Gabriel Kerneis)
- PR#6116: more efficient implementation of Digest.to_hex
  (ygrek)
- PR#6142: add cmt file support to ocamlobjinfo
  (Anil Madhavapeddy)
- PR#6166: document -ocamldoc option of ocamlbuild
  (Xavier Clerc)
- PR#6182: better message for virtual objects and class types
  (Leo White, Stephen Dolan)
- PR#6183: enhanced documentation for 'Unix.shutdown_connection'
  (Anil Madhavapeddy, report by Jun Furuse)
- PR#6187: ocamlbuild: warn when using -plugin-tag(s) without myocamlbuild.ml
  (Jacques-Pascal Deplaix)
- PR#6246: allow wildcard _ as for-loop index
  (Alain Frisch, request by ygrek)
- PR#6267: more information printed by "bt" command of ocamldebug
  (Josh Watzman)
- PR#6270: remove need for -I directives to ocamldebug in common case
  (Josh Watzman, review by Xavier Clerc and Alain Frisch)
- PR#6311: Improve signature mismatch error messages
  (Alain Frisch, suggestion by Daniel Bünzli)
- PR#6358: obey DESTDIR in install targets
  (Gabriel Scherer, request by François Berenger)
- PR#6388, PR#6424: more parsetree correctness checks for -ppx users
  (Alain Frisch, request by whitequark and Jun Furuse)
- PR#6406: Expose OCaml version in C headers
  (whitequark and Romain Calascibetta)
- PR#6446: improve "unused declaration" warnings wrt. name shadowing
  (Alain Frisch)
- PR#6495: ocamlbuild tags 'safe_string', 'unsafe_string'
  (Anil Madhavapeddy)
- PR#6497: pass context information to -ppx preprocessors
  (whitequark, Alain Frisch)
- ocamllex: user-definable refill action
  (Frédéric Bour, review by Gabriel Scherer and Luc Maranget)
- shorten syntax for functor signatures: "functor (M1:S1) (M2:S2) .. -> .."
  (Thomas Gazagnaire and Jeremy Yallop, review by Gabriel Scherer)
- make ocamldebug -I auto-detection work with ocamlbuild
  (Josh Watzman)

OCaml 4.01.0 (12 Sep 2013):
---------------------------

(Changes that can break existing programs are marked with a "*")

Other libraries:
- Labltk: updated to Tcl/Tk 8.6.

Type system:
- PR#5759: use well-disciplined type information propagation to
  disambiguate label and constructor names
  (Jacques Garrigue, Alain Frisch and Leo White)
* Propagate type information towards pattern-matching, even in the presence of
  polymorphic variants (discarding only information about possibly-present
  constructors). As a result, matching against absent constructors is no longer
  allowed for exact and fixed polymorphic variant types.
  (Jacques Garrigue)
* PR#6035: Reject multiple declarations of the same method or instance variable
  in an object
  (Alain Frisch)

Compilers:
- PR#5861: raise an error when multiple private keywords are used in type
  declarations
  (Hongbo Zhang)
- PR#5634: parsetree rewriter (-ppx flag)
  (Alain Frisch)
- ocamldep now supports -absname
  (Alain Frisch)
- PR#5768: On "unbound identifier" errors, use spell-checking to suggest names
  present in the environment
  (Gabriel Scherer)
- ocamlc has a new option -dsource to visualize the parsetree
  (Alain Frisch, Hongbo Zhang)
- tools/eqparsetree compares two parsetree ignoring location
  (Hongbo Zhang)
- ocamlopt now uses clang as assembler on OS X if available, which enables
  CFI support for OS X.
  (Benedikt Meurer)
- Added a new -short-paths option, which attempts to use the shortest
  representation for type constructors inside types, taking open modules
  into account. This can make types much more readable if your code
  uses lots of functors.
  (Jacques Garrigue)
- PR#5986: added flag -compat-32 to ocamlc, ensuring that the generated
  bytecode executable can be loaded on 32-bit hosts.
  (Xavier Leroy)
- PR#5980: warning on open statements which shadow an existing
  identifier (if it is actually used in the scope of the open); new
  open! syntax to silence it locally
  (Alain Frisch, thanks to a report of Daniel Bünzli)
* warning 3 is extended to warn about other deprecated features:
  - ISO-latin1 characters in identifiers
  - uses of the (&) and (or) operators instead of (&&) and (||)
  (Damien Doligez)
- Experimental OCAMLPARAM for ocamlc and ocamlopt
  (Fabrice Le Fessant)
- PR#5571: incorrect ordinal number in error message
  (Alain Frisch, report by John Carr)
- PR#6073: add signature to Tstr_include
  (patch by Leo White)

Standard library:
- PR#5899: expose a way to inspect the current call stack,
  Printexc.get_callstack
  (Gabriel Scherer, Jacques-Henri Jourdan, Alain Frisch)
- PR#5986: new flag Marshal.Compat_32 for the serialization functions
  (Marshal.to_*), forcing the output to be readable on 32-bit hosts.
  (Xavier Leroy)
- infix application operators |> and @@ in Pervasives
  (Fabrice Le Fessant)
- PR#6176: new Format.asprintf function with a %a formatter
  compatible with Format.fprintf (unlike Format.sprintf)
  (Pierre Weis)

Other libraries:
- PR#5568: add O_CLOEXEC flag to Unix.openfile, so that the returned
  file descriptor is created in close-on-exec mode
  (Xavier Leroy)

Runtime system:
* PR#6019: more efficient implementation of caml_modify() and caml_initialize().
  The new implementations are less lenient than the old ones: now,
  the destination pointer of caml_modify() must point within the minor or
  major heaps, and the destination pointer of caml_initialize() must
  point within the major heap.
  (Xavier Leroy, from an experiment by Brian Nigito, with feedback
  from Yaron Minsky and Gerd Stolpmann)

Internals:
- Moved debugger/envaux.ml to typing/envaux.ml to publish env_of_only_summary
  as part of compilerlibs, to be used on bin-annot files.
  (Fabrice Le Fessant)
- The test suite can now be run without installing OCaml first.
  (Damien Doligez)

Bug fixes:
- PR#3236: Document the fact that queues are not thread-safe
  (Damien Doligez)
- PR#3468: (part 1) Sys_error documentation
  (Damien Doligez)
- PR#3679: Warning display problems
  (Fabrice Le Fessant)
- PR#3963: Graphics.wait_next_event in Win32 hangs if window closed
  (Damien Doligez)
- PR#4079: Queue.copy is now tail-recursive
  (patch by Christophe Papazian)
- PR#4138: Documentation for Unix.mkdir
  (Damien Doligez)
- PR#4469: emacs mode: caml-set-compile-command is annoying with ocamlbuild
  (Daniel Bünzli)
- PR#4485: Graphics: Keyboard events incorrectly delivered in native code
  (Damien Doligez, report by Sharvil Nanavati)
- PR#4502: ocamlbuild now reliably excludes the build-dir from hygiene check
  (Gabriel Scherer, report by Romain Bardou)
- PR#4762: ?? is not used at all, but registered as a lexer token
  (Alain Frisch)
- PR#4788: wrong error message when executable file is not found for backtrace
  (Damien Doligez, report by Claudio Sacerdoti Coen)
- PR#4812: otherlibs/unix: add extern int code_of_unix_error (value error);
  (Goswin von Berdelow)
- PR#4887: input_char after close_in crashes ocaml (msvc runtime)
  (Alain Frisch and Christoph Bauer, report by ygrek)
- PR#4994: ocaml-mode doesn't work with xemacs21
  (Damien Doligez, report by Stéphane Glondu)
- PR#5098: creating module values may lead to memory leaks
  (Alain Frisch, report by Milan Stanojević)
- PR#5102: ocamlbuild fails when using an unbound variable in rule dependency
  (Xavier Clerc, report by Daniel Bünzli)
* PR#5119: camlp4 now raises a specific exception when 'DELETE_RULE' fails,
  rather than raising 'Not_found'
  (ygrek)
- PR#5121: %( %) in Format module seems to be broken
  (Pierre Weis, first patch by Valentin Gatien-Baron, report by Khoo Yit Phang)
- PR#5178: document in INSTALL how to build a 32-bit version under Linux x86-64
  (Benjamin Monate)
- PR#5212: Improve ocamlbuild error messages of _tags parser
  (ygrek)
- PR#5240: register exception printers for Unix.Unix_error and Dynlink.Error
  (Jérémie Dimino)
- PR#5300: ocamlbuild: verbose parameter should implicitly set classic display
  (Xavier Clerc, report by Robert Jakob)
- PR#5327: (Windows) Unix.select blocks if same socket listed in first and
  third arguments
  (David Allsopp, displaying impressive MSDN skills)
- PR#5343: ocaml -rectypes is unsound wrt module subtyping (was still unsound)
  (Jacques Garrigue)
- PR#5350: missing return code checks in the runtime system
  (Xavier Leroy)
- PR#5468: ocamlbuild should preserve order of parametric tags
  (Wojciech Meyer, report by Dario Texeira)
- PR#5551: Avoid repeated lookups for missing cmi files
  (Alain Frisch)
- PR#5552: unrecognized gcc option -no-cpp-precomp
  (Damien Doligez, report by Markus Mottl)
* PR#5580: missed opportunities for constant propagation
  (Xavier Leroy and John Carr)
- PR#5611: avoid clashes betwen .cmo files and output files during linking
  (Wojciech Meyer)
- PR#5662: typo in md5.c
  (Olivier Andrieu)
- PR#5673: type equality in a polymorphic field
  (Jacques Garrigue, report by Jean-Louis Giavitto)
- PR#5674: Methods call are 2 times slower with 4.00 than with 3.12
  (Jacques Garrigue, Gabriel Scherer, report by Jean-Louis Giavitto)
- PR#5694: Exception raised by type checker
  (Jacques Garrigue, report by Markus Mottl)
- PR#5695: remove warnings on sparc code emitter
  (Fabrice Le Fessant)
- PR#5697: better location for warnings on statement expressions
  (Dan Bensen)
- PR#5698: remove harcoded limit of 200000 labels in emitaux.ml
  (Fabrice Le Fessant, report by Marcin Sawicki)
- PR#5702: bytecomp/bytelibrarian lib_sharedobjs was defined but never used
  (Hongbo Zhang, Fabrice Le Fessant)
- PR#5708: catch Failure"int_of_string" in ocamldebug
  (Fabrice Le Fessant, report by user 'schommer')
- PR#5712: (9) new option -bin-annot is not documented
  (Damien Doligez, report by Hendrik Tews)
- PR#5731: instruction scheduling forgot to account for destroyed registers
  (Xavier Leroy, Benedikt Meurer, reported by Jeffrey Scofield)
- PR#5734: improved Win32 implementation of Unix.gettimeofday
  (David Allsopp)
- PR#5735: %apply and %revapply not first class citizens
  (Fabrice Le Fessant, reported by Jun Furuse)
- PR#5738: first class module patterns not handled by ocamldep
  (Fabrice Le Fessant, Jacques Garrigue, reported by Hongbo Zhang)
- PR#5739: Printf.printf "%F" (-.nan) returns -nan
  (Xavier Leroy, David Allsopp, reported by Samuel Mimram)
- PR#5741: make pprintast.ml in compiler_libs
  (Alain Frisch, Hongbo Zhang)
- PR#5747: 'unused open' warning not given when compiling with -annot
  (Alain Frisch, reported by Valentin Gatien-Baron)
- PR#5752: missing dependencies at byte-code link with mlpack
  (Wojciech Meyer, Nicholas Lucaroni)
- PR#5763: ocamlbuild does not give correct flags when running menhir
  (Gabriel Scherer, reported by Philippe Veber)
- PR#5765: ocamllex doesn't preserve line directives
  (Damien Doligez, reported by Martin Jambon)
- PR#5770: Syntax error messages involving unclosed parens are sometimes
  incorrect
  (Michel Mauny)
- PR#5772: problem with marshaling of mutually-recursive functions
  (Jacques-Henri Jourdan, reported by Cédric Pasteur)
- PR#5775: several bug fixes for tools/pprintast.ml
  (Hongbo Zhang)
- PR#5784: -dclambda option is ignored
  (Pierre Chambart)
- PR#5785: misbehaviour with abstracted structural type used as GADT index
  (Jacques Garrigue, report by Jeremy Yallop)
- PR#5787: Bad behavior of 'Unused ...' warnings in the toplevel
  (Alain Frisch)
- PR#5793: integer marshalling is inconsistent between architectures
  (Xavier Clerc, report by Pierre-Marie Pédrot)
- PR#5798: add ARM VFPv2 support for Raspbian (ocamlopt)
  (Jeffrey Scofield and Anil Madhavapeddy, patch review by Benedikt Meurer)
- PR#5802: Avoiding "let" as a value name
  (Jacques Garrigue, report by Tiphaine Turpin)
- PR#5805: Assert failure with warning 34 on pre-processed file
  (Alain Frisch, report by Tiphaine Turpin)
- PR#5806: ensure that backtrace tests are always run (testsuite)
  (Xavier Clerc, report by user 'michi')
- PR#5809: Generating .cmt files takes a long time, in case of type error
  (Alain Frisch)
- PR#5810: error in switch printing when using -dclambda
  (Pierre Chambart)
- PR#5811: Untypeast produces singleton tuples for constructor patterns
  with only one argument
  (Tiphaine Turpin)
- PR#5813: GC not called when unmarshaling repeatedly in a tight loop (ocamlopt)
  (Xavier Leroy, report by David Waern)
- PR#5814: read_cmt -annot does not report internal references
  (Alain Frisch)
- PR#5815: Multiple exceptions in signatures gives an error
  (Leo White)
- PR#5816: read_cmt -annot does not work for partial .cmt files
  (Alain Frisch)
- PR#5819: segfault when using [with] on large recursive record (ocamlopt)
  (Xavier Leroy, Damien Doligez)
- PR#5821: Wrong record field is reported as duplicate
  (Alain Frisch, report by Martin Jambon)
- PR#5824: Generate more efficient code for immediate right shifts.
  (Pierre Chambart, review by Xavier Leroy)
- PR#5825: Add a toplevel primitive to use source file wrapped with the
  coresponding module
  (Grégoire Henry, Wojciech Meyer, caml-list discussion)
- PR#5833: README.win32 can leave the wrong flexlink in the path
  (Damien Doligez, report by William Smith)
- PR#5835: nonoptional labeled arguments can be passed with '?'
  (Jacques Garrigue, report by Elnatan Reisner)
- PR#5840: improved documentation for 'Unix.lseek'
  (Xavier Clerc, report by Matej Košík)
- PR#5848: Assertion failure in type checker
  (Jacques Garrigue, Alain Frisch, report by David Waern)
- PR#5858: Assert failure during typing of class
  (Jacques Garrigue, report by Julien Signoles)
- PR#5865: assert failure when reporting undefined field label
  (Jacques Garrigue, report by Anil Madhavapeddy)
- PR#5872: Performance: Buffer.add_char is not inlined
  (Gerd Stolpmann, Damien Doligez)
- PR#5876: Uncaught exception with a typing error
  (Alain Frisch, Gabriel Scherer, report by Julien Moutinho)
- PR#5877: multiple "open" can become expensive in memory
  (Fabrice Le Fessant and Alain Frisch)
- PR#5880: 'Genlex.make_lexer' documention mentions the wrong exception
  (Xavier Clerc, report by Virgile Prevosto)
- PR#5885: Incorrect rule for compiling C stubs when shared libraries are not
  supported.
  (Jérôme Vouillon)
- PR#5891: ocamlbuild: support rectypes tag for mlpack
  (Khoo Yit Phang)
- PR#5892: GADT exhaustiveness check is broken
  (Jacques Garrigue and Leo White)
- PR#5906: GADT exhaustiveness check is still broken
  (Jacques Garrigue, report by Sébastien Briais)
- PR#5907: Undetected cycle during typecheck causes exceptions
  (Jacques Garrigue, report by Pascal Zimmer)
- PR#5910: Fix code generation bug for "mod 1" on ARM.
  (Benedikt Meurer, report by user 'jteg68')
- PR#5911: Signature substitutions fail in submodules
  (Jacques Garrigue, report by Markus Mottl)
- PR#5912: add configure option -no-cfi (for OSX 10.6.x with XCode 4.0.2)
  (Damien Doligez against XCode versions, report by Thomas Gazagnaire)
- PR#5914: Functor breaks with an equivalent argument signature
  (Jacques Garrigue, report by Markus Mottl and Grégoire Henry)
- PR#5920, PR#5957: linking failure for big bytecodes on 32bit architectures
  (Benoît Vaugon and Chet Murthy, report by Jun Furuse and Sebastien Mondet)
- PR#5928: Missing space between words in manual page for ocamlmktop
  (Damien Doligez, report by Matej Košík)
- PR#5930: ocamldep leaks temporary preprocessing files
  (Gabriel Scherer, report by Valentin Gatien-Baron)
- PR#5933: Linking is slow when there are functions with large arities
  (Valentin Gatien-Baron, review by Gabriel Scherer)
- PR#5934: integer shift by negative amount (in otherlibs/num)
  (Xavier Leroy, report by John Regehr)
- PR#5944: Bad typing performances of big variant type declaration
  (Benoît Vaugon)
- PR#5945: Mix-up of Minor_heap_min and Minor_heap_max units
  (Benoît Vaugon)
- PR#5948: GADT with polymorphic variants bug
  (Jacques Garrigue, report by Leo White)
- PR#5953: Unix.system does not handle EINTR
  (Jérémie Dimino)
- PR#5965: disallow auto-reference to a recursive module in its definition
  (Alain Frisch, report by Arthur Windler via Gabriel Scherer)
- PR#5973: Format module incorrectly parses format string
  (Pierre Weis, report by Frédéric Bour)
- PR#5974: better documentation for Str.regexp
  (Damien Doligez, report by william)
- PR#5976: crash after recovering from two stack overflows (ocamlopt on MacOS X)
  (Xavier Leroy, report by Pierre Boutillier)
- PR#5977: Build failure on raspberry pi: "input_value: integer too large"
  (Alain Frisch, report by Sylvain Le Gall)
- PR#5981: Incompatibility check assumes abstracted types are injective
  (Jacques Garrigue, report by Jeremy Yallop)
- PR#5982: caml_leave_blocking section and errno corruption
  (Jérémie Dimino)
- PR#5985: Unexpected interaction between variance and GADTs
  (Jacques Garrigue, Jeremy Yallop and Leo White and Gabriel Scherer)
- PR#5988: missing from the documentation: -impl is a valid flag for ocamlopt
  (Damien Doligez, report by Vincent Bernardoff)
- PR#5989: Assumed inequalities involving private rows
  (Jacques Garrigue, report by Jeremy Yallop)
- PR#5992: Crash when pattern-matching lazy values modifies the scrutinee
  (Luc Maranget, Leo White)
- PR#5993: Variance of private type abbreviations not checked for modules
  (Jacques Garrigue)
- PR#5997: Non-compatibility assumed for concrete types with same constructor
  (Jacques Garrigue, report by Gabriel Scherer)
- PR#6004: Type information does not flow to "inherit" parameters
  (Jacques Garrigue, report by Alain Frisch)
- PR#6005: Type unsoundness with recursive modules
  (Jacques Garrigue, report by Jérémie Dimino and Josh Berdine)
- PR#6010: Big_int.extract_big_int gives wrong results on negative arguments
  (Xavier Leroy, report by Drake Wilson via Stéphane Glondu)
- PR#6024: Format syntax for printing @ is incompatible with 3.12.1
  (Damien Doligez, report by Boris Yakobowski)
- PR#6001: Reduce the memory used by compiling Camlp4
  (Hongbo Zhang and Gabriel Scherer, report by Henri Gouraud)
- PR#6031: Camomile problem with -with-frame-pointers
  (Fabrice Le Fessant, report by Anil Madhavapeddy)
- PR#6032: better Random.self_init under Windows
  (Alain Frisch, Xavier Leroy)
- PR#6033: Matching.inline_lazy_force needs eta-expansion (command-line flags)
  (Pierre Chambart, Xavier Leroy and Luc Maranget,
   regression report by Gabriel Scherer)
- PR#6046: testsuite picks up the wrong ocamlrun dlls
  (Anil Madhavapeddy)
- PR#6056: Using 'match' prevents generalization of values
  (Jacques Garrigue, report by Elnatan Reisner)
- PR#6058: 'ocamlbuild -use-ocamlfind -tag thread -package threads t.cma' fails
  (Gabriel Scherer, report by Hezekiah M. Carty)
- PR#6069: ocamldoc: lexing: empty token
  (Maxence Guesdon, Grégoire Henry, report by ygrek)
- PR#6072: configure does not handle FreeBSD current (i.e. 10) correctly
  (Damien Doligez, report by Prashanth Mundkur)
- PR#6074: Wrong error message for failing Condition.broadcast
  (Markus Mottl)
- PR#6084: Define caml_modify and caml_initialize as weak symbols to help
  with Netmulticore
  (Xavier Leroy, Gerd Stolpmann)
- PR#6090: Module constraint + private type seems broken in ocaml 4.01.0
  (Jacques Garrigue, report by Jacques-Pascal Deplaix)
- PR#6109: Typos in ocamlbuild error messages
  (Gabriel Kerneis)
- PR#6123: Assert failure when self escapes its class
  (Jacques Garrigue, report by whitequark)
- PR#6158: Fatal error using GADTs
  (Jacques Garrigue, report by Jeremy Yallop)
- PR#6163: Assert_failure using polymorphic variants in GADTs
  (Jacques Garrigue, report by Leo White)
- PR#6164: segmentation fault on Num.power_num of 0/1
  (Fabrice Le Fessant, report by Johannes Kanig)
- PR#6210: Camlp4 location error
  (Hongbo Zhang, report by Jun Furuse)

Feature wishes:
- PR#5181: Merge common floating point constants in ocamlopt
  (Benedikt Meurer)
- PR#5243: improve the ocamlbuild API documentation in signatures.mli
  (Christophe Troestler)
- PR#5546: moving a function into an internal module slows down its use
  (Alain Frisch, report by Fabrice Le Fessant)
- PR#5597: add instruction trace option 't' to OCAMLRUNPARAM
  (Anil Madhavapeddy, Wojciech Meyer)
- PR#5676: IPv6 support under Windows
  (Jérôme Vouillon, review by Jonathan Protzenko)
- PR#5721: configure -with-frame-pointers for Linux perf profiling
  (Fabrice Le Fessant, test by Jérémie Dimino)
- PR#5722: toplevel: print full module path only for first record field
  (Jacques Garrigue, report by ygrek)
- PR#5762: Add primitives for fast access to bigarray dimensions
  (Pierre Chambart)
- PR#5769: Allow propagation of Sys.big_endian in native code
  (Pierre Chambart, stealth commit by Fabrice Le Fessant)
- PR#5771: Add primitives for reading 2, 4, 8 bytes in strings and bigarrays
  (Pierre Chambart)
- PR#5774: Add bswap primitives for amd64 and arm
  (Pierre Chambart, test by Alain Frisch)
- PR#5795: Generate sqrtsd opcode instead of external call to sqrt on amd64
  (Pierre Chambart)
- PR#5827: provide a dynamic command line parsing mechanism
  (Hongbo Zhang)
- PR#5832: patch to improve "wrong file naming" error messages
  (William Smith)
- PR#5864: Add a find operation to Set
  (François Berenger)
- PR#5886: Small changes to compile for Android
  (Jérôme Vouillon, review by Benedikt Meurer)
- PR#5902: -ppx based pre-processor executables accept arguments
  (Alain Frisch, report by Wojciech Meyer)
- PR#5986: Protect against marshaling 64-bit integers in bytecode
  (Xavier Leroy, report by Alain Frisch)
- PR#6049: support for OpenBSD/macppc platform
  (Anil Madhavapeddy, review by Benedikt Meurer)
- PR#6059: add -output-obj rules for ocamlbuild
  (Anil Madhavapeddy)
- PR#6060: ocamlbuild tags 'principal', 'strict_sequence' and 'short_paths'
  (Anil Madhavapeddy)
- ocamlbuild tag 'no_alias_deps'
  (Daniel Bünzli)

Tools:
- OCamlbuild now features a bin_annot tag to generate .cmt files.
  (Jonathan Protzenko)
- OCamlbuild now features a strict_sequence tag to trigger the
  strict-sequence option.
  (Jonathan Protzenko)
- OCamlbuild now picks the non-core tools like ocamlfind and menhir from PATH
  (Wojciech Meyer)
- PR#5884: Misc minor fixes and cleanup for emacs mode
  (Stefan Monnier)
- PR#6030: Improve performance of -annot
  (Guillaume Melquiond, Alain Frisch)


OCaml 4.00.1 (5 Oct 2012):
--------------------------

Bug fixes:
- PR#4019: better documentation of Str.matched_string
- PR#5111: ocamldoc, heading tags inside spans tags is illegal in html
- PR#5278: better error message when typing "make"
- PR#5468: ocamlbuild should preserve order of parametric tags
- PR#5563: harden Unix.select against file descriptors above FD_SETSIZE
- PR#5690: "ocamldoc ... -text README" raises exception
- PR#5700: crash with native-code stack backtraces under MacOS 10.8 x86-64
- PR#5707: AMD64 code generator: do not use r10 and r11 for parameter passing,
  as these registers can be destroyed by the dynamic loader
- PR#5712: some documentation problems
- PR#5715: configuring with -no-shared-libs breaks under cygwin
- PR#5718: false positive on 'unused constructor' warning
- PR#5719: ocamlyacc generates code that is not warning 33-compliant
- PR#5725: ocamldoc output of preformatted code
- PR#5727: emacs caml-mode indents shebang line in toplevel scripts
- PR#5729: tools/untypeast.ml creates unary Pexp_tuple
- PR#5731: instruction scheduling forgot to account for destroyed registers
- PR#5735: %apply and %revapply not first class citizens
- PR#5738: first class module patterns not handled by ocamldep
- PR#5742: missing bound checks in Array.sub
- PR#5744: ocamldoc error on "val virtual"
- PR#5757: GC compaction bug (crash)
- PR#5758: Compiler bug when matching on floats
- PR#5761: Incorrect bigarray custom block size


OCaml 4.00.0 (26 Jul 2012):
---------------------------

(Changes that can break existing programs are marked with a "*")

- The official name of the language is now OCaml.

Language features:
- Added Generalized Algebraic Data Types (GADTs) to the language.
  See chapter "Language extensions" of the reference manual for documentation.
- It is now possible to omit type annotations when packing and unpacking
  first-class modules. The type-checker attempts to infer it from the context.
  Using the -principal option guarantees forward compatibility.
- New (module M) and (module M : S) syntax in patterns, for immediate
  unpacking of a first-class module.

Compilers:
- Revised simplification of let-alias (PR#5205, PR#5288)
- Better reporting of compiler version mismatch in .cmi files
* Warning 28 is now enabled by default.
- New option -absname to use absolute paths in error messages
- Optimize away compile-time beta-redexes, e.g. (fun x y -> e) a b.
- Added option -bin-annot to dump the AST with type annotations.
- Added lots of new warnings about unused variables, opens, fields,
  constructors, etc.
* New meaning for warning 7: it is now triggered when a method is overridden
  with the "method" keyword.  Use "method!" to avoid the warning.

Native-code compiler:
- Optimized handling of partially-applied functions (PR#5287)
- Small improvements in code generated for array bounds checks (PR#5345,
  PR#5360).
* New ARM backend (PR#5433):
    . Supports both Linux/EABI (armel) and Linux/EABI+VFPv3 (armhf).
    . Added support for the Thumb-2 instruction set with average code size
      savings of 28%.
    . Added support for position-independent code, natdynlink, profiling and
      exception backtraces.
- Generation of CFI information, and filename/line number debugging (with -g)
  annotations, enabling in particular precise stack backtraces with
  the gdb debugger. Currently supported for x86 32-bits and 64-bits only.
  (PR#5487)
- New tool: ocamloptp, the equivalent of ocamlcp for the native-code compiler.

OCamldoc:
- PR#5645: ocamldoc doesn't handle module/type substitution in signatures
- PR#5544: improve HTML output (less formatting in html code)
- PR#5522: allow refering to record fields and variant constructors
- fix PR#5419 (error message in french)
- fix PR#5535 (no cross ref to class after dump+load)
* Use first class modules for custom generators, to be able to
  load various plugins incrementally adding features to the current
  generator
* PR#5507: Use Location.t structures for locations.
- fix: do not keep code when not told to keep code.

Standard library:
- Added float functions "hypot" and "copysign" (PR#3806, PR#4752, PR#5246)
* Arg: options with empty doc strings are no longer included in the usage string
  (PR#5437)
- Array: faster implementations of "blit", "copy", "sub", "append" and "concat"
  (PR#2395, PR#2787, PR#4591)
* Hashtbl:
    . Statistically-better generic hash function based on Murmur 3 (PR#5225)
    . Fixed behavior of generic hash function w.r.t. -0.0 and NaN (PR#5222)
    . Added optional "random" parameter to Hashtbl.create to randomize
      collision patterns and improve security (PR#5572, CVE-2012-0839)
    . Added "randomize" function and "R" parameter to OCAMLRUNPARAM
      to turn randomization on by default (PR#5572, CVE-2012-0839)
    . Added new functorial interface "MakeSeeded" to support randomization
      with user-provided seeded hash functions.
    . Install new header <caml/hash.h> for C code.
- Filename: on-demand (lazy) initialization of the PRNG used by "temp_file".
- Marshal: marshalling of function values (flag Marshal.Closures) now
  also works for functions that come from dynamically-loaded modules (PR#5215)
- Random:
     . More random initialization (Random.self_init()), using /dev/urandom
       when available (e.g. Linux, FreeBSD, MacOS X, Solaris)
     * Faster implementation of Random.float (changes the generated sequences)
- Format strings for formatted input/output revised to correct PR#5380
    . Consistently treat %@ as a plain @ character
    . Consistently treat %% as a plain % character
- Scanf: width and precision for floating point numbers are now handled
- Scanf: new function "unescaped" (PR#3888)
- Set and Map: more efficient implementation of "filter" and "partition"
- String: new function "map" (PR#3888)

Installation procedure:
- Compiler internals are now installed in `ocamlc -where`/compiler-libs.
  The files available there include the .cmi interfaces for all compiler
  modules, plus the following libraries:
      ocamlcommon.cma/.cmxa     modules common to ocamlc, ocamlopt, ocaml
      ocamlbytecomp.cma/.cmxa   modules for ocamlc and ocaml
      ocamloptcomp.cma/.cmxa    modules specific to ocamlopt
      ocamltoplevel.cma         modules specific to ocaml
   (PR#1804, PR#4653, frequently-asked feature).
* Some .cmi for toplevel internals that used to be installed in
  `ocamlc -where` are now to be found in  `ocamlc -where`/compiler-libs.
  Add "-I +compiler-libs" where needed.
* toplevellib.cma is no longer installed because subsumed by
  ocamlcommon.cma ocamlbytecomp.cma ocamltoplevel.cma
- Added a configuration option (-with-debug-runtime) to compile and install
  a debug version of the runtime system, and a compiler option
  (-runtime-variant) to select the debug runtime.

Bug Fixes:

- PR#1643: functions of the Lazy module whose named started with 'lazy_' have
  been deprecated, and new ones without the prefix added
- PR#3571: in Bigarrays, call msync() before unmapping to commit changes
- PR#4292: various documentation problems
- PR#4511, PR#4838: local modules remove polymorphism
* PR#4549: Filename.dirname is not handling multiple / on Unix
- PR#4688: (Windows) special floating-point values aren't converted to strings
  correctly
- PR#4697: Unix.putenv leaks memory on failure
- PR#4705: camlp4 does not allow to define types with `True or `False
- PR#4746: wrong detection of stack overflows in native code under Linux
- PR#4869: rare collisions between assembly labels for code and data
- PR#4880: "assert" constructs now show up in the exception stack backtrace
- PR#4892: Array.set could raise "out of bounds" before evaluating 3rd arg
- PR#4937: camlp4 incorrectly handles optional arguments if 'option' is
  redefined
- PR#5024: camlp4r now handles underscores in irrefutable pattern matching of
  records
- PR#5064, PR#5485: try to ensure that 4K words of stack are available
  before calling into C functions, raising a Stack_overflow exception
  otherwise.  This reduces (but does not eliminate) the risk of
  segmentation faults due to stack overflow in C code
- PR#5073: wrong location for 'Unbound record field label' error
- PR#5084: sub-sub-module building fails for native code compilation
- PR#5120: fix the output function of Camlp4.Debug.formatter
- PR#5131: compilation of custom runtime with g++ generates lots of warnings
- PR#5137: caml-types-explore does not work
- PR#5159: better documentation of type Lexing.position
- PR#5171: Map.join does more comparisons than needed
- PR#5176: emacs mode: stack overflow in regexp matcher
- PR#5179: port OCaml to mingw-w64
- PR#5211: updated Genlex documentation to state that camlp4 is mandatory for
  'parser' keyword and associated notation
- PR#5214: ocamlfind plugin invokes 'cut' utility
- PR#5218: use $(MAKE) instead of "make" in Makefiles
- PR#5224: confusing error message in non-regular type definition
- PR#5231: camlp4: fix parsing of <:str_item< type t = $x$ >>
- PR#5233: finaliser on weak array gives dangling pointers (crash)
- PR#5238, PR#5277: Sys_error when getting error location
- PR#5261, PR#5497: Ocaml source-code examples are not "copy-paste-able"
* PR#5279: executable name is not initialized properly in caml_startup_code
- PR#5290: added hash functions for channels, nats, mutexes, conditions
- PR#5291: undetected loop in class initialization
- PR#5295: OS threads: problem with caml_c_thread_unregister()
- PR#5301: camlp4r and exception equal to another one with parameters
- PR#5305: prevent ocamlbuild from complaining about links to _build/
- PR#5306: comparing to Thread.self() raises exception at runtime
- PR#5309: Queue.add is not thread/signal safe
- PR#5310: Ratio.create_ratio/create_normalized_ratio have misleading names
- PR#5311: better message for warning 23
* PR#5312: command-line arguments @reponsefile auto-expansion feature
  removed from the Windows OCaml runtime, to avoid conflicts with "-w @..."
- PR#5313: ocamlopt -g misses optimizations
- PR#5214: ocamlfind plugin invokes 'cut' utility
- PR#5316: objinfo now shows ccopts/ccobjs/force_link when applicable
- PR#5318: segfault on stack overflow when reading marshaled data
- PR#5319: %r11 clobbered by Lswitch in Windows AMD64 native-code compilation
- PR#5322: type abbreviations expanding to a universal type variable
- PR#5328: under Windows, Unix.select leaves sockets in non-blocking mode
- PR#5330: thread tag with '.top' and '.inferred.mli' targets
- PR#5331: ocamlmktop is not always a shell script
- PR#5335: Unix.environment segfaults after a call to clearenv
- PR#5338: sanitize.sh has windows style end-of-lines (mingw)
- PR#5344: some predefined exceptions need special printing
- PR#5349: Hashtbl.replace uses new key instead of reusing old key
- PR#5356: ocamlbuild handling of 'predicates' for ocamlfind
- PR#5364: wrong compilation of "((val m : SIG1) : SIG2)"
- PR#5370: ocamldep omits filename in syntax error message
- PR#5374: camlp4 creates wrong location for type definitions
- PR#5380: strange sscanf input segfault
- PR#5382: EOPNOTSUPP and ENOTSUPP different on exotic platforms
- PR#5383: build failure in Win32/MSVC
- PR#5387: camlp4: str_item and other syntactic elements with Nils are
  not very usable
- PR#5389: compaction sometimes leaves a very large heap
- PR#5393: fails to build from source on GNU/kFreeBSD because of -R link option
- PR#5394: documentation for -dtypes is missing in manpage
- PR#5397: Filename.temp_dir_name should be mutable
- PR#5410: fix printing of class application with Camlp4
- PR#5416: (Windows) Unix.(set|clear)_close_on_exec now preserves blocking mode
- PR#5435: ocamlbuild does not find .opt executables on Windows
- PR#5436: update object ids on unmarshaling
- PR#5442: camlp4: quotation issue with strings
- PR#5453: configure doesn't find X11 under Ubuntu/MultiarchSpec
- PR#5461: Double linking of bytecode modules
- PR#5463: Bigarray.*.map_file fail if empty array is requested
- PR#5465: increase stack size of ocamlopt.opt for windows
- PR#5469: private record type generated by functor loses abbreviation
- PR#5475: Wrapper script for interpreted LablTk wrongly handles command line
  parameters
- PR#5476: bug in native code compilation of let rec on float arrays
- PR#5477: use pkg-config to configure graphics on linux
- PR#5481: update camlp4 magic numbers
- PR#5482: remove bashism in test suite scripts
- PR#5495: camlp4o dies on infix definition (or)
- PR#5498: Unification with an empty object only checks the absence of
  the first method
- PR#5503: error when ocamlbuild is passed an absolute path as build directory
- PR#5509: misclassification of statically-allocated empty array that
  falls exactly at beginning of an otherwise unused data page.
- PR#5510: ocamldep has duplicate -ml{,i}-synonym options
- PR#5511: in Bigarray.reshape, unwarranted limitation on new array dimensions.
- PR#5513: Int64.div causes floating point exception (ocamlopt, x86)
- PR#5516: in Bigarray C stubs, use C99 flexible array types if possible
- PR#5518: segfault with lazy empty array
- PR#5531: Allow ocamlbuild to add ocamldoc flags through -docflag
  and -docflags switches
- PR#5538: combining -i and -annot in ocamlc
- PR#5543: in Bigarray.map_file, try to avoid using lseek() when growing file
- PR#5648: (probably fixed) test failures in tests/lib-threads
- PR#5551: repeated calls to find_in_path degrade performance
- PR#5552: Mac OS X: unrecognized gcc option "-no-cpp-precomp"
- PR#5555: add Hashtbl.reset to resize the bucket table to its initial size
- PR#5560: incompatible type for tuple pattern with -principal
- PR#5575: Random states are not marshallable across architectures
- PR#5579: camlp4: when a plugin is loaded in the toplevel,
  Token.Filter.define_filter has no effect before the first syntax error
- PR#5585: typo: "explicitely"
- PR#5587: documentation: "allows to" is not correct English
- PR#5593: remove C file when -output-obj fails
- PR#5597: register names for instrtrace primitives in embedded bytecode
- PR#5598: add backslash-space support in strings in ocamllex
- PR#5603: wrong .file debug info generated by ocamlopt -g
- PR#5604: fix permissions of files created by ocamlbuild itself
- PR#5610: new unmarshaler (from PR#5318) fails to freshen object identifiers
- PR#5614: add missing -linkall flag when compiling ocamldoc.opt
- PR#5616: move ocamlbuild documentation to the reference manual
- PR#5619: Uncaught CType.Unify exception in the compiler
- PR#5620: invalid printing of type manifest (camlp4 revised syntax)
- PR#5637: invalid printing of anonymous type parameters (camlp4 revised syntax)
- PR#5643: issues with .cfi and .loc directives generated by ocamlopt -g
- PR#5644: Stream.count broken when used with Sapp or Slazy nodes
- PR#5647: Cannot use install_printer in debugger
- PR#5651: printer for abstract data type (camlp4 revised syntax)
- PR#5654: self pattern variable location tweak
- PR#5655: ocamlbuild doesn't pass cflags when building C stubs
- PR#5657: wrong error location for abbreviated record fields
- PR#5659: ocamlmklib -L option breaks with MSVC
- PR#5661: fixes for the test suite
- PR#5668: Camlp4 produces invalid syntax for "let _ = ..."
- PR#5671: initialization of compare_ext field in caml_final_custom_operations()
- PR#5677: do not use "value" as identifier (genprintval.ml)
- PR#5687: dynlink broken when used from "output-obj" main program (bytecode)
- problem with printing of string literals in camlp4 (reported on caml-list)
- emacs mode: colorization of comments and strings now works correctly
- problem with forall and method (reported on caml-list on 2011-07-26)
- crash when using OCAMLRUNPARAM=a=X with invalid X (reported in private)

Feature wishes:
- PR#352: new option "-stdin" to make ocaml read stdin as a script
- PR#1164: better error message when mixing -a and .cmxa
- PR#1284: documentation: remove restriction on mixed streams
- PR#1496: allow configuring LIBDIR, BINDIR, and MANDIR relative to $(PREFIX)
- PR#1835: add Digest.from_hex
- PR#1898: toplevel: add option to suppress continuation prompts
- PR#4278: configure: option to disable "graph" library
- PR#4444: new String.trim function, removing leading and trailing whistespace
- PR#4549: make Filename.dirname/basename POSIX compliant
- PR#4830: add option -v to expunge.ml
- PR#4898: new Sys.big_endian boolean for machine endianness
- PR#4963, PR#5467: no extern "C" into ocaml C-stub headers
- PR#5199: tests are run only for bytecode if either native support is missing,
  or a non-empty value is set to "BYTECODE_ONLY" Makefile variable
- PR#5215: marshalling of dynlinked closure
- PR#5236: new '%revapply' primitive with the semantics 'revapply x f = f x',
    and '%apply' with semantics 'apply f x = f x'.
- PR#5255: natdynlink detection on powerpc, hurd, sparc
- PR#5295: OS threads: problem with caml_c_thread_unregister()
- PR#5297: compiler now checks existence of builtin primitives
- PR#5329: (Windows) more efficient Unix.select if all fd's are sockets
- PR#5357: warning for useless open statements
- PR#5358: first class modules don't allow "with type" declarations for types
  in sub-modules
- PR#5385: configure: emit a warning when MACOSX_DEPLOYMENT_TARGET is set
- PR#5396: ocamldep: add options -sort, -all, and -one-line
- PR#5397: Filename.temp_dir_name should be mutable
- PR#5403: give better error message when emacs is not found in PATH
- PR#5411: new directive for the toplevel: #load_rec
- PR#5420: Unix.openfile share mode (Windows)
- PR#5421: Unix: do not leak fds in various open_proc* functions
- PR#5434: implement Unix.times in win32unix (partially)
- PR#5438: new warnings for unused declarations
- PR#5439: upgrade config.guess and config.sub
- PR#5445 and others: better printing of types with user-provided names
- PR#5454: Digest.compare is missing and md5 doc update
- PR#5455: .emacs instructions, add lines to recognize ocaml scripts
- PR#5456: pa_macro: replace __LOCATION__ after macro expansion; add LOCATION_OF
- PR#5461: bytecode: emit warning when linking two modules with the same name
- PR#5478: ocamlopt assumes ar command exists
- PR#5479: Num.num_of_string may raise an exception, not reflected in the
  documentation.
- PR#5501: increase IO_BUFFER_SIZE to 64KiB
- PR#5532: improve error message when bytecode file is wrong
- PR#5555: add function Hashtbl.reset to resize the bucket table to
  its initial size.
- PR#5586: increase UNIX_BUFFER_SIZE to 64KiB
- PR#5597: register names for instrtrace primitives in embedded bytecode
- PR#5599: Add warn() tag in ocamlbuild to control -w compiler switch
- PR#5628: add #remove_directory and Topdirs.remove_directory to remove
  a directory from the load path
- PR#5636: in system threads library, issue with linking of pthread_atfork
- PR#5666: C includes don't provide a revision number
- ocamldebug: ability to inspect values that contain code pointers
- ocamldebug: new 'environment' directive to set environment variables
  for debuggee
- configure: add -no-camlp4 option

Shedding weight:
* Removed the obsolete native-code generators for Alpha, HPPA, IA64 and MIPS.
* The "DBM" library (interface with Unix DBM key-value stores) is no
  longer part of this distribution.  It now lives its own life at
  https://forge.ocamlcore.org/projects/camldbm/
* The "OCamlWin" toplevel user interface for MS Windows is no longer
  part of this distribution.  It now lives its own life at
  https://forge.ocamlcore.org/projects/ocamltopwin/

Other changes:
- Copy VERSION file to library directory when installing.


OCaml 3.12.1 (4 Jul 2011):
--------------------------

Bug fixes:
- PR#4345, PR#4767: problems with camlp4 printing of float values
- PR#4380: ocamlbuild should not use tput on windows
- PR#4487, PR#5164: multiple 'module type of' are incompatible
- PR#4552: ocamlbuild does not create symlinks when using '.itarget' file
- PR#4673, PR#5144: camlp4 fails on object copy syntax
- PR#4702: system threads: cleanup tick thread at exit
- PR#4732: camlp4 rejects polymorphic variants using keywords from macros
- PR#4778: Win32/MSVC port: rare syntax error in generated MASM assembly file
- PR#4794, PR#4959: call annotations not generated by ocamlopt
- PR#4820: revised syntax pretty printer crashes with 'Stack_overflow'
- PR#4928: wrong printing of classes and class types by camlp4
- PR#4939: camlp4 rejects patterns of the '?x:_' form
- PR#4967: ocamlbuild passes wrong switches to ocamldep through menhir
- PR#4972: mkcamlp4 does not include 'dynlink.cma'
- PR#5039: ocamlbuild should use '-linkpkg' only when linking programs
- PR#5066: ocamldoc: add -charset option used in html generator
- PR#5069: fcntl() in caml_sys_open may block, do it within blocking section
- PR#5071, PR#5129, PR#5134: inconsistencies between camlp4 and camlp4* binaries
- PR#5080, PR#5104: regression in type constructor handling by camlp4
- PR#5090: bad interaction between toplevel and camlp4
- PR#5095: ocamlbuild ignores some tags when building bytecode objects
- PR#5100: ocamlbuild always rebuilds a 'cmxs' file
- PR#5103: build and install objinfo when building with ocamlbuild
- PR#5109: crash when a parser calls a lexer that calls another parser
- PR#5110: invalid module name when using optional argument
- PR#5115: bytecode executables produced by msvc64 port crash on 32-bit versions
- PR#5117: bigarray: wrong function name without HAS_MMAP; missing include
- PR#5118: Camlp4o and integer literals
- PR#5122: camlp4 rejects lowercase identifiers for module types
- PR#5123: shift_right_big_int returns a wrong zero
- PR#5124: substitution inside a signature leads to odd printing
- PR#5128: typo in 'Camlp4ListComprehension' syntax extension
- PR#5136: obsolete function used in emacs mode
- PR#5145: ocamldoc: missing html escapes
- PR#5146: problem with spaces in multi-line string constants
- PR#5149: (partial) various documentation problems
- PR#5156: rare compiler crash with objects
- PR#5165: ocamlbuild does not pass '-thread' option to ocamlfind
- PR#5167: camlp4r loops when printing package type
- PR#5172: camlp4 support for 'module type of' construct
- PR#5175: in bigarray accesses, make sure bigarray expr is evaluated only once
- PR#5177: Gc.compact implies Gc.full_major
- PR#5182: use bytecode version of ocamldoc to generate man pages
- PR#5184: under Windows, alignment issue with bigarrays mapped from files
- PR#5188: double-free corruption in bytecode system threads
- PR#5192: mismatch between words and bytes in interpreting max_young_wosize
- PR#5202: error in documentation of atan2
- PR#5209: natdynlink incorrectly detected on BSD systems
- PR#5213: ocamlbuild should pass '-rectypes' to ocamldoc when needed
- PR#5217: ocamlfind plugin should add '-linkpkg' for toplevel
- PR#5228: document the exceptions raised by functions in 'Filename'
- PR#5229: typo in build script ('TAG_LINE' vs 'TAGLINE')
- PR#5230: error in documentation of Scanf.Scanning.open_in
- PR#5234: option -shared reverses order of -cclib options
- PR#5237: incorrect .size directives generated for x86-32 and x86-64
- PR#5244: String.compare uses polymorphic compare_val (regression of PR#4194)
- PR#5248: regression introduced while fixing PR#5118
- PR#5252: typo in docs
- PR#5258: win32unix: unix fd leak under windows
- PR#5269: (tentative fix) Wrong ext_ref entries in .annot files
- PR#5272: caml.el doesn't recognize downto as a keyword
- PR#5276: issue with ocamlc -pack and recursively-packed modules
- PR#5280: alignment constraints incorrectly autodetected on MIPS 32
- PR#5281: typo in error message
- PR#5308: unused variables not detected in "include (struct .. end)"
- camlp4 revised syntax printing bug in the toplevel (reported on caml-list)
- configure: do not define _WIN32 under cygwin
- Hardened generic comparison in the case where two custom blocks
  are compared and have different sets of custom operations.
- Hardened comparison between bigarrays in the case where the two
  bigarrays have different kinds.
- Fixed wrong autodetection of expm1() and log1p().
- don't add .exe suffix when installing the ocamlmktop shell script
- ocamldoc: minor fixes related to the display of ocamldoc options
- fixed bug with huge values in OCAMLRUNPARAM
- mismatch between declaration and definition of caml_major_collection_slice

Feature wishes:
- PR#4992: added '-ml-synonym' and '-mli-synonym' options to ocamldep
- PR#5065: added '-ocamldoc' option to ocamlbuild
- PR#5139: added possibility to add options to ocamlbuild
- PR#5158: added access to current camlp4 parsers and printers
- PR#5180: improved instruction selection for float operations on amd64
- stdlib: added a 'usage_string' function to Arg
- allow with constraints to add a type equation to a datatype definition
- ocamldoc: allow to merge '@before' tags like other ones
- ocamlbuild: allow dependency on file "_oasis"

Other changes:
- Changed default minor heap size from 32k to 256k words.
- Added new operation 'compare_ext' to custom blocks, called when
  comparing a custom block value with an unboxed integer.


Objective Caml 3.12.0 (2 Aug 2010):
-----------------------------------

(Changes that can break existing programs are marked with a "*"  )

Language features:
- Shorthand notation for records: in expressions and patterns,
    { lbl } stands for { lbl = lbl } and { M.lbl } for { M.lbl = lbl }
- Record patterns of the form { lbl = pat; _ } to mark that not all
  labels are listed, purposefully.  (See new warning below.)
- Explicit naming of a generic type; in an expression
  "fun ... (type t) ... -> e", the type t is considered abstract in its
  scope (the arguments that follow it and the body of the function),
  and then replaced by a fresh type variable. In particular, the type
  t can be used in contexts where a type variable is not allowed
  (e.g. for defining an exception in a local module).
- Explicit polymorphic types and polymorphic recursion. In let
  definitions, one can write an explicit polymorphic type just
  immediately the function name; the polymorphism will be enforced,
  and recursive calls may use the polymorphism.
  The syntax is the same as for polymorphic methods:
    "let [rec] <ident> : 'a1 ... 'an. <typexp> = ..."
- First-class packages modules.
  New kind of type expression, for packaged modules: (module PT).
  New kind of expression, to pack a module as a first-class value:
    (module MODEXPR : PT).
  New kind of module expression, to unpack a first-class value as a module:
    (val EXPR : PT).
  PT is a package type of the form "S" or
  "S with type t1 = ... and ... and type tn = ..." (S refers to a module type).
- Local opening of modules in a subexpression.
  Syntax: "let open M in e", or "M.(e)"
- In class definitions, method and instance variable override can now
  be made explicit, by writing "method!", "val!" or "inherit!" in place of
  "method", "val" and "inherit". It is an error to override an
  undefined member (or to use overriding inheritance when nothing get
  overridden). Additionally, these constructs disactivate respectively
  warnings 7 (method override, code 'M') and 13 (instance variable
  override, code 'V'). Note that, by default, warning 7 is inactive
  and warning 13 is active.
- "Destructive" substitution in signatures.
  By writing "<signature> with type t := <typeconstr>" and
  "<signature> with module M := <module-path>" one replaces "t" and "M"
  inside the signature, removing their respective fields. Among other
  uses, this allows to merge two signatures containing identically
  named fields.
* While fixing PR#4824, also corrected a gaping hole in the type checker,
  which allowed instantiating separately object parameters and instance
  variables in an interface. This hole was here since the beginning of
  ocaml, and as a result many programs using object inheritance in a non
  trivial way will need to be corrected. You can look at lablgtk2 for an
  example.

Compilers and toplevel:
- Warnings are now numbered and can be switched on and off individually.
  The old system with letters referring to sets of warnings is still
  supported.
- New warnings:
  + 9 (code 'R') to signal record patterns without "; _" where
    some labels of the record type are not listed in the pattern.
  + 28 when giving a wildcard argument to a constant constructor in
    a pattern-matching.
  + 29 when an end-of-line appears unescaped in a string constant.
  + 30 when the same constructor or record field is defined twice in
    mutually-recursive type definitions.
* The semantics of warning 7 (code 'M', method override) have changed
  (it now detects all overrides, not just repeated definitions inside
  the same class body), and it is now inactive by default.
- Better error report in case of unbound qualified identifier: if the module
  is unbound this error is reported in the first place.
- Added option '-strict-sequence' to force left hand part of sequence to have
  type unit.
- Added option '-no-app-funct' to turn applicative functors off.
  This option can help working around mysterious type incompatibilities
  caused by the incomplete comparison of applicative paths F(X).t.

Native-code compiler:
- AMD64: shorter and slightly more efficient code generated for
  float comparisons.

Standard library:
- Format: new function ikfprintf analoguous to ifprintf with a continuation
  argument.
* PR#4210, #4245: stricter range checking in string->integer conversion
  functions (int_of_string, Int32.of_string, Int64.of_string,
  Nativeint.of_string).  The decimal string corresponding to
  max_int + 1 is no longer accepted.
- Scanf: to prevent confusion when mixing Scanf scanning functions and direct
  low level input, value Scanf.stdin has been added.
* Random: changed the algorithm to produce better randomness.  Now passes the
  DieHard tests.
- Map: implement functions from Set that make sense for Map.

Other libraries:
* Str: letters that constitute a word now include digits 0-9 and
  underscore _.  This changes the interpretation of '\b' (word boundary)
  in regexps, but is more consistent with other regexp libraries. (PR#4874).

Ocamlbuild:
- Add support for native dynlink.

New tool:
- ocamlobjinfo: displays various information, esp. dependencies, for
  compiled OCaml files (.cmi, .cmo, .cma, .cmx, .cmxa, .cmxs, and bytecode
  executables).  Extends and makes more official the old objinfo tool
  that was installed by some OCaml packages.

All tools:
- PR#4857: add a -vnum option to display the version number and nothing else

Bug Fixes:
- PR#4012: Map.map and Map.mapi do not conform to specification
- PR#4478: better error messages for type definition mismatches
- PR#4683: labltk script uses fixed path on windows
- PR#4742: finalisation function raising an exception blocks other finalisations
- PR#4775: compiler crash on crazy types (temporary fix)
- PR#4824: narrowing the type of class parameters with a module specification
- PR#4862: relaxed value restriction and records
- PR#4884: optional arguments do not work when Some is redefined
- PR#4964: parenthesized names for infix functions in annot files
- PR#4970: better error message for instance variables
- PR#4975: spelling mistakes
- PR#4988: contravariance lost with ocamlc -i
- PR#5004: problem in Buffer.add_channel with very large lengths.
- PR#5008: on AMD64/MSVC port, rare float corruption during GC.
- PR#5018: wrong exception raised by Dynlink.loadfile.
- PR#5057: fatal typing error with local module + functor + polymorphic variant
- Wrong type for Obj.add_offset.
- Small problem with representation of Int32, Int64, and Nativeint constants.
- Use RTLD_LOCAL for native dynlink in private mode.

Objective Caml 3.11.2 (20 Jan 2010):
------------------------------------

Bug fixes:
- PR#4151: better documentation for min and max w.r.t. NaN
- PR#4421: ocamlbuild uses wrong compiler for C files
- PR#4710, PR#4720: ocamlbuild does not use properly configuration information
- PR#4750: under some Windows installations, high start-up times for Unix lib
- PR#4777: problem with scanf and CRLF
- PR#4783: ocamlmklib problem under Windows
- PR#4810: BSD problem with socket addresses, e.g. in Unix.getnameinfo
- PR#4813: issue with parsing of float literals by the GNU assembler
- PR#4816: problem with modules and private types
- PR#4818: missed opportunity for type-based optimization of bigarray accesses
- PR#4821: check for duplicate method names in classes
- PR#4823: build problem on Mac OS X
- PR#4836: spurious errors raised by Unix.single_write under Windows
- PR#4841, PR#4860, PR#4930: problem with ocamlopt -output-obj under Mac OS X
- PR#4847: C compiler error with ocamlc -output-obj under Win64
- PR#4856: ocamlbuild uses ocamlrun to execute a native plugin
- PR#4867, PR#4760: ocamlopt -shared fails on Mac OS X 64bit
- PR#4873: ocamlbuild ignores "thread" tag when building a custom toplevel
- PR#4890: ocamlbuild tries to use native plugin on bytecode-only arch
- PR#4896: ocamlbuild should always pass -I to tools for external libraries
- PR#4900: small bug triggering automatic compaction even if max_overhead = 1M
- PR#4902: bug in %.0F printf format
- PR#4910: problem with format concatenation
- PR#4922: ocamlbuild recompiles too many files
- PR#4923: missing \xff for scanf %S
- PR#4933: functors not handling private types correctly
- PR#4940: problem with end-of-line in DOS text mode, tentative fix
- PR#4953: problem compiling bytecode interpreter on ARM in Thumb mode.
- PR#4955: compiler crash when typing recursive type expression with constraint
- Module Printf: the simple conversion %F (without width indication) was not
           treated properly.
- Makefile: problem with cygwin, flexdll, and symbolic links
- Various build problems with ocamlbuild under Windows with msvc

Feature wishes:
- PR#9: (tentative implementation) make ocamldebug use #linenum annotations
- PR#123, PR#4477: custom exception printers
- PR#3456: Obj.double_field and Obj.set_double_field functions
- PR#4003: destination directory can be given to Filename.[open_]temp_file
- PR#4647: Buffer.blit function
- PR#4685: access to Filename.dir_sep
- PR#4703: support for debugging embedded applications
- PR#4723: "clear_rules" function to empty the set of ocamlbuild rules
- PR#4921: configure option to help cross-compilers

Objective Caml 3.11.1 (12 Jun 2009):
------------------------------------

Bug fixes:
- PR#4095: ocamldebug: strange behaviour of control-C
- PR#4403: ocamldebug: improved handling of packed modules
- PR#4650: Str.regexp_case_fold mis-handling complemented character sets [^a]
- PR#4660: Scanf.format_from_string: handling of double quote
- PR#4666: Unix.exec* failure in multithread programs under MacOS X and FreeBSD
- PR#4667: debugger out of sync with dynlink changes
- PR#4678: random "out of memory" error with systhreads
- PR#4690: issue with dynamic loading under MacOS 10.5
- PR#4692: wrong error message with options -i and -pack passed to ocamlc
- PR#4699: in otherlibs/dbm, fixed construction of dlldbm.so.
- PR#4704: error in caml_modify_generational_global_root()
- PR#4708: (ocamldoc) improved printing of infix identifiers such as "lor".
- PR#4722: typo in configure script
- PR#4729: documented the fact that PF_INET6 is not available on all platforms
- PR#4730: incorrect typing involving abbreviation "type 'a t = 'a"
- PR#4731: incorrect quoting of arguments passed to the assembler on x86-64
- PR#4735: Unix.LargeFile.fstat cannot report size over 32bits on Win32
- PR#4740: guard against possible processor error in
           {Int32,Int64,Nativeint}.{div,rem}
- PR#4745: type inference wrongly produced non-generalizable type variables.
- PR#4749: better pipe size for win32unix
- PR#4756: printf: no error reported for wrong format '%_s'
- PR#4758: scanf: handling of \<newline> by format '%S'
- PR#4766: incorrect simplification of some type abbreviations.
- PR#4768: printf: %F does not respect width and precision specifications
- PR#4769: Format.bprintf fails to flush
- PR#4775: fatal error Ctype.Unify during module type-checking (temporary fix)
- PR#4776: bad interaction between exceptions and classes
- PR#4780: labltk build problem under Windows.
- PR#4790: under Windows, map ERROR_NO_DATA Win32 error to EPIPE Unix error.
- PR#4792: bug in Big_int.big_int_of_int64 on 32-bit platforms.
- PR#4796: ocamlyacc: missing NUL termination of string
- PR#4804: bug in Big_int.int64_of_big_int on 32-bit platforms.
- PR#4805: improving compatibility with the clang C compiler
- PR#4809: issue with Unix.create_process under Win32
- PR#4814: ocamlbrowser: crash when editing comments
- PR#4816: module abbreviations remove 'private' type restrictions
- PR#4817: Object type gives error "Unbound type parameter .."
- Module Parsing: improved computation of locations when an ocamlyacc rule
                  starts with an empty nonterminal
- Type-checker: fixed wrong variance computation for private types
- x86-32 code generator, MSVC port: wrong "fld" instruction generated.
- ocamlbuild: incorrectly using the compile-time value of $OCAMLLIB
- Makefile problem when configured with -no-shared-libs
- ocamldoc: use dynamic loading in native code

Other changes:
- Improved wording of various error messages
  (contributed by Jonathan Davies, Citrix).
- Support for 64-bit mode in Solaris/x86 (PR#4670).


Objective Caml 3.11.0 (03 Dec 2008):
------------------------------------

(Changes that can break existing programs are marked with a "*"  )

Language features:
- Addition of lazy patterns: "lazy <pat>" matches suspensions whose values,
  after forcing, match the pattern <pat>.
- Introduction of private abbreviation types "type t = private <type-expr>",
  for abstracting the actual manifest type in type abbreviations.
- Subtyping is now allowed between a private abbreviation and its definition,
  and between a polymorphic method and its monomorphic instance.

Compilers:
- The file name for a compilation unit should correspond to a valid
  identifier (Otherwise dynamic linking and other things can fail, and
  a warning is emitted.)
* Revised -output-obj: the output name must now be provided; its
  extension must be one of .o/.obj, .so/.dll, or .c for the
  bytecode compiler. The compilers can now produce a shared library
  (with all the needed -ccopts/-ccobjs options) directly.
- -dtypes renamed to -annot, records (in .annot files) which function calls
  are tail calls.
- All compiler error messages now include a file name and location, for
  better interaction with Emacs' compilation mode.
- Optimized compilation of "lazy e" when the argument "e" is
  already evaluated.
- Optimized compilation of equality tests with a variant constant constructor.
- The -dllib options recorded in libraries are no longer ignored when
  -use_runtime or -use_prims is used (unless -no_auto_link is
  explicitly used).
- Check that at most one of -pack, -a, -shared, -c, -output-obj is
  given on the command line.
- Optimized compilation of private types as regular manifest types
  (e.g. abbreviation to float, float array or record types with only
   float fields).

Native-code compiler:
- New port: Mac OS X / Intel in 64-bit mode (configure with -cc "gcc -m64").
- A new option "-shared" to produce a plugin that can be dynamically
  loaded with the native version of Dynlink.
- A new option "-nodynlink" to enable optimizations valid only for code
  that is never dynlinked (no-op except for AMD64).
- More aggressive unboxing of floats and boxed integers.
- Can select which assembler and asm options to use at configuration time.

Run-time system:
- New implementation of the page table describing the heap (two-level
  array in 32 bits, sparse hashtable in 64 bits), fixes issues with address
  space randomization on 64-bit OS (PR#4448).
- New "generational" API for registering global memory roots with the GC,
  enables faster scanning of global roots.
  (The functions are caml_*_generational_global_root in <caml/memory.h>.)
- New function "caml_raise_with_args" to raise an exception with several
  arguments from C.
- Changes in implementation of dynamic linking of C code:
  under Win32, use Alain Frisch's flexdll implementation of the dlopen
  API; under MacOSX, use dlopen API instead of MacOSX bundle API.
- Programs may now choose a first-fit allocation policy instead of
  the default next-fit.  First-fit reduces fragmentation but is
  slightly slower in some cases.

Standard library:
- Parsing library: new function "set_trace" to programmatically turn
  on or off the printing of a trace during parsing.
- Printexc library: new functions "print_backtrace" and "get_backtrace"
  to obtain a stack backtrace of the most recently raised exception.
  New function "record_backtrace" to turn the exception backtrace mechanism
  on or off from within a program.
- Scanf library: fine-tuning of meta format implementation;
  fscanf behaviour revisited: only one input buffer is allocated for any
  given input channel;
  the %n conversion does not count a lookahead character as read.

Other libraries:
- Dynlink: on some platforms, the Dynlink library is now available in
  native code. The boolean Dynlink.is_native allows the program to
  know whether it has been compiled in bytecode or in native code.
- Bigarrays: added "unsafe_get" and "unsafe_set"
  (non-bound-checking versions of "get" and "set").
- Bigarrays: removed limitation "array dimension < 2^31".
- Labltk: added support for TK 8.5.
- Num: added conversions between big_int and int32, nativeint, int64.
  More efficient implementation of Num.quo_num and Num.mod_num.
- Threads: improved efficiency of mutex and condition variable operations;
  improved interaction with Unix.fork (PR#4577).
- Unix: added getsockopt_error returning type Unix.error.
  Added support for TCP_NODELAY and IPV6_ONLY socket options.
- Win32 Unix: "select" now supports all kinds of file descriptors.
  Improved emulation of "lockf" (PR#4609).

Tools:
- ocamldebug now supported under Windows (MSVC and Mingw ports),
  but without the replay feature.  (Contributed by Dmitry Bely
  and Sylvain Le Gall at OCamlCore with support from Lexifi.)
- ocamldoc: new option -no-module-constraint-filter to include functions
  hidden by signature constraint in documentation.
- ocamlmklib and ocamldep.opt now available under Windows ports.
- ocamlmklib no longer supports the -implib option.
- ocamlnat: an experimental native toplevel (not built by default).

Camlp4:
* programs linked with camlp4lib.cma now also need dynlink.cma.

Bug fixes:
- Major GC and heap compaction: fixed bug involving lazy values and
  out-of-heap pointers.
- PR#3915: updated most man pages.
- PR#4261: type-checking of recursive modules
- PR#4308: better stack backtraces for "spontaneous" exceptions such as
  Stack_overflow, Out_of_memory, etc.
- PR#4338: Str.global_substitute, Str.global_replace and the Str.*split*
  functions are now tail-recursive.
- PR#4503: fixed bug in classify_float on ARM.
- PR#4512: type-checking of recursive modules
- PR#4517: crash in ocamllex-generated lexers.
- PR#4542: problem with return value of Unix.nice.
- PR#4557: type-checking of recursive modules.
- PR#4562: strange %n semantics in scanf.
- PR#4564: add note "stack is not executable" to object files generated by
  ocamlopt (Linux/x86, Linux/AMD64).
- PR#4566: bug in Ratio.approx_ratio_fix and Num.approx_num_fix.
- PR#4582: clarified the documentation of functions in the String module.
- PR#4583: stack overflow in "ocamlopt -g" during closure conversion pass.
- PR#4585: ocamldoc and "val virtual" declarations.
- PR#4587: ocamldoc and escaped @ characters.
- PR#4605: Buffer.add_substitute was sometime wrong when target string had
           backslashes.
- PR#4614: Inconsistent declaration of CamlCBCmd in LablTk library.


Objective Caml 3.10.2 (29 Feb 2008):
------------------------------------

Bug fixes:
- PR#1217 (partial) Typo in ocamldep man page
- PR#3952 (partial) ocamlopt: allocation problems on ARM
- PR#4339 (continued) ocamlopt: problems on HPPA
- PR#4455 str.mli not installed under Windows
- PR#4473 crash when accessing float array with polymorphic method
- PR#4480 runtime would not compile without gcc extensions
- PR#4481 wrong typing of exceptions with object arguments
- PR#4490 typo in error message
- Random crash on 32-bit when major_heap_increment >= 2^22
- Big performance bug in Weak hashtables
- Small bugs in the make-package-macosx script
- Bug in typing of polymorphic variants (reported on caml-list)


Objective Caml 3.10.1 (11 Jan 2008):
------------------------------------

Bug fixes:
- PR#3830 small bugs in docs
- PR#4053 compilers: improved compilation time for large variant types
- PR#4174 ocamlopt: fixed ocamlopt -nopervasives
- PR#4199 otherlibs: documented a small problem in Unix.utimes
- PR#4280 camlp4: parsing of identifier (^)
- PR#4281 camlp4: parsing of type constraint
- PR#4285 runtime: cannot compile under AIX
- PR#4286 ocamlbuild: cannot compile under AIX and SunOS
- PR#4288 compilers: including a functor application with side effects
- PR#4295 camlp4 toplevel: synchronization after an error
- PR#4300 ocamlopt: crash with backtrace and illegal array access
- PR#4302 camlp4: list comprehension parsing problem
- PR#4304 ocamlbuild: handle -I correctly
- PR#4305 stdlib: alignment of Arg.Symbol
- PR#4307 camlp4: assertion failure
- PR#4312 camlp4: accept "let _ : int = 1"
- PR#4313 ocamlbuild: -log and missing directories
- PR#4315 camlp4: constraints in classes
- PR#4316 compilers: crash with recursive modules and Lazy
- PR#4318 ocamldoc: installation problem with Cygwin (tentative fix)
- PR#4322 ocamlopt: stack overflow under Windows
- PR#4325 compilers: wrong error message for unused var
- PR#4326 otherlibs: marshal Big_int on win64
- PR#4327 ocamlbuild: make emacs look for .annot in _build directory
- PR#4328 camlp4: stack overflow with nil nodes
- PR#4331 camlp4: guards on fun expressions
- PR#4332 camlp4: parsing of negative 32/64 bit numbers
- PR#4336 compilers: unsafe recursive modules
- PR#4337 (note) camlp4: invalid character escapes
- PR#4339 ocamlopt: problems on HP-UX (tentative fix)
- PR#4340 camlp4: wrong pretty-printing of optional arguments
- PR#4348 ocamlopt: crash on Mac Intel
- PR#4349 camlp4: bug in private type definitions
- PR#4350 compilers: type errors with records and polymorphic variants
- PR#4352 compilers: terminal recursion under Windows (tentative fix)
- PR#4354 ocamlcp: mismatch with ocaml on polymorphic let
- PR#4358 ocamlopt: float constants wrong on ARM
- PR#4360 ocamldoc: string inside comment
- PR#4365 toplevel: wrong pretty-printing of polymorphic variants
- PR#4373 otherlibs: leaks in win32unix
- PR#4374 otherlibs: threads module not initialized
- PR#4375 configure: fails to build on bytecode-only architectures
- PR#4377 runtime: finalisation of infix pointers
- PR#4378 ocamlbuild: typo in plugin.ml
- PR#4379 ocamlbuild: problem with plugins under Windows
- PR#4382 compilers: typing of polymorphic record fields
- PR#4383 compilers: including module with private type
- PR#4385 stdlib: Int32/Int64.format are unsafe
- PR#4386 otherlibs: wrong signal numbers with Unix.sigprocmask etc.
- PR#4387 ocamlbuild: build directory not used properly
- PR#4392 ocamldep: optional argument of class
- PR#4394 otherlibs: infinite loops in Str
- PR#4397 otherlibs: wrong size for flag arrays in win32unix
- PR#4402 ocamldebug: doesn't work with -rectypes
- PR#4410 ocamlbuild: problem with plugin and -build
- PR#4411 otherlibs: crash with Unix.access under Windows
- PR#4412 stdlib: marshalling broken on 64 bit architectures
- PR#4413 ocamlopt: crash on AMD64 with out-of-bound access and reraise
- PR#4417 camlp4: pretty-printing of unary minus
- PR#4419 camlp4: problem with constraint in type class
- PR#4426 compilers: problem with optional labels
- PR#4427 camlp4: wrong pretty-printing of lists of functions
- PR#4433 ocamlopt: fails to build on MacOSX 10.5
- PR#4435 compilers: crash with objects
- PR#4439 fails to build on MacOSX 10.5
- PR#4441 crash when build on sparc64 linux
- PR#4442 stdlib: crash with weak pointers
- PR#4446 configure: fails to detect X11 on MacOSX 10.5
- PR#4448 runtime: huge page table on 64-bit architectures
- PR#4450 compilers: stack overflow with recursive modules
- PR#4470 compilers: type-checking of recursive modules too restrictive
- PR#4472 configure: autodetection of libX11.so on Fedora x86_64
- printf: removed (partially implemented) positional specifications
- polymorphic < and <= comparisons: some C compiler optimizations
  were causing incorrect results when arguments are incomparable

New features:
- made configure script work on PlayStation 3
- ARM port: brought up-to-date for Debian 4.0 (Etch)
- many other small changes and bugfixes in camlp4, ocamlbuild, labltk,
  emacs files


Objective Caml 3.10.0 (18 May 2007):
------------------------------------

(Changes that can break existing programs are marked with a "*"  )

Language features:
- Added virtual instance variables in classes "val virtual v : t"
* Changed the behaviour of instance variable overriding; the new
  definition replaces the old one, rather than creating a new
  variable.

New tools:
- ocamlbuild: compilation manager for OCaml applications and libraries.
  See draft documentation at http://gallium.inria.fr/~pouillar/
* Camlp4: heavily revised implementation, new API.

New ports:
- MacOS X PowerPC 64 bits.
- MS Windows 64 bits (x64) using the Microsoft PSDK toolchain.
- MS Windows 32 bits using the Visual Studio 2005 toolchain.

Compilers:
- Faster type-checking of functor applications.
- Referencing an interface compiled with -rectypes from a module
    not compiled with -rectypes is now an error.
- Revised the "fragile matching" warning.

Native-code compiler:
- Print a stack backtrace on an uncaught exception.
  (Compile and link with ocamlopt -g; execute with OCAMLRUNPARAM=b.)
  Supported on Intel/AMD in 32 and 64 bits, PPC in 32 and 64 bits.
- Stack overflow detection on MS Windows 32 bits (courtesy O. Andrieu).
- Stack overflow detection on MacOS X PPC and Intel.
- Intel/AMD 64 bits: generate position-independent code by default.
- Fixed bug involving -for-pack and missing .cmx files (PR#4124).
- Fixed bug causing duplication of literals  (PR#4152).

Run-time system:
- C/Caml interface functions take "char const *" arguments
  instead of "char *" when appropriate.
- Faster string comparisons (fast case if strings are ==).

Standard library:
- Refined typing of format strings (type format6).
- Printf, Format: new function ifprintf that consumes its arguments
    and prints nothing (useful to print conditionally).
- Scanf:
    new function format_from_string to convert a string to a format string;
    new %r conversion to accomodate user defined scanners.
- Filename: improved Win32 implementation of Filename.quote.
- List: List.nth now tail-recursive.
- Sys: added Sys.is_directory.  Some functions (e.g. Sys.command) that
    could incorrectly raise Sys_io_blocked now raise Sys_error as intended.
- String and Char: the function ``escaped'' now escapes all the characters
    especially handled by the compiler's lexer (PR#4220).

Other libraries:
- Bigarray: mmap_file takes an optional argument specifying
    the start position of the data in the mapped file.
- Dynlink: now defines only two modules, Dynlink and Dynlinkaux (internal),
    reducing risks of name conflicts with user modules.
- Labltk under Win32: now uses Tcl/Tk 8.4 instead of 8.3 by default.
- VM threads: improved performance of I/O operations (less polling).
- Unix: new function Unix.isatty.
- Unix emulation under Win32:
    fixed incorrect error reporting in several functions (PR#4097);
    better handling of channels opened on sockets (PR#4098);
    fixed GC bug in Unix.system (PR#4112).

Documentation generator (OCamldoc):
- correctly handle '?' in value names (PR#4215)
- new option -hide-warnings not to print ocamldoc warnings

Lexer generator (ocamllex): improved error reporting.

License: fixed a typo in the "special exception" to the LGPL.


Objective Caml 3.09.3 (15 Sep 2006):
------------------------------------

Bug fixes:
- ocamldoc: -using modtype constraint to filter module elements displayed
    in doc PR#4016
- ocamldoc: error in merging of top dependencies of modules PR#4007
- ocamldoc: -dot-colors has no effect PR#3981
- ocamdloc: missing crossref in text from intro files PR#4066
- compilers: segfault with recursive modules PR#4008
- compilers: infinite loop when compiling objects PR#4018
- compilers: bad error message when signature mismatch PR#4001
- compilers: infinite loop with -rectypes PR#3999
- compilers: contravariance bug in private rows
- compilers: unsafe cast with polymorphic exception PR#4002
- native compiler: bad assembly code generated for AMD64 PR#4067
- native compiler: stack alignment problems on MacOSX/i386 PR#4036
- stdlib: crash in marshalling PR#4030
- stdlib: crash when closing a channel twice PR#4039
- stdlib: memory leak in Sys.readdir PR#4093
- C interface: better definition of CAMLreturn PR#4068
- otherlibs/unix: crash in gethostbyname PR#3043
- tools: subtle problem with unset in makefile PR#4048
- camlp4: install pa_o_fast.o PR#3812
- camlp4: install more modules PR#3689

New features:
- ocamldoc: name resolution in cross-referencing {!name}: if name is not
    found, then it is searched in the parent module/class, and in the parent
    of the parent, and so on until it is found.
- ocamldoc: new option -short-functors to use a short form to display
    functors in html generator PR#4017
- ocamlprof: added "-version" option



Objective Caml 3.09.2 (14 Apr 2006):
------------------------------------

Bug fixes:
- Makefile: problem with "make world.opt" PR#3954
- compilers: problem compiling several modules with one command line PR#3979
- compilers,ocamldoc: error message that Emacs cannot parse
- compilers: crash when printing type error PR#3968
- compilers: -dtypes wrong for monomorphic type variables PR#3894
- compilers: wrong warning on optional arguments PR#3980
- compilers: crash when wrong use of type constructor in let rec PR#3976
- compilers: better wording of "statement never returns" warning PR#3889
- runtime: inefficiency of signal handling PR#3990
- runtime: crashes with I/O in multithread programs PR#3906
- camlp4: empty file name in error messages PR#3886
- camlp4: stack overflow PR#3948
- otherlibs/labltk: ocamlbrowser ignores its command line options PR#3961
- otherlibs/unix: Unix.times wrong under Mac OS X PR#3960
- otherlibs/unix: wrong doc for execvp and execvpe PR#3973
- otherlibs/win32unix: random crash in Unix.stat PR#3998
- stdlib: update_mod not found under Windows PR#3847
- stdlib: Filename.dirname/basename wrong on Win32 PR#3933
- stdlib: incomplete documentation of Pervasives.abs PR#3967
- stdlib: Printf bugs PR#3902, PR#3955
- tools/checkstack.c: missing include
- yacc: crash when given argument "-" PR#3956

New features:
- ported to MacOS X on Intel PR#3985
- configure: added support for GNU Hurd PR#3991

Objective Caml 3.09.1 (4 Jan 2006):
-----------------------------------

Bug fixes:
- compilers: raise not_found with -principal PR#3855
- compilers: assert failure in typeclass.cml PR#3856
- compilers: assert failure in typing/ctype.ml PR#3909
- compilers: fatal error exception Ctype.Unify PR#3918
- compilers: spurious warning Y in objects PR#3868
- compilers: spurious warning Z on loop index PR#3907
- compilers: error message that emacs cannot parse
- ocamlopt: problems with -for-pack/-pack PR#3825, PR#3826, PR#3919
- ocamlopt: can't produce shared libraries on x86_64 PR#3869, PR#3924
- ocamlopt: float alignment problem on SPARC PR#3944
- ocamlopt: can't compile on MIPS PR#3936
- runtime: missing dependence for ld.conf
- runtime: missing dependence for .depend.nt PR#3880
- runtime: memory leak in caml_register_named_value PR#3940
- runtime: crash in Marshal.to_buffer PR#3879
- stdlib: Sys.time giving wrong results on Mac OS X PR#3850
- stdlib: Weak.get_copy causing random crashes in rare cases
- stdlib, debugger, labltk: use TMPDIR if set PR#3895
- stdlib: scanf bug on int32 and nativeint PR#3932
- camlp4: mkcamlp4 option parsing problem PR#3941
- camlp4: bug in pretty-printing of lazy/assert/new
- camlp4: update the unmaintained makefile for _loc name
- ocamldoc: several fixes see ocamldoc/Changes.txt
- otherlibs/str: bug in long sequences of alternatives PR#3783
- otherlibs/systhreads: deadlock in Windows PR#3910
- tools: update dumpobj to handle new event format PR#3873
- toplevel: activate warning Y in toplevel PR#3832

New features:
- otherlibs/labltk: browser uses menu bars instead of menu buttons

Objective Caml 3.09.0 (27 Oct 2006):
------------------------------------

(Changes that can break existing programs are marked with a "*"  )

Language features:
- Introduction of private row types, for abstracting the row in object
  and variant types.

Type checking:
- Polymorphic variants with at most one constructor [< `A of t] are no
  longer systematically promoted to the exact type [`A of t]. This was
  more confusing than useful, and created problems with private row
  types.

Both compilers:
- Added warnings 'Y' and 'Z' for local variables that are bound but
  never used.
- Added warning for some uses non-returning functions (e.g. raise), when they
  are passed extra arguments, or followed by extra statements.
- Pattern matching: more prudent compilation in case of guards; fixed PR#3780.
- Compilation of classes: reduction in size of generated code.
- Compilation of "module rec" definitions: fixed a bad interaction with
  structure coercion (to a more restrictive signature).

Native-code compiler (ocamlopt):
* Revised implementation of the -pack option (packing of several compilation
  units into one).  The .cmx files that are to be packed with
  "ocamlopt -pack -o P.cmx" must be compiled with "ocamlopt -for-pack P".
  In exchange for this additional constraint, ocamlopt -pack is now
  available on all platforms (no need for binutils).
* Fixed wrong evaluation order for arguments to certain inlined functions.
- Modified code generation for "let rec ... and ..." to reduce compilation
  time (which was quadratic in the number of mutually-recursive functions).
- x86 port: support tail-calls for functions with up to 21 arguments.
- AMD64 port, Linux: recover from system stack overflow.
- Sparc port: more portable handling of out-of-bound conditions
  on systems other than Solaris.

Standard library:
- Pervasives: faster implementation of close_in, close_out.
  set_binary_mode_{out,in} now working correctly under Cygwin.
- Printf: better handling of partial applications of the printf functions.
- Scanf: new function sscanf_format to read a format from a
  string. The type of the resulting format is dynamically checked and
  should be the type of the template format which is the second argument.
- Scanf: no more spurious lookahead attempt when the end of file condition
  is set and a correct token has already been read and could be returned.

Other libraries:
- System threads library: added Thread.sigmask; fixed race condition
  in signal handling.
- Bigarray library: fixed bug in Array3.of_array.
- Unix library: use canonical signal numbers in results of Unix.wait*;
  hardened Unix.establish_server against EINTR errors.

Run-time system:
- Support platforms where sizeof(void *) = 8 and sizeof(long) = 4.
- Improved and cleaned up implementation of signal handling.

Replay debugger:
- Improved handling of locations in source code.

OCamldoc:
- extensible {foo } syntax
- user can give .txt files on the command line, containing ocamldoc formatted
  text, to be able to include bigger texts out of source files
- -o option is now used by the html generator to indicate the prefix
  of generated index files (to avoid conflict when a Index module exists
  on case-insensitive file systems).

Miscellaneous:
- Configuration information is installed in `ocamlc -where`/Makefile.config
  and can be used by client Makefiles or shell scripts.

Objective Caml 3.08.4 (11 Aug 2005):
------------------------------------

New features:
- configure: find X11 config in some 64-bit Linux distribs
- ocamldoc: (**/**) can be canceled with another (**/**) PR#3665
- graphics: added resize_window
- graphics: check for invalid arguments to drawing primitives PR#3595
- ocamlbrowser: use windows subsystem on mingw

Bug fixes:
- ocamlopt: code generation problem on AMD64 PR#3640
- wrong code generated for some classes PR#3576
- fatal error when compiling some OO code PR#3745
- problem with comparison on constant constructors PR#3608
- camlp4: cryptic error message PR#3592
- camlp4: line numbers in multi-line antiquotations PR#3549
- camlp4: problem with make depend
- camlp4: parse error with :> PR#3561
- camlp4: ident conversion problem with val/contents/contents__
- camlp4: several small parsing problems PR#3688
- ocamldebug: handling of spaces in executable file name PR#3736
- emacs-mode: problem when caml-types-buffer is deleted by user PR#3704
- ocamldoc: extra backslash in ocamldoc man page PR#3687
- ocamldoc: improvements to HTML display PR#3698
- ocamldoc: escaping of @ in info files
- ocamldoc: escaping of . and \ in man pages PR#3686
- ocamldoc: better error reporting of misplaced comments
- graphics: fixed .depend file PR#3558
- graphics: segfault with threads and graphics PR#3651
- nums: several bugs: PR#3718, PR#3719, others
- nums: inline asm problems with gcc 4.0 PR#3604, PR#3637
- threads: problem with backtrace
- unix: problem with getaddrinfo PR#3565
- stdlib: documentation of Int32.rem and Int64.rem PR#3573
- stdlib: documentation of List.rev_map2 PR#3685
- stdlib: wrong order in Map.fold PR#3607
- stdlib: documentation of maximum float array length PR#3714
- better detection of cycles when using -rectypes
- missing case of module equality PR#3738
- better error messages for unbound type variables
- stack overflow while printing type error message PR#3705
- assert failure when typing some classes PR#3638
- bug in type_approx
- better error messages related to type variance checking
- yacc: avoid name capture for idents of the Parsing module


Objective Caml 3.08.3 (24 Mar 2005):
------------------------------------

New features:
- support for ocamlopt -pack under Mac OS X (PR#2634, PR#3320)
- ignore unknown warning options for forward and backward compatibility
- runtime: export caml_compare_unordered (PR#3479)
- camlp4: install argl.* files (PR#3439)
- ocamldoc: add -man-section option
- labltk: add the "solid" relief option (PR#3343)

Bug fixes:
- typing: fix unsoundness in type declaration variance inference.
    Type parameters which are constrained must now have an explicit variant
    annotation, otherwise they are invariant. This is not backward
    compatible, so this might break code which either uses subtyping or
    uses the relaxed value restriction (i.e. was not typable before 3.07)
- typing: erroneous partial match warning for polymorphic variants (PR#3424)
- runtime: handle the case of an empty command line (PR#3409, PR#3444)
- stdlib: make Sys.executable_name an absolute path in native code (PR#3303)
- runtime: fix memory leak in finalise.c
- runtime: auto-trigger compaction even if gc is called manually (PR#3392)
- stdlib: fix segfault in Obj.dup on zero-sized values (PR#3406)
- camlp4: correct parsing of the $ identifier (PR#3310, PR#3469)
- windows (MS tools): use link /lib instead of lib (PR#3333)
- windows (MS tools): change default install destination
- autoconf: better checking of SSE2 instructions (PR#3329, PR#3330)
- graphics: make close_graph close the X display as well as the window (PR#3312)
- num: fix big_int_of_string (empty string) (PR#3483)
- num: fix big bug on 64-bit architecture (PR#3299)
- str: better documentation of string_match and string_partial_match (PR#3395)
- unix: fix file descriptor leak in Unix.accept (PR#3423)
- unix: miscellaneous clean-ups
- unix: fix documentation of Unix.tm (PR#3341)
- graphics: fix problem when allocating lots of images under Windows (PR#3433)
- compiler: fix error message with -pack when .cmi is missing (PR#3028)
- cygwin: fix problem with compilation of camlheader (PR#3485)
- stdlib: Filename.basename doesn't return an empty string any more (PR#3451)
- stdlib: better documentation of Open_excl flag (PR#3450)
- ocamlcp: accept -thread option (PR#3511)
- ocamldep: handle spaces in file names (PR#3370)
- compiler: remove spurious warning in pattern-matching on variants (PR#3424)
- windows: better handling of InterpreterPath registry entry (PR#3334, PR#3432)


Objective Caml 3.08.2 (22 Nov 2004):
------------------------------------

Bug fixes:
- runtime: memory leak when unmarshalling big data structures (PR#3247)
- camlp4: incorrect line numbers in errors (PR#3188)
- emacs: xemacs-specific code, wrong call to "sit-for"
- ocamldoc: "Lexing: empty token" (PR#3173)
- unix: problem with close_process_* (PR#3191)
- unix: possible coredumps (PR#3252)
- stdlib: wrong order in Set.fold (PR#3161)
- ocamlcp: array out of bounds in profiled programs (PR#3267)
- yacc: problem with polymorphic variant types for grammar entries (PR#3033)

Misc:
- export <caml/printexc.h> for caml_format_exception (PR#3080)
- clean up caml_search_exe_in_path (maybe PR#3079)
- camlp4: new function "make_lexer" for new-style locations
- unix: added missing #includes (PR#3088)


Objective Caml 3.08.1 (19 Aug 2004):
------------------------------------

Licence:
- The emacs files are now under GPL
- Slightly relaxed some conditions of the QPL

Bug fixes:
- ld.conf now generated at compile-time instead of install-time
- fixed -pack on Windows XP (PR#2935)
- fixed Obj.tag (PR#2946)
- added support for multiple dlopen in Darwin
- run ranlib when installing camlp4 libraries (PR#2944)
- link camlp4opt with -linkall (PR#2949)
- camlp4 parsing of patterns now conforms to normal parsing (PR#3015)
- install camlp4 *.cmx files (PR#2955)
- fixed handling of linefeed in string constants in camlp4 (PR#3074)
- ocamldoc: fixed display of class parameters in HTML and LaTeX (PR#2994)
- ocamldoc: fixed display of link to class page in html (PR#2994)
- Windows toplevel GUI: assorted fixes (including PR#2932)

Misc:
- added -v option to ocamllex
- ocamldoc: new -intf and -impl options supported (PR#3036)

Objective Caml 3.08.0 (13 Jul 2004):
------------------------------------

(Changes that can break existing programs are marked with a "*"  )

Language features:
- Support for immediate objects, i.e. objects defined without going
  through a class.  (Syntax is "object <fields and methods> end".)

Type-checking:
- When typing record construction and record patterns, can omit
  the module qualification on all labels except one.  I.e.
  { M.l1 = ...; l2 = ... } is interpreted as { M.l1 = ...; M.l2 = ... }

Both compilers:
- More compact compilation of classes.
- Much more efficient handling of class definitions inside functors
  or local modules.
- Simpler representation for method tables. Objects can now be marshaled
  between identical programs with the flag Marshal.Closures.
- Improved error messages for objects and variants.
- Improved printing of inferred module signatures (toplevel and ocamlc -i).
  Recursion between type, class, class type and module definitions is now
  correctly printed.
- The -pack option now accepts compiled interfaces (.cmi files) in addition
  to compiled implementations (.cmo or .cmx).
* A compile-time error is signaled if an integer literal exceeds the
  range of representable integers.
- Fixed code generation error for "module rec" definitions.
- The combination of options -c -o sets the name of the generated
  .cmi / .cmo / .cmx files.

Bytecode compiler:
- Option -output-obj is now compatible with Dynlink and
  with embedded toplevels.

Native-code compiler:
- Division and modulus by zero correctly raise exception Division_by_zero
  (instead of causing a hardware trap).
- Improved compilation time for the register allocation phase.
- The float constant -0.0 was incorrectly treated as +0.0 on some processors.
- AMD64: fixed bugs in asm glue code for GC invocation and exception raising
  from C.
- IA64: fixed incorrect code generated for "expr mod 1".
- PowerPC: minor performance tweaks for the G4 and G5 processors.

Standard library:
* Revised handling of NaN floats in polymorphic comparisons.
  The polymorphic boolean-valued comparisons (=, <, >, etc) now treat
  NaN as uncomparable, as specified by the IEEE standard.
  The 3-valued comparison (compare) treats NaN as equal to itself
  and smaller than all other floats.  As a consequence, x == y
  no longer implies x = y but still implies compare x y = 0.
* String-to-integer conversions now fail if the result overflows
  the range of integers representable in the result type.
* All array and string access functions now raise
  Invalid_argument("index out of bounds") when a bounds check fails.
  In earlier releases, different exceptions were raised
  in bytecode and native-code.
- Module Buffer: new functions Buffer.sub, Buffer.nth
- Module Int32: new functions Int32.bits_of_float, Int32.float_of_bits.
- Module Map: new functions is_empty, compare, equal.
- Module Set: new function split.
* Module Gc: in-order finalisation, new function finalise_release.

Other libraries:
- The Num library: complete reimplementation of the C/asm lowest
  layer to work around potential licensing problems.
  Improved speed on the PowerPC and AMD64 architectures.
- The Graphics library: improved event handling under MS Windows.
- The Str library: fixed bug in "split" functions with nullable regexps.
- The Unix library:
   . Added Unix.single_write.
   . Added support for IPv6.
   . Bug fixes in Unix.closedir.
   . Allow thread switching on Unix.lockf.

Runtime System:
* Name space depollution: all global C identifiers are now prefixed
  with "caml" to avoid name clashes with other libraries.  This
  includes the "external" primitives of the standard runtime.

Ports:
- Windows ports: many improvements in the OCamlWin toplevel application
  (history, save inputs to file, etc).  Contributed by Christopher A. Watford.
- Native-code compilation supported for HPPA/Linux. Contributed by Guy Martin.
- Removed support for MacOS9.  Mac OS 9 is obsolete and the port was not
  updated since 3.05.
- Removed ocamlopt support for HPPA/Nextstep and Power/AIX.

Ocamllex:
- #line directives in the input file are now accepted.
- Added character set concatenation operator "cset1 # cset2".

Ocamlyacc:
- #line directives in the input file are now accepted.

Camlp4:
* Support for new-style locations (line numbers, not just character numbers).
- See camlp4/CHANGES and camlp4/ICHANGES for more info.


Objective Caml 3.07 (29 Sep 2003):
----------------------------------

Language features:
- Experimental support for recursive module definitions
      module rec A : SIGA = StructA and B : SIGB = StructB and ...
- Support for "private types", or more exactly concrete data types
  with private constructors or labels.  These data types can be
  de-structured normally in pattern matchings, but values of these
  types cannot be constructed directly outside of their defining module.
- Added integer literals of types int32, nativeint, int64
  (written with an 'l', 'n' or 'L' suffix respectively).

Type-checking:
- Allow polymorphic generalization of covariant parts of expansive
  expressions.  For instance, if f: unit -> 'a list, "let x = f ()"
  gives "x" the generalized type forall 'a. 'a list, instead of '_a list
  as before.
- The typing of polymorphic variants in pattern matching has changed.
  It is intended to be more regular, sticking to the principle of "closing
  only the variants which would be otherwise incomplete". Two potential
  consequences: (1) some types may be left open which were closed before,
  and the resulting type might not match the interface anymore (expected to
  be rare); (2) in some cases an incomplete match may be generated.
- Lots of bug fixes in the handling of polymorphism and recursion inside
  types.
- Added a new "-dtypes" option to ocamlc/ocamlopt, and an emacs extension
  "emacs/caml-types.el".  The compiler option saves inferred type information
  to file *.annot, and the emacs extension allows the user to look at the
  type of any subexpression in the source file.  Works even in the case
  of a type error (all the types computed up to the error are available).
  This new feature is also supported by ocamlbrowser.
- Disable "method is overridden" warning when the method was explicitly
  redefined as virtual beforehand (i.e. not through inheritance). Typing
  and semantics are unchanged.

Both compilers:
- Added option "-dtypes" to dump detailed type information to a file.
- The "-i" option no longer generates compiled files, it only prints
  the inferred types.
- The sources for the module named "Mod" can be placed either in Mod.ml or
  in mod.ml.
- Compilation of "let rec" on non-functional values: tightened some checks,
  relaxed some other checks.
- Fixed wrong code that was generated for "for i = a to max_int"
  or "for i = a downto min_int".
- An explicit interface Mod.mli can now be provided for the module obtained
  by ocamlc -pack -o Mod.cmo ... or ocamlopt -pack -o Mod.cmx ...
- Revised internal handling of source code locations, now handles
  preprocessed code better.
- Pattern-matching bug on float literals fixed.
- Minor improvements on pattern-matching over variants.
- More efficient compilation of string comparisons and the "compare" function.
- More compact code generated for arrays of constants.
- Fixed GC bug with mutable record fields of type "exn".
- Added warning "E" for "fragile patterns": pattern matchings that would
  not be flagged as partial if new constructors were added to the data type.

Bytecode compiler:
- Added option -vmthread to select the threads library with VM-level
  scheduling.  The -thread option now selects the system threads library.

Native-code compiler:
- New port: AMD64 (Opteron).
- Fixed instruction selection bug on expressions of the kind (raise Exn)(arg).
- Several bug fixes in ocamlopt -pack (tracking of imported modules,
  command line too long).
- Signal handling bug fixed.
- x86 port:
    Added -ffast-math option to use inline trigo and log functions.
    Small performance tweaks for the Pentium 4.
    Fixed illegal "imul" instruction generated by reloading phase.
- Sparc port:
    Enhanced code generation for Sparc V8 (option -march=v8) and
    Sparc V9 (option -march=v9).
    Profiling support added for Solaris.
- PowerPC port:
    Keep stack 16-aligned for compatibility with C calling conventions.

Toplevel interactive system:
- Tightened interface consistency checks between .cmi files, .cm[oa] files
  loaded by #load, and the running toplevel.
- #trace on mutually-recursive functions was broken, works again.
- Look for .ocamlinit file in home directory in addition to the current dir.

Standard library:
- Match_failure and Assert_failure exceptions now report
  (file, line, column), instead of (file, starting char, ending char).
- float_of_string, int_of_string: some ill-formed input strings were not
    rejected.
- Added format concatenation, string_of_format, format_of_string.
- Module Arg: added new option handlers Set_string, Set_int, Set_float,
    Symbol, Tuple.
- Module Format: tag handling is now turned off by default,
    use [Format.set_tags true] to activate.
- Modules Lexing and Parsing: added better handling of positions
    in source file.  Added function Lexing.flush_input.
- Module Scanf: %n and %N formats to count characters / items read so far;
    assorted bug fixes, %! to match end of input. New ``_'' special
    flag to skip reresulting value.
- Module Format: tags are not activated by default.
- Modules Set and Map: fixed bugs causing trees to become unbalanced.
- Module Printf: less restrictive typing of kprintf.
- Module Random: better seeding; functions to generate random int32, int64,
    nativeint; added support for explicit state management.
- Module Sys: added Sys.readdir for reading the contents of a directory.

Runtime system:
- output_value/input_value: fixed bug with large blocks (>= 4 Mwords)
  produced on a 64-bit platform and incorrectly read back on a 32-bit
  platform.
- Fixed memory compaction bug involving input_value.
- Added MacOS X support for dynamic linking of C libraries.
- Improved stack backtraces on uncaught exceptions.
- Fixed float alignment problem on Sparc V9 with gcc 3.2.

Other libraries:
- Dynlink:
    By default, dynamically-loaded code now has access to all
      modules defined by the program; new functions Dynlink.allow_only
      and Dynlink.prohibit implement access control.
    Fixed Dynlink problem with files generated with ocamlc -pack.
    Protect against references to modules not yet fully initialized.
- LablTK/CamlTK: added support for TCL/TK 8.4.
- Str: reimplemented regexp matching engine, now less buggy, faster,
    and LGPL instead of GPL.
- Graphics: fixed draw_rect and fill_rect bug under X11.
- System threads and bytecode threads libraries can be both installed.
- System threads: better implementation of Thread.exit.
- Bytecode threads: fixed two library initialization bugs.
- Unix: make Unix.openfile blocking to account for named pipes;
  GC bug in Unix.*stat fixed; fixed problem with Unix.dup2 on Windows.

Ocamllex:
- Can name parts of the matched input text, e.g.
    "0" (['0'-'7']+ as s) { ... s ... }

Ocamldebug:
- Handle programs that run for more than 2^30 steps.

Emacs mode:
- Added file caml-types.el to interactively display the type information
  saved by option -dtypes.

Win32 ports:
- Cygwin port: recognize \ as directory separator in addition to /
- MSVC port: ocamlopt -pack works provided GNU binutils are installed.
- Graphics library: fixed bug in Graphics.blit_image; improved event handling.

OCamldoc:
- new ty_code field for types, to keep code of a type (with option -keep-code)
- new ex_code field for types, to keep code of an exception
    (with option -keep-code)
- some fixes in html generation
- don't overwrite existing style.css file when generating HTML
- create the ocamldoc.sty file when generating LaTeX (if nonexistent)
- man pages are now installed in man/man3 rather than man/mano
- fix: empty [] in generated HTML indexes


Objective Caml 3.06 (20 Aug 2002):
----------------------------------

Type-checking:
- Apply value restriction to polymorphic record fields.

Run-time system:
- Fixed GC bug affecting lazy values.

Both compilers:
- Added option "-version" to print just the version number.
- Fixed wrong dependencies in .cmi generated with the -pack option.

Native-code compiler:
- Fixed wrong return value for inline bigarray assignments.

Libraries:
- Unix.getsockopt: make sure result is a valid boolean.

Tools:
- ocamlbrowser: improved error reporting; small Win32 fixes.

Windows ports:
- Fixed two problems with the Mingw port under Cygwin 1.3.


Objective Caml 3.05 (29 Jul 2002):
----------------------------------

Language features:
- Support for polymorphic methods and record fields.
- Allows _ separators in integer and float literals, e.g. 1_000_000.

Type-checker:
- New flag -principal to enforce principality of type inference.
- Fixed subtle typing bug with higher-order functors.
- Fixed several complexity problems; changed (again) the  behaviour of
  simple coercions.
- Fixed various bugs with objects and polymorphic variants.
- Improved some error messages.

Both compilers:
- Added option "-pack" to assemble several compilation units as one unit
  having the given units as sub-modules.
- More precise detection of unused sub-patterns in "or" patterns.
- Warnings for ill-formed \ escapes in string and character literals.
- Protect against spaces and other special characters in directory names.
- Added interface consistency check when building a .cma or .cmxa library.
- Minor reduction in code size for class initialization code.
- Added option "-nostdlib" to ignore standard library entirely.

Bytecode compiler:
- Fixed issue with ocamlc.opt and dynamic linking.

Native-code compiler:
- Added link-time check for multiply-defined module names.
- Fixed GC bug related to constant constructors of polymorphic variant types.
- Fixed compilation bug for top-level "include" statements.
- PowerPC port: work around limited range for relative branches,
  thus removing assembler failures on large functions.
- IA64 port: fixed code generation bug for 3-way constructor matching.

Toplevel interactive system:
- Can load object files given on command line before starting up.
- ocamlmktop: minimized possibility of name clashes with user-provided modules.

Run-time system:
- Minor garbage collector no longer recursive.
- Better support for lazy data in the garbage collector.
- Fixed issues with the heap compactor.
- Fixed issues with finalized Caml values.
- The type "int64" is now supported on all platforms: we use software
  emulation if the C compiler doesn't support 64-bit integers.
- Support for float formats that are neither big-endian nor little-endian
  (one known example: the ARM).
- Fixed bug in callback*_exn functions in the exception-catching case.
- Work around gcc 2.96 bug on RedHat 7.2 and Mandrake 8.0, 8.1 among others.
- Stub DLLs now installed in subdir stublibs/ of standard library dir.

Standard library:
- Protect against integer overflow in sub-string and sub-array bound checks.
- New module Complex implementing arithmetic over complex numbers.
- New module Scanf implementing format-based scanning a la scanf() in C.
- Module Arg: added alternate entry point Arg.parse_argv.
- Modules Char, Int32, Int64, Nativeint, String: added type "t" and function
  "compare" so that these modules can be used directly with e.g. Set.Make.
- Module Digest: fixed issue with Digest.file on large files (>= 1Gb);
    added Digest.to_hex.
- Module Filename: added Filename.open_temp_file to atomically create and
    open the temp file; improved security of Filename.temp_file.
- Module Genlex: allow _ as first character of an identifier.
- Module Lazy: more efficient implementation.
- Module Lexing: improved performances for very large tokens.
- Module List: faster implementation of sorting functions.
- Module Printf:
    added %S and %C formats (quoted, escaped strings and characters);
    added kprintf (calls user-specified continuation on formatted string).
- Module Queue: faster implementation (courtesy of François Pottier).
- Module Random: added Random.bool.
- Module Stack: added Stack.is_empty.
- Module Pervasives:
    added sub-module LargeFile to support files larger than 1Gb
      (file offsets are int64 rather than int);
    opening in "append" mode automatically sets "write" mode;
    files are now opened in close-on-exec mode;
    string_of_float distinguishes its output from a plain integer;
    faster implementation of input_line for long lines.
- Module Sys:
     added Sys.ocaml_version containing the OCaml version number;
     added Sys.executable_name containing the (exact) path of the
       file being executable;
     Sys.argv.(0) is now unchanged w.r.t. what was provided as 0-th argument
       by the shell.
- Module Weak: added weak hash tables.

Other libraries:
- Bigarray:
    support for bigarrays of complex numbers;
    added functions Genarray.dims,
      {Genarray,Array1,Array2,Array3}.{kind,layout}.
- Dynlink: fixed bug with loading of mixed-mode Caml/C libraries.
- LablTK:
    now supports also the CamlTK API (no labels);
    support for Activate and Deactivate events;
    support for virtual events;
    added UTF conversion;
    export the tcl interpreter as caml value, to avoid DLL dependencies.
- Unix:
    added sub-module LargeFile to support files larger than 1Gb
      (file offsets are int64 rather than int);
    added POSIX opening flags (O_NOCTTY, O_*SYNC);
    use reentrant functions for gethostbyname and gethostbyaddr when available;
    fixed bug in Unix.close_process and Unix.close_process_full;
    removed some overhead in Unix.select.

Tools:
- ocamldoc (the documentation generator) is now part of the distribution.
- Debugger: now supports the option -I +dir.
- ocamllex: supports the same identifiers as ocamlc; warns for
  bad \ escapes in strings and characters.
- ocamlbrowser:
    recenter the module boxes when showing a cross-reference;
    include the current directory in the ocaml path.

Windows port:
- Can now compile with Mingw (the GNU compilers without the Cygwin
  runtime library) in addition to MSVC.
- Toplevel GUI: wrong filenames were given to #use and #load commands;
  read_line() was buggy for short lines (2 characters or less).
- OCamlBrowser: now fully functional.
- Graphics library: fixed several bugs in event handling.
- Threads library: fixed preemption bug.
- Unix library: better handling of the underlying differences between
  sockets and regular file descriptors;
  added Unix.lockf and a better Unix.rename (thanks to Tracy Camp).
- LablTk library: fixed a bug in Fileinput


Objective Caml 3.04 (13 Dec 2001):
----------------------------------

Type-checker:
- Allowed coercing self to the type of the current class, avoiding
  an obscure error message about "Self type cannot be unified..."

Both compilers:
- Use OCAMLLIB environment variable to find standard library, falls
  back on CAMLLIB if not defined.
- Report out-of-range ASCII escapes in character or string literals
  such as "\256".

Byte-code compiler:
- The -use-runtime and -make-runtime flags are back by popular demand
  (same behavior as in 3.02).
- Dynamic loading (of the C part of mixed Caml/C libraries): arrange that
  linking in -custom mode uses the static libraries for the C parts,
  not the shared libraries, for maximal robustness and compatibility with
  3.02.

Native-code compiler:
- Fixed bug in link-time consistency checking.

Tools:
- ocamlyacc: added parser debugging support (set OCAMLRUNPARAM=p to get
  a trace of the pushdown automaton actions).
- ocamlcp: was broken in 3.03 (Sys_error), fixed.

Run-time system:
- More work on dynamic loading of the C part of mixed Caml/C libraries.
- On uncaught exception, flush output channels before printing exception
  message and backtrace.
- Corrected several errors in exception backtraces.

Standard library:
- Pervasives: integer division and modulus are now fully specified
  on negative arguments (with round-towards-zero semantics).
- Pervasives.float_of_string: now raises Failure on ill-formed input.
- Pervasives: added useful float constants max_float, min_float, epsilon_float.
- printf functions in Printf and Format: added % formats for int32, nativeint,
  int64; "*" in width and precision specifications now supported
  (contributed by Thorsten Ohl).
- Added Hashtbl.copy, Stack.copy.
- Hashtbl: revised resizing strategy to avoid quadratic behavior
  on Hashtbl.add.
- New module MoreLabels providing labelized versions of modules
  Hashtbl, Map and Set.
- Pervasives.output_value and Marshal.to_* : improved hashing strategy
  for internal data structures, avoid excessive slowness on
  quasi-linearly-allocated inputs.

Other libraries:
- Num: fixed bug in big integer exponentiation (Big_int.power_*).

Windows port:
- New GUI for interactive toplevel (Jacob Navia).
- The Graphics library is now available for stand-alone executables
  (Jacob Navia).
- Unix library: improved reporting of system error codes.
- Fixed error in "globbing" of * and ? patterns on command line.

Emacs mode: small fixes; special color highlighting for ocamldoc comments.

License: added special exception to the LGPL'ed code (libraries and
  runtime system) allowing unrestricted linking, whether static or dynamic.


Objective Caml 3.03 ALPHA (12 Oct 2001):
----------------------------------------

Language:
- Removed built-in syntactic sugar for streams and stream patterns
  [< ... >], now supported via CamlP4, which is now included in the
  distribution.
- Switched the default behaviour to labels mode (labels are compulsory),
  but allows omitting labels when a function application is complete.
  -nolabels mode is available but deprecated for programming.
  (See also scrapelabels and addlabels tools below.)
- Removed all labels in the standard libraries, except labltk.
  Labelized versions are kept for ArrayLabels, ListLabels, StringLabels
  and UnixLabels. "open StdLabels" gives access to the first three.
- Extended polymorphic variant type syntax, allowing union types and
  row abbreviations for both sub- and super-types. #t deprecated in types.
- See the Upgrading file for how to adapt to all the changes above.

Type-checker:
- Fixed obscure bug in module typing causing the type-checker to loop
  on signatures of the form
        module type M
        module A: sig module type T = sig module T: M end end
        module B: A.T
- Improved efficiency of module type-checking via lazy computation of
  certain signature summary information.
- An empty polymorphic variant type is now an error.

Both compilers:
- Fixed wrong code generated for "struct include M ... end" when M
  contains one or several "external" declarations.

Byte-code compiler:
- Protect against VM stack overflow caused by module initialization code
  with many local variables.
- Support for dynamic loading of the C part of mixed Caml/C libraries.
- Removed the -use-runtime and -make-runtime flags, obsoleted by dynamic
  loading of C libraries.

Native-code compiler:
- Attempt to recover gracefully from system stack overflow.  Currently
  works on x86 under Linux and BSD.
- Alpha: work around "as" bug in Tru64 5.1.

Toplevel environment:
- Revised printing of inferred types and evaluation results
  so that an external printer (e.g. Camlp4's) can be hooked in.

Tools:
- The CamlP4 pre-processor-pretty-printer is now included in the standard
  distribution.
- New tool ocamlmklib to help build mixed Caml/C libraries.
- New tool scrapelabels and addlabels, to either remove (non-optional)
  labels in interfaces, or automatically add them in the definitions.
  They provide easy transition from classic mode ocaml 3.02 sources,
  depending on whether you want to keep labels or not.
- ocamldep: added -pp option to handle preprocessed source files.

Run-time system:
- Support for dynamic loading of the C part of mixed Caml/C libraries.
  Currently works under Linux, FreeBSD, Windows, Tru64, Solaris and Irix.
- Implemented registration of global C roots with a skip list,
  runs much faster when there are many global C roots.
- Autoconfiguration script: fixed wrong detection of Mac OS X; problem
  with the Sparc, gcc 3.0, and float alignment fixed.

Standard library:
- Added Pervasives.flush_all to flush all opened output channels.

Other libraries:
- All libraries revised to allow dynamic loading of the C part.
- Graphics under X Windows: revised event handling, should no longer lose
    mouse events between two calls to wait_next_event(); wait_next_event()
    now interruptible by signals.
- Bigarrays: fixed bug in marshaling of big arrays.

Windows port:
- Fixed broken Unix.{get,set}sockopt*



Objective Caml 3.02 (30 Jul 2001):
----------------------------------

Both compilers:
- Fixed embarrassing bug in pattern-matching compilation
  (affected or-patterns containing variable bindings).
- More optimizations in pattern-matching compilation.

Byte-code compiler:
- Protect against VM stack overflow caused by functions with many local
  variables.

Native-code compiler:
- Removed re-sharing of string literals, causes too many surprises with
  in-place string modifications.
- Corrected wrong compilation of toplevel "include" statements.
- Fixed bug in runtime function "callbackN_exn".
- Signal handlers receive the conventional signal number as argument
  instead of the system signal number (same behavior as with the
  bytecode compiler).
- ARM port: fixed issue with immediate operand overflow in large functions.

Toplevel environment:
- User-definer printers (for #install_printer) now receive as first argument
  the pretty-printer formatter where to print their second argument.
  Old printers (with only one argument) still supported for backward
  compatibility.

Standard library:
- Module Hashtbl: added Hashtbl.fold.

Other libraries:
- Dynlink: better error reporting in add_interfaces for missing .cmi files.
- Graphics: added more drawing functions (multiple points, polygons,
    multiple lines, splines).
- Bytecode threads: the module Unix is now thread-safe, ThreadUnix is
    deprecated.  Unix.exec* now resets standard descriptors to blocking mode.
- Native threads: fixed a context-switch-during-GC problem causing
    certain C runtime functions to fail, most notably input_value.
- Unix.inet_addr_of_string: call inet_aton() when available so as to
    handle correctly the address 255.255.255.255.
- Unix: added more getsockopt and setsockopt functions to get/set
    options that have values other than booleans.
- Num: added documentation for the Big_int module.

Tools:
- ocamldep: fixed wrong dependency issue with nested modules.

Run-time system:
- Removed floating-point error at start-up on some non-IEEE platforms
  (e.g. FreeBSD prior to 4.0R).
- Stack backtrace mechanism now works for threads that terminate on
  an uncaught exception.

Auto-configuration:
- Updated config.guess and config.sub scripts, should recognize a greater
  number of recent platform.

Windows port:
- Fixed broken Unix.waitpid.  Unix.file_descr can now be compared or hashed.
- Toplevel application: issue with spaces in name of stdlib directory fixed.

MacOS 9 port:
- Removed the last traces of support for 68k


Objective Caml 3.01 (09 Mar 2001):
----------------------------------

New language features:
- Variables are allowed in "or" patterns, e.g.
     match l with [t] | [_;t] -> ... t ...
- "include <structure expression>" to re-export all components of a
  structure inside another structure.
- Variance annotation on parameters of type declarations, e.g.
    type (+'a,-'b,'c) t (covariant in 'a, contravariant in 'b, invariant in 'c)

New ports:
- Intel IA64/Itanium under Linux (including the native-code compiler).
- Cygwin under MS Windows.  This port is an alternative to the earlier
  Windows port of OCaml, which relied on MS compilers; the Cygwin
  Windows port does not need MS Visual C++ nor MASM, runs faster
  in bytecode, and has a better implementation of the Unix library,
  but currently lacks threads and COM component support.

Type-checking:
- Relaxed "monomorphic restriction" on type constructors in a
  mutually-recursive type definition, e.g. the following is again allowed
    type u = C of int t | D of string t and 'a t = ...
- Fixed name-capture bug in "include SIG" and "SIG with ..." constructs.
- Improved implicit subtypes built by (... :> ty), closer to intuition.
- Several bug fixes in type-checking of variants.
- Typing of polymorphic variants is more restrictive:
   do not allow conjunctive types inside the same pattern matching.
   a type has either an upper bound, or all its tags are in the lower bound.
  This may break some programs (this breaks lablgl-0.94).

Both compilers:
- Revised compilation of pattern matching.
- Option -I +<subdir> to search a subdirectory <subdir> of the standard
  library directory (i.e. write "ocamlc -I +labltk" instead of
  "ocamlc -I /usr/local/lib/ocaml/labltk").
- Option -warn-error to turn warnings into errors.
- Option -where to print the location of the standard library directory.
- Assertions are now type-checked even if the -noassert option is given,
  thus -noassert can no longe change the types of modules.

Bytecode compiler and bytecode interpreter:
- Print stack backtrace when a program aborts due to an uncaught exception
  (requires compilation with -g and running with ocamlrun -b or
   OCAMLRUNPARAM="b=1").

Native-code compiler:
- Better unboxing optimizations on the int32, int64, and nativeint types.
- Tail recursion preserved for functions having more parameters than
  available registers (but tail calls to other functions are still
  turned off if parameters do not fit entirely in registers).
- Fixed name-capture bug in function inlining.
- Improved spilling/reloading strategy for conditionals.
- IA32, Alpha: better alignment of branch targets.
- Removed spurious dependency on the -lcurses library.

Toplevel environment:
- Revised handling of top-level value definitions, allows reclaimation
  of definitions that are shadowed by later definitions with the same names.
  (E.g. "let x = <big list>;; let x = 1;;" allows <big list> to be reclaimed.)
- Revised the tracing facility so that for standard library functions,
  only calls from user code are traced, not calls from the system.
- Added a "*" prompt when within a comment.

Runtime system:
- Fixed portability issue on bcopy() vs memmove(), affecting Linux RedHat 7.0
  in particular.
- Structural comparisons (=, <>, <, <=, >, >=, compare) reimplemented
  so as to avoid overflowing the C stack.
- Input/output functions: arrange so that reads and writes on closed
  in_channel or out_channel raise Sys_error immediately.

Standard library:
- Module Gc: changed some counters to float in order to avoid overflow;
    added alarms
- Module Hashtbl: added Hashtbl.replace.
- Module Int64: added bits_of_float, float_of_bits (access to IEEE 754
    representation of floats).
- Module List:  List.partition now tail-rec;
    improved memory behavior of List.stable_sort.
- Module Nativeint: added Nativeint.size (number of bits in a nativeint).
- Module Obj: fixed incorrect resizing of float arrays in Obj.resize.
- Module Pervasives: added float constants "infinity", "neg_infinity", "nan";
    added a "classify_float" function to test a float for NaN, infinity, etc.
- Pervasives.input_value: fixed bug affecting shared custom objects.
- Pervasives.output_value: fixed size bug affecting "int64" values.
- Pervasives.int_of_string, {Int32,Int64,Nativeint}.of_string:
  fixed bug causing bad digits to be accepted without error.
- Module Random: added get_state and set_state to checkpoint the generator.
- Module Sys: signal handling functions are passed the system-independent
  signal number rather than the raw system signal number whenever possible.
- Module Weak: added Weak.get_copy.

Other libraries:
- Bigarray: added Bigarray.reshape to take a view of the elements of a
  bigarray with different dimensions or number of dimensions;
  fixed bug causing "get" operations to be unavailable in custom
  toplevels including Bigarray.
- Dynlink: raise an error instead of crashing when the loaded module
  refers to the not-yet-initialized module performing a dynlink operation.
- Bytecode threads: added a thread-safe version of the Marshal module;
    fixed a rare GC bug in the thread scheduler.
- POSIX threads: fixed compilation problem with threads.cmxa.
- Both thread libraries: better tail-recursion in Event.sync.
- Num library: fixed bug in square roots (Nat.sqrt_nat, Big_int.sqrt_big_int).

Tools:
- ocamldep: fixed missing dependencies on labels of record patterns and
    record construction operations

Win32 port:
- Unix.waitpid now implements the WNOHANG option.

Mac OS ports:
- Mac OS X public beta is supported.
- Int64.format works on Mac OS 8/9.


Objective Caml 3.00 (25 Apr 2000):
----------------------------------

Language:
- OCaml/OLabl merger:
  * Support for labeled and optional arguments for functions and classes.
  * Support for variant types (sum types compared by structure).
  See tutorial (chapter 2 of the OCaml manual) for more information.
- Syntactic change: "?" in stream error handlers changed to "??".
- Added exception renaming in structures (exception E = F).
- (OCaml 2.99/OLabl users only) Label syntax changed to preserve
  backward compatibility with 2.0x (labeled function application
  is f ~lbl:arg instead of f lbl:arg).  A tool is provided to help
  convert labelized programs to OCaml 3.00.

Both compilers:
- Option -labels to select commuting label mode (labels are mandatory,
  but labeled arguments can be passed in a different order than in
  the definition of the function; in default mode, labels may be omitted,
  but argument reordering is only allowed for optional arguments).
- Libraries (.cma and .cmxa files) now "remember" C libraries given
  at library construction time, and add them back at link time.
  Allows linking with e.g. just unix.cma instead of
  unix.cma -custom -cclib -lunix
- Revised printing of error messages, now use Format.fprintf; no visible
  difference for users, but could facilitate internationalization later.
- Fixed bug in unboxing of records containing only floats.
- Fixed typing bug involving applicative functors as components of modules.
- Better error message for inconsistencies between compiled interfaces.

Bytecode compiler:
- New "modular" format for bytecode executables; no visible differences
  for users, but will facilitate further extensions later.
- Fixed problems in signal handling.

Native-code compiler:
- Profiling support on x86 under FreeBSD
- Open-coding and unboxing optimizations for the new integer types
  int32, int64, nativeint, and for bigarrays.
- Fixed instruction selection bug with "raise" appearing in arguments
  of strict operators, e.g. "1 + raise E".
- Better error message when linking incomplete/incorrectly ordered set
  of .cmx files.
- Optimized scanning of global roots during GC, can reduce total running
  time by up to 8% on GC-intensive programs.

Interactive toplevel:
- Better printing of exceptions, including arguments, when possible.
- Fixed rare GC bug occurring during interpretation of scripts.
- Added consistency checks between interfaces and implementations
  during #load.

Run-time system:
- Added support for "custom" heap blocks (heap blocks carrying
  C functions for finalization, comparison, hashing, serialization
  and deserialization).
- Support for finalisation functions written in Caml.

Standard library:
- New modules Int32, Int64, Nativeint for 32-bit, 64-bit and
  platform-native integers
- Module Array: added Array.sort, Array.stable_sort.
- Module Gc: added Gc.finalise to attach Caml finalisation functions to
  arbitrary heap-allocated data.
- Module Hashtbl: do not bomb when resizing very large table.
- Module Lazy: raise Lazy.Undefined when a lazy evaluation needs itself.
- Module List: added List.sort, List.stable_sort; fixed bug in List.rev_map2.
- Module Map: added mapi (iteration with key and data).
- Module Set: added iterators for_all, exists, filter, partition.
- Module Sort: still here but deprecated in favor of new sorting functions
  in Array and List.
- Module Stack: added Stack.top
- Module String: fixed boundary condition on String.rindex_from
- Added labels on function arguments where appropriate.

New libraries and tools:
- ocamlbrowser: graphical browser for OCaml sources and compiled interfaces,
  supports cross-referencing, editing, running the toplevel.
- LablTK: GUI toolkit based on TK, using labeled and optional arguments,
  easier to use than CamlTK.
- Bigarray: large, multi-dimensional numerical arrays, facilitate
  interfacing with C/Fortran numerical code, efficient support for
  advanced array operations such as slicing and memory-mapping of files.

Other libraries:
- Bytecode threads: timer-based preemption was broken, works back again;
  fixed bug in Pervasives.input_line; exported Thread.yield.
- System threads: several GC / reentrancy bugs fixed in buffered I/O
  and Unix I/O; revised Thread.join implementation for strict POSIX
  conformance; exported Thread.yield.
- Graphics: added support for double buffering; added, current_x, current_y,
  rmoveto, rlineto, and draw_rect.
- Num: fixed bug in Num.float_of_num.
- Str: worked around potential symbol conflicts with C standard library.
- Dbm: fixed bug with Dbm.iter on empty database.

New or updated ports:
- Alpha/Digital Unix: lifted 256M limitation on total memory space
  induced by -taso
- Port to AIX 4.3 on PowerPC
- Port to HPUX 10 on HPPA
- Deprecated 680x0 / SunOS port

Macintosh port:
- Implemented the Unix and Thread libraries.
- The toplevel application does not work on 68k Macintoshes; maybe
  later if there's a demand.
- Added a new tool, ocamlmkappli, to build an application from a
  program written in O'Caml.


Objective Caml 2.04 (26 Nov 1999):
----------------------------------

- C interface: corrected inconsistent change in the CAMLparam* macros.
- Fixed internal error in ocamlc -g.
- Fixed type-checking of "S with ...", where S is a module type name
  abbreviating another module type name.
- ocamldep: fixed stdout/stderr mismatch after failing on one file.
- Random.self_init more random.
- Windows port:
  - Toplevel application: fixed spurious crash on exit.
  - Native-code compiler: fixed bug in assembling certain
    floating-point constants (masm doesn't grok 2e5, wants 2.0e5).

Objective Caml 2.03 (19 Nov 1999):
----------------------------------

New ports:
- Ported to BeOS / Intel x86 (bytecode and native-code).
- BSD / Intel x86 port now supports both a.out and ELF binary formats.
- Added support for {Net,Open}BSD / Alpha.
- Revamped Rhapsody port, now works on MacOS X server.

Syntax:
- Warning for "(*)" and "*)" outside comment.
- Removed "#line LINENO", too ambiguous with a method invocation;
  the equivalent "# LINENO" is still supported.

Typing:
- When an incomplete pattern-matching is detected, report also a
  value or value template that is not covered by the cases of
  the pattern-matching.
- Several bugs in class type matching and in type error reporting fixed.
- Added an option -rectypes to support general recursive types,
  not just those involving object types.

Bytecode compiler:
- Minor cleanups in the bytecode emitter.
- Do not remove "let x = y" bindings in -g mode; makes it easier to
  debug the code.

Native-code compiler:
- Fixed bug in grouping of allocations performed in the same basic block.
- Fixed bug in constant propagation involving expressions containing
  side-effects.
- Fixed incorrect code generation for "for" loops whose upper bound is
  a reference assigned inside the loop.
- MIPS code generator: work around a bug in the IRIX 6 assembler.

Toplevel:
- Fixed incorrect redirection of standard formatter to stderr
  while executing toplevel scripts.

Standard library:
- Added List.rev_map, List.rev_map2.
- Documentation of List functions now says which functions are
  tail-rec, and how much stack space is needed for non-tailrec functions.
- Wrong type for Printf.bprintf fixed.
- Fixed weird behavior of Printf.sprintf and Printf.bprintf in case of
  partial applications.
- Added Random.self_init, which initializes the PRNG from the system date.
- Sort.array: serious bugs fixed.
- Stream.count: fixed incorrect behavior with ocamlopt.

Run-time system and external interface:
- Fixed weird behavior of signal handlers w.r.t. signal masks and exceptions
  raised from the signal handler.
- Fixed bug in the callback*_exn() functions.

Debugger:
- Fixed wrong printing of float record fields and elements of float arrays.
- Supports identifiers starting with '_'.

Profiler:
- Handles .mli files, so ocamlcp can be used to replace ocamlc (e.g. in a
  makefile).
- Now works on programs that use stream expressions and stream parsers.

Other libraries:
- Graphics: under X11, treat all mouse buttons equally; fixed problem
  with current font reverting to the default font when the graphics
  window is resized.
- Str: fixed reentrancy bugs in Str.replace and Str.full_split.
- Bytecode threads: set standard I/O descriptors to non-blocking mode.
- OS threads: revised implementation of Thread.wait_signal.
- All threads: added Event.wrap_abort, Event.choose [].
- Unix.localtime, Unix.gmtime: check for errors.
- Unix.create_process: now supports arbitrary redirections of std descriptors.
- Added Unix.open_process_full.
- Implemented Unix.chmod under Windows.
- Big_int.square_big_int now gives the proper sign to its result.

Others:
- ocamldep: don't stop at first error, skip to next file.
- Emacs mode: updated with Garrigue and Zimmerman's snapshot of 1999/10/18.
- configure script: added -prefix option.
- Windows toplevel application: fixed problem with graphics library
  not loading properly.


Objective Caml 2.02 (04 Mar 1999):
----------------------------------

* Type system:
  - Check that all components of a signature have unique names.
  - Fixed bug in signature matching involving a type component and
    a module component, both sharing an abstract type.
  - Bug involving recursive classes constrained by a class type fixed.
  - Fixed bugs in printing class types and in printing unification errors.

* Compilation:
  - Changed compilation scheme for "{r with lbl = e}" when r has many fields
    so as to avoid code size explosion.

* Native-code compiler:
  - Better constant propagation in boolean expressions and in conditionals.
  - Removal of unused arguments during function inlining.
  - Eliminated redundant tagging/untagging in bit shifts.
  - Static allocation of closures for functions without free variables,
    reduces the size of initialization code.
  - Revised compilation scheme for definitions at top level of compilation
    units, so that top level functions have no free variables.
  - Coalesced multiple allocations of heap blocks inside one expression
    (e.g. x :: y :: z allocates the two conses in one step).
  - Ix86: better handling of large integer constants in instruction selection.
  - MIPS: fixed wrong asm generated for String.length "literal".

* Standard library:
  - Added the "ignore" primitive function, which just throws away its
    argument and returns "()".  It allows to write
    "ignore(f x); y" if "f x" doesn't have type unit and you don't
    want the warning caused by "f x; y".
  - Added the "Buffer" module (extensible string buffers).
  - Module Format: added formatting to buffers and to strings.
  - Added "mem" functions (membership test) to Hashtbl and Map.
  - Module List: added find, filter, partition.
    Renamed remove and removeq to remove_assoc and remove_assq.
  - Module Marshal: fixed bug in marshaling functions when passed functional
    values defined by mutual recursion with other functions.
  - Module Printf: added Printf.bprintf (print to extensible buffer);
    added %i format as synonymous for %d (as per the docs).
  - Module Sort: added Sort.array (Quicksort).

* Runtime system:
  - New callback functions for callbacks with arbitrary many arguments
    and for catching Caml exceptions escaping from a callback.

* The ocamldep dependency generator: now performs full parsing of the
    sources, taking into account the scope of module bindings.

* The ocamlyacc parser generator: fixed sentinel error causing wrong
    tables to be generated in some cases.

* The str library:
  - Added split_delim, full_split as variants of split that control
    more precisely what happens to delimiters.
  - Added replace_matched for separate matching and replacement operations.

* The graphics library:
  - Bypass color lookup for 16 bpp and 32 bpp direct-color displays.
  - Larger color cache.

* The thread library:
  - Bytecode threads: more clever use of non-blocking I/O, makes I/O
    operations faster.
  - POSIX threads: gcc-ism removed, should now compile on any ANSI C compiler.
  - Both: avoid memory leak in the Event module when a communication
    offer is never selected.

* The Unix library:
  - Fixed inversion of ctime and mtime in Unix.stat, Unix.fstat, Unix.lstat.
  - Unix.establish_connection: properly reclaim socket if connect fails.

* The DBM library: no longer crashes when calling Dbm.close twice.

* Emacs mode:
  - Updated with Garrigue and Zimmerman's latest version.
  - Now include an "ocamltags" script for using etags on OCaml sources.

* Win32 port:
  - Fixed end-of-line bug in ocamlcp causing problems with generated sources.


Objective Caml 2.01 (09 Dec 1998):
----------------------------------

* Typing:
  - Added warning for expressions of the form "a; b" where a does not have
    type "unit"; catches silly mistake such as
    "record.lbl = newval; ..." instead of "record.lbl <- newval; ...".
  - Typing bug in "let module" fixed.

* Compilation:
  - Fixed bug in compilation of recursive and mutually recursive classes.
  - Option -w to turn specific warnings on/off.
  - Option -cc to choose the C compiler used with ocamlc -custom and ocamlopt.

* Bytecode compiler and bytecode interpreter:
  - Intel x86: removed asm declaration causing "fixed or forbidden register
    spilled" error with egcs and gcc 2.8 (but not with gcc 2.7, go figure).
  - Revised handling of debugging information, allows faster linking with -g.

* Native-code compiler:
  - Fixed bugs in integer constant propagation.
  - Out-of-bound accesses in array and strings now raise an Invalid_argument
    exception (like the bytecode system) instead of stopping the program.
  - Corrected scheduling of bound checks.
  - Port to the StrongARM under Linux (e.g. Corel Netwinder).
  - I386: fixed bug in profiled code (ocamlopt -p).
  - Mips: switched to -n32 model under IRIX; dropped the Ultrix port.
  - Sparc: simplified the addressing modes, allows for better scheduling.
  - Fixed calling convention bug for Pervasives.modf.

* Toplevel:
  - #trace works again.
  - ocamlmktop: use matching ocamlc, not any ocamlc from the search path.

* Memory management:
  - Fixed bug in heap expansion that could cause the GC to loop.

* C interface:
  - New macros CAMLparam... and CAMLlocal... to simplify the handling
    of local roots in C code.
  - Simplified procedure for allocating and filling Caml blocks from C.
  - Declaration of string_length in <caml/mlvalues.h>.

* Standard library:
  - Module Format: added {get,set}_all_formatter_output_functions,
    formatter_of_out_channel, and the control sequence @<n> in printf.
  - Module List: added mem_assoc, mem_assq, remove, removeq.
  - Module Pervasives: added float_of_int (synonymous for float),
    int_of_float (truncate), int_of_char (Char.code), char_of_int (Char.chr),
    bool_of_string.
  - Module String: added contains, contains_from, rcontains_from.

* Unix library:
  - Unix.lockf: added F_RLOCK, F_TRLOCK; use POSIX locks whenever available.
  - Unix.tc{get,set}attr: added non-standard speeds 57600, 115200, 230400.
  - Unix.chroot: added.

* Threads:
  - Bytecode threads: improved speed of I/O scheduling.
  - Native threads: fixed a bug involving signals and exceptions
    generated from C.

* The "str" library:
  - Added Str.string_partial_match.
  - Bumped size of internal stack.

* ocamlyacc: emit correct '# lineno' directive for prelude part of .mly file.

* Emacs editing mode: updated with Jacques Garrigue's newest code.

* Windows port:
  - Added support for the "-cclib -lfoo" option (instead of
     -cclib /full/path/libfoo.lib as before).
  - Threads: fixed a bug at initialization time.

* Macintosh port: source code for Macintosh application merged in.


Objective Caml 2.00 (19 Aug 1998):
----------------------------------

* Language:
  - New class language.  See http://caml.inria.fr/ocaml/refman/
    for a tutorial (chapter 2) and for the reference manual (section 4.9).
  - Local module definitions "let module X = <module-expr> in <expr>".
  - Record copying with update "{r with lbl1 = expr1; ...}".
  - Array patterns "[|pat1; ...;patN|]" in pattern-matchings.
  - New reserved keywords: "object", "initializer".
  - No longer reserved: "closed", "protected".

* Bytecode compiler:
  - Use the same compact memory representations for float arrays, float
    records and recursive closures as the native-code compiler.
  - More type-dependent optimizations.
  - Added the -use_runtime and -make_runtime flags to build separately
    and reuse afterwards custom runtime systems
    (inspired by Fabrice Le Fessant's patch).

* Native-code compiler:
  - Cross-module constant propagation of integer constants.
  - More type-dependent optimizations.
  - More compact code generated for "let rec" over data structures.
  - Better code generated for "for" loops (test at bottom of code).
  - More aggressive scheduling of stores.
  - Added -p option for time profiling with gprof
    (fully supported on Intel x86/Linux and Alpha/Digital Unix only)
    (inspired by Aleksey Nogin's patch).
  - A case of bad spilling with high register pressure fixed.
  - Fixed GC bug when GC called from C without active Caml code.
  - Alpha: $gp handling revised to follow Alpha's standard conventions,
    allow running "atom" and "pixie" on ocamlopt-generated binaries.
  - Intel x86: use movzbl and movsbl systematically to load 8-bit and 16-bit
    quantities, no more hacks with partial registers (better for the
    Pentium Pro, worse for the Pentium).
  - PowerPC: more aggressive scheduling of return address reloading.
  - Sparc: scheduling bug related to register pairs fixed.

* Runtime system:
  - Better printing of uncaught exceptions (print a fully qualified
    name whenever possible).

* New ports:
  - Cray T3E (bytecode only) (in collaboration with CEA).
  - PowerMac under Rhapsody.
  - SparcStations under Linux.

* Standard library:
  - Added set_binary_mode_in and set_binary_mode_out in Pervasives
    to toggle open channels between text and binary modes.
  - output_value and input_value check that the given channel is in
    binary mode.
  - input_value no longer fails on very large marshalled data (> 16 Mbytes).
  - Module Arg: added option Rest.
  - Module Filename: temp_file no longer loops if temp dir doesn't exist.
  - Module List: added rev_append (tail-rec alternative to @).
  - Module Set: tell the truth about "elements" returning a sorted list;
    added min_elt, max_elt, singleton.
  - Module Sys: added Sys.time for simple measuring of CPU time.

* ocamllex:
  - Check for overflow when generating the tables for the automaton.
  - Error messages in generated .ml file now point to .mll source.
  - Added "let <id> = <regexp>" to name regular expressions
    (inspired by Christian Lindig's patch).

* ocamlyacc:
  - Better error recovery in presence of EOF tokens.
  - Error messages in generated .ml file now point to .mly source.
  - Generated .ml file now type-safe even without the generated .mli file.

* The Unix library:
  - Use float instead of int to represent Unix times (number of seconds
    from the epoch).  This fixes a year 2005 problem on 32-bit platforms.
    Functions affected: stat, lstat, fstat, time, gmtime, localtime,
    mktime, utimes.
  - Added putenv.
  - Better handling of "unknown" error codes (EUNKNOWNERR).
  - Fixed endianness bug in getservbyport.
  - win32unix (the Win32 implementation of the Unix library) now has
    the same interface as the unix implementation, this allows exchange
    of compiled .cmo and .cmi files between Unix and Win32.

* The thread libraries:
  - Bytecode threads: bug with escaping exceptions fixed.
  - System threads (POSIX, Win32): malloc/free bug fixed; signal bug fixed.
  - Both: added Thread.wait_signal to wait synchronously for signals.

* The graph library: bigger color cache.

* The str library: added Str.quote, Str.regexp_string,
  Str.regexp_string_case_fold.

* Emacs mode:
  - Fixed bug with paragraph fill.
  - Fixed bug with next-error under Emacs 20.


Objective Caml 1.07 (11 Dec 1997):
----------------------------------

* Native-code compiler:
  - Revised interface between generated code and GC, fixes serious GC
    problems with signals and native threads.
  - Added "-thread" option for compatibility with ocamlc.

* Debugger: correctly print instance variables of objects.

* Run-time system: ported to OpenBSD.

* Standard library: fixed wrong interface for Marshal.to_buffer and
  Obj.unmarshal.

* Num library: added Intel x86 optimized asm code (courtesy of
  Bernard Serpette).

* Thread libraries:
  - Native threads: fixed GC bugs and installation procedure.
  - Bytecode threads: fixed problem with "Marshal" module.
  - Both: added Event.always.

* MS Windows port: better handling of long command lines in Sys.command

Objective Caml 1.06 (18 Nov 1997):
----------------------------------

* Language:
  - Added two new keywords: "assert" (check assertion) and "lazy"
    (delay evaluation).
  - Allow identifiers to start with "_" (such identifiers are treated
    as lowercase idents).

* Objects:
  - Added "protected" methods (visible only from subclasses, can be hidden
    in class type declared in module signature).
  - Objects can be compared using generic comparison functions.
  - Fixed compilation of partial application of object constructors.

* Type system:
  - Occur-check now more strict (all recursions must traverse an object).
  - A few bugs fixed.

* Run-time system:
  - A heap compactor was implemented, so long-running programs can now
    fight fragmentation.
  - The meaning of the "space_overhead" parameter has changed.
  - The macros Push_roots and Pop_roots are superseded by Begin_roots* and
    End_roots.
  - Bytecode executable includes list of primitives used, avoids crashes
    on version mismatch.
  - Reduced startup overhead for marshalling, much faster marshalling of
    small objects.
  - New exception Stack_overflow distinct from Out_of_memory.
  - Maximum stack size configurable.
  - I/O revised for compatibility with compactor and with native threads.
  - All C code ANSIfied (new-style function declarations, etc).
  - Threaded code work on all 64-bit processors, not just Alpha/Digital Unix.
  - Better printing of uncaught exceptions.

* Both compilers:
  - Parsing: more detailed reporting of syntax errors (e.g. shows
    unmatched opening parenthesis on missing closing parenthesis).
  - Check consistency between interfaces (.cmi).
  - Revised rules for determining dependencies between modules.
  - Options "-verbose" for printing calls to C compiler, "-noassert"
    for turning assertion checks off.

* Native-code compiler:
  - Machine-dependent parts rewritten using inheritance instead of
    parameterized modules.
  - GC bug in value let rec fixed.
  - Port to Linux/Alpha.
  - Sparc: cleaned up use of %g registers, now compatible with Solaris threads.

* Top-level interactive system:
  - Can execute Caml script files given on command line.
  - Reads commands from ./.ocamlinit on startup.
  - Now thread-compatible.

* Standard library:
  - New library module: Lazy (delayed computations).
  - New library module: Marshal.  Allows marshalling to strings and
    transmission of closures between identical programs (SPMD parallelism).
  - Filename: "is_absolute" is superseded by "is_implicit" and "is_relative".
    To adapt old programs, change "is_absolute x" to "not (is_implicit x)"
    (but the new "is_relative" is NOT the opposite of the old "is_absolute").
  - Array, Hashtbl, List, Map, Queue, Set, Stack, Stream:
    the "iter" functions now take as argument a unit-returning function.
  - Format: added "printf" interface to the formatter (see the documentation).
    Revised behaviour of simple boxes: no more than one new line is output
    when consecutive break hints should lead to multiple line breaks.
  - Stream: revised implementation, renamed Parse_failure to Failure and
    Parse_error to Error (don't you love gratuitous changes?).
  - String: added index, rindex, index_from, rindex_from.
  - Array: added mapi, iteri, fold_left, fold_right, init.
  - Added Map.map, Set.subset, Printexc.to_string.

* ocamllex: lexers generated by ocamllex can now handle all characters,
  including '\000'.

* ocamlyacc: fixed bug with function closures returned by parser rules.

* Debugger:
  - Revised generation of events.
  - Break on function entrance.
  - New commands start/previous.
  - The command loadprinter now try to recursively load required
    modules.
  - Numerous small fixes.

* External libraries:
  - systhreads: can now use POSIX threads; POSIX and Win32 threads are
    now supported by the native-code compiler.
  - dbm and graph: work in native code.
  - num: fixed bug in Nat.nat_of_string.
  - str: fixed deallocation bug with case folding.
  - win32unix: use Win32 handles instead of (buggy) VC++ emulation of Unix
    file handles; added gettimeofday.

* Emacs editing mode and debugger interface updated to July '97 version.

Objective Caml 1.05 (21 Mar 1997):
----------------------------------

* Typing: fixed several bugs causing spurious type errors.

* Native-code compiler: fixed instruction selection bug causing GC to
see ill-formed pointers; fixed callbacks to support invocation from a
main program in C.

* Standard library: fixed String.lowercase; Weak now resists integers.

* Toplevel: multiple phrases without intermediate ";;" now really supported;
fixed value printing problems where the wrong printer was selected.

* Debugger: fixed printing problem with local references; revised
handling of checkpoints; various other small fixes.

* Macintosh port: fixed signed division problem in bytecomp/emitcode.ml

Objective Caml 1.04 (11 Mar 1997):
----------------------------------

* Replay debugger ported from Caml Light; added debugger support in
  compiler (option -g) and runtime system. Debugger is alpha-quality
  and needs testing.

* Parsing:
  - Support for "# linenum" directives.
  - At toplevel, allow several phrases without intermediate ";;".

* Typing:
  - Allow constraints on datatype parameters, e.g.
    type 'a foo = ... constraint 'a = 'b * 'c.
  - Fixed bug in signature matching in presence of free type variables '_a.
  - Extensive cleanup of internals of type inference.

* Native-code compilation:
  - Inlining of small functions at point of call (fairly conservative).
  - MIPS code generator ported to SGI IRIX 6.
  - Better code generated for large integer constants.
  - Check for urgent GC when allocating large objects in major heap.
  - PowerPC port: better scheduling, reduced TOC consumption.
  - HPPA port: handle long conditional branches gracefully,
    several span-dependent bugs fixed.

* Standard library:
  - More floating-point functions (all ANSI C float functions now available).
  - Hashtbl: added functorial interface (allow providing own equality
    and hash functions); rehash when resizing, avoid memory leak on
    Hashtbl.remove.
  - Added Char.uppercase, Char.lowercase, String.uppercase, String.lowercase,
    String.capitalize, String.uncapitalize.
  - New module Weak for manipulating weak pointers.
  - New module Callback for registering closures and exceptions to be
    used from C.

* Foreign interface:
  - Better support for callbacks (C calling Caml), exception raising
    from C, and main() in C. Added function to remove a global root.
  - Option -output-obj to package Caml code as a C library.

* Thread library: fixed bug in timed_read and timed_write operations;
  Lexing.from_function and Lexing.from_channel now reentrant.

* Unix interface: renamed EACCESS to EACCES (the POSIX name); added setsid;
  fixed bug in inet_addr_of_string for 64-bit platforms.

* Ocamlyacc: default error function no longer prevents error recovery.

* Ocamllex: fixed reentrancy problem w.r.t. exceptions during refill;
  fixed output problem (\r\r\n) under Win32.

* Macintosh port:
  - The makefiles are provided for compiling and installing O'Caml on
    a Macintosh with MPW 3.4.1.
  - An application with the toplevel in a window is forthcoming.

* Windows NT/95 port: updated toplevel GUI to that of Caml Light 0.73.

* Emacs editing mode and debugger interface included in distribution.


Objective Caml 1.03 (29 Oct 1996):
----------------------------------

* Typing:
  - bug with type names escaping their scope via unification with
    non-generalized type variables '_a completely fixed;
  - fixed bug in occur check : it was too restrictive;
  - fixed bug of coercion operators;
  - check that no two types of the same name are generated in a module
    (there was no check for classes);
  - "#install_printer" works again;
  - fixed bug in printing of subtyping errors;
  - in class interfaces, construct "method m" (without type) change
    the status of method m from abstract to concrete;
  - in a recursive definition of class interfaces, a class can now
    inherit from a previous class;
  - typing of a method make use of an eventual previously given type
    of this method, yielding clearer type errors.

* Compilation (ocamlc and ocamlopt):
  - fixed bug in compilation of classes.

* Native-code compilation:
  - optimization of functions taking tuples of arguments;
  - code emitter for the Motorola 680x0 processors (retrocomputing week);
  - Alpha/OSF1: generate frame descriptors, avoids crashes when e.g.
    exp() or log() cause a domain error; fixed bug with
    String.length "literal";
  - Sparc, Mips, HPPA: removed marking of scanned stack frames
    (benefits do not outweight cost).

* Standard library:
  - Arg.parse now prints documentation for command-line options;
  - I/O buffers (types in_channel and out_channel) now heap-allocated,
    avoids crashing when closing a channel several times;
  - Overflow bug in compare() fixed;
  - GC bug in raising Sys_error from I/O functions fixed;
  - Parsing.symbol_start works even for epsilon productions.

* Foreign interface: main() in C now working, fixed bug in library
  order at link time.

* Thread library: guard against calling thread functions before Thread.create.

* Unix library: fixed getsockopt, setsockopt, open_process_{in,out}.

* Perl-free, cpp-free, cholesterol-free installation procedure.


Objective Caml 1.02 (27 Sep 1996):
----------------------------------

* Typing:
  - fixed bug with type names escaping their scope via unification
    with non-generalized type variables '_a;
  - keep #class abbreviations longer;
  - faster checking of well-formed abbreviation definitions;
  - stricter checking of "with" constraints over signatures (arity
    mismatch, overriding of an already manifest type).

* Compilation (ocamlc and ocamlopt):
  - fixed bug in compilation of recursive classes;
  - [|...|] and let...rec... allowed inside definitions of recursive
    data structures;

* Bytecode compilation: fixed overflow in linker for programs with
  more than 65535 globals and constants.

* Native-code compilation:
  - ocamlopt ported to HPPA under HP/UX, Intel x86 under Solaris 2,
    PowerMacintosh under MkLinux;
  - fixed two bugs related to floating-point arrays (one with "t array"
    where t is an abstract type implemented as float, one with
    comparison between two float arrays on 32 bit platforms);
  - fixed reloading/spilling problem causing non-termination of
    register allocation;
  - fixed bugs in handling of () causing loss of tail recursion;
  - fixed reloading bug in indirect calls.

* Windows NT/95 port:
  - complete port of the threads library (Pascal Cuoq);
  - partial port of the Unix library (Pascal Cuoq);
  - expansion of *, ? and @ on the command line.

* Standard library:
  - bug in in List.exists2 fixed;
  - bug in "Random.int n" for very large n on 64-bit machines fixed;
  - module Format: added a "general purpose" type of box (open_box);
    can output on several formatters at the same time.

* The "threads" library:
  - implementation on top of native threads available for Win32 and
    POSIX 1003.1c;
  - added -thread option to select a thread-safe version of the
    standard library, the ThreadIO module is no longer needed.

* The "graph" library: avoid invalid pixmaps when doing
  open_graph/close_graph several times.

* The "dynlink" library: support for "private" (no re-export) dynamic loading.

* ocamlyacc: skip '...' character literals correctly.

* C interface: C code linked with O'Caml code can provide its own main()
  and call caml_main() later.


Objective Caml 1.01 (12 Jun 1996):
----------------------------------

* Typing: better report of type incompatibilities;
  non-generalizable type variables in a struct...end no longer flagged
  immediately as an error;
  name clashes during "open" avoided.

* Fixed bug in output_value where identical data structures
  could have different external representations; this bug caused wrong
  "inconsistent assumptions" errors when checking compatibility of
  interfaces at link-time.

* Standard library: fixed bug in Array.blit on overlapping array sections

* Unmarshaling from strings now working.

* ocamlc, ocamlopt: new flags -intf and -impl to force compilation as
  an implementation/an interface, regardless of file extension;
  overflow bug on wide-range integer pattern-matchings fixed.

* ocamlc: fixed bytecode generation bug causing problems with compilation
  units defining more than 256 values

* ocamlopt, all platforms:
  fixed GC bug in "let rec" over data structures;
  link startup file first, fixes "undefined symbol" errors with some
  libraries.

* ocamlopt, Intel x86:
  more efficient calling sequence for calling C functions;
  floating-point wars, chapter 5: don't use float stack for holding
  float pseudo-registers, stack-allocating them is just as efficient.

* ocamlopt, Alpha and Intel x86: more compact calling sequence for garbage
  collection.

* ocamllex: generated automata no longer use callbacks for refilling
  the input buffer (works better with threads); character literals
  correctly skipped inside actions.

* ocamldep: "-I" directories now searched in the right order

* Thread library: incompatibilities with callbacks, signals, and
  dynamic linking removed; scheduling bug with Thread.wait fixed.

* New "dbm" library, interfaces with NDBM.

* Object-oriented extensions:
    instance variables can now be omitted in class types;
    some error messages have been made clearer;
    several bugs fixes.

Objective Caml 1.00 (9 May 1996):
---------------------------------

* Merge of Jérôme Vouillon and Didier Rémy's object-oriented
extensions.

* All libraries: all "new" functions renamed to "create" because "new"
is now a reserved keyword.

* Compilation of "or" patterns (pat1 | pat2) completely revised to
avoid code size explosion.

* Compiler support for preprocessing source files (-pp flag).

* Library construction: flag -linkall to force linking of all units in
a library.

* Native-code compiler: port to the Sparc under NetBSD.

* Toplevel: fixed bug when tracing several times the same function
under different names.

* New format for marshaling arbitrary data structures, allows
marshaling to/from strings.

* Standard library: new module Genlex (configurable lexer for streams)

* Thread library: much better support for I/O and blocking system calls.

* Graphics library: faster reclaimation of unused pixmaps.

* Unix library: new functions {set,clear}_nonblock, {set,clear}_close_on_exec,
{set,get}itimer, inet_addr_any, {get,set}sockopt.

* Dynlink library: added support for linking libraries (.cma files).

Caml Special Light 1.15 (15 Mar 1996):
--------------------------------------

* Caml Special Light now runs under Windows NT and 95. Many thanks to
Kevin Gallo (Microsoft Research) who contributed his initial port.

* csllex now generates tables for a table-driven automaton.
The resulting lexers are smaller and run faster.

* Completely automatic configuration script.

* Typing: more stringent checking of module type definitions against
manifest module type specifications.

* Toplevel: recursive definitions of values now working.

* Native-code compiler, all platforms:
        toplevel "let"s with refutable patterns now working;
        fixed bug in assignment to float record fields;
        direct support for floating-point negation and absolute value.

* Native-code compiler, x86: fixed bug with tail calls (with more than
4 arguments) from a function with a one-word stack frame.

* Native-code compiler, Sparc: problem with -compact fixed.

* Thread library: support for non-blocking writes; scheduler revised.

* Unix library: bug in gethostbyaddr fixed; bounds checking for read,
write, etc.

Caml Special Light 1.14 (8 Feb 1996):
-------------------------------------

* cslopt ported to the PowerPC/RS6000 architecture. Better support for
AIX in the bytecode system as well.

* cslopt, all platforms: fixed bug in live range splitting around catch/exit.

* cslopt for the Intel (floating-point wars, chapter 4):
implemented Ershov's algorithm to minimize floating-point stack usage;
out-of-order pops fixed.

* Several bug fixes in callbacks and signals.

Caml Special Light 1.13 (4 Jan 1996):
-------------------------------------

* Pattern-matching compilation revised to factor out accesses inside
matched structures.

* Callbacks and signals now supported in cslopt.
Signals are only detected at allocation points, though.
Added callback functions with 2 and 3 arguments.

* More explicit error messages when a native-code program aborts due
to array or string bound violations.

* In patterns, "C _" allowed even if the constructor C has several arguments.

* && and || allowed as alternate syntax for & and or.

* cslopt for the Intel: code generation for floating-point
operations entirely redone for the third time (a pox on whomever at
Intel decided to organize the floating-point registers as a stack).

* cslopt for the Sparc: don't use Sparc V8 smul and sdiv instructions,
emulation on V7 processors is abysmal.

Caml Special Light 1.12 (30 Nov 1995):
--------------------------------------

* Fixed an embarrassing bug with references to floats.

Caml Special Light 1.11 (29 Nov 1995):
--------------------------------------

* Streams and stream parsers a la Caml Light are back (thanks to
Daniel de Rauglaudre).

* User-level concurrent threads, with low-level shared memory primitives
(locks and conditions) as well as channel-based communication primitives
with first-class synchronous events, in the style of Reppy's CML.

* The native-code compiler has been ported to the HP PA-RISC processor
running under NextStep (sorry, no HPUX, its linker keeps dumping
core on me).

* References not captured in a function are optimized into variables.

* Fixed several bugs related to exceptions.

* Floats behave a little more as specified in the IEEE standard
(believe it or not, but x < y is not the negation of x >= y).

* Lower memory consumption for the native-code compiler.

Caml Special Light 1.10 (07 Nov 1995):
--------------------------------------

* Many bug fixes (too many to list here).

* Module language: introduction of a "with module" notation over
signatures for concise sharing of all type components of a signature;
better support for concrete types in signatures.

* Native-code compiler: the Intel 386 version has been ported to
NextStep and FreeBSD, and generates better code (especially for
floats)

* Tools and libraries: the Caml Light profiler and library for
arbitrary-precision arithmetic have been ported (thanks to John
Malecki and Victor Manuel Gulias Fernandez); better docs for the Unix
and regexp libraries.

Caml Special Light 1.07 (20 Sep 1995):
--------------------------------------

* Syntax: optional ;; allowed in compilation units and structures
(back by popular demand)

* cslopt:
generic handling of float arrays fixed
direct function application when the function expr is not a path fixed
compilation of "let rec" over values fixed
multiple definitions of a value name in a module correctly handled
no calls to ranlib in Solaris

* csltop: #trace now working

* Standard library: added List.memq; documentation of Array fixed.

Caml Special Light 1.06 (12 Sep 1995):
--------------------------------------

* First public release.<|MERGE_RESOLUTION|>--- conflicted
+++ resolved
@@ -59,19 +59,18 @@
   (Markus Mottl, review by Alain Frisch, Xavier Leroy, Gabriel Scherer,
   Mark Shinwell and Leo White)
 
-<<<<<<< HEAD
 - GPR#1193: Remove [Cloop] and [Iloop] Cmm and Mach language
   constructions in favour of existing continuation constructs.
   (Mark Shinwell)
 
 ### Standard library:
-=======
+
 - GPR#1183: compile curried functors to multi-argument functions
   earlier in the compiler pipeline; correctly propagate [@@inline]
   attributes on such functors; mark functor coercion veneers as
   stubs.
   (Mark Shinwell, review by Pierre Chambart and Leo White)
->>>>>>> ea4e0095
+
 - GPR#1271: Don't generate Ialloc instructions for closures that exceed
   Max_young_wosize; instead allocate them on the major heap.  (Related
   to GPR#1250.)
@@ -79,8 +78,6 @@
 
 - GPR#1250: illegal ARM64 assembly code generated for large combined allocations
   (report and initial fix by Steve Walk, review and final fix by Xavier Leroy)
-
-### Standard library:
 
 - MPR#1771, MPR#7309, GPR#1026: Add update to maps. Allows to update a
   binding in a map or create a new binding if the key had no binding
