Working version
---------------

(Changes that can break existing programs are marked with a "*")

### Code generation and optimizations:

- #2278: Remove native code generation support for 32-bit Intel macOS,
  iOS and other Darwin targets.
  (Mark Shinwell, review by Nicolas Ojeda Bar and Xavier Leroy)

- #7887: ensure frame table is 8-aligned on ARM64 and PPC64
  (Xavier Leroy, report by Mark Hayden, review by Mark Shinwell
   and Gabriel Scherer)

- #8507: Shorten symbol names of anonymous functions in Flambda mode
  (the directory portions are now hidden)
  (Mark Shinwell, review by Nicolás Ojeda Bär)

- #7931, #1904: Add FreeBSD/aarch64 support
  (Greg V, review by Sébastien Hinderer, Stephen Dolan, Damien Doligez
   and Xavier Leroy)

- GPR#8547: Optimize matches that are an affine function of the input.
  (Stefan Muenzel, review by Alain Frisch, Gabriel Scherer)

### Compiler user-interface and warnings:

* #2276: Remove support for compiler plugins and hooks (also adds
  [Dynlink.unsafe_get_global_value])
  (Mark Shinwell, Xavier Clerc, review by Nicolás Ojeda Bär,
  Florian Angeletti, David Allsopp and Xavier Leroy)

- #2301: Hint on type error on int literal
  (Jules Aguillon, review by Nicolás Ojeda Bär , Florian Angeletti,
  Gabriel Scherer and Armaël Guéneau)

- #2307: Hint on type error on int's operators
  (Jules Aguillon, with help from Armaël Guéneau,
   review by Gabriel Scherer and Florian Angeletti)

- #2314: Remove support for gprof profiling.
  (Mark Shinwell, review by Xavier Clerc and Stephen Dolan)

- #3819, #8546 more explanations and tests for illegal permutation
  (Florian Angeletti, review by Gabriel Scherer)

- #8541: Correctly print multi-lines locations
  (Louis Roché, review by Gabriel Scherer)

- #8579: Better error message for private constructors
  of an extensible variant type
  (Guillaume Bury, review by many fine eyes)

### Compiler distribution build system:

- #2267: merge generation of header programs, also fixing parallel build on
  Cygwin.
  (David Allsopp, review by Sébastien Hinderer)

- #8514: Use boot/ocamlc.opt for building, if available.
  (Stephen Dolan, review by Gabriel Scherer)

### Internal/compiler-libs changes:

- #1579: Add a separate types for clambda primitives
  (Pierre Chambart, review by Vincent Laviron and Mark Shinwell)

- #1965: remove loop constructors in Cmm and Mach
  (Vincent Laviron)

- #1973: fix compilation of catches with multiple handlers
  (Vincent Laviron)

- #2190: fix pretty printing (using Pprintast) of "lazy ..." patterns and
  "fun (type t) -> ..." expressions.
  (Nicolás Ojeda Bär, review by Gabriel Scherer)

- #2228, #8545: refactoring the handling of .cmi files
  by moving the logic from Env to a new module Persistent_env
  (Gabriel Scherer, review by Jérémie Dimino and Thomas Refis)

- #2229: Env: remove prefix_idents cache
  (Thomas Refis, review by Frédéric Bour and Gabriel Scherer)

- #2237, #8582: Reorder linearisation of Trywith to avoid a call instruction
  (Vincent Laviron and Greta Yorsh, additional review by Mark Shinwell;
  fix in #8582 by Mark Shinwell, Xavier Leroy and Anil Madhavapeddy)

- #2265: Add bytecomp/opcodes.mli
  (Mark Shinwell, review by Nicolas Ojeda Bar)

- #2268: Improve packing mechanism used for building compilerlibs modules
  into the Dynlink libraries
  (Mark Shinwell, Stephen Dolan, review by David Allsopp)

- #2277: Use newtype names as type variable names
  (Matthew Ryan)

- #2280: Don't make more Clambda constants after starting Cmmgen
  (Mark Shinwell, review by Vincent Laviron)

- #2281: Move some middle-end files around
  (Mark Shinwell)

- #2283: Add [is_prefix] and [find_and_chop_longest_common_prefix] to
  [Misc.Stdlib.List]
  (Mark Shinwell, review by Alain Frisch and Stephen Dolan)

- #2284: Add various utility functions to [Misc] and remove functions
  from [Misc.Stdlib.Option] that are now in [Stdlib.Option]
  (Mark Shinwell, review by Thomas Refis)

- #2286: Functorise [Consistbl]
  (Mark Shinwell, review by Gabriel Radanne)

- #2291: Add [Compute_ranges] pass
  (Mark Shinwell, review by Vincent Laviron)

- #2292: Add [Proc.frame_required] and [Proc.prologue_required].
  Move tail recursion label creation to [Linearize].  Correctly position
  [Lprologue] relative to [Iname_for_debugger] operations.
  (Mark Shinwell, review by Vincent Laviron)

- #2308: More debugging information on [Cmm] terms
  (Mark Shinwell, review by Stephen Dolan)

- #7927, #8527: Replace long tuples into records in typeclass.ml
  (Ulugbek Abdullaev, review by David Allsopp and Gabriel Scherer)

- #7878, #8542: Replaced TypedtreeIter with tast_iterator
  (Isaac "Izzy" Avram, review by Gabriel Scherer and Nicolás Ojeda Bär)

- #8598: Replace "not is_nonexpansive" by "maybe_expansive".
  (Thomas Refis, review by David Allsopp, Florian Angeletti, Gabriel Radanne,
   Gabriel Scherer and Xavier Leroy)

- #1901: Fix lexing of character literals in comments
  (Pieter Goetschalckx, review by Damien Doligez)

### Runtime system:

- #1725, #2279: Deprecate Obj.set_tag and Obj.truncate
  (Stephen Dolan, review by Gabriel Scherer, Damien Doligez and Xavier Leroy)

- #2075, #7729: rename _T macro used to support Unicode in the (Windows) runtime
  in order to avoid compiler warning
  (Nicolás Ojeda Bär, review by Gabriel Scherer and David Allsopp)

* #2240: Constify "identifier" in struct custom_operations
  (Cedric Cellier, review by Xavier Leroy)

- #2250: Remove extra integer sign-extension in compare functions
  (Stefan Muenzel, review by Xavier Leroy)

* #2293: Constify "caml_named_value"
  (Stephen Dolan, review by Xavier Leroy)

- #8607: Remove obsolete macros for pre-2002 MSVC support
  (Stephen Dolan, review by Nicolás Ojeda Bär and David Allsopp)

<<<<<<< HEAD
* #8628: The runtime does no longer try to raise [Out_of_memory] when
   there is insufficient memory. Instead, it shows a fatal error.
=======
- #8619: Ensure Gc.minor_words remains accurate after a GC.
  (Stephen Dolan, Xavier Leroy and David Allsopp,
   review by Xavier Leroy and Gabriel Scherer)

- #8656: Fix a bug in [caml_modify_generational_global_root]
  (Jacques-Henri Jourdan, review by ???)
>>>>>>> 17feab2a

### Standard library:

- #2262: take precision (.<n>) and flags ('+' and ' ') into account
  in printf %F
  (Pierre Roux, review by Gabriel Scherer)

- #6148, #8596: optimize some buffer operations
  (Damien Doligez, reports by John Whitington and Alain Frisch,
   review by Jeremy Yallop and Gabriel Scherer)

- #8657: Optimization in [Array.make] when initializing with unboxed
   or young values.
   (Jacques-Henri Jourdan, review by Gabriel Scherer and Stephen Dolan)

### Other libraries:

- #1939, #2023: Implement Unix.truncate and Unix.ftruncate on Windows.
  (Florent Monnier and Nicolás Ojeda Bär, review by David Allsopp)

- #7903, #2306: Make Thread.delay interruptible by signals again
  (Xavier Leroy, review by Jacques-Henri Jourdan and Edwin Török)

- #2248: Unix alloc_sockaddr: Fix read of uninitialized memory for an
  unbound Unix socket. Add support for receiving abstract (Linux) socket paths.
  (Tim Cuthbertson, review by Sébastien Hinderer and Jérémie Dimino)

- #2289: Delete the vmthreads library. This library was deprecated in 4.08.0.
  (Jérémie Dimino)

- #2318: Delete the graphics library. This library is now available
  as a separate "graphics" package in opam. Its new home is:
  https://github.com/ocaml/graphics
  (Jérémie Dimino, review by Nicolas Ojeda Bar, Xavier Leroy and
   Sébastien Hinderer)

### Manual and documentation:

- #7584, #8538: Document .cmt* files in the "overview" of ocaml{c,opt}
  (Oxana Kostikova, rewiew by Florian Angeletti)

- #8515: manual, precise constraints on reexported types
  (Florian Angeletti, review by Gabriel Scherer)

### Build system:

- #8650: ensure that "make" variables are defined before use;
  revise generation of config/util.ml to better quote special characters
  (Xavier Leroy, review by David Allsopp)

### Bug fixes:

- #7156, #8594: make top level use custom printers if they are available
  (Andrew Litteken, report by Martin Jambon, review by Nicolás Ojeda Bär,
   Thomas Refis, Armaël Guéneau, Gabriel Scherer, David Allsopp)
- #3249: ocamlmklib should reject .cmxa files
  (Xavier Leroy)
- #7937, #2287: fix uncaught Unify exception when looking for type
  declaration
  (Florian Angeletti, review by Jacques Garrigue)

- GPR#2296: Fix parsing of hexadecimal floats with underscores in the exponent.
  (Hugo Heuzard and Xavier Leroy, review by Gabriel Scherer)

- #8610, #8613: toplevel printing, consistent deduplicated name for types
  (Florian Angeletti, review by Thomas Refis and Gabriel Scherer,
   reported by Xavier Clerc)

- #8622: Don't generate #! headers over 127 characters.
  (David Allsopp, review by Xavier Leroy and Stephen Dolan)

- #8635, #8636: Fix a bad side-effect of the -allow-approx option of
  ocamldep. It used to turn some errors into successes
  (Jérémie Dimino)

OCaml 4.08.0
------------

### Language features:

- #6422, #7083, #305, #1568: Allow "exception" under or-patterns
  (Thomas Refis, with help and review from Alain Frisch, Gabriel Scherer, Jeremy
  Yallop, Leo White and Luc Maranget)

- #1506, #2147, #2166, #2167: Extended open to arbitrary module
  expression in structures and to applicative paths in signatures
  (Runhang Li, review by Alain Frisch, Florian Angeletti, Jeremy Yallop,
  Leo White and Thomas Refis)

- #1705: Allow @@attributes on exceptions.
  (Hugo Heuzard, review by Gabriel Radanne and Thomas Refis)

- #1804: New notion of "alerts" that generalizes the deprecated warning
  (Alain Frisch, review by Leo White and Damien Doligez)

- #1892: Allow shadowing of items coming from an include
  (Thomas Refis, review by Gabriel Radanne)

- #1947: Add "monadic" let operators
  (Leo White, review by Thomas Refis)

* #2106: .~ is now a reserved keyword, and is no longer available
  for use in extended indexing operators
  (Jeremy Yallop, review by Gabriel Scherer, Florian Angeletti, and
   Damien Doligez)

- #2110: Allow GADT constructors to introduce equations and existential types
  under or-patterns.
  (Thomas Refis and Leo White, review by Jacques Garrigue)

- #2122: Introduce local substitutions in signatures: "type t := type_expr"
  and "module M := Extended(Module).Path"
  (Thomas Refis, with help and review from Leo White, and Alain Frisch)

### Type system:

- #1826: allow expanding a type to a private abbreviation instead of
  abstracting when removing references to an identifier.
  (Thomas Refis and Leo White, review by Jacques Garrigue)

- #1909: unsharing pattern types
  (Thomas Refis, with help from Leo White, review by Jacques Garrigue)

- #1942, #2244: simplification of the static check
  for recursive definitions
  (Alban Reynaud and Gabriel Scherer,
   review by Jeremy Yallop, Armaël Guéneau and Damien Doligez)

* #7814, #2041, #2235: allow modules from include directories
  to shadow other ones, even in the toplevel
  (Jérémie Dimino, review by Alain Frisch and David Allsopp)

### Standard library:

- #2128: Add Fun module.
  (Many fine eyes)

- #2010: Add Bool module.
  (Many fine eyes)

- #2011: Add Int module.
  (Many fine eyes)

- #1940: Add Option module and Format.pp_print_option
  (Many fine eyes)

- #1956: Add Result module and Format.pp_print_result
  (Many fine eyes)

- #2533, #1839, #1949: added Unix.fsync
  (Francois Berenger, Nicolás Ojeda Bär, review by Daniel Bünzli, David Allsopp
  and ygrek)

- #5072, #6655, #1876: add aliases in Stdlib for built-in types
  and exceptions.
  (Jeremy Yallop, reports by Pierre Letouzey and David Sheets,
   review by Valentin Gatien-Baron, Gabriel Scherer and Alain Frisch)

- #6701, #1185, #1803: make float_of_string and string_of_float
  locale-independent.
  (ygrek, review by Xavier Leroy and Damien Doligez)

- #1590: ocamllex-generated lexers can be instructed not to update
  their lex_curr_p/lex_start_p fields, resulting in a significant
  performance gain when those fields are not required.
  (Alain Frisch, Jérémie Dimino)

- #7795, #1782: Fix off-by-one error in Weak.create.
  (KC Sivaramakrishnan)

- #1731: Format, use raise_notrace to preserve backtraces.
  (Frédéric Bour, report by Jules Villard, review by Gabriel Scherer)

- #1792, #7794: Add Unix.open_process_args{,_in,_out,_full} similar to
  Unix.open_process{,_in,_out,_full}, but passing an explicit argv array.
  (Nicolás Ojeda Bär, review by Jérémie Dimino, request by Volker Diels-Grabsch)

- #1999: Add Unix.process{,_in,_out,_full}_pid to retrieve opened process's
  pid.
  (Romain Beauxis, review by Nicolás Ojeda Bär)

- #2220: Remove duplicate process management code in
  otherlibs/threads/unix.ml
  (Romain Beauxis, review by Gabriel Scherer and Alain Frisch)

- #1182: Add new Printf formats %#d %#Ld %#ld %#nd (idem for %i and %u) for
  alternative integer formatting.
  (ygrek, review by Gabriel Scherer)

- #7235: Format, flush err_formatter at exit.
  (Pierre Weis, request by Jun Furuse)

- #1857, #7812: Remove Sort module, deprecated since 2000 and emitting
  a deprecation warning since 4.02.
  (whitequark)

- #1923: Arg module sometimes misbehaved instead of rejecting invalid
  -keyword=arg inputs
  (Valentin Gatien-Baron, review by Gabriel Scherer)

- #1957: Add Stack.{top_opt,pop_opt} and Queue.{peek_opt,take_opt}.
  (Vladimir Keleshev, review by Nicolás Ojeda Bär and Gabriel Scherer)

- #1959: Add Format.dprintf, a printing function which outputs a closure
  usable with %t.
  (Gabriel Radanne, request by Armaël Guéneau,
   review by Florian Angeletti and Gabriel Scherer)

- #1959: Small simplification and optimization to Format.ifprintf
  (Gabriel Radanne, review by Gabriel Scherer)

- #1855, #2118: Add `Fun.protect ~finally` for enforcing local
  invariants whether a function raises or not, similar to
  `unwind-protect` in Lisp and `FINALLY` in Modula-2. It is careful
  about preserving backtraces and treating exceptions in finally as
  errors.
  (Marcello Seri and Guillaume Munch-Maccagnoni, review by Daniel
  Bünzli, Gabriel Scherer, François Bobot, Nicolás Ojeda Bär, Xavier
  Clerc, Boris Yakobowski, Damien Doligez, and Xavier Leroy)

- #1986, #6450: Add Set.disjoint
  (Nicolás Ojeda Bär, review by Gabriel Scherer)

* #1605: Deprecate Stdlib.Pervasives. Following #1010, Pervasives
  is no longer needed and Stdlib should be used instead.
  (Jérémie Dimino, review by Nicolás Ojeda Bär)

- #2004: Use common standard library path `lib/ocaml` for Windows,
  for consistency with OSX & Linux. Previously was located at `lib`.
  (Bryan Phelps, Jordan Walke, review by David Allsopp)

- #1966: Add Format semantic tags using extensible sum types.
  (Gabriel Radanne, review by Nicolás Ojeda Bär)

- #1794: Add constants zero, one, minus_one and functions succ,
  pred, is_finite, is_infinite, is_nan, is_integer, trunc, round,
  next_after, sign_bit, min, max, min_max, min_num, max_num,
  min_max_num to module Float.
  (Christophe Troestler, review by Alain Frish, Xavier Clerc and Daniel Bünzli)

- #1354, #2177: Add fma support to Float module.
  (Laurent Thévenoux, review by Alain Frisch, Jacques-Henri Jourdan,
  Xavier Leroy)

- #2119: clarify the documentation of Set.diff
  (Gabriel Scherer, suggestion by John Skaller)

- #7812, #2125: Add Filename.chop_suffix_opt
  (Alain Frisch, review by Nicolás Ojeda Bär, suggestion by whitequark)

- #1864: Extend Bytes and Buffer with functions to read/write
  binary representations of numbers
  (Alain Frisch and Daniel Bünzli)

- #1458: Add unsigned operations unsigned_div, unsigned_rem, unsigned_compare
  and unsigned_to_int to modules Int32, Int64, Nativeint.
  (Nicolás Ojeda Bär, review by Daniel Bünzli, Alain Frisch and Max Mouratov)

- #2145: Deprecate the mutability of Gc.control record fields
  (Damien Doligez, review by Alain Frisch)

- #2159, #7874: annotate {String,Bytes}.equal as being [@@noalloc].
  (Pierre-Marie Pédrot, review by Nicolás Ojeda Bär)

- #1936: Add module Float.Array
  (Damien Doligez, review by Xavier Clerc and Alain Frisch)

- #2002: Add Format.pp_print_custom_break, a new more general kind of break
  hint that can emit non-whitespace characters.
  (Vladimir Keleshev and Pierre Weis, review by Josh Berdine, Gabriel Radanne)

- #2183: Fix segfault in Array.create_float with -no-flat-float-array
  (Damien Doligez, review by Gabriel Scherer and Jeremy Yallop)

- #2185: Add `List.filter_map`
  (Thomas Refis, review by Alain Frisch and Gabriel Scherer)

- #1525: Make function set_max_indent respect documentation
  (Pierre Weis, Richard Bonichon, review by Florian Angeletti)

- GPR#2202: Correct Hashtbl.MakeSeeded.{add_seq,replace_seq,of_seq} to use
  functor hash function instead of default hash function. Hashtbl.Make.of_seq
  shouldn't create randomized hash tables.
  (David Allsopp, review by Alain Frisch)

### Other libraries:

- #2222: Set default status in waitpid when pid is zero. Otherwise,
  status value is undefined.
  (Romain Beauxis and Xavier Leroy, review by Stephen Dolan)

* #2104, #2211, #4127, #7709: Fix Thread.sigmask. When
  system threads are loaded, Unix.sigprocmask is now an alias for
  Thread.sigmask. This changes the behavior at least on MacOS, where
  Unix.sigprocmask used to change the masks of all threads.
  (Jacques-Henri Jourdan, review by Jérémie Dimino)

- #1061: Add ?follow parameter to Unix.link. This allows hardlinking
  symlinks.
  (Christopher Zimmermann, review by Xavier Leroy, Damien Doligez, David
   Allsopp, David Sheets)

- #2038: Deprecate vm threads
  (Jérémie Dimino)

* #4208, #4229, #4839, #6462, #6957, #6950, #1063, #2176,
  #2297: Make (nat)dynlink sound.
  (Mark Shinwell, Leo White, Nicolás Ojeda Bär, Pierre Chambart)

- #2263: Delete the deprecated Bigarray.*.map_file functions in
  favour of `*_of_genarray (Unix.map_file ...)` functions instead. The
  `Unix.map_file` function was introduced in OCaml 4.06.0 onwards.
  (Jérémie Dimino, reviewed by David Allsopp and Anil Madhavapeddy)

### Compiler user-interface and warnings:

- #2133: Warn on literal patterns found anywhere in a constructor's
  arguments.
  (Jeremy Yallop, review by Gabriel Scherer)

- #2096: Add source highlighting for errors & warnings in batch mode
  (Armaël Guéneau, review by Gabriel Scherer and Jérémie Dimino)

- #2091: Add a warning triggered by type declarations "type t = ()"
  (Armaël Guéneau, report by linse, review by Florian Angeletti and Gabriel
  Scherer)

- #6416, #1120: unique printed names for identifiers
  (Florian Angeletti, review by Jacques Garrigue)

- #7116, #1430: new -config-var option
  to get the value of a single configuration variable in scripts.
  (Gabriel Scherer, review by Sébastien Hinderer and David Allsopp,
   request by Adrien Nader)

- #1691: add shared_libraries to ocamlc -config exporting
  SUPPORTS_SHARED_LIBRARIES from Makefile.config.
  (David Allsopp, review by Gabriel Scherer and Mark Shinwell)

- #1720: Improve error reporting for missing 'rec' in let-bindings.
  (Arthur Charguéraud and Armaël Guéneau, with help and advice
   from Gabriel Scherer, Frédéric Bour, Xavier Clerc and Leo White)

- #1733,1993,1998,2058,2094,2140: Typing error message improvements
    - #1733, change the perspective of the unexpected existential error
      message.
    - #1993, expanded error messages for universal quantification failure
    - #1998, more context for unbound type parameter error
    - #2058, full explanation for unsafe cycles in recursive module
      definitions (suggestion by Ivan Gotovchits)
    - #2094, rewording for "constructor has no type" error
    - #7565, #2140, more context for universal variable escape
      in method type
  (Florian Angeletti, reviews by Jacques Garrique, Armaël Guéneau,
   Gabriel Radanne, Gabriel Scherer and Jeremy Yallop)

- #1748: do not error when instantiating polymorphic fields in patterns.
  (Thomas Refis, review by Gabriel Scherer)

- #6913, #1786: new -match-context-rows option
  to control the degree of optimization in the pattern matching compiler.
  (Dwight Guth, review by Gabriel Scherer and Luc Maranget)

- #1822: keep attributes attached to pattern variables from being discarded.
  (Nicolás Ojeda Bär, review by Thomas Refis)

- #1845: new `-dcamlprimc` option to keep the generated C file containing
  the information about primitives; pass `-fdebug-prefix-map` to the C compiler
  when supported, for reproducible builds
  (Xavier Clerc, review by Jérémie Dimino)

- #1856, #1869: use `BUILD_PATH_PREFIX_MAP` when compiling primitives
  in order to make builds reproducible if code contains uses of
  `__FILE__` or `__LOC__`
  (Xavier Clerc, review by Gabriel Scherer and Sébastien Hinderer)

- #1906: created warning 64 when using -unsafe and a -pp argument that
  returns a syntax tree, to replace the print that was there already
  (Valentin Gatien-Baron)

- #1913: new flag -dump-into-file to print debug output like -dlambda into
  a file named after the file being built, instead of on stderr.
  (Valentin Gatien-Baron, review by Thomas Refis)

- #1921: in the compilation context passed to ppx extensions,
  add more configuration options related to type-checking:
  -rectypes, -principal, -alias-deps, -unboxed-types, -unsafe-string
  (Gabriel Scherer, review by Gabriel Radanne, Xavier Clerc and Frédéric Bour)

- #1925: Print error locations more consistently between batch mode, toplevel
  and expect tests
  (Armaël Guéneau, review by Thomas Refis, Gabriel Scherer and François Bobot)

- #1930: pass the elements from `BUILD_PATH_PREFIX_MAP` to the assembler
  (Xavier Clerc, review by Gabriel Scherer, Sébastien Hinderer, and
   Xavier Leroy)

- #1945, #2032: new "-stop-after [parsing|typing]" option
  to stop compilation after the parsing or typing pass
  (Gabriel Scherer, review by Jérémie Dimino)

- GRP#1953: Add locations to attributes in the parsetree.
  (Hugo Heuzard, review by Gabriel Radanne)

- #1954: Add locations to toplevel directives.
  (Hugo Heuzard, review by Gabriel Radanne)

- #1976: Better error messages for extension constructor type mismatches
  (Thomas Refis, review by Gabriel Scherer)

* #1979: Remove support for TERM=norepeat when displaying errors
  (Armaël Guéneau, review by Gabriel Scherer and Florian Angeletti)

- #1960: The parser keeps previous location when relocating ast node.
  (Hugo Heuzard, review by Jérémie Dimino)

- #1841, #7808: the environment variable OCAMLTOP_INCLUDE_PATH can now
  specify a list of additional include directories for the ocaml toplevel.
  (Nicolás Ojeda Bär, request by Daniel Bünzli, review by Daniel Bünzli and
  Damien Doligez)

- #7864, #2109: remove duplicates from spelling suggestions.
  (Nicolás Ojeda Bär, review by Armaël Guéneau)

- #6638, #1110: introduced a dedicated warning to report
  unused "open!" statements
  (Alain Frisch, report by dwang, review by and design from Leo White)

- #1974: Trigger warning 5 in "let _ = e" and "ignore e" if e is of function
  type and syntactically an application. (For the case of "ignore e" the warning
  already existed, but used to be triggered even when e was not an application.)
  (Nicolás Ojeda Bär, review by Alain Frisch and Jacques Garrigue)

- #2317: type_let: be more careful generalizing parts of the pattern
  (Thomas Refis and Leo White, review by Jacques Garrigue)

### Code generation and optimizations:

- #7725, #1754: improve AFL instrumentation for objects and lazy values.
  (Stephen Dolan)

- #1631: AMD64 code generator: emit shorter instruction sequences for the
  sign-extension operations.
  (LemonBoy, review by Alain Frisch and Xavier Leroy)

- #7246, #2146: make a few int64 primitives use [@@unboxed]
  stubs on 32bits
  (Jérémie Dimino)

- #1917: comballoc: ensure object allocation order is preserved
  (Stephen Dolan)

- #6242, #2143, #8558, #8559: optimize some local functions
  (Alain Frisch, review by Gabriel Scherer)

- #2082: New options [-insn-sched] and [-no-insn-sched] to control
  instruction scheduling.
  (Mark Shinwell, review by Damien Doligez)

- #2239: Fix match miscompilation with flambda
  (Leo White, review by Alain Frisch)

### Runtime system:

- #7198, #7750, #1738: add a function (caml_alloc_custom_mem)
  and three GC parameters to give the user better control of the
  out-of-heap memory retained by custom values; use the function to
  allocate bigarrays and I/O channels.
  (Damien Doligez, review by Alain Frisch)

- #7676, #2144: Remove old GC heuristic
  (Damien Doligez, report and review by Alain Frisch)

- #1793: add the -m and -M command-line options to ocamlrun.
  (Sébastien Hinderer, review by Xavier Clerc and Damien Doligez)

- #1723: Remove internal Meta.static_{alloc,free} primitives.
  (Stephen Dolan, review by Gabriel Scherer)

- #1867: Remove the C plugins mechanism.
  (Xavier Leroy, review by David Allsopp, Damien Doligez, Sébastien Hinderer)

- #1895: Printexc.get_callstack would return only one frame in native
  code in threads other then the initial one
  (Valentin Gatien-Baron, review by Xavier Leroy)

- #1900, #7814: avoid exporting non-prefixed identifiers in the debug
  and instrumented runtimes.
  (Damien Doligez, report by Gabriel Scherer)

- #2079: Avoid page table lookup in Pervasives.compare with
  no-naked-pointers
  (Sam Goldman, review by Gabriel Scherer, David Allsopp, Stephen Dolan)

- #7829, #8585: Fix pointer comparisons in freelist.c (for 32-bit platforms)
  (David Allsopp and Damien Doligez)

- #8567, #8569: on ARM64, use 32-bit loads to access caml_backtrace_active
  (Xavier Leroy, review by Mark Shinwell and Greta Yorsh)

- #8568: Fix a memory leak in mmapped bigarrays
  (Damien Doligez, review by Xavier Leroy and Jérémie Dimino)

- #8627: Require SSE2 for 32-bit mingw port to generate correct code
  for caml_round with GCC 7.4.
  (David Allsopp, review by Xavier Leroy)

### Tools

- #2182: Split Emacs caml-mode as an independent project.
  (Christophe Troestler, review by Gabriel Scherer)

- #7843, #2013: ocamldoc, better handling of {{!label}text} in the latex
  backend.
  (Florian Angeletti, review by Nicolás Ojeda Bär and Gabriel Scherer)

- #7844, #2040: Emacs, use built-in detection of comments,
  fixes an imenu crash.
  (Wilfred Hughes, review by Christophe Troestler)

- #7850: Emacs, use symbol boundaries in regular expressions,
  fixes an imenu crash.
  (Wilfred Hughes, review by Christophe Troestler)

- #1711: the new 'open' flag in OCAMLRUNPARAM takes a comma-separated list of
  modules to open as if they had been passed via the command line -open flag.
  (Nicolás Ojeda Bär, review by Mark Shinwell)

- #1865: support dark themes in Emacs, and clean up usage of
  deprecated Emacs APIs
  (Wilfred Hughes, review by Clément Pit-Claudel)

- #2000: ocamdoc, extended support for "include module type of ..."
  (Florian Angeletti, review by Jérémie Dimino)

- #2045: ocamlmklib now supports options -args and -args0 to provide extra
  command-line arguments in a file.
  (Nicolás Ojeda Bär, review by Gabriel Scherer and Daniel Bünzli)

- #2189: change ocamldep Makefile-output to print each dependency
  on a new line, for more readable diffs of versioned dependencies.
  (Gabriel Scherer, review by Nicolás Ojeda Bär)

- #2221: ocamldep will now correctly allow a .ml file in an include directory
  that appears first in the search order to shadow a .mli appearing in a later
  include directory.
  (Nicolás Ojeda Bär, review by Florian Angeletti)

- #2223: ocamltest: fix the "bsd" and "not-bsd" built-in actions to
  recognize all BSD variants
  (Damien Doligez, review by Sébastien Hinderer and David Allsopp)

### Manual and documentation:

- #7548: printf example in the tutorial part of the manual
 (Kostikova Oxana, rewiew by Gabriel Scherer, Florian Angeletti,
 Marcello Seri and Armaël Guéneau)

- #7546, #2020: preambles and introduction for compiler-libs.
  (Florian Angeletti, review by Daniel Bünzli, Perry E. Metzger
  and Gabriel Scherer)

- #7547, #2273: Tutorial on Lazy expressions and patterns in OCaml Manual
  (Ulugbek Abdullaev, review by Florian Angeletti and Gabriel Scherer)

- #7720, #1596, precise the documentation
  of the maximum indentation limit in Format.
  (Florian Angeletti, review by Richard Bonichon and Pierre Weis)

- #7825: html manual split compilerlibs from stdlib in the html
  index of modules
  (Florian Angeletti, review by Perry E. Metzger and Gabriel Scherer)

- #1209, #2008: in the Extension section, use the caml_example environment
  (uses the compiler to check the example code).
  This change was made possible by a lot of tooling work from Florian Angeletti:
  #1702, #1765, #1863, and Gabriel Scherer's #1903.
  (Gabriel Scherer, review by Florian Angeletti)

- #1788, 1831, 2007, 2198, 2232, move language extensions to the core
  chapters:
     - #1788: quoted string description
     - #1831: local exceptions and exception cases
     - #2007: 32-bit, 64-bit and native integer literals
     - #2198: lazy patterns
     - #2232: short object copy notation
  (Florian Angeletti, review by Xavier Clerc, Perry E. Metzger, Gabriel Scherer
   and Jeremy Yallop)

- #1863: caml-tex2, move to compiler-libs
  (Florian Angeletti, review by Sébastien Hinderer and Gabriel Scherer)

- #2105: Change verbatim to caml_example in documentation
  (Maxime Flin, review by Florian Angeletti)

- #2114: ocamldoc, improved manpages for documentation inside modules
  (Florian Angeletti, review by Gabriel Scherer)

- #2117: stdlib documentation, duplicate the operator precedence table
  from the manual inside a separate "OCaml_operators" module.
  (Florian Angeletti, review by Daniel Bünzli, Perry E. Metzger
  and Gabriel Scherer)

- #2187: document "exception A | pat" patterns
  (Florian Angeletti, review by Perry E. Metzger and Jeremy Yallop)

- #8508: refresh \moduleref macro
  (Florian Angeletti, review by Gabriel Scherer)

### Compiler distribution build system:

- #1776: add -no-install-bytecode-programs and related configure options to
  control (non-)installation of ".byte" executables.
  (Mark Shinwell, review by Sébastien Hinderer and Gabriel Scherer)

- #1777: add -no-install-source-artifacts and related configure options to
  control installation of .cmt, .cmti, .mli and .ml files.
  (Mark Shinwell, review by Nicolás Ojeda Bär and Sébastien Hinderer)

- #1781: cleanup of the manual's build process.
  (steinuil, review by Marcello Seri, Gabriel Scherer and Florian Angeletti)

- #1797: remove the deprecated Makefile.nt files.
  (Sébastien Hinderer, review by Nicolas Ojeda Bar)

- #1805: fix the bootstrap procedure and its documentation.
  (Sébastien Hinderer, Xavier Leroy and Damien Doligez; review by
  Gabriel Scherer)

- #1840: build system enhancements.
  (Sébastien Hinderer, review by David Allsopp, Xavier Leroy and
  Damien Doligez)

- #1852: merge runtime directories
  (Sébastien Hinderer, review by Xavier Leroy and Damien Doligez)

- #1854: remove the no longer defined BYTECCCOMPOPTS build variable.
  (Sébastien Hinderer, review by Damien Doligez)

- #2024: stop supporting obsolete platforms: Rhapsody (old beta
  version of MacOS X, BeOS, alpha*-*-linux*, mips-*-irix6*,
  alpha*-*-unicos, powerpc-*-aix, *-*-solaris2*, mips*-*-irix[56]*,
  i[3456]86-*-darwin[89].*, i[3456]86-*-solaris*, *-*-sunos* *-*-unicos.
  (Sébastien Hinderer, review by Xavier Leroy, Damien Doligez, Gabriel
  Scherer and Armaël Guéneau)

- #2053: allow unix, vmthreads and str not to be built.
  (David Allsopp, review by Sébastien Hinderer)

* #2059: stop defining OCAML_STDLIB_DIR in s.h.
  (Sébastien Hinderer, review by David Allsopp and Damien Doligez)

* #2066: remove the standard_runtime configuration variable.
  (Sébastien Hinderer, review by Xavier Leroy, Stephen Dolan and
  Damien Doligez)

* #2139: use autoconf to generate the compiler's configuration script
  (Sébastien Hinderer, review by Damien Doligez and David Allsopp)

- #2148: fix a parallel build bug involving CamlinternalLazy.
  (Stephen Dolan, review by Gabriel Scherer and Nicolas Ojeda Bar)

- #2264, #7904: the configure script now sets the Unicode handling mode
  under Windows according to the value of the variable WINDOWS_UNICODE_MODE. If
  WINDOWS_UNICODE_MODE is "ansi" then it is assumed to be the current code page
  encoding. If WINDOWS_UNICODE_MODE is "compatible" or empty or not set at all,
  then encoding is UTF-8 with code page fallback.
  (Nicolás Ojeda Bär, review by Sébastien Hinderer and David Allsopp)

- #2266: ensure Cygwin ports configure with `EXE=.exe`, or the compiler is
  unable to find the camlheader files (subtle regression of #2139/2041)
  (David Allsopp, report and review by Sébastien Hinderer)

- #7919, #2311: Fix assembler detection in configure
  (Sébastien Hinderer, review by David Allsopp)

- #2295: Restore support for bytecode target XLC/AIX/Power
  (Konstantin Romanov, review by Sébastien Hinderer and David Allsopp)

- #8528: get rid of the direct call to the C preprocessor in the testsuite
  (Sébastien Hinderer, review by David Allsopp)

- Issue #7938, PR #8532: Fix alignment detection for ints on 32-bits platforms
  (Sébastien Hinderer, review by Xavier Leroy)

* #8533: Remove some unused configure tests
  (Stephen Dolan, review by David Allsopp and Sébastien Hinderer)

- GPR#2207,#8604: Add opam files to allow pinning
  (Leo White, Greta Yorsh, review by Gabriel Radanne)

- #8616: configure: use variables rather than arguments for a few options
  (Sébastien Hinderer, review by David Allsopp and Gabriel Scherer)

### Internal/compiler-libs changes:

- #7918, #1703, #1944, #2213, #2257: Add the module
  Compile_common, which factorizes the common part in Compile and
  Optcompile. This also makes the pipeline more modular.
  (Gabriel Radanne, help from Gabriel Scherer and Valentin
   Gatien-Baron, review by Mark Shinwell and Gabriel Radanne,
   regression spotted by Clément Franchini)

- #292: use Menhir as the parser generator for the OCaml parser.
  Satellite GPRs: #1844, #1846, #1853, #1850, #1934, #2151,
  #2174
  (Gabriel Scherer, Nicolás Ojeda Bär, Frédéric Bour, Thomas Refis
   and François Pottier,
   review by Nicolás Ojeda Bär, Leo White and David Allsopp)

- #374: use Misc.try_finally for resource cleanup in the compiler
  codebase. This should fix the problem of catch-and-reraise `try .. with`
  blocks destroying backtrace information.
  (François Bobot, help from Gabriel Scherer and Nicolás Ojeda Bär,
   review by Gabriel Scherer)

- #1148, #1287, #1288, #1874: significant improvements
  of the tools/check-typo script used over the files of the whole repository;
  contributors are now expected to check that check-typo passes on their
  pull requests; see CONTRIBUTING.md for more details.
  (David Allsopp, review by Damien Doligez and Sébastien Hinderer)

- #1610, #2252: Remove positions from paths
  (Leo White, review by Frédéric Bour and Thomas Refis)

- #1745: do not generalize the type of every sub-pattern, only of variables.
  (Thomas Refis, review by Leo White)

- #1746: remove unreachable error variant: Make_seltype_nongen.
  (Florian Angeletti, review by Gabriel Radanne)

- #1747: type_cases: always propagate.
  (Thomas Refis, review by Jacques Garrigue)

- #1811: shadow the polymorphic comparison in the middle-end
  (Xavier Clerc, review by Pierre Chambart)

- #1833: allow non-val payloads in CMM Ccatch handlers
  (Simon Fowler, review by Xavier Clerc)

- #1866: document the release process
  (Damien Doligez and Gabriel Scherer, review by Sébastien Hinderer,
   Perry E. Metzger, Xavier Leroy and David Allsopp)

- #1886: move the Location.absname reference to Clflags.absname
  (Armaël Guéneau, review by Jérémie Dimino)

- #1894: generalize highlight_dumb in location.ml to handle highlighting
  several locations
  (Armaël Guéneau, review by Gabriel Scherer)

- #1903: parsetree, add locations to all nodes with attributes
  (Gabriel Scherer, review by Thomas Refis)

- #1905: add check-typo-since to check the files changed
  since a given git reference
  (Gabriel Scherer, review by David Allsopp)

- #1910: improve the check-typo use of .gitattributes
  (Gabriel Scherer, review by David Allsopp and Damien Doligez)

- #1938: always check ast invariants after preprocessing
  (Florian Angeletti, review by Alain Frisch and Gabriel Scherer)

- #1941: refactor the command line parsing of ocamlcp and ocamloptp
  (Valentin Gatien-Baron, review by Florian Angeletti)

- #1948: Refactor Stdlib.Format. Notably, use Stdlib.Stack and Stdlib.Queue,
  and avoid exceptions for control flow.
  (Vladimir Keleshev, review by Nicolás Ojeda Bär and Gabriel Scherer)

* #1952: refactor the code responsible for displaying errors and warnings
  `Location.report_error` is removed, use `Location.print_report` instead
  (Armaël Guéneau, review by Thomas Refis)

- #7835, #1980, #8548, #8586: separate scope from stamp in idents and explicitly
  rescope idents when substituting signatures.
  (Thomas Refis, review by Jacques Garrigue and Leo White)

- #1996: expose Pprintast.longident to help compiler-libs users print
  Longident.t values.
  (Gabriel Scherer, review by Florian Angeletti and Thomas Refis)

- #2030: makefile targets to build AST files of sources
  for parser testing. See parsing/HACKING.adoc.
  (Gabriel Scherer, review by Nicolás Ojeda Bär)

* #2041: add a cache for looking up files in the load path
  (Jérémie Dimino, review by Alain Frisch and David Allsopp)

- #2047, #2269: a new type for unification traces
  (Florian Angeletti, report by Leo White (#2269),
   review by Thomas Refis and Gabriel Scherer)

- #2055: Add [Linearize.Lprologue].
  (Mark Shinwell, review by Pierre Chambart)

- #2056: Use [Backend_var] rather than [Ident] from [Clambda] onwards;
  use [Backend_var.With_provenance] for variables in binding position.
  (Mark Shinwell, review by Pierre Chambart)

- #2060: "Phantom let" support for the Clambda language.
  (Mark Shinwell, review by Vincent Laviron)

- #2065: Add [Proc.destroyed_at_reloadretaddr].
  (Mark Shinwell, review by Damien Doligez)

- #2060: "Phantom let" support for the Clambda language.
  (Mark Shinwell, review by Vincent Laviron)

- #2070: "Phantom let" support for the Cmm language.
  (Mark Shinwell, review by Vincent Laviron)

- #2072: Always associate a scope to a type
  (Thomas Refis, review by Jacques Garrigue and Leo White)

- #2074: Correct naming of record field inside [Ialloc] terms.
  (Mark Shinwell, review by Jérémie Dimino)

- #2076: Add [Targetint.print].
  (Mark Shinwell)

- #2080: Add [Proc.dwarf_register_numbers] and
  [Proc.stack_ptr_dwarf_register_number].
  (Mark Shinwell, review by Bernhard Schommer)

- #2088: Add [Clambda.usymbol_provenance].
  (Mark Shinwell, review by Damien Doligez)

- #2152, #2517: refactorize the fixpoint to compute type-system
  properties of mutually-recursive type declarations.
  (Gabriel Scherer and Rodolphe Lepigre, review by Armaël Guéneau)

- #2156: propagate more type information through Lambda and Clambda
  intermediate language, as a preparation step for more future optimizations
  (Pierre Chambart and Alain Frisch, cross-reviewed by themselves)

- #2160: restore --disable-shared support and ensure testsuite runs correctly
  when compiled without shared library support.
  (David Allsopp, review by Damien Doligez and Sébastien Hinderer)

* #2173: removed TypedtreeMap
  (Thomas Refis, review by Gabriel Scherer)

- #2112: Fix Thread.yield unfairness with busy threads yielding to each
  other.
  (Andrew Hunter, review by Jacques-Henri Jourdan, Spiros Eliopoulos, Stephen
  Weeks, & Mark Shinwell)

- #7867: Fix #mod_use raising an exception for filenames with no
  extension.
  (Geoff Gole)

- #2100: Fix Unix.getaddrinfo when called on strings containing
  null bytes; it would crash the GC later on.
  (Armaël Guéneau, report and fix by Joe, review by Sébastien Hinderer)

- #7847, #2019: Fix an infinite loop that could occur when the
  (Menhir-generated) parser encountered a syntax error in a certain
  specific state.
  (François Pottier, report by Stefan Muenzel,
  review by Frédéric Bour, Thomas Refis, Gabriel Scherer)

- #1626: Do not allow recursive modules in `with module`
  (Leo White, review by Gabriel Radanne)

- #7726, #1676: Recursive modules, equi-recursive types and stack overflow
  (Jacques Garrigue, report by Jeremy Yallop, review by Leo White)

- #7723, #1698: Ensure `with module` and `with type` do not weaken
  module aliases.
  (Leo White, review by Gabriel Radanne and Jacques Garrigue)

- #1719: fix Pervasives.LargeFile functions under Windows.
  (Alain Frisch)

- #1739: ensure ocamltest waits for child processes to terminate on Windows.
  (David Allsopp, review by Sébastien Hinderer)

- #7554, #1751: Lambda.subst: also update debug event environments
  (Thomas Refis, review by Gabriel Scherer)

- #7238, #1825: in Unix.in_channel_of_descr and Unix.out_channel_of_descr,
  raise an error if the given file description is not suitable for
  character-oriented I/O, for example if it is a block device or a
  datagram socket.
  (Xavier Leroy, review by Jérémie Dimino and Perry E. Metzger)

- #7799, #1820: fix bug where Scanf.format_from_string could fail when
  the argument string contained characters that require escaping.
  (Gabriel Scherer and Nicolás Ojeda Bär, report by Guillaume Melquiond, review
  by Gabriel Scherer)

- #1843: ocamloptp was doing the wrong thing with option -inline-max-unroll.
  (Github user @poechsel, review by Nicolás Ojeda Bär).

- #1890: remove last use of Ctype.unroll_abbrev
  (Thomas Refis, report by Leo White, review by Jacques Garrigue)

- #1893: dev-branch only, warning 40(name not in scope) triggered spurious
  warnings 49(missing cmi) with -no-alias-deps.
  (Florian Angeletti, report by Valentin Gatien-Baron,
  review by Gabriel Scherer)

- #1912: Allow quoted strings, octal/unicode escape sequences and identifiers
  containing apostrophes in ocamllex actions and comments.
  (Pieter Goetschalckx, review by Damien Doligez)

- #7828, #1935: correct the conditions that generate warning 61,
  Unboxable_type_in_prim_decl
  (Stefan Muenzel)

- #1958: allow [module M(_:S) = struct end] syntax
  (Hugo Heuzard, review by Gabriel Scherer)

- #1970: fix order of floatting documentation comments in classes
  (Hugo Heuzard, review by Nicolás Ojeda Bär)

- #1977: [@@ocaml.warning "..."] attributes attached to type declarations are
  no longer ignored.
  (Nicolás Ojeda Bär, review by Gabriel Scherer)

- #7830, #1987: fix ocamldebug crash when printing a value in the scope of
  an `open` statement for which the `.cmi` is not available.
  (Nicolás Ojeda Bär, report by Jocelyn Sérot, review by Gabriel Scherer)

- #7408, #7846, #2015: Check arity of primitives.
  (Hugo Heuzard, review by Nicolás Ojeda Bär)

- #7854, #2062: fix an issue where the wrong locale may be used when using
  the legacy ANSI encoding under Windows.
  (Nicolás Ojeda Bär, report by Tiphaine Turpin)

- #2083: Fix excessively aggressive float unboxing and introduce similar fix
  as a preventative measure for boxed int unboxing.
  (Thomas Refis, Mark Shinwell, Leo White)

- #2130: fix printing of type variables with a quote in their name
  (Alain Frisch, review by Armaël Guéneau and Gabriel Scherer,
  report by Hugo Heuzard)

- #2131: fix wrong calls to Env.normalize_path on non-module paths
  (Alain Frisch, review by Jacques Garrigue)

- #2175: Apply substitution to all modules when packing
  (Leo White, review by Gabriel Scherer)

- #2231: Env: always freshen persistent signatures before using them
  (Thomas Refis and Leo White, review by Gabriel Radanne)

- #7851, #8570: Module type of allows to transform a malformed module type
  into a vicious signature, breaking soundness
  (Jacques Garrigue, review by Leo White)

- #7923, #2259: fix regression in FlexDLL bootstrapped build caused by
  refactoring the root Makefile for Dune in #2093)
  (David Allsopp, report by Marc Lasson)

- #7929, #2261: Subst.signature: call cleanup_types exactly once
  (Thomas Refis, review by Gabriel Scherer and Jacques Garrigue,
  report by Daniel Bünzli and Jon Ludlam)

- #8550, #8552: Soundness issue with class generalization
  (Jacques Garrigue, review by Leo White and Thomas Refis,
  report by Jeremy Yallop)

OCaml 4.07.1 (4 October 2018)
-----------------------------

### Bug fixes:

- #7815, #1896: major GC crash with first-fit policy
  (Stephen Dolan and Damien Doligez, report by Joris Giovannangeli)

* #7818, #2051: Remove local aliases in functor argument types,
  to prevent the aliasing of their target.
  (Jacques Garrigue, report by mandrykin, review by Leo White)

- #7820, #1897: Fix Array.of_seq. This function used to apply a circular
  permutation of one cell to the right on the sequence.
  (Thierry Martinez, review by Nicolás Ojeda Bär)

- #7821, #1908: make sure that the compilation of extension
  constructors doesn't cause the compiler to load more cmi files
  (Jérémie Dimino, review by Gabriel Scherer)

- #7824, #1914: subtype_row: filter out absent fields when row is closed
  (Leo White and Thomas Refis, report by talex, review by Jacques Garrigue)

- #1915: rec_check.ml is too permissive for certain class declarations.
  (Alban Reynaud with Gabriel Scherer, review by Jeremy Yallop)

- #7833, #1946: typecore: only 1k existential per match, not 100k
  (Thomas Refis, report by Jerome Simeon, review by Jacques Garrigue)

- #7838: -principal causes assertion failure in type checker
  (Jacques Garrigue, report by Markus Mottl, review by Thomas Refis)

OCaml 4.07.0 (10 July 2018)
---------------------------

(Changes that can break existing programs are marked with a "*")

### Language features:

- #6023, #1648: Allow type-based selection of GADT constructors.
  (Thomas Refis and Leo White, review by Jacques Garrigue and Gabriel Scherer)

- #1546: Allow empty variants.
  (Runhang Li, review by Gabriel Radanne and Jacques Garrigue)

### Standard library:

- #4170, #1674: add the constant `Float.pi`.
  (Christophe Troestler, review by Damien Doligez)

- #6139, #1685: Move the Bigarray module to the standard library. Keep the
  bigarray library as on overlay adding the deprecated map_file functions.
  (Jérémie Dimino, review by Mark Shinwell)

- #7528, #1500: add a Format.pp_set_geometry function to avoid memory
  effects in set_margin and set_max_indent.
  (Florian Angeletti, review by Richard Bonichon, Gabriel Radanne,
   Gabiel Scherer and Pierre Weis)

- #7690, #1528: fix the float_of_string function for hexadecimal floats
  with very large values of the exponent.
  (Olivier Andrieu)

- #1002: add a new `Seq` module defining a list-of-thunks style iterator.
  Also add `{to,of}_seq` to several standard modules.
  (Simon Cruanes, review by Alain Frisch and François Bobot)

* #1010: pack all standard library modules into a single module Stdlib
  which is the default opened module (Stdlib itself includes Pervasives) to free
  up the global namespace for other standard libraries, while still allowing any
  OCaml standard library module to be referred to as Stdlib.Module). This is
  implemented efficiently using module aliases (prefixing all modules with
  Stdlib__, e.g. Stdlib__string).
  (Jérémie Dimino, David Allsopp and Florian Angeletti, review by David Allsopp
   and Gabriel Radanne)

- #1637: String.escaped is faster and does not allocate when called with a
  string that does not contain any characters needing to be escaped.
  (Alain Frisch, review by Xavier Leroy and Gabriel Scherer)

- #1638: add a Float module.
  (Nicolás Ojeda Bär, review by Alain Frisch and Jeremy Yallop)

- #1697: Tune [List.init] tailrec threshold so that it does not stack
  overflow when compiled with the Js_of_ocaml backend.
  (Hugo Heuzard, reviewed by Gabriel Scherer)

### Other libraries:

- #7745, #1629: Graphics.open_graph displays the correct window title on
  Windows again (fault introduced by 4.06 Unicode changes).
  (David Allsopp)

* #1406: Unix.isatty now returns true in the native Windows ports when
  passed a file descriptor connected to a Cygwin PTY. In particular, compiler
  colors for the native Windows ports now work under Cygwin/MSYS2.
  (Nicolás Ojeda Bär, review by Gabriel Scherer, David Allsopp, Xavier Leroy)

- #1451: [getpwuid], [getgrgid], [getpwnam], [getgrnam] now raise Unix error
  instead of returning [Not_found] when interrupted by a signal.
  (Arseniy Alekseyev, review by Mark Shinwell and Xavier Leroy)

- #1477: raw_spacetime_lib can now be used in bytecode.
  (Nicolás Ojeda Bär, review by Mark Shinwell)

- #1533: (a) The implementation of Thread.yield for system thread
  now uses nanosleep(1) for enabling better preemption.
  (b) Thread.delay is now an alias for Unix.sleepf.
  (Jacques-Henri Jourdan, review by Xavier Leroy and David Allsopp)

### Compiler user-interface and warnings:

- #7663, #1694: print the whole cycle and add a reference to the manual in
  the unsafe recursive module evaluation error message.
  (Florian Angeletti, report by Matej Košík, review by Gabriel Scherer)

- #1166: In OCAMLPARAM, an alternative separator can be specified as
  first character (instead of comma) in the set ":|; ,"
  (Fabrice Le Fessant)

- #1358: Fix usage warnings with no mli file.
  (Leo White, review by Alain Frisch)

- #1428: give a non dummy location for warning 49 (no cmi found).
  (Valentin Gatien-Baron)

- #1491: Improve error reporting for ill-typed applicative functor
  types, F(M).t.
  (Valentin Gatien-Baron, review by Florian Angeletti and Gabriel Radanne)

- #1496: Refactor the code printing explanation for unification type errors,
  in order to avoid duplicating pattern matches.
  (Armaël Guéneau, review by Florian Angeletti and Gabriel Scherer)

- #1505: Add specific error messages for unification errors involving
  functions of type "unit -> _".
  (Arthur Charguéraud and Armaël Guéneau, with help from Leo White, review by
  Florian Angeletti and Gabriel Radanne)

- #1510: Add specific explanation for unification errors caused by type
  constraints propagated by keywords (such as if, while, for...).
  (Armaël Guéneau and Gabriel Scherer, original design by Arthur Charguéraud,
  review by Frédéric Bour, Gabriel Radanne and Alain Frisch)

- #1515: honor the BUILD_PATH_PREFIX_MAP environment variable
  to enable reproducible builds.
  (Gabriel Scherer, with help from Ximin Luo, review by Damien Doligez)

- #1534: Extend the warning printed when (*) is used, adding a hint to
  suggest using ( * ) instead.
  (Armaël Guéneau, with help and review from Florian Angeletti and Gabriel
  Scherer)

- #1552, #1577: do not warn about ambiguous variables in guards
  (warning 57) when the ambiguous values have been filtered by
  a previous clause.
  (Gabriel Scherer and Thomas Refis, review by Luc Maranget)

- #1554: warnings 52 and 57: fix reference to manual detailed explanation.
  (Florian Angeletti, review by Thomas Refis and Gabriel Scherer)

- #1618: add the -dno-unique-ids and -dunique-ids compiler flags.
  (Sébastien Hinderer, review by Leo White and Damien Doligez)

- #1649: change compilation order of toplevel definitions, so that some
  warnings emitted by the bytecode compiler appear more in-order than before.
  (Luc Maranget, advice and review by Damien Doligez)

- #1806: add linscan to OCAMLPARAM options.
  (Raja Boujbel)

### Code generation and optimizations:

- #7630, #1401: Faster compilation of large modules with Flambda.
  (Pierre Chambart, report by Emilio Jesús Gallego Arias,
  Pierre-Marie Pédrot and Paul Steckler, review by Gabriel Scherer
  and Leo White)

- #7630, #1455: Disable CSE for the initialization function.
  (Pierre Chambart, report by Emilio Jesús Gallego Arias,
   review by Gabriel Scherer and Xavier Leroy)

- #1370: Fix code duplication in Cmmgen.
  (Vincent Laviron, with help from Pierre Chambart,
   reviews by Gabriel Scherer and Luc Maranget)

- #1486: ARM 32-bit port: add support for ARMv8 in 32-bit mode,
  a.k.a. AArch32.
  For this platform, avoid ITE conditional instruction blocks and use
  simpler IT blocks instead.
  (Xavier Leroy, review by Mark Shinwell)

- #1487: Treat negated float comparisons more directly.
  (Leo White, review by Xavier Leroy)

- #1573: emitcode: merge events after instructions reordering.
  (Thomas Refis and Leo White, with help from David Allsopp, review by Frédéric
  Bour)

- #1606: Simplify the semantics of Lambda.free_variables and Lambda.subst,
  including some API changes in bytecomp/lambda.mli.
  (Pierre Chambart, review by Gabriel Scherer)

- #1613: ensure that set-of-closures are processed first so that other
  entries in the let-rec symbol do not get dummy approximations.
  (Leo White and Xavier Clerc, review by Pierre Chambart)

* #1617: Make string/bytes distinguishable in the bytecode.
  (Hugo Heuzard, reviewed by Nicolás Ojeda Bär)

- #1627: Reduce cmx sizes by sharing variable names (Flambda only).
  (Fuyong Quah, Leo White, review by Xavier Clerc)

- #1665: reduce the size of cmx files in classic mode by dropping the
  bodies of functions that will not be inlined.
  (Fuyong Quah, review by Leo White and Pierre Chambart)

- #1666: reduce the size of cmx files in classic mode by dropping the
  bodies of functions that cannot be reached from the module block.
  (Fuyong Quah, review by Leo White and Pierre Chambart)

- #1686: Turn off by default flambda invariants checks.
  (Pierre Chambart)

- #1707: Add [Closure_origin.t] to trace inlined functions to prevent
  infinite loops from repeatedly inlining copies of the same function.
  (Fu Yong Quah)

- #1740: make sure startup.o is always linked in when using
  "-output-complete-obj". Previously, it was always linked in only on some
  platforms, making this option unusable on platforms where it wasn't.
  (Jérémie Dimino, review by Sébastien Hinderer and Xavier Leroy)

### Runtime system:

- #515 #676 #7173: Add a public C API for weak arrays and
  ephemerons. Update the documentation for a 4.03 change: finalisation
  functions are now run before the erasure of the corresponding
  values.
  (François Bobot and Jacques-Henri Jourdan, review by Mark Shinwell,
   Damien Doligez and Frédéric Bour)

- #6411, #1535: don't compile everything with -static-libgcc on mingw32,
  only dllbigarray.dll and libbigarray.a. Allows the use of C++ libraries which
  raise exceptions.
  (David Allsopp)

- #7100, #1476: trigger a minor GC when custom blocks accumulate
  in minor heap.
  (Alain Frisch, report by talex, review by Damien Doligez, Leo White,
  Gabriel Scherer)

- #1431: remove ocamlrun dependencies on curses/terminfo/termcap C library.
  (Xavier Leroy, review by Daniel Bünzli)

- #1478: The Spacetime profiler now works under Windows (but it is not yet
  able to collect profiling information from C stubs).
  (Nicolás Ojeda Bär, review by Xavier Leroy, Mark Shinwell)

- #1483: fix GC freelist accounting for chunks larger than the maximum block
  size.
  (David Allsopp and Damien Doligez)

- #1526: install the debug and instrumented runtimes
  (lib{caml,asm}run{d,i}.a).
  (Gabriel Scherer, reminded by Julia Lawall)

- #1563: simplify implementation of LSRINT and ASRINT.
  (Max Mouratov, review by Frédéric Bour)

- #1644: remove caml_alloc_float_array from the bytecode primitives list
  (it's a native code primitive).
  (David Allsopp)

- #1701: fix missing root bug in #1476.
  (Mark Shinwell)

- #1752: do not alias function arguments to sigprocmask.
  (Anil Madhavapeddy)

- #1753: avoid potential off-by-one overflow in debugger socket path length.
  (Anil Madhavapeddy)

* #1683: Change Marshal format to make Custom_tag objects store their
  length. Old versions of OCaml will no longer be able to parse new marshalled
  files containing custom blocks, but old files will still parse.
  (Stephen Dolan)

### Tools:

- #7643, #1377: ocamldep, fix an exponential blowup in presence of nested
  structures and signatures, e.g. "include struct … include(struct … end) … end"
  (Florian Angeletti, review by Gabriel Scherer, report by Christophe Raffalli)

- #7687, #1653: deprecate -thread option,
  which is equivalent to -I +threads.
  (Nicolás Ojeda Bär, report by Daniel Bünzli)

- #7710: `ocamldep -sort` should exit with nonzero code in case of
  cyclic dependencies.
  (Xavier Leroy, report by Mantis user baileyparker)

- #1537: boot/ocamldep is no longer included in the source distribution;
  boot/ocamlc -depend can be used in its place.
  (Nicolás Ojeda Bär, review by Xavier Leroy and Damien Doligez)

- #1585: optimize output of "ocamllex -ml".
  (Alain Frisch, review by Frédéric Bour and Gabriel Scherer)

- #1667: add command-line options -no-prompt, -no-version, -no-time,
  -no-breakpoint-message and -topdirs-path to ocamldebug.
  (Sébastien Hinderer, review by Damien Doligez)

- #1695: add the -null-crc command-line option to ocamlobjinfo.
  (Sébastien Hinderer, review by David Allsopp and Gabriel Scherer)

- #1710: ocamldoc, improve the 'man' rendering of subscripts and
  superscripts.
  (Gabriel Scherer)

- #1771: ocamldebug, avoid out of bound access.
  (Thomas Refis)

### Manual and documentation:

- #7613: minor rewording of the "refutation cases" paragraph.
  (Florian Angeletti, review by Jacques Garrigue)

- #7647, #1384: emphasize ocaml.org website and forum in README.
  (Yawar Amin, review by Gabriel Scherer)

- #7698, #1545: improve wording in OCaml manual in several places,
  mostly in Chapter 1.  This addresses the easier changes suggested in the PR.
  (Jim Fehrle, review by Florian Angeletti and David Allsopp)

- #1540: manual, decouple verbatim and toplevel style in code examples.
  (Florian Angeletti, review by Gabriel Scherer)

- #1556: manual, add a consistency test for manual references inside
  the compiler source code.
  (Florian Angeletti, review by Gabriel Scherer)

- #1647: manual, subsection on record and variant disambiguation.
  (Florian Angeletti, review by Alain Frisch and Gabriel Scherer)

- #1702: manual, add a signature mode for code examples.
  (Florian Angeletti, review by Gabriel Scherer)

- #1741: manual, improve typesetting and legibility in HTML output.
  (steinuil, review by Gabriel Scherer)

- #1757: style the html manual, changing type and layout.
  (Charles Chamberlain, review by Florian Angeletti, Xavier Leroy,
  Gabriel Radanne, Perry E. Metzger, and Gabriel Scherer)

- #1765: manual, ellipsis in code examples.
  (Florian Angeletti, review and suggestion by Gabriel Scherer)

- #1767: change html manual to use relative font sizes.
  (Charles Chamberlain, review by Daniel Bünzli, Perry E. Metzger,
  Josh Berdine, and Gabriel Scherer)

- #1779: integrate the Bigarray documentation into the main manual.
  (Perry E. Metzger, review by Florian Angeletti and Xavier Clerc)

### Type system:

- #7611, #1491: reject the use of generative functors as applicative.
  (Valentin Gatien-Baron)

- #7706, #1565: in recursive value declarations, track
  static size of locally-defined variables.
  (Gabriel Scherer, review by Jeremy Yallop and Leo White, report by Leo White)

- #7717, #1593: in recursive value declarations, don't treat
  unboxed constructor size as statically known.
  (Jeremy Yallop, report by Pierre Chambart, review by Gabriel Scherer)

- #7767, #1712: restore legacy treatment of partially-applied
  labeled functions in 'let rec' bindings.
  (Jeremy Yallop, report by Ivan Gotovchits, review by Gabriel Scherer)

* #7787, #1652, #1743: Don't remove module aliases in `module type of`
  and `with module`.
  The old behaviour can be obtained using the `[@remove_aliases]` attribute.
  (Leo White and Thomas Refis, review by Jacques Garrigue)

- #1468: Do not enrich type_decls with incoherent manifests.
  (Thomas Refis and Leo White, review by Jacques Garrigue)

- #1469: Use the information from [@@immediate] annotations when
  computing whether a type can be [@@unboxed].
  (Damien Doligez, report by Stephan Muenzel, review by Alain Frisch)

- #1513: Allow compilation units to shadow sub-modules of Pervasives.
  For instance users can now use a largeFile.ml file in their project.
  (Jérémie Dimino, review by Nicolás Ojeda Bär, Alain Frisch and Gabriel
  Radanne)

- #1516: Allow float array construction in recursive bindings
  when configured with -no-flat-float-array.
  (Jeremy Yallop, report by Gabriel Scherer)

- #1583: propagate refined ty_arg to Parmatch checks.
  (Thomas Refis, review by Jacques Garrigue)

- #1609: Changes to ambivalence scope tracking.
  (Thomas Refis and Leo White, review by Jacques Garrigue)

- #1628: Treat reraise and raise_notrace as nonexpansive.
  (Leo White, review by Alain Frisch)

* #1778: Fix Soundness bug with non-generalized type variable and
  local modules.  This is the same bug as #7414, but using local
  modules instead of non-local ones.
  (Leo White, review by Jacques Garrigue)

### Compiler distribution build system:

- #5219, #1680, #1877: use 'install' instead of 'cp'
  in install scripts.
  (Gabriel Scherer, review by Sébastien Hinderer and Valentin Gatien-Baron)

- #7679: make sure .a files are erased before calling ar rc, otherwise
  leftover .a files from an earlier compilation may contain unwanted modules.
  (Xavier Leroy)

- #1571: do not perform architecture tests on 32-bit platforms, allowing
  64-bit back-ends to use 64-bit specific constructs.
  (Xavier Clerc, review by Damien Doligez)

### Internal/compiler-libs changes:

- #7738, #1624: Asmlink.reset also resets lib_ccobjs/ccopts.
  (Cedric Cellier, review by Gabriel Scherer)

- #1488, #1560: Refreshing parmatch.
  (Gabriel Scherer and Thomas Refis, review by Luc Maranget)

- #1502: more command line options for expect tests.
  (Florian Angeletti, review by Gabriel Scherer)

- #1511: show code at error location in expect-style tests,
  using new Location.show_code_at_location function.
  (Gabriel Scherer and Armaël Guéneau,
   review by Valentin Gatien-Baron and Damien Doligez)

- #1519, #1532, GRP#1570: migrate tests to ocamltest.
  (Sébastien Hinderer, review by Gabriel Scherer, Valentin Gatien-Baron
  and Nicolás Ojeda Bär)

- #1520: more robust implementation of Misc.no_overflow_mul.
  (Max Mouratov, review by Xavier Leroy)

- #1557: Organise and simplify translation of primitives.
  (Leo White, review by François Bobot and Nicolás Ojeda Bär)

- #1567: register all idents relevant for reraise.
  (Thomas Refis, review by Alain Frisch and Frédéric Bour)

- #1586: testsuite: 'make promote' for ocamltest tests.
  (The new "-promote" option for ocamltest is experimental
  and subject to change/removal).
  (Gabriel Scherer)

- #1619: expect_test: print all the exceptions, even the unexpected ones.
  (Thomas Refis, review by Jérémie Dimino)

- #1621: expect_test: make sure to not use the installed stdlib.
  (Jérémie Dimino, review by Thomas Refis)

- #1646: add ocamldoc test to ocamltest and
  migrate ocamldoc tests to ocamltest.
  (Florian Angeletti, review by Sébastien Hinderer)

- #1663: refactor flambda specialise/inlining handling.
  (Leo White and Xavier Clerc, review by Pierre Chambart)

- #1679: remove Pbittest from primitives in lambda.
  (Hugo Heuzard, review by Mark Shinwell)

* #1704: Make Ident.t abstract and immutable.
  (Gabriel Radanne, review by Mark Shinwell)

- #1699: Clean up Maps and Sets throughout the compiler.
  Remove the Tbl module in favor of dedicated Maps.
  (Gabriel Radanne, review by Mark Shinwell)

### Bug fixes:

- #4499, #1479: Use native Windows API to implement Sys.getenv,
  Unix.getenv and Unix.environment under Windows.
  (Nicolás Ojeda Bär, report by Alain Frisch, review by David Allsopp, Xavier
  Leroy)

- #5250, #1435: on Cygwin, when ocamlrun searches the path
  for a bytecode executable file, skip directories and other
  non-regular files, like other Unix variants do.
  (Xavier Leroy)

- #6394, #1425: fix fatal_error from Parmatch.get_type_path.
  (Virgile Prevosto, review by David Allsopp, Thomas Refis and Jacques Garrigue)

* #6604, #931: Only allow directives with filename and at the beginning of
  the line.
  (Tadeu Zagallo, report by Roberto Di Cosmo,
   review by Hongbo Zhang, David Allsopp, Gabriel Scherer, Xavier Leroy)

- #7138, #7701, #1693: Keep documentation comments
  even in empty structures and signatures.
  (Leo White, Florian Angeletti, report by Anton Bachin)

- #7178, #7253, #7796, #1790: Make sure a function
  registered with "at_exit" is executed only once when the program exits.
  (Nicolás Ojeda Bär and Xavier Leroy, review by Max Mouratov)

- #7391, #1620: Do not put a dummy method in object types.
  (Thomas Refis, review by Jacques Garrigue)

- #7660, #1445: Use native Windows API to implement Unix.utimes in order to
  avoid unintended shifts of the argument timestamp depending on DST setting.
  (Nicolás Ojeda Bär, review by David Allsopp, Xavier Leroy)

- #7668: -principal is broken with polymorphic variants.
  (Jacques Garrigue, report by Jun Furuse)

- #7680, #1497: Incorrect interaction between Matching.for_let and
  Simplif.simplify_exits.
  (Alain Frisch, report and review by Vincent Laviron)

- #7682, #1495: fix [@@unboxed] for records with 1 polymorphic field.
  (Alain Frisch, report by Stéphane Graham-Lengrand, review by Gabriel Scherer)

- #7695, #1541: Fatal error: exception Ctype.Unify(_) with field override
  (Jacques Garrigue, report by Nicolás Ojeda Bär)

- #7704, #1564: use proper variant tag in non-exhaustiveness warning.
  (Jacques Garrigue, report by Thomas Refis)

- #7711, #1581: Internal typechecker error triggered by a constraint on
   self type in a class type.
  (Jacques Garrigue, report and review by Florian Angeletti)

- #7712, #1576: assertion failure with type abbreviations.
  (Thomas Refis, report by Michael O'Connor, review by Jacques Garrigue)

- #7747: Type checker can loop infinitely and consume all computer memory.
  (Jacques Garrigue, report by kantian)

- #7751, #1657: The toplevel prints some concrete types as abstract.
  (Jacques Garrigue, report by Matej Kosik)

- #7765, #1718: When unmarshaling bigarrays, protect against integer
  overflows in size computations.
  (Xavier Leroy, report by Maximilian Tschirschnitz,
   review by Gabriel Scherer)

- #7760, #1713: Exact selection of lexing engine, that is
  correct "Segfault in ocamllex-generated code using 'shortest'".
  (Luc Maranget, Frédéric Bour, report by Stephen Dolan,
  review by Gabriel Scherer)

- #7769, #1714: calls to Stream.junk could, under some conditions, be
  ignored when used on streams based on input channels.
  (Nicolás Ojeda Bär, report by Michael Perin, review by Gabriel Scherer)

- #7793, #1766: the toplevel #use directive now accepts sequences of ';;'
  tokens. This fixes a bug in which certain files accepted by the compiler were
  rejected by ocamldep.
  (Nicolás Ojeda Bär, report by Hugo Heuzard, review by Hugo Heuzard)

- #1517: More robust handling of type variables in mcomp.
  (Leo White and Thomas Refis, review by Jacques Garrigue)

- #1530, #1574: testsuite, fix 'make parallel' and 'make one DIR=...'
  to work on ocamltest-based tests.
  (Runhang Li and Sébastien Hinderer, review by Gabriel Scherer)

- #1550, #1555: Make pattern matching warnings more robust
  to ill-typed columns.
  (Thomas Refis, with help from Gabriel Scherer and Luc Maranget)

- #1614: consider all bound variables when inlining, fixing a compiler
  fatal error.
  (Xavier Clerc, review by Pierre Chambart, Leo White)

- #1622: fix bug in the expansion of command-line arguments under Windows
  which could result in some elements of Sys.argv being truncated in some cases.
  (Nicolás Ojeda Bär, review by Sébastien Hinderer)

- #1623: Segfault on Windows 64 bits when expanding wildcards in arguments.
  (Marc Lasson, review by David Allsopp, Alain Frisch, Sébastien Hinderer,
   Xavier Leroy, Nicolas Ojeda Bar)

- #1661: more precise principality warning regarding record fields
  disambiguation.
  (Thomas Refis, review by Leo White)

- #1687: fix bug in the printing of short functor types "(S1 -> S2) -> S3".
  (Pieter Goetschalckx, review by Gabriel Scherer)

- #1722: Scrape types in Typeopt.maybe_pointer.
  (Leo White, review by Thomas Refis)

- #1755: ensure that a bigarray is never collected while reading complex
  values.
  (Xavier Clerc, Mark Shinwell and Leo White, report by Chris Hardin,
  reviews by Stephen Dolan and Xavier Leroy)

- #1764: in byterun/memory.c, struct pool_block, use C99 flexible arrays
  if available.
  (Xavier Leroy, review by Max Mouratov)

- #1774: ocamlopt for ARM could generate VFP loads and stores with bad
  offsets, rejected by the assembler.
  (Xavier Leroy, review by Mark Shinwell)

- #1808: handle `[@inlined]` attributes under a module constraint.
  (Xavier Clerc, review by Leo White)

- #1810: use bit-pattern comparison when meeting float approximations.
  (Xavier Clerc, report by Christophe Troestler, review by Nicolás Ojeda Bär
   and Gabriel Scherer)

- #1835: Fix off-by-one errors in Weak.get_copy and Weak.blit.
  (KC Sivaramakrishnan)

- #1849: bug in runtime function generic_final_minor_update()
  that could lead to crashes when Gc.finalise_last is used.
  (report and fix by Yuriy Vostrikov, review by François Bobot)


OCaml 4.06.1 (16 Feb 2018):
---------------------------

### Bug fixes:

- #7661, #1459: fix faulty compilation of patterns
  using extensible variants constructors
  (Luc Maranget, review by Thomas Refis and Gabriel Scherer, report
  by Abdelraouf Ouadjaout and Thibault Suzanne)

- #7702, #1553: refresh raise counts when inlining a function
  (Vincent Laviron, Xavier Clerc, report by Cheng Sun)

- #7704, #1559: Soundness issue with private rows and pattern-matching
  (Jacques Garrigue, report by Jeremy Yallop, review by Thomas Refis)

- #7705, #1558: add missing bounds check in Bigarray.Genarray.nth_dim.
  (Nicolás Ojeda Bär, report by Jeremy Yallop, review by Gabriel Scherer)

- #7713, #1587: Make pattern matching warnings more robust
  to ill-typed columns; this is a backport of #1550 from 4.07+dev
  (Thomas Refis, review by Gabriel Scherer, report by Andreas Hauptmann)

- #1470: Don't commute negation with float comparison
  (Leo White, review by Xavier Leroy)

- #1538: Make pattern matching compilation more robust to ill-typed columns
  (Gabriel Scherer and Thomas Refis, review by Luc Maranget)

OCaml 4.06.0 (3 Nov 2017):
--------------------------

(Changes that can break existing programs are marked with a "*")

### Language features:

- #6271, #7529, #1249: Support "let open M in ..."
  in class expressions and class type expressions.
  (Alain Frisch, reviews by Thomas Refis and Jacques Garrigue)

- #792: fix limitations of destructive substitutions, by
  allowing "S with type t := type-expr",
  "S with type M.t := type-expr", "S with module M.N := path"
  (Valentin Gatien-Baron, review by Jacques Garrigue and Leo White)

* #1064, #1392: extended indexing operators, add a new class of
  user-defined indexing operators, obtained by adding at least
  one operator character after the dot symbol to the standard indexing
  operators: e,g ".%()", ".?[]", ".@{}<-":
    let ( .%() ) = List.nth in [0; 1; 2].%(1)
  After this change, functions or methods with an explicit polymorphic type
  annotation and of which the first argument is optional now requires a space
  between the dot and the question mark,
  e.g. "<f:'a.?opt:int->unit>" must now be written "<f:'a. ?opt:int->unit>".
  (Florian Angeletti, review by Damien Doligez and Gabriel Radanne)

- #1118: Support inherited field in object type expression
    type t = < m : int >
    type u = < n : int; t; k : int >
  (Runhang Li, review by Jeremy Yallop, Leo White, Jacques Garrigue,
   and Florian Angeletti)

* #1232: Support Unicode character escape sequences in string
  literals via the \u{X+} syntax. These escapes are substituted by the
  UTF-8 encoding of the Unicode character.
  (Daniel Bünzli, review by Damien Doligez, Alain Frisch, Xavier
  Leroy and Leo White)

- #1247: M.(::) construction for expressions
  and patterns (plus fix printing of (::) in the toplevel)
  (Florian Angeletti, review by Alain Frisch, Gabriel Scherer)

* #1252: The default mode is now safe-string, can be overridden
  at configure time or at compile time.
  (See #1386 below for the configure-time options)
  This breaks the code that uses the 'string' type as mutable
  strings (instead of Bytes.t, introduced by 4.02 in 2014).
  (Damien Doligez)

* #1253: Private extensible variants
  This change breaks code relying on the undocumented ability to export
  extension constructors for abstract type in signature. Briefly,
    module type S = sig
      type t
      type t += A
    end
   must now be written
    module type S = sig
      type t = private ..
      type t += A
   end
  (Leo White, review by Alain Frisch)

- #1333: turn off warning 40 by default
  (Constructor or label name used out of scope)
  (Leo White)

- #1348: accept anonymous type parameters in `with` constraints:
    S with type _ t = int
  (Valentin Gatien-Baron, report by Jeremy Yallop)

### Type system

- #2642, #1225: unique names for weak type variables
    # ref [];;
    - : '_weak1 list ref = {contents = []}
  (Florian Angeletti, review by Frédéric Bour, Jacques Garrigue,
   Gabriel Radanne and Gabriel Scherer)

* #6738, #7215, #7231, #556: Add a new check that 'let rec'
  bindings are well formed.
  (Jeremy Yallop, reviews by Stephen Dolan, Gabriel Scherer, Leo
   White, and Damien Doligez)

- #1142: Mark assertions nonexpansive, so that 'assert false'
  can be used as a placeholder for a polymorphic function.
  (Stephen Dolan)

### Standard library:

- #8223, #7309, #1026: Add update to maps. Allows to update a
  binding in a map or create a new binding if the key had no binding
    val update: key -> ('a option -> 'a option) -> 'a t -> 'a t
  (Sébastien Briais, review by Daniel Bünzli, Alain Frisch and
  Gabriel Scherer)

- #7515, #1147: Arg.align now optionally uses the tab character '\t' to
  separate the "unaligned" and "aligned" parts of the documentation string. If
  tab is not present, then space is used as a fallback. Allows to have spaces in
  the unaligned part, which is useful for Tuple options.
  (Nicolás Ojeda Bär, review by Alain Frisch and Gabriel Scherer)

* #615: Format, add symbolic formatters that output symbolic
  pretty-printing items. New fields have been added to the
  formatter_out_functions record, thus this change will break any code building
  such record from scratch.
  When building Format.formatter_out_functions values redefining the out_spaces
  field, "{ fmt_out_funs with out_spaces = f; }" should be replaced by
  "{ fmt_out_funs with out_spaces = f; out_indent = f; }" to maintain the old
  behavior.
  (Richard Bonichon and Pierre Weis, review by Alain Frisch, original request by
  Spiros Eliopoulos in #506)

* #943: Fixed the divergence of the Pervasives module between the stdlib
  and threads implementations.  In rare circumstances this can change the
  behavior of existing applications: the implementation of Pervasives.close_out
  used when compiling with thread support was inconsistent with the manual.
  It will now not suppress exceptions escaping Pervasives.flush anymore.
  Developers who want the old behavior should use Pervasives.close_out_noerr
  instead.  The stdlib implementation, used by applications not compiled
  with thread support, will now only suppress Sys_error exceptions in
  Pervasives.flush_all.  This should allow exceedingly unlikely assertion
  exceptions to escape, which could help reveal bugs in the standard library.
  (Markus Mottl, review by Hezekiah M. Carty, Jeremie Dimino, Damien Doligez,
  Alain Frisch, Xavier Leroy, Gabriel Scherer and Mark Shinwell)

- #1034: List.init : int -> (int -> 'a) -> 'a list
  (Richard Degenne, review by David Allsopp, Thomas Braibant, Florian
  Angeletti, Gabriel Scherer, Nathan Moreau, Alain Frisch)

- GRP#1091 Add the Uchar.{bom,rep} constants.
  (Daniel Bünzli, Alain Frisch)

- #1091: Add Buffer.add_utf_{8,16le,16be}_uchar to encode Uchar.t
  values to the corresponding UTF-X transformation formats in Buffer.t
  values.
  (Daniel Bünzli, review by Damien Doligez, Max Mouratov)

- #1175: Bigarray, add a change_layout function to each Array[N]
  submodules.
  (Florian Angeletti)

* #1306: In the MSVC and Mingw ports, "Sys.rename src dst" no longer fails if
  file "dst" exists, but replaces it with file "src", like in the other ports.
  (Xavier Leroy)

- #1314: Format, use the optional width information
  when formatting a boolean: "%8B", "%-8B" for example
  (Xavier Clerc, review by Gabriel Scherer)

- c9cc0f25138ce58e4f4e68c4219afe33e2a9d034: Resurrect tabulation boxes
  in module Format. Rewrite/extend documentation of tabulation boxes.
  (Pierre Weis)

### Other libraries:

- #7564, #1211: Allow forward slashes in the target of symbolic links
  created by Unix.symlink under Windows.
  (Nicolás Ojeda Bär, review by David Allsopp)

* #7640, #1414: reimplementation of Unix.execvpe to fix issues
  with the 4.05 implementation.  The main issue is that the current
  directory was always searched (last), even if the current directory
  is not listed in the PATH.
  (Xavier Leroy, report by Louis Gesbert and Arseniy Alekseyev,
   review by Ivan Gotovchits)

- #997, #1077: Deprecate Bigarray.*.map_file and add Unix.map_file as a
  first step towards moving Bigarray to the stdlib
  (Jérémie Dimino and Xavier Leroy)

* #1178: remove the Num library for arbitrary-precision arithmetic.
  It now lives as a separate project https://github.com/ocaml/num
  with an OPAM package called "num".
  (Xavier Leroy)

- #1217: Restrict Unix.environment in privileged contexts; add
  Unix.unsafe_environment.
  (Jeremy Yallop, review by Mark Shinwell, Nicolás Ojeda Bär,
  Damien Doligez and Hannes Mehnert)

- #1321: Reimplement Unix.isatty on Windows. It no longer returns true for
  the null device.
  (David Allsopp)

### Compiler user-interface and warnings:

- #7361, #1248: support "ocaml.warning" in all attribute contexts, and
  arrange so that "ocaml.ppwarning" is correctly scoped by surrounding
  "ocaml.warning" attributes
  (Alain Frisch, review by Florian Angeletti and Thomas Refis)

- #7444, #1138: trigger deprecation warning when a "deprecated"
  attribute is hidden by signature coercion
  (Alain Frisch, report by bmillwood, review by Leo White)

- #7472: ensure .cmi files are created atomically,
  to avoid corruption of .cmi files produced simultaneously by a run
  of ocamlc and a run of ocamlopt.
  (Xavier Leroy, from a suggestion by Gerd Stolpmann)

* #7514, #1152: add -dprofile option, similar to -dtimings but
  also displays memory allocation and consumption.
  The corresponding addition of a new compiler-internal
  Profile module may affect some users of
  compilers-libs/ocamlcommon (by creating module conflicts).
  (Valentin Gatien-Baron, report by Gabriel Scherer)

- #7620, #1317: Typecore.force_delayed_checks does not run with -i option
  (Jacques Garrigue, report by Jun Furuse)

- #7624: handle warning attributes placed on let bindings
  (Xavier Clerc, report by dinosaure, review by Alain Frisch)

- #896: "-compat-32" is now taken into account when building .cmo/.cma
  (Hugo Heuzard)

- #948: the compiler now reports warnings-as-errors by prefixing
  them with "Error (warning ..):", instead of "Warning ..:" and
  a trailing "Error: Some fatal warnings were triggered" message.
  (Valentin Gatien-Baron, review by Alain Frisch)

- #1032: display the output of -dtimings as a hierarchy
  (Valentin Gatien-Baron, review by Gabriel Scherer)

- #1114, #1393, #1429: refine the (ocamlc -config) information
  on C compilers: the variables `{bytecode,native}_c_compiler` are deprecated
  (the distinction is now mostly meaningless) in favor of a single
  `c_compiler` variable combined with `ocaml{c,opt}_cflags`
  and `ocaml{c,opt}_cppflags`.
  (Sébastien Hinderer, Jeremy Yallop, Gabriel Scherer, review by
   Adrien Nader and David Allsopp)

* #1189: allow MSVC ports to use -l option in ocamlmklib
  (David Allsopp)

- #1332: fix ocamlc handling of "-output-complete-obj"
  (François Bobot)

- #1336: -thread and -vmthread option information is propagated to
  PPX rewriters.
  (Jun Furuse, review by Alain Frisch)

### Code generation and optimizations:

- #5324, #375: An alternative Linear Scan register allocator for
  ocamlopt, activated with the -linscan command-line flag. This
  allocator represents a trade-off between worse generated code
  performance for higher compilation speed (especially interesting in
  some cases graph coloring is necessarily quadratic).
  (Marcell Fischbach and Benedikt Meurer, adapted by Nicolás Ojeda Bär, review
  by Nicolás Ojeda Bär and Alain Frisch)

- #6927, #988: On macOS, when compiling bytecode stubs, plugins,
  and shared libraries through -output-obj, generate dylibs instead of
  bundles.
  (whitequark)

- #7447, #995: incorrect code generation for nested recursive bindings
  (Leo White and Jeremy Yallop, report by Stephen Dolan)

- #7501, #1089: Consider arrays of length zero as constants
  when using Flambda.
  (Pierre Chambart, review by Mark Shinwell and Leo White)

- #7531, #1162: Erroneous code transformation at partial applications
  (Mark Shinwell)

- #7614, #1313: Ensure that inlining does not depend on the order
  of symbols (flambda)
  (Leo White, Xavier Clerc, report by Alex, review by Gabriel Scherer
  and Pierre Chambart)

- #7616, #1339: don't warn on mutation of zero size blocks.
  (Leo White)

- #7631, #1355: "-linscan" option crashes ocamlopt
  (Xavier Clerc, report by Paul Steckler)

- #7642, #1411: ARM port: wrong register allocation for integer
  multiply on ARMv4 and ARMv5; possible wrong register allocation for
  floating-point multiply and add on VFP and for floating-point
  negation and absolute value on soft FP emulation.
  (Xavier Leroy, report by Stéphane Glondu and Ximin Luo,
   review and additional sightings by Mark Shinwell)

* #659: Remove support for SPARC native code generation
  (Mark Shinwell)

- #850: Optimize away some physical equality
  (Pierre Chambart, review by Mark Shinwell and Leo White)

- #856: Register availability analysis
  (Mark Shinwell, Thomas Refis, review by Pierre Chambart)

- #1143: tweaked several allocation functions in the runtime by
  checking for likely conditions before unlikely ones and eliminating
  some redundant checks.
  (Markus Mottl, review by Alain Frisch, Xavier Leroy, Gabriel Scherer,
  Mark Shinwell and Leo White)

- #1183: compile curried functors to multi-argument functions
  earlier in the compiler pipeline; correctly propagate [@@inline]
  attributes on such functors; mark functor coercion veneers as
  stubs.
  (Mark Shinwell, review by Pierre Chambart and Leo White)

- #1195: Merge functions based on partiality rather than
  Parmatch.irrefutable.
  (Leo White, review by Thomas Refis, Alain Frisch and Gabriel Scherer)

- #1215: Improve compilation of short-circuit operators
  (Leo White, review by Frédéric Bour and Mark Shinwell)

- #1250: illegal ARM64 assembly code generated for large combined allocations
  (report and initial fix by Steve Walk, review and final fix by Xavier Leroy)

- #1271: Don't generate Ialloc instructions for closures that exceed
  Max_young_wosize; instead allocate them on the major heap.  (Related
  to #1250.)
  (Mark Shinwell)

- #1294: Add a configure-time option to remove the dynamic float array
  optimization and add a floatarray type to let the user choose when to
  flatten float arrays. Note that float-only records are unchanged: they
  are still optimized by unboxing their fields.
  (Damien Doligez, review by Alain Frisch and Mark Shinwell)

- #1304: Mark registers clobbered by PLT stubs as destroyed across
  allocations.
  (Mark Shinwell, Xavier Clerc, report and initial debugging by
  Valentin Gatien-Baron)

- #1323: make sure that frame tables are generated in the data
  section and not in the read-only data section, as was the case
  before in the PPC and System-Z ports.  This avoids relocations in
  the text segment of shared libraries and position-independent
  executables generated by ocamlopt.
  (Xavier Leroy, review by Mark Shinwell)

- #1330: when generating dynamically-linkable code on AArch64, always
  reference symbols (even locally-defined ones) through the GOT.
  (Mark Shinwell, review by Xavier Leroy)

### Tools:

- #8395, #973: tools/check-symbol-names checks for globally
  linked names not namespaced with caml_
  (Stephen Dolan)

- #6928, #1103: ocamldoc, do not introduce an empty <h1> in index.html
  when no -title has been provided
  (Pierre Boutillier)

- #7048: ocamldoc, in -latex mode, don't escape Latin-1 accented letters
  (Xavier Leroy, report by Hugo Herbelin)

* #7351: ocamldoc, use semantic tags rather than <br> tags in the html
  backend
  (Florian Angeletti, request and review by Daniel Bünzli )

* #7352, #7353: ocamldoc, better paragraphs in html output
  (Florian Angeletti, request by Daniel Bünzli)

* #7363, #830: ocamldoc, start heading levels at {1 not {2 or {6.
  This change modifies the mapping between ocamldoc heading level and
  html heading level, breaking custom css style for ocamldoc.
  (Florian Angeletti, request and review by Daniel Bünzli)

* #7478, #1037: ocamldoc, do not use as a module preamble documentation
  comments that occur after the first module element. This change may break
  existing documentation. In particular, module preambles must now come before
  any `open` statement.
  (Florian Angeletti, review by David Allsopp and report by Daniel Bünzli)

- #7521, #1159: ocamldoc, end generated latex file with a new line
  (Florian Angeletti)

- #7575, #1219: Switch compilers from -no-keep-locs
  to -keep-locs by default: produced .cmi files will contain locations.
  This provides better error messages. Note that, as a consequence,
  .cmi digests now depend on the file path as given to the compiler.
  (Daniel Bünzli)

- #7610, #1346: caml.el (the Emacs editing mode) was cleaned up
  and made compatible with Emacs 25.
  (Stefan Monnier, Christophe Troestler)

- #7635, #1383: ocamldoc, add an identifier to module
  and module type elements
  (Florian Angeletti, review by Yawar Amin and Gabriel Scherer)

- #681, #1426: Introduce ocamltest, a new test driver for the
  OCaml compiler testsuite
  (Sébastien Hinderer, review by Damien Doligez)

- #1012: ocamlyacc, fix parsing of raw strings and nested comments, as well
  as the handling of ' characters in identifiers.
  (Demi Obenour)

- #1045: ocamldep, add a "-shared" option to generate dependencies
  for native plugin files (i.e. .cmxs files)
  (Florian Angeletti, suggestion by Sébastien Hinderer)

- #1078: add a subcommand "-depend" to "ocamlc" and "ocamlopt",
  to behave as ocamldep. Should be used mostly to replace "ocamldep" in the
  "boot" directory to reduce its size in the future.
  (Fabrice Le Fessant)

- #1036: ocamlcmt (tools/read_cmt) is installed, converts .cmt to .annot
  (Fabrice Le Fessant)

- #1180: Add support for recording numbers of direct and indirect
  calls over the lifetime of a program when using Spacetime profiling
  (Mark Shinwell)

- #1457, ocamldoc: restore label for exception in the latex backend
  (omitted since 4.04.0)
  (Florian Angeletti, review by Gabriel Scherer)

### Toplevel:

- #7570: remove unusable -plugin option from the toplevel
  (Florian Angeletti)

- #1041: -nostdlib no longer ignored by toplevel.
  (David Allsopp, review by Xavier Leroy)

- #1231: improved printing of unicode texts in the toplevel,
  unless OCAMLTOP_UTF_8 is set to false.
  (Florian Angeletti, review by Daniel Bünzli, Xavier Leroy and
   Gabriel Scherer)

- #1688: Fix printing of -0.
  (Nicolás Ojeda Bär, review by Jérémie Dimino)

### Runtime system:

* #3771, #153, #1200, #1357, #1362, #1363, #1369, #1398,
  #1446, #1448: Unicode support for the Windows runtime.
  (ygrek, Nicolás Ojeda Bär, review by Alain Frisch, David Allsopp, Damien
  Doligez)

* #7594, #1274, #1368: String_val now returns 'const char*', not
  'char*' when -safe-string is enabled at configure time.  New macro Bytes_val
  for accessing bytes values.
  (Jeremy Yallop, reviews by Mark Shinwell and Xavier Leroy)

- #71: The runtime can now be shut down gracefully by means of the new
  caml_shutdown and caml_startup_pooled functions. The new 'c' flag in
  OCAMLRUNPARAM enables shutting the runtime properly on process exit.
  (Max Mouratov, review and discussion by Damien Doligez, Gabriel Scherer,
  Mark Shinwell, Thomas Braibant, Stephen Dolan, Pierre Chambart,
  François Bobot, Jacques Garrigue, David Allsopp, and Alain Frisch)

- #938, #1170, #1289: Stack overflow detection on 64-bit Windows
  (Olivier Andrieu, tweaked by David Allsopp)

- #1070, #1295: enable gcc typechecking for caml_alloc_sprintf,
  caml_gc_message. Make caml_gc_message a variadic function. Fix many
  caml_gc_message format strings.
  (Olivier Andrieu, review and 32bit fix by David Allsopp)

- #1073: Remove statically allocated compare stack.
  (Stephen Dolan)

- #1086: in Sys.getcwd, just fail instead of calling getwd()
  if HAS_GETCWD is not set.
  (Report and first fix by Sebastian Markbåge, final fix by Xavier Leroy,
   review by Mark Shinwell)

- #1269: Remove 50ms delay at exit for programs using threads
  (Valentin Gatien-Baron, review by Stephen Dolan)

* #1309: open files with O_CLOEXEC (or equivalent) in caml_sys_open, thus
  unifying the semantics between Unix and Windows and also eliminating race
  condition on Unix.
  (David Allsopp, report by Andreas Hauptmann)

- #1326: Enable use of CFI directives in AArch64 and ARM runtime
  systems' assembly code (asmrun/arm64.S).  Add CFI directives to enable
  unwinding through [caml_c_call] and [caml_call_gc] with correct termination
  of unwinding at [main].
  (Mark Shinwell, review by Xavier Leroy and Gabriel Scherer, with thanks
  to Daniel Bünzli and Fu Yong Quah for testing)

- #1338: Add "-g" for bytecode runtime system compilation
  (Mark Shinwell)

* #1416, #1444: switch the Windows 10 Console to UTF-8 encoding.
  (David Allsopp, reviews by Nicolás Ojeda Bär and Xavier Leroy)

### Manual and documentation:

- #6548: remove obsolete limitation in the description of private
  type abbreviations
  (Florian Angeletti, suggestion by Leo White)

- #6676, #1110: move record notation to tutorial
  (Florian Angeletti, review by Gabriel Scherer)

- #6676, #1112: move local opens to tutorial
  (Florian Angeletti)

- #6676, #1153: move overriding class definitions to reference
  manual and tutorial
  (Florian Angeletti)

- #6709: document the associativity and precedence level of
  pervasive operators
  (Florian Angeletti, review by David Allsopp)

- #7254, #1096: Rudimentary documentation of ocamlnat
  (Mark Shinwell)

- #7281, #1259: fix .TH macros in generated manpages
  (Olaf Hering)

- #7507: Align the description of the printf conversion
  specification "%g" with the ISO C90 description.
  (Florian Angeletti, suggestion by Armaël Guéneau)

- #7551, #1194 : make the final ";;" potentially optional in
  caml_example
  (Florian Angeletti, review and suggestion by Gabriel Scherer)

- #7588, #1291: make format documentation predictable
  (Florian Angeletti, review by Gabriel Radanne)

- #7604: Minor Ephemeron documentation fixes
  (Miod Vallat, review by Florian Angeletti)

- #594: New chapter on polymorphism troubles:
  weakly polymorphic types, polymorphic recursion,and higher-ranked
  polymorphism.
  (Florian Angeletti, review by Damien Doligez, Gabriel Scherer,
   and Gerd Stolpmann)

- #1187: Minimal documentation for compiler plugins
  (Florian Angeletti)

- #1202: Fix Typos in comments as well as basic grammar errors.
  (JP Rodi, review and suggestions by David Allsopp, Max Mouratov,
  Florian Angeletti, Xavier Leroy, Mark Shinwell and Damien Doligez)

- #1220: Fix "-keep-docs" option in ocamlopt manpage
  (Etienne Millon)

### Compiler distribution build system:

- #6373, #1093: Suppress trigraph warnings from macOS assembler
  (Mark Shinwell)

- #7639, #1371: fix configure script for correct detection of
  int64 alignment on Mac OS X 10.13 (High Sierra) and above; fix bug in
  configure script relating to such detection.
  (Mark Shinwell, report by John Whitington, review by Xavier Leroy)

- #558: enable shared library and natdynlink support on more Linux
  platforms
  (Felix Janda, Mark Shinwell)

* #1104: remove support for the NeXTStep platform
  (Sébastien Hinderer)

- #1130: enable detection of IBM XL C compiler (one need to run configure
  with "-cc <path to xlc compiler>"). Enable shared library support for
  bytecode executables on AIX/xlc (tested on AIX 7.1, XL C 12).
  To enable 64-bit, run both "configure" and "make world" with OBJECT_MODE=64.
  (Konstantin Romanov, Enrique Naudon)

- #1203: speed up the manual build by using ocamldoc.opt
  (Gabriel Scherer, review by Florian Angeletti)

- #1214: harden config/Makefile against '#' characters in PREFIX
  (Gabriel Scherer, review by David Allsopp and Damien Doligez)

- #1216: move Compplugin and friends from BYTECOMP to COMP
  (Leo White, review by Mark Shinwell)

* #1242: disable C plugins loading by default
  (Alexey Egorov)

- #1275: correct configure test for Spacetime availability
  (Mark Shinwell)

- #1278: discover presence of <sys/shm.h> during configure for afl runtime
  (Hannes Mehnert)

- #1386: provide configure-time options to fine-tune the safe-string
  options and default settings changed by #1252.

  The previous configure option -safe-string is now
  renamed -force-safe-string.

  At configure-time, -force-safe-string forces all module to use
  immutable strings (this disables the per-file, compile-time
  -unsafe-string option). The new default-(un)safe-string options
  let you set the default choice for the per-file compile-time
  option. (The new #1252 behavior corresponds to having
  -default-safe-string, while 4.05 and older had
  -default-unsafe-string).

  (Gabriel Scherer, review by Kate Deplaix and Damien Doligez)

- #1409: Fix to enable NetBSD/powerpc to work.
  (Håvard Eidnes)

### Internal/compiler-libs changes:

- #6826, #828, #834: improve compilation time for open
  (Alain Frisch, review by Frédéric Bour and Jacques Garrigue)

- #7127, #454, #1058: in toplevel, print bytes and strip
  strings longer than the size specified by the "print_length" directive
  (Fabrice Le Fessant, initial PR by Junsong Li)

- #406: remove polymorphic comparison for Types.constructor_tag in compiler
  (Dwight Guth, review by Gabriel Radanne, Damien Doligez, Gabriel Scherer,
   Pierre Chambart, Mark Shinwell)

- GRP#1119: Change Set (private) type to inline records.
  (Albin Coquereau)

* #1127: move config/{m,s}.h to byterun/caml and install them.
  User code should not have to include them directly since they are
  included by other header files.
  Previously {m,s}.h were not installed but they were substituted into
  caml/config.h; they are now just #include-d by this file. This may
  break some scripts relying on the (unspecified) presence of certain
  #define in config.h instead of m.h and s.h -- they can be rewritten
  to try to grep those files if they exist.
  (Sébastien Hinderer)

- #1281: avoid formatter flushes inside exported printers in Location
  (Florian Angeletti, review by Gabriel Scherer)

### Bug fixes:

- #5927: Type equality broken for conjunctive polymorphic variant tags
  (Jacques Garrigue, report by Leo White)

- #6329, #1437: Introduce padding word before "data_end" symbols
  to ensure page table tests work correctly on an immediately preceding
  block of zero size.
  (Mark Shinwell, review by Xavier Leroy)

- #6587: only elide Pervasives from printed type paths in unambiguous context
  (Florian Angeletti and Jacques Garrigue)

- #6934: nonrec misbehaves with GADTs
  (Jacques Garrigue, report by Markus Mottl)

- #7070, #1139: Unexported values can cause non-generalisable variables
  error
  (Leo White)

- #7261: Warn on type constraints in GADT declarations
  (Jacques Garrigue, report by Fabrice Le Botlan)

- #7321: Private type in signature clashes with type definition via
  functor instantiation
  (Jacques Garrigue, report by Markus Mottl)

- #7372, #834: fix type-checker bug with GADT and inline records
  (Alain Frisch, review by Frédéric Bour and Jacques Garrigue)

- #7344: Inconsistent behavior with type annotations on let
  (Jacques Garrigue, report by Leo White)

- #7468: possible GC problem in caml_alloc_sprintf
  (Xavier Leroy, discovery by Olivier Andrieu)

- #7496: Fixed conjunctive polymorphic variant tags do not unify
  with themselves
  (Jacques Garrigue, report by Leo White)

- #7506: pprintast ignores attributes in tails of a list
  (Alain Frisch, report by Kenichi Asai and Gabriel Scherer)

- #7513: List.compare_length_with mishandles negative numbers / overflow
  (Fabrice Le Fessant, report by Jeremy Yallop)

- #7519: Incorrect rejection of program due to faux scope escape
  (Jacques Garrigue, report by Markus Mottl)

- #7540, #1179: Fixed setting of breakpoints within packed modules
  for ocamldebug
  (Hugo Herbelin, review by Gabriel Scherer, Damien Doligez)

- #7543: short-paths printtyp can fail on packed type error messages
  (Florian Angeletti)

- #7553, #1191: Prevent repeated warnings with recursive modules.
  (Leo White, review by Josh Berdine and Alain Frisch)

- #7563, #1210: code generation bug when a module alias and
  an extension constructor have the same name in the same module
  (Gabriel Scherer, report by Manuel Fähndrich,
   review by Jacques Garrigue and Leo White)

- #7591, #1257: on x86-64, frame table is not 8-aligned
  (Xavier Leroy, report by Mantis user "voglerr", review by Gabriel Scherer)

- #7601, #1320: It seems like a hidden non-generalized type variable
  remains in some inferred signatures, which leads to strange errors
  (Jacques Garrigue, report by Mandrikin)

- #7609: use-after-free memory corruption if a program debugged
  under ocamldebug calls Pervasives.flush_all
  (Xavier Leroy, report by Paul Steckler, review by Gabriel Scherer)

- #7612, #1345: afl-instrumentation bugfix for classes.
  (Stephen Dolan, review by Gabriel Scherer and David Allsopp)

- #7617, #7618, #1318: Ambiguous (mistakenly) type escaping the
  scope of its equation
  (Jacques Garrigue, report by Thomas Refis)

- #7619, #1387: position of the optional last semi-column not included
  in the position of the expression (same behavior as for lists)
  (Christophe Raffalli, review by Gabriel Scherer)

- #7638: in the Windows Mingw64 port, multithreaded programs compiled
  to bytecode could crash when raising an exception from C code.
  This looks like a Mingw64 issue, which we work around with GCC builtins.
  (Xavier Leroy)

- #7656, #1423: false 'unused type/constructor/value' alarms
  in the 4.06 development version
  (Alain Frisch, review by Jacques Garrigue, report by Kate Deplaix)

- #7657, #1424: ensures correct call-by-value semantics when
  eta-expanding functions to eliminate optional arguments
  (Alain Frisch, report by sliquister, review by Leo White and Jacques
  Garrigue)

- #7658, #1439: Fix Spacetime runtime system compilation with
  -force-safe-string
  (Mark Shinwell, report by Christoph Spiel, review by Gabriel Scherer)

- #1155: Fix a race condition with WAIT_NOHANG on Windows
  (Jérémie Dimino and David Allsopp)

- #1199: Pretty-printing formatting cleanup in pprintast
  (Ethan Aubin, suggestion by Gabriel Scherer, review by David Allsopp,
  Florian Angeletti, and Gabriel Scherer)

- #1223: Fix corruption of the environment when using -short-paths
  with the toplevel.
  (Leo White, review by Alain Frisch)

- #1243: Fix pprintast for #... infix operators
  (Alain Frisch, report by Omar Chebib)

- #1324: ensure that flambda warning are printed only once
  (Xavier Clerc)

- #1329: Prevent recursive polymorphic variant names
  (Jacques Garrigue, fix suggested by Leo White)

- #1308: Only treat pure patterns as inactive
  (Leo White, review by Alain Frisch and Gabriel Scherer)

- #1390: fix the [@@unboxed] type check to accept parametrized types
  (Leo White, review by Damien Doligez)

- #1407: Fix raw_spacetime_lib
  (Leo White, review by Gabriel Scherer and Damien Doligez)

OCaml 4.05.0 (13 Jul 2017):
---------------------------

(Changes that can break existing programs are marked with a "*")

### Language features:

### Code generation and optimizations:

- #7201, #954: Correct wrong optimisation of "0 / <expr>"
  and "0 mod <expr>" in the case when <expr> was a non-constant
  evaluating to zero
  (Mark Shinwell, review by Gabriel Scherer, Leo White and Xavier Leroy)

- #7357, #832: Improve compilation time for toplevel
  include(struct ... end : sig ... end)
  (Alain Frisch, report by Hongbo Zhang, review by Jacques Garrigue)

- #7533, #1173: Correctly perform side effects for certain
  cases of "/" and "mod"
  (Mark Shinwell, report by Jan Mitgaard)

- #504: Instrumentation support for fuzzing with afl-fuzz.
  (Stephen Dolan, review by Alain Frisch, Pierre Chambart, Mark
  Shinwell, Gabriel Scherer and Damien Doligez)

- #863, #1068, #1069: Optimise matches with constant
  results to lookup tables.
  (Stephen Dolan, review by Gabriel Scherer, Pierre Chambart,
  Mark Shinwell, and bug report by Gabriel Scherer)

- #1150: Fix typo in arm64 assembler directives
  (KC Sivaramakrishnan)

### Runtime system:

- #2784, #953: Add caml_startup_exn
  (Mark Shinwell)

- #7423, #946: expose new exception-raising functions
  `void caml_{failwith,invalid_argument}_value(value msg)`
  in addition to
  `void caml_{failwith,invalid_argument}(char const *msg)`.
  The previous functions would not free their message argument, so
  were inconvient for dynamically-allocated messages; the messages
  passed to the new functions are handled by the garbage collector.
  (Gabriel Scherer, review by Mark Shinwell, request by Immanuel Litzroth)

- #7557, #1213: More security for getenv
  (Damien Doligez, reports by Seth Arnold and Eric Milliken, review by
  Xavier Leroy, David Allsopp, Stephen Dolan, Hannes Mehnert)

- #795: remove 256-character limitation on Sys.executable_name
  (Xavier Leroy)

- #891: Use -fno-builtin-memcmp when building runtime with gcc.
  (Leo White)

### Type system:

- #6608, #901: unify record types when overriding all fields
  (Tadeu Zagallo and Gabriel Scherer, report by Jeremy Yallop,
  review by David Allsopp, Jacques Garrigue)

* #7414, #929: Soundness bug with non-generalized type variables and
  functors.
  (compatibility: some code using module-global mutable state will
   fail at compile-time and is fixed by adding extra annotations;
   see the Mantis and Github discussions.)
  (Jacques Garrigue, report by Leo White)

### Compiler user-interface and warnings:

- #7050, #748 #843 #864: new `-args/-args0 <file>` parameters to
  provide extra command-line arguments in a file -- see documentation.
  User programs may implement similar options using the new `Expand`
  constructor of the `Arg` module.
  (Bernhard Schommer, review by Jérémie Dimino, Gabriel Scherer
   and Damien Doligez, discussion with Alain Frisch and Xavier Leroy,
   feature request from the Coq team)

- #7137, #960: "-open" command line flag now accepts
  a module path (not a module name)
  (Arseniy Alekseyev and Leo White)

- #7172, #970: add extra (ocamlc -config) options
  int_size, word_size, ext_exe
  (Gabriel Scherer, request by Daniel Bünzli)

- #7315, #736: refine some error locations
  (Gabriel Scherer and Alain Frisch, report by Matej Košík)

- #7473, #1025: perform proper globbing for command-line arguments on
  Windows
  (Jonathan Protzenko)

- #7479: make sure "ocamlc -pack" is only given .cmo and .cmi files,
  and that "ocamlopt -pack" is only given .cmx and .cmi files.
  (Xavier Leroy)

- #796: allow compiler plugins to declare their own arguments.
  (Fabrice Le Fessant)

- #829: better error when opening a module aliased to a functor
  (Alain Frisch)

- #911: ocamlc/ocamlopt do not pass warnings-related options to C
  compiler when called to compile third-party C source files
  (Sébastien Hinderer, review by Adrien Nader and David Allsopp)

- #915: fix -dsource (pprintast.ml) bugs
  (Runhang Li, review by Alain Frisch)

* #933: ocamlopt -p now reports an error on platforms that do not
  support profiling with gprof; dummy profiling libraries are no longer
  installed on such platforms.
  This can be tested with ocamlopt -config
  (Sébastien Hinderer)

- #1009: "ocamlc -c -linkall" and "ocamlopt -c -linkall" can now be used
  to set the "always link" flag on individual compilation units.  This
  controls linking with finer granularity than "-a -linkall", which sets
  the "always link" flag on all units of the given library.
  (Xavier Leroy)

- #1015: add option "-plugin PLUGIN" to ocamldep too. Use compilerlibs
  to build ocamldep. Add option "-depend" to ocamlc/ocamlopt to behave
  as ocamldep. Remove any use of ocamldep to build the distribution.
  (Fabrice Le Fessant)

- #1027: various improvements to -dtimings, mostly including time
  spent in subprocesses like preprocessors
  (Valentin Gatien-Baron, review by Gabriel Scherer)

- #1098: the compiler now takes the boolean "OCAML_COLOR" environment
  variable into account if "-color" is not provided.  This allows users
  to override the default behaviour without modifying invocations of ocaml
  manually.
  (Hannes Mehnert, Guillaume Bury,
   review by Daniel Bünzli, Gabriel Scherer, Damien Doligez)

### Standard library:

- #6975, #902: Truncate function added to stdlib Buffer module
  (Dhruv Makwana, review by Alain Frisch and Gabriel Scherer)

- #7279, #710: `Weak.get_copy` `Ephemeron.*_copy` doesn't copy
  custom blocks anymore
  (François Bobot, Alain Frisch, bug reported by Martin R. Neuhäußer,
  review by Thomas Braibant and Damien Doligez)

* #7500, #1081: Remove Uchar.dump
  (Daniel Bünzli)

- #760: Add a functions List.compare_lengths and
  List.compare_length_with to avoid full list length computations
  (Fabrice Le Fessant, review by Leo White, Josh Berdine and Gabriel Scherer)

- #778: Arg: added option Expand that allows to expand a string
  argument to a string array of new arguments
  (Bernhard Schommer, review by Gabriel Scherer and Jérémie Dimino)

- #849: Expose a Spacetime.enabled value
  (Leo White)

- #885: Option-returning variants of stdlib functions
  (Alain Frisch, review by David Allsopp and Bart Jacobs)

- #869: Add find_first, find_first_opt, find_last, find_last_opt to
  maps and sets.  Find the first or last binding or element
  satisfying a monotonic predicate.
  (Gabriel de Perthuis, with contributions from Alain Frisch, review by
  Hezekiah M. Carty and Simon Cruanes, initial report by Gerd Stolpmann)

- #875: Add missing functions to ArrayLabels, BytesLabels,
  ListLabels, MoreLabels, StringLabels so they are compatible with
  non-labeled counterparts. Also add missing @@ocaml.deprecated attributes
  in StringLabels and BytesLabels.
  (Roma Sokolov, review by Gabriel Scherer, Jacques Garrigue,
   Gabriel Radanne, Alain Frisch)

- #999: Arg, do not repeat the usage message thrice when reporting an error
  (this was a regression in 4.03)
  (Florian Angeletti, review by Gabriel Scherer)

- #1042: Fix escaping of command-line arguments in
  Unix.create_process{,_env} under Windows.  Arguments with tabs should now
  be received verbatim by the child process.
  (Nicolás Ojeda Bär, Andreas Hauptmann review by Xavier Leroy)

### Debugging and profiling:

- #7258: ocamldebug's "install_printer" command had problems with
  module aliases
  (Xavier Leroy)

- #378: Add [Printexc.raise_with_backtrace] to raise an exception using
  an explicit backtrace
  (François Bobot, review by Gabriel Scherer, Xavier Leroy, Damien Doligez,
   Frédéric Bour)

### Manual and documentation:

- #6597, #1030: add forward references to language extensions
  that extend non-terminal symbols in the language reference section.
  (Florian Angeletti, review by Gabriel Scherer)

- #7497, #1095: manual, enable numbering for table of contents
  (Florian Angeletti, request by Daniel Bünzli)

- #7539, #1181: manual, update dead links in ocamldoc chapter
  (Florian Angeletti)

- #633: manpage and manual documentation for the `-opaque` option
  (Konstantin Romanov, Gabriel Scherer, review by Mark Shinwell)

- #751, #925: add a HACKING.adoc file to contain various
  tips and tricks for people hacking on the repository. See also
  CONTRIBUTING.md for advice on sending contributions upstream.
  (Gabriel Scherer and Gabriel Radanne, review by David Allsopp,
  inspired by John Whitington)

- #916: new tool lintapidiff, use it to update the manual with
  @since annotations for API changes introduced between 4.00-4.05.
  (Edwin Török, review by Gabriel Scherer, discussion with Alain Frisch,
   David Allsopp, Sébastien Hinderer, Damien Doligez and Xavier Leroy)

- #939: activate the caml_example environment in the language
  extensions section of the manual. Convert some existing code
  examples to this format.
  (Florian Angeletti)

- #1082: clarify that the use of quoted string for preprocessed
  foreign quotations still requires the use of an extension node
  [%foo ...] to mark non-standard interpretation.
  (Gabriel Scherer, request by Matthew Wahab in #1066,
   review by Florian Angeletti)

### Other libraries:

- #7158: Event.sync, Mutex.create, Condition.create cause too many GCs.
  The fix is to no longer consider mutexes and condition variables
  as rare kernel resources.
  (Xavier Leroy)

- #7264: document the different behaviors of Unix.lockf under POSIX
  and under Win32.
  (Xavier Leroy, report by David Allsopp)

- #7339, #787: Support the '0 dimension' case for bigarrays
  (see Bigarray documentation)
  (Laurent Mazare,
   review by Gabriel Scherer, Alain Frisch and Hezekiah M. Carty)

* #7342, #797: fix Unix.read on pipes with no data left on Windows
  it previously raised an EPIPE error, it now returns 0 like other OSes
  (Jonathan Protzenko, review by Andreas Hauptmann and Damien Doligez)

- #650: in the Unix library, add `?cloexec:bool` optional arguments to
  functions that create file descriptors (`dup`, `dup2`, `pipe`, `socket`,
  `socketpair`, `accept`).  Implement these optional arguments in the
  most atomic manner provided by the operating system to set (or clear)
  the close-on-exec flag at the same time the file descriptor is created,
  reducing the risk of race conditions with `exec` or `create_process`
  calls running in other threads, and improving security.  Also: add a
  `O_KEEPEXEC` flag for `openfile` by symmetry with `O_CLOEXEC`.
  (Xavier Leroy, review by Mark Shinwell, David Allsopp and Alain Frisch,
   request by Romain Beauxis)

- #996: correctly update caml_top_of_stack in systhreads
  (Fabrice Le Fessant)

- #997, #1077: Deprecate Bigarray.*.map_file and add Unix.map_file as a
  first step towards moving Bigarray to the stdlib
  (Jérémie Dimino and Xavier Leroy)

### Toplevel:

- #7060, #1035: Print exceptions in installed custom printers
  (Tadeu Zagallo, review by David Allsopp)

### Tools:

- #5163: ocamlobjinfo, dump globals defined by bytecode executables
  (Stéphane Glondu)

- #7333: ocamldoc, use the first sentence of text file as
  a short description in overviews.
  (Florian Angeletti)

- #848: ocamldoc, escape link targets in HTML output
  (Etienne Millon, review by Gabriel Scherer, Florian Angeletti and
  Daniel Bünzli)

- #986: ocamldoc, use relative paths in error message
  to solve ocamlbuild+doc usability issue (ocaml/ocamlbuild#79)
  (Gabriel Scherer, review by Florian Angeletti, discussion with Daniel Bünzli)

- #1017: ocamldoc, add an option to detect code fragments that could be
  transformed into a cross-reference to a known element.
  (Florian Angeletti, review and suggestion by David Allsopp)

- clarify ocamldoc text parsing error messages
  (Gabriel Scherer)

### Compiler distribution build system:

- #7377: remove -std=gnu99 for newer gcc versions
  (Damien Doligez, report by ygrek)

- #7452, #1228: tweak GCC options to try to avoid the
  Skylake/Kaby lake bug
  (Damien Doligez, review by David Allsopp, Xavier Leroy and Mark Shinwell)

- #693: fail on unexpected errors or warnings within caml_example
  environment.
  (Florian Angeletti)

- #803: new ocamllex-based tool to extract bytecode compiler
  opcode information from C headers.
  (Nicolás Ojeda Bär)

- #827: install missing mli and cmti files, new make target
  install-compiler-sources for installation of compiler-libs ml files
  (Hendrik Tews)

- #887: allow -with-frame-pointers if clang is used as compiler on Linux
  (Bernhard Schommer)

- #898: fix locale-dependence of primitive list order,
  detected through reproducible-builds.org.
  (Hannes Mehnert, review by Gabriel Scherer and Ximin Luo)

- #907: Remove unused variable from the build system
  (Sébastien Hinderer, review by whitequark, Gabriel Scherer, Adrien Nader)

- #911: Clarify the use of C compiler related variables in the build system.
  (Sébastien Hinderer, review by Adrien Nader, Alain Frisch, David Allsopp)

- #919: use clang as preprocessor assembler if clang is used as compiler
  (Bernhard Schommer)

- #927: improve the detection of hashbang support in the configure script
  (Armaël Guéneau)

- #932: install ocaml{c,lex}->ocaml{c,lex}.byte symlink correctly
  when the opt target is built but opt.opt target is not.
  (whitequark, review by Gabriel Scherer)

- #935: allow build in Android's termux
  (ygrek, review by Gabriel Scherer)

- #984: Fix compilation of compiler distribution when Spacetime
  enabled
  (Mark Shinwell)

- #991: On Windows, fix installation when native compiler is not
  built
  (Sébastien Hinderer, review by David Allsopp)

- #1033: merge Unix and Windows build systems in the root directory
  (Sébastien Hinderer, review by Damien Doligez and Adrien Nader)

- #1047: Make .depend files generated for C sources more portable
  (Sébastien Hinderer, review by Xavier Leroy and David Allsopp)

- #1076: Simplify ocamlyacc's build system
  (Sébastien Hinderer, review by David Allsopp)

### Compiler distribution build system: Makefile factorization

The compiler distribution build system (the set of Makefiles used to
build the compiler distribution) traditionally had separate Makefiles
for Unix and Windows, which lead to some amount of duplication and
subtle differences and technical debt in general -- for people working
on the compiler distribution, but also cross-compilation or porting to
new systems. During the 4.05 development period, Sébastien Hinderer
worked on harmonizing the build rules and merging the two build
systems.

* Some changes were made to the config/Makefile file which
  is exported as $(ocamlc -where)/Makefile.config, and on
  which some advanced users might rely. The changes are
  as follows:
  - a BYTERUN variable was added that points to the installed ocamlrun
  - the PARTIALLD variable was removed (PACKLD is more complete)
  - the always-empty DLLCCCOMPOPTS was removed
  - the SHARED variable was removed; its value is "shared" or "noshared",
    which duplicates the existing and more convenient
    SUPPORTS_SHARED_LIBRARIES variable whose value is "true" or "false".

  Note that Makefile.config may change further in the future and relying
  on it is a bit fragile. We plan to make `ocamlc -config` easier to use
  for scripting purposes, and have a stable interface there. If you rely
  on Makefile.config, you may want to get in touch with Sébastien Hinderer
  or participate to #7116 (Allow easy retrieval of Makefile.config's values)
  or #7172 (More information in ocamlc -config).

The complete list of changes is listed below.

- #705: update Makefile.nt so that ocamlnat compiles
  for non-Cygwin Windows ports.
  (Sébastien Hinderer, review by Alain Frisch)

- #729: Make sure ocamlnat is built with a $(EXE) extension, merge
  rules between Unix and Windows Makefiles
  (Sébastien Hinderer, review by Alain Frisch)

- #762: Merge build systems in the yacc/ directory.
  (Sébastien Hinderer, review by David Allsopp, Alain Frisch)

- #764: Merge build systems in the debugger/ directory.
  (Sébastien Hinderer, review by Alain Frisch)

- #785: Merge build systems in otherlibs/systhreads/
  (Sébastien Hinderer, review by Alain Frisch, David Allsopp,
   testing and regression fix by Jérémie Dimino)

- #788: Merge build systems in subdirectories of otherlibs/.
  (Sébastien Hinderer, review by Alain Frisch)

- #808, #906: Merge Unix and Windows build systems
  in the ocamldoc/ directory
  (Sébastien Hinderer, review by Alain Frisch)

- #812: Merge build systems in the tools/ subdirectory
  (Sébastien Hinderer, review by Alain Frisch)

- #866: Merge build systems in the stdlib/ directory
  (Sébastien Hinderer, review by David Allsopp and Adrien Nader)

- #941: Merge Unix and Windows build systems in the asmrun/ directory
  (Sébastien Hinderer, review by Mark Shinwell, Adrien Nader,
   Xavier Leroy, David Allsopp, Damien Doligez)

- #981: Merge build systems in the byterun/ directory
  (Sébastien Hinderer, review by Adrien Nader)

- #1033, #1048: Merge build systems in the root directory
  (Sébastien Hinderer, review by Adrien Nader and Damien Doligez,
   testing and regression fix by Andreas Hauptmann)

### Internal/compiler-libs changes:

- #673: distinguish initialization of block fields from mutation in lambda.
  (Frédéric Bour, review by Xavier Leroy, Stephen Dolan and Mark Shinwell)

- #744, #781: fix duplicate self-reference in imported cmi_crcs
  list in .cmti files + avoid rebuilding cmi_info record when creating
  .cmti files
  (Alain Frisch, report by Daniel Bünzli, review by Jérémie Dimino)

- #881: change `Outcometree.out_variant` to be more general.
  `Ovar_name of out_ident * out_type list` becomes `Ovar_type of out_type`.
  (Valentin Gatien-Baron, review by Leo White)

- #908: refactor PIC-handling in the s390x backend
  (Gabriel Scherer, review by Xavier Leroy and Mark Shinwell)

### Bug fixes:

- #5115: protect all byterun/fail.c functions against
  uninitialized caml_global_data (only changes the bytecode behavior)
  (Gabriel Scherer, review by Xavier Leroy)

- #6136, #967: Fix Closure so that overapplication evaluation order
  matches the bytecode compiler and Flambda.
  (Mark Shinwell, report by Jeremy Yallop, review by Frédéric Bour)

- #6550, #1094: Allow creation of empty .cmxa files on macOS
  (Mark Shinwell)

- #6594, #955: Remove "Istore_symbol" specific operation on x86-64.
  This is more robust and in particular avoids assembly failures on Win64.
  (Mark Shinwell, review by Xavier Leroy, testing by David Allsopp and
   Olivier Andrieu)

- #6903: Unix.execvpe doesn't change environment on Cygwin
  (Xavier Leroy, report by Adrien Nader)

- #6987: Strange error message probably caused by
  universal variable escape (with polymorphic variants)
  (Jacques Garrigue, report by Mikhail Mandrykin and Leo White)

- #7216, #949: don't require double parens in Functor((val x))
  (Jacques Garrigue, review by Valentin Gatien-Baron)

- #7331: ocamldoc, avoid infinite loop in presence of self alias,
  i.e. module rec M:sig end = M
  (Florian Angeletti, review Gabriel Scherer)

- #7346, #966: Fix evaluation order problem whereby expressions could
  be incorrectly re-ordered when compiling with Flambda.  This also fixes one
  example of evaluation order in the native code compiler not matching the
  bytecode compiler (even when not using Flambda)
  (Mark Shinwell, Leo White, code review by Pierre Chambart)

- #7348: Private row variables can escape their scope
  (Jacques Garrigue, report by Leo White)

- #7407: Two not-quite-standard C idioms rejected by SUNWSPro compilers
  (Xavier Leroy)

- #7421: Soundness bug with GADTs and lazy
  (Jacques Garrigue, report by Leo White)

- #7424: Typechecker diverges on unboxed type declaration
  (Jacques Garrigue, report by Stephen Dolan)

- #7426, #965: Fix fatal error during object compilation (also
  introduces new [Pfield_computed] and [Psetfield_computed] primitives)
  (Mark Shinwell, report by Ulrich Singer)

- #7427, #959: Don't delete let bodies in Cmmgen
  (Mark Shinwell, report by Valentin Gatien-Baron)

- #7432: Linking modules compiled with -labels and -nolabels is not safe
  (Jacques Garrigue, report by Jeremy Yallop)

- #7437: typing assert failure with nonrec priv
  (Jacques Garrigue, report by Anil Madhavapeddy)

- #7438: warning +34 exposes #row with private types
  (Alain Frisch, report by Anil Madhavapeddy)

- #7443, #990: spurious unused open warning with local open in patterns
  (Florian Angeletti, report by Gabriel Scherer)

- #7456, #1092: fix slow compilation on source files containing a lot
  of similar debugging information location entries
  (Mark Shinwell)

- #7504: fix warning 8 with unconstrained records
  (Florian Angeletti, report by John Whitington)

- #7511, #1133: Unboxed type with unboxed argument should not be accepted
  (Damien Doligez, review by Jeremy Yallop and Leo White)

- #805, #815, #833: check for integer overflow in String.concat
  (Jeremy Yallop,
   review by Damien Doligez, Alain Frisch, Daniel Bünzli, Fabrice Le Fessant)

- #881: short-paths did not apply to some polymorphic variants
  (Valentin Gatien-Baron, review by Leo White)

- #886: Fix Ctype.moregeneral's handling of row_name
  (Leo White, review by Jacques Garrigue)

- #934: check for integer overflow in Bytes.extend
  (Jeremy Yallop, review by Gabriel Scherer)

- #956: Keep possibly-effectful expressions when optimizing multiplication
  by zero.
  (Jeremy Yallop, review by Nicolás Ojeda Bär, Xavier Leroy and Mark Shinwell)

- #977: Catch Out_of_range in ocamldebug's "list" command
  (Yunxing Dai)

- #983: Avoid removing effectful expressions in Closure, and
  eliminate more non-effectful ones
  (Alain Frisch, review by Mark Shinwell and Gabriel Scherer)

- #987: alloc_sockaddr: don't assume a null terminator. It is not inserted
  on macOS by system calls that fill in a struct sockaddr (e.g. getsockname).
  (Anton Bachin)

- #998: Do not delete unused closures in un_anf.ml.
  (Leo White, review by Mark Shinwell and Pierre Chambart)

- #1019: Fix fatal error in Flambda mode "[functions] does not map set of
  closures ID"
  (Pierre Chambart, code review by Mark Shinwell and Leo White)

- #1075: Ensure that zero-sized float arrays have zero tags.
  (Mark Shinwell, Leo White, review by Xavier Leroy)

* #1088: Gc.minor_words now returns accurate numbers.
  (compatibility: the .mli declaration of `Gc.minor_words`
   and `Gc.get_minor_free` changed, which may break libraries
   re-exporting these values.)
  (Stephen Dolan, review by Pierre Chambart and Xavier Leroy)

OCaml 4.04.2 (23 Jun 2017):
---------------------------

### Security fix:

- #7557: Local privilege escalation issue with ocaml binaries.
  (Damien Doligez, report by Eric Milliken, review by Xavier Leroy)

OCaml 4.04.1 (14 Apr 2017):
---------------------------

### Standard library:

- #7403, #894: fix a bug in Set.map as introduced in 4.04.0
  (Gabriel Scherer, report by Thomas Leonard)

### Tools:

- #7411: ocamldoc, avoid nested <pre> tags in module description.
  (Florian Angeletti, report by user 'kosik')

- #7488: ocamldoc, wrong Latex output for variant types
  with constructors without arguments.
  (Florian Angeletti, report by Xavier Leroy)

### Build system:

- #7373, #1023: New flexlink target in Makefile.nt to bootstrap the
  flexlink binary only, rather than the flexlink binary and the FlexDLL C
  objects.
  (David Allsopp)

### Bug fixes:

- #7369: Str.regexp raises "Invalid_argument: index out of bounds"
  (Damien Doligez, report by John Whitington)

- #7373, #1023: Fix ocamlmklib with bootstrapped FlexDLL. Bootstrapped
  FlexDLL objects are now installed to a subdirectory flexdll of the Standard
  Library which allows the compilers to pick them up explicitly and also
  ocamlmklib to include them without unnecessarily adding the entire Standard
  Library.
  (David Allsopp)

- #7385, #1057: fix incorrect timestamps returned by Unix.stat on Windows
  when either TZ is set or system date is in DST.
  (David Allsopp, report and initial fix by Nicolás Ojeda Bär, review and
   superior implementation suggestion by Xavier Leroy)

- #7405, #903: s390x: Fix address of caml_raise_exn in native dynlink
  modules.
  (Richard Jones, review by Xavier Leroy)

- #7417, #930: ensure 16 byte stack alignment inside caml_allocN on x86-64
  for ocaml build with WITH_FRAME_POINTERS defined
  (Christoph Cullmann)

- #7456, #1092: fix slow compilation on source files containing a lot
  of similar debugging information location entries
  (Mark Shinwell)

- #7457: a case of double free in the systhreads library (POSIX
  implementation).
  (Xavier Leroy, report by Chet Murthy)

- #7460, #1011: catch uncaught exception when unknown files are passed
  as argument (regression in 4.04.0)
  (Bernhard Schommer, review by Florian Angeletti and Gabriel Scherer,
   report by Stephen Dolan)

- #7505: Memory cannot be released after calling
    Bigarray.Genarray.change_layout.
  (Damien Doligez and Xavier Leroy, report by Liang Wang)

- #912: Fix segfault in Unix.create_process on Windows caused by wrong header
  configuration.
  (David Allsopp)

- #980: add dynlink options to ocamlbytecomp.cmxa to allow ocamlopt.opt
  to load plugins. See http://github.com/OCamlPro/ocamlc-plugins for examples.
  (Fabrice Le Fessant, review by David Allsopp)

- #992: caml-types.el: Fix missing format argument, so that it can show kind
  of call at point correctly.
  (Chunhui He)

- #1043: Allow Windows CRLF line-endings in ocamlyacc on Unix and Cygwin.
  (David Allsopp, review by Damien Doligez and Xavier Leroy)

- #1072: Fix segfault in Sys.runtime_parameters when exception backtraces
  are enabled.
  (Olivier Andrieu)

OCaml 4.04.0 (4 Nov 2016):
--------------------------

(Changes that can break existing programs are marked with a "*")

### Language features:

- #7233: Support GADT equations on non-local abstract types
  (Jacques Garrigue)

- #187, #578: Local opening of modules in a pattern.
  Syntax: "M.(p)", "M.[p]","M.[| p |]", "M.{p}"
  (Florian Angeletti, Jacques Garrigue, review by Alain Frisch)

- #301: local exception declarations "let exception ... in"
  (Alain Frisch)

- #508: Allow shortcut for extension on semicolons: ;%foo
  (Jérémie Dimino)

- #606: optimized representation for immutable records with a single
  field, and concrete types with a single constructor with a single argument.
  This is triggered with a [@@unboxed] attribute on the type definition.
  Currently mutually recursive datatypes are not well supported, this
  limitation should be lifted in the future (see #7364).
  (Damien Doligez)

### Compiler user-interface and warnings:

* #6475, #464: interpret all command-line options before compiling any
  files, changes (improves) the semantics of repeated -o options or -o
  combined with -c see the super-detailed commit message at
  https://github.com/ocaml/ocaml/commit/da56cf6dfdc13c09905c2e07f1d4849c8346eec8
  (whitequark)

- #7139: clarify the wording of Warning 38
  (Unused exception or extension constructor)
  (Gabriel Scherer)

* #7147, #475: add colors when reporting errors generated by ppx rewriters.
  Remove the `Location.errorf_prefixed` function which is no longer relevant
  (Simon Cruanes, Jérémie Dimino)

- #7169, #501: clarify the wording of Warning 8
  (Non-exhaustivity warning for pattern matching)
  (Florian Angeletti, review and report by Gabriel Scherer)

* #591: Improve support for OCAMLPARAM: (i) do not use objects
  files with -a, -pack, -shared; (ii) use "before" objects in the toplevel
  (but not "after" objects); (iii) use -I dirs in the toplevel,
  (iv) fix bug where -I dirs were ignored when using threads
  (Marc Lasson, review by Damien Doligez and Alain Frisch)

- #648: New -plugin option for ocamlc and ocamlopt, to dynamically extend
  the compilers at runtime.
  (Fabrice Le Fessant)

- #684: Detect unused module declarations
  (Alain Frisch)

- #706: Add a settable Env.Persistent_signature.load function so
  that cmi files can be loaded from other sources. This can be used to
  create self-contained toplevels.
  (Jérémie Dimino)

### Standard library:

- #6279, #553: implement Set.map
  (Gabriel Scherer)

- #6820, #560: Add Obj.reachable_words to compute the
  "transitive" heap size of a value
  (Alain Frisch, review by Mark Shinwell and Damien Doligez)

- #473: Provide `Sys.backend_type` so that user can write backend-specific
  code in some cases (for example,  code generator).
  (Hongbo Zhang)

- #589: Add a non-allocating function to recover the number of
  allocated minor words.
  (Pierre Chambart, review by Damien Doligez and Gabriel Scherer)

- #626: String.split_on_char
  (Alain Frisch)

- #669: Filename.extension and Filename.remove_extension
  (Alain Frisch, request by Edgar Aroutiounian, review by Daniel Bünzli
  and Damien Doligez)

- #674: support unknown Sys.os_type in Filename, defaulting to Unix
  (Filename would previously fail at initialization time for
   Sys.os_type values other than "Unix", "Win32" and "Cygwin";
   mirage-os uses "xen")
  (Anil Madhavapeddy)

- #772 %string_safe_set and %string_unsafe_set are deprecated aliases
  for %bytes_safe_set and %bytes_unsafe_set.
  (Hongbo Zhang and Damien Doligez)

### Other libraries

- #4834, #592: Add a Biggarray.Genarray.change_layout function
  to switch bigarrays between C and fortran layouts.
  (Guillaume Hennequin, review by Florian Angeletti)

### Code generation and optimizations:

- #4747, #328: Optimize Hashtbl by using in-place updates of its
  internal bucket lists.  All operations run in constant stack size
  and are usually faster, except Hashtbl.copy which can be much
  slower
  (Alain Frisch)

- #6217, #538: Optimize performance of record update:
  no more performance cliff when { foo with t1 = ..; t2 = ...; ... }
  hits 6 updated fields
  (Olivier Nicole, review by Thomas Braibant and Pierre Chambart)

- #7023, #336: Better unboxing strategy
  (Alain Frisch, Pierre Chambart)

- #7244, #840: Ocamlopt + flambda requires a lot of memory
  to compile large array literal expressions
  (Pierre Chambart, review by Mark Shinwell)

- #7291, #780: Handle specialisation of recursive function that does
  not always preserve the arguments
  (Pierre Chambart, Mark Shinwell, report by Simon Cruanes)

- #7328, #702: Do not eliminate boxed int divisions by zero and
  avoid checking twice if divisor is zero with flambda.
  (Pierre Chambart, report by Jeremy Yallop)

- #427: Obj.is_block is now an inlined OCaml function instead of a
  C external.  This should be faster.
  (Demi Obenour)

- #580: Optimize immutable float records
  (Pierre Chambart, review by Mark Shinwell)

- #602: Do not generate dummy code to force module linking
  (Pierre Chambart, reviewed by Jacques Garrigue)

- #703: Optimize some constant string operations when the "-safe-string"
  configure time option is enabled.
  (Pierre Chambart)

- #707: Load cross module information during a meet
  (Pierre Chambart, report by Leo White, review by Mark Shinwell)

- #709: Share a few more equal switch branches
  (Pierre Chambart, review by Gabriel Scherer)

- #712: Small improvements to type-based optimizations for array
  and lazy
  (Alain Frisch, review by Pierre Chambart)

- #714: Prevent warning 59 from triggering on Lazy of constants
  (Pierre Chambart, review by Leo White)

- #723 Sort emitted functions according to source location
  (Pierre Chambart, review by Mark Shinwell)

- Lack of type normalization lead to missing simple compilation for "lazy x"
  (Alain Frisch)

### Runtime system:

- #7203, #534: Add a new primitive caml_alloc_float_array to allocate an
  array of floats
  (Thomas Braibant)

- #7210, #562: Allows to register finalisation function that are
  called only when a value will never be reachable anymore. The
  drawbacks compared to the existing one is that the finalisation
  function is not called with the value as argument. These finalisers
  are registered with `GC.finalise_last`
  (François Bobot reviewed by Damien Doligez and Leo White)

- #247: In previous OCaml versions, inlining caused stack frames to
  disappear from stacktraces. This made debugging harder in presence of
  optimizations, and flambda was going to make this worse. The debugging
  information produced by the compiler now enables the reconstruction of the
  original backtrace. Use `Printexc.get_raw_backtrace_next_slot` to traverse
  the list of inlined stack frames.
  (Frédéric Bour, review by Mark Shinwell and Xavier Leroy)

- #590: Do not perform compaction if the real overhead is less than expected
  (Thomas Braibant)

### Tools:

- #7189: toplevel #show, follow chains of module aliases
  (Gabriel Scherer, report by Daniel Bünzli, review by Thomas Refis)

- #7248: have ocamldep interpret -open arguments in left-to-right order
  (Gabriel Scherer, report by Anton Bachin)

- #7272, #798: ocamldoc, missing line breaks in type_*.html files
  (Florian Angeletti)

- #7290: ocamldoc, improved support for inline records
  (Florian Angeletti)

- #7323, #750: ensure "ocamllex -ml" works with -safe-string
  (Hongbo Zhang)

- #7350, #806: ocamldoc, add viewport metadata to generated html pages
  (Florian Angeletti, request by Daniel Bünzli)

- #452: Make the output of ocamldep more stable
  (Alain Frisch)

- #548: empty documentation comments
  (Florian Angeletti)

- #575: Add the -no-version option to the toplevel
  (Sébastien Hinderer)

- #598: Add a --strict option to ocamlyacc treat conflicts as errors
  (this option is now used for the compiler's parser)
  (Jeremy Yallop)

- #613: make ocamldoc use -open arguments
  (Florian Angeletti)

- #718: ocamldoc, fix order of extensible variant constructors
  (Florian Angeletti)

### Debugging and profiling:

- #585: Spacetime, a new memory profiler (Mark Shinwell, Leo White)

### Manual and documentation:

- #7007, #7311: document the existence of OCAMLPARAM and
  ocaml_compiler_internal_params
  (Damien Doligez, reports by Wim Lewis and Gabriel Scherer)

- #7243: warn users against using WinZip to unpack the source archive
  (Damien Doligez, report by Shayne Fletcher)

- #7245, #565: clarification to the wording and documentation
  of Warning 52 (fragile constant pattern)
  (Gabriel Scherer, William, Adrien Nader, Jacques Garrigue)

- #PR7265, #769: Restore 4.02.3 behaviour of Unix.fstat, if the
  file descriptor doesn't wrap a regular file (win32unix only)
  (Andreas Hauptmann, review by David Allsopp)

- #7288: flatten : Avoid confusion
  (Damien Doligez, report by user 'tormen')

- #7355: Gc.finalise and lazy values
  (Jeremy Yallop)

- #842: Document that [Store_field] must not be used to populate
  arrays of values declared using [CAMLlocalN] (Mark Shinwell)

### Compiler distribution build system:

- #324: Compiler developers: Adding new C primitives to the
  standard runtime doesn't require anymore to run `make bootstrap`
  (François Bobot)

- #384: Fix compilation using old Microsoft C Compilers not
  supporting secure CRT functions (SDK Visual Studio 2005 compiler and
  earlier) and standard 64-bit integer literals (Visual Studio .NET
  2002 and earlier)
  (David Allsopp)

- #507: More sharing between Unix and Windows makefiles
  (whitequark, review by Alain Frisch)

* #512, #587: Installed `ocamlc`, `ocamlopt`, and `ocamllex` are
  now the native-code versions of the tools, if those versions were
  built.
  (Demi Obenour)

- #525: fix build on OpenIndiana
  (Sergey Avseyev, review by Damien Doligez)

- #687: "./configure -safe-string" to get a system where
  "-unsafe-string" is not allowed, thus giving stronger non-local
  guarantees about immutability of strings
  (Alain Frisch, review by Hezekiah M. Carty)

### Bug fixes:

* #6505: Missed Type-error leads to a segfault upon record access.
  (Jacques Garrigue, extra report by Stephen Dolan)
  Proper fix required a more restrictive approach to recursive types:
  mutually recursive types are seen as abstract types (i.e. non-contractive)
  when checking the well-foundedness of the recursion.

* #6752: Nominal types and scope escaping.
  Revert to strict scope for non-generalizable type variables, cf. Mantis.
  Note that this is actually stricter than the behavior before 4.03,
  cf. #7313, meaning that you may sometimes need to add type annotations
  to explicitly instantiate non-generalizable type variables.
  (Jacques Garrigue, following discussion with Jeremy Yallop,
   Nicolás Ojeda Bär and Alain Frisch)

- #7112: Aliased arguments ignored for equality of module types
  (Jacques Garrigue, report by Leo White)

- #7134: compiler forcing aliases it shouldn't while reporting type errors
  (Jacques Garrigue, report and suggestion by sliquister)

- #7153: document that Unix.SOCK_SEQPACKET is not really usable.

- #7165, #494: uncaught exception on invalid lexer directive
  (Gabriel Scherer, report by KC Sivaramakrishnan using afl-fuzz)

- #7257, #583: revert a 4.03 change of behavior on (Unix.sleep 0.),
  it now calls (nano)sleep for 0 seconds as in (< 4.03) versions.
  (Hannes Mehnert, review by Damien Doligez)

- #7259 and #603: flambda does not collapse pattern matching
  in some cases
  (Pierre Chambart, report by Reed Wilson, review by Mark Shinwell)

- #7260: GADT + subtyping compile time crash
  (Jacques Garrigue, report by Nicolás Ojeda Bär)

- #7269: Segfault from conjunctive constraints in GADT
  (Jacques Garrigue, report by Stephen Dolan)

- #7276: Support more than FD_SETSIZE sockets in Windows' emulation
  of select
  (David Scott, review by Alain Frisch)

* #7278: Prevent private inline records from being mutated
  (Alain Frisch, report by Pierre Chambart)

- #7284: Bug in mcomp_fields leads to segfault
  (Jacques Garrigue, report by Leo White)

- #7285: Relaxed value restriction broken with principal
  (Jacques Garrigue, report by Leo White)

- #7297: -strict-sequence turns off Warning 21
  (Jacques Garrigue, report by Valentin Gatien-Baron)

- #7299: remove access to OCaml heap inside blocking section in win32unix
  (David Allsopp, report by Andreas Hauptmann)

- #7300: remove access to OCaml heap inside blocking in Unix.sleep on Windows
  (David Allsopp)

- #7305: -principal causes loop in type checker when compiling
  (Jacques Garrigue, report by Anil Madhavapeddy, analysis by Leo White)

- #7330: Missing exhaustivity check for extensible variant
  (Jacques Garrigue, report by Elarnon *)

- #7374: Contractiveness check unsound with constraints
  (Jacques Garrigue, report by Leo White)

- #7378: GADT constructors can be re-exposed with an incompatible type
  (Jacques Garrigue, report by Alain Frisch)

- #7389: Unsoundness in GADT exhaustiveness with existential variables
  (Jacques Garrigue, report by Stephen Dolan)

* #533: Thread library: fixed [Thread.wait_signal] so that it
  converts back the signal number returned by [sigwait] to an
  OS-independent number
  (Jérémie Dimino)

- #600: (similar to #555) ensure that register typing constraints are
  respected at N-way join points in the control flow graph
  (Mark Shinwell)

- #672: Fix float_of_hex parser to correctly reject some invalid forms
  (Bogdan Tătăroiu, review by Thomas Braibant and Alain Frisch)

- #700: Fix maximum weak bucket size
  (Nicolás Ojeda Bär, review by François Bobot)

- #708 Allow more module aliases in strengthening (Leo White)

- #713, #7301: Fix wrong code generation involving lazy values in Flambda
  mode
  (Mark Shinwell, review by Pierre Chambart and Alain Frisch)

- #721: Fix infinite loop in flambda due to [@@specialise] annotations

- #779: Building native runtime on Windows could fail when bootstrapping
  FlexDLL if there was also a system-installed flexlink
  (David Allsopp, report Michael Soegtrop)

- #805, #815, #833: check for integer overflow in String.concat
  (Jeremy Yallop,
   review by Damien Doligez, Alain Frisch, Daniel Bünzli, Fabrice Le Fessant)

- #810: check for integer overflow in Array.concat
  (Jeremy Yallop)

- #814: fix the Buffer.add_substring bounds check to handle overflow
  (Jeremy Yallop)

- #880: Fix [@@inline] with default parameters in flambda (Leo White)

* #1353: add labels to BytesLabels.sub_string (Jacques Garrigue)

### Internal/compiler-libs changes:

- #7200, #539: Improve, fix, and add test for parsing/pprintast.ml
  (Runhang Li, David Sheets, Alain Frisch)

- #351: make driver/pparse.ml functions type-safe
  (Gabriel Scherer, Dmitrii Kosarev, review by Jérémie Dimino)

- #516: Improve Texp_record constructor representation, and
  propagate updated record type information
  (Pierre Chambart, review by Alain Frisch)

- #678: Graphics.close_graph crashes 64-bit Windows ports (re-implementation
  of #3963)
  (David Allsopp)

- #679: delay registration of docstring after the mapper is applied
  (Hugo Heuzard, review by Leo White)

- #872: don't attach (**/**) comments to any particular node
  (Thomas Refis, review by Leo White)

OCaml 4.03.0 (25 Apr 2016):
---------------------------

(Changes that can break existing programs are marked with a "*")

### Language features:

- #5528: inline records for constructor arguments
  (Alain Frisch)

- #6220, #6403, #6437, #6801:
  Improved redundancy and exhaustiveness checks for GADTs.
  Namely, the redundancy checker now checks whether the uncovered pattern
  of the pattern is actually inhabited, exploding at most one wild card.
  This is also done for exhaustiveness when there is only one case.
  Additionally, one can now write unreachable cases, of the form
  "pat -> .", which are treated by the redundancy check.
  (Jacques Garrigue)

- #6374: allow "_ t" as a short-hand for "(_, _, ..) t" for n-ary type
  constructors
  (Alain Frisch)

- #6714: allow [@@ocaml.warning] on most structure and signature items:
  values, modules, module types
  (whitequark)

- #6806: Syntax shortcut for putting a type annotation on a record field:
  { f1 : typ = e } is sugar for { f1 = (e : typ) }
  { f1 : typ } is sugar for { f1 = (f1 : typ) }
  (Valentin Gatien-Baron, review by Jérémie Dimino)

- #6806: Allow type annotations before the "->" in "fun <args> -> <expr>"
  fun x y : (int * int) -> (x, y)
  (Valentin Gatien-Baron, review by Jérémie Dimino)

- #26: support for "(type a b)" as syntactic sugar for "(type a) (type b)"
  (Gabriel Scherer)

- #42: short functor type syntax: "S -> T" for "functor (_ : S) -> T"
  (Leo White)

- #88: allow field punning in object copying expressions:
  {< x; y; >} is sugar for {< x = x; y = y; >}
  (Jeremy Yallop)

- #112: octal escape sequences for char and string literals
  "Make it \o033[1mBOLD\o033[0m"
  (Rafaël Bocquet, request by John Whitington)

- #167: allow to annotate externals' arguments and result types so
  they can be unboxed or untagged: [@unboxed], [@untagged]. Supports
  untagging int and unboxing int32, int64, nativeint and float.
  (Jérémie Dimino, Mark Shinwell)

- #173: [@inline] and [@inlined] attributes (for function declarations
  and call sites respectively) to control inlining
  (Pierre Chambart, Mark Shinwell)

- #188: accept [@@immediate] attribute on type declarations to mark types
  that are represented at runtime by an integer
  (Will Crichton, reviewed by Leo White)

* #234: allow "[]" as a user-defined constructor. Demand parenthesis
  around "::" when using "::" as user-defined constructor:
  code using "| :: of ..." must change to "| (::) of ...".
  (Runhang Li, review by Damien Doligez)

- #240: replace special annotations on externals by attributes:
  * "float" is generalized to [@@unboxed]
  * "noalloc" becomes [@@noalloc]
  Deprecate "float" and "noalloc".
  (Jérémie Dimino)

- #254: @ocaml.warn_on_literal_pattern attribute on constructors to
  warn when the argument is matches against a constant pattern.  This
  attribute is applied on predefined exception constructors which
  carry purely informational (with no stability guarantee) messages.
  (Alain Frisch)

- #268: hexadecimal notation for floating-point literals: -0x1.ffffp+987
  In OCaml source code, FP literals can be written using the hexadecimal
  notation 0x<mantissa in hex>p<exponent> from ISO C99.
  (Xavier Leroy)

- #273: allow to get the extension slot of an extension constructor
  by writing [%extension_constructor <path>]
  (Jérémie Dimino)

- #282: change short-paths penalty heuristic to assign the same cost to
  idents containing double underscores as to idents starting with an underscore
  (Thomas Refis, Leo White)

- #6681 #326: signature items are now accepted as payloads for
  extension and attributes, using the syntax [%foo: SIG ] or [@foo: SIG ].
  Examples: "[%%client: val foo : int]" or "val%client foo : int".
  (Alain Frisch and Gabriel Radanne)

* #342: Allow shortcuts for extension and attributes on all keywords:
  module%foo, class[@foo], etc.
  The attribute in "let[@foo] .. in .." is now attached to the value binding,
  not to the expression.
  (Gabriel Radanne)

### Compilers:

* #4231, #5461: warning 31 is now fatal by default
  (Warning 31: A module is linked twice in the same executable.)
  This is an interim solution; double-linking of modules has dangerous
  semantics, eg. exception constructors end up with two distinct declarations.
  (Alain Frisch)

- #4800: better compilation of tuple assignment
  (Gabriel Scherer and Alain Frisch)

- #5995: keep -for-pack into account to name exceptions;
  -for-pack should now be used during bytecode compilation as well
  (Alain Frisch, report by Christophe Troestler)

- #6400: better error message for '_' used as an expression
  (Alain Frisch, report by whitequark)

- #6501: harden the native-code generator against certain uses of "%identity"
  (Xavier Leroy, report by Antoine Miné)

- #6636: add --version option
  (whitequark)

- #6679: fix pprintast printing of constraints in type declarations
  (Alain Frisch, report by Jun Furuse)

- #6737: fix Typedtree attributes on (fun x -> body) expressions
  (Alain Frisch, report by Oleg Kiselyov)

* #6865: remove special case for parsing "let _ = expr" in structures
  (Jérémie Dimino, Alain Frisch)

* #6438, #7059, #315: Pattern guard disables exhaustiveness check
  (function Some x when x = 0 -> ()) will now raise warning 8 (non-exhaustive)
  instead of warning 25 (all clauses are guarded). 25 isn't raised anymore.
  Projects that set warning 8 as an error may fail to compile (presumably
  this is the semantics they wanted).
  (Alain Frisch, request by Martin Jambon and John Whitington)

- #6920: fix debug information around uses of %apply or %revapply
  (Jérémie Dimino, report by Daniel Bünzli)

- #6939: Segfault with improper use of let-rec
  (Alain Frisch)

- #6943: native-code generator for POWER/PowerPC 64 bits, both in
  big-endian (ppc64) and little-endian (ppc64le) configuration.
  (Xavier Leroy, with inspiration from RedHat's unofficial ppc64 and ppc64le
  ports)

- #6979: better code generation in x86-32 backend for copying floats to
  the stack
  (Marc Lasson, review by Xavier Leroy)

- #7018: fix missing identifier renaming during inlining
  (Alain Frisch, review by Xavier Leroy)

- #7022, #259: unbox float and boxed ints earlier, avoid second pass
  (Alain Frisch)

- #7026, #288: remove write barrier for polymorphic variants without
  arguments
  (Simon Cruanes)

- #7031: new warning 57, ambiguous guarded or-patterns
  (Luc Maranget, Gabriel Scherer, report by Martin Clochard and Claude Marché)

- #7064, #316: allowing to mark compilation units and sub-modules as
  deprecated
  (Alain Frisch)

- #7067: fix performance regression (wrt. 4.01) in the native compiler
  for long nested structures
  (Alain Frisch, report by Daniel Bünzli, review by Jacques Garrigue)

- #7097: fix strange syntax error message around illegal packaged module
  signature constraints
  (Alain Frisch, report by Jun Furuse)

- #7118, #7120, #408, #476: Bug fixed in stack unwinding
  metadata generation. Was a cause of crashes in GUI programs on OS X.
  (Bart Jacobs, review by Mark Shinwell)

- #7168: Exceeding stack limit in bytecode can lead to a crash.
  (Jacques-Henri Jourdan)

- #7232: Strange Pprintast output with ppx_deriving
  (Damien Doligez, report by Anton Bachin)

- #17: some cmm optimizations of integer operations with constants
  (Stephen Dolan, review by Pierre Chambart)

- #89: improve type-specialization of unapplied primitives:
  unapplied annotations (compare : int -> _),
  type propagation (List.sort compare [1;2;3])
  and propagation from module signatures now lead to specialization
  (Frédéric Bour, review by Gabriel Scherer)

- #107: Prevent more unnecessary float boxing, especially in `if` and `match`
  (Vladimir Brankov, review by Alain Frisch)

- #109: new (lazy) unboxing strategy for float and int references
  (Vladimir Brankov, review by Alain Frisch)

- #115: More precise typing of values at the C-- and Mach level.
  (Xavier Leroy, review by Pierre Chambart)

- #132: Flambda: new intermediate language and "middle-end" optimizers
  (Pierre Chambart, Mark Shinwell, Leo White)

- #212, #7226, #542: emit column position in gas assembly `.loc`
  (Frédéric Bour, Anton Bachin)

- #207: Colors in compiler messages (warnings, errors)
  configure with -color {auto|always|never} or TERM=dumb
  (Simon Cruanes, review by Gabriel Scherer)

- #258: more precise information on PowerPC instruction sizes
  (Pierre Chambart, Xavier Leroy)

- #263: improve code generation for if-equivalents of (&&) and (||)
  (Pierre Chambart)

- #270: Make [transl_exception_constructor] generate [Immutable] blocks
  (Mark Shinwell)

- #271: Fix incorrect mutability flag when records are built using "with"
  (Mark Shinwell)

- #275: native-code generator for IBM z System running Linux.
  In memoriam Gene Amdahl, 1922-2015.
  (Bill O'Farrell, Tristan Amini, Xavier Leroy)

- #282: relax short-paths safety check in presence of module aliases, take
  penalty into account while building the printing map.
  (Thomas Refis, Leo White)

- #306: Instrument the compiler to debug performance regressions
  (Pierre Chambart)

- #319: add warning 58 for missing cmx files, and
  extend -opaque option to mli files: a missing .cmx does not warn
  if the corresponding .cmi is compiled -opaque.
  (Leo White)

- #388: OCAML_FLEXLINK environment variable allows overriding flexlink
  command (David Allsopp)

- #392: put all parsetree invariants in a new module Ast_invariants
  (Jérémie Dimino)

- #407: don't display the name of compiled .c files when calling the
  Microsoft C Compiler (same as the assembler).
  (David Allsopp)

- #431: permit constant float arrays to be eligible for pattern match
  branch merging
  (Pierre Chambart)

- #455: provide more debugging information to Js_of_ocaml
  (Jérôme Vouillon)

- #514, #554: Added several command-line flags to explicitly enable
  settings that are currently the default:
  `-alias-deps`, `-app-funct`, `-no-keep-docs`, `-no-keep-locs`,
  `-no-principal`, `-no-rectypes`, `-no-strict-formats`
  (Demi Obenour)

- #545: use reraise to preserve backtrace on
  `match .. with exception e -> raise e`
  (Nicolás Ojeda Bär, review by Gabriel Scherer)

### Runtime system:

* #596: make string/bytes distinguishable in the underlying
  compiler implementation; caml_fill_string and caml_create_string are
  deprecated and will be removed in the future, please use
  caml_fill_bytes and caml_create_bytes for migration
  (Hongbo Zhang, review by Damien Doligez, Alain Frisch, and Hugo Heuzard)

- #3612, #2429: allow allocating custom block with finalizers
  in the minor heap.
  (Pierre Chambart)

* #6517: use ISO C99 types {,u}int{32,64}_t in preference to our homegrown
  types {,u}int{32,64}.
  C stubs may have to be updated as {,u}int{32,64}_t are not defined anymore.
  (Xavier Leroy)

- #6760: closures evaluated in the toplevel can now be marshalled
  (whitequark, review by Jacques-Henri Jourdan)

- #6902, #210: emit a runtime warning on stderr
  when finalizing an I/O channel which is still open:
    "channel opened on file '...' dies without being closed"
  this is controlled by OCAMLRUNPARAM=W=1 or with Sys.enable_runtime_warnings.
  The behavior of affected program is not changed,
  but they should still be fixed.
  (Alain Frisch, review by Damien Doligez)

- Signal handling: for read-and-clear, use GCC/Clang atomic builtins
  if available.
  (Xavier Leroy)

- #6910, #224: marshaling (output_value, input_value, et al)
  now support marshaled data bigger than 4 Gb.
  (Xavier Leroy)

* #22: The undocumented layout of weak arrays has been changed. Finalisation
  functions are now run before the erasure of the corresponding values.

* #226: select higher levels of optimization for GCC >= 3.4 and Clang
  when compiling the run-time system and C stub code.
  "-std=gnu99 -O2 -fno-strict-aliasing -fwrapv" is used by default.
  This also affects default flags for user stubs compiled with "ocamlc -c foo.c"
  and may uncover bugs in them.
  (Xavier Leroy)

- #262: Multiple GC roots per compilation unit
  (Pierre Chambart, Mark Shinwell, review by Damien Doligez)

* #297: Several changes to improve the worst-case GC pause time.
  Changes Gc.control and Gc.major_slice and adds functions to the Gc module.
  (Damien Doligez, with help from François Bobot, Thomas Braibant, Leo White)

- #325: Add v=0x400 flag to OCAMLRUNPARAM to display GC stats on exit
  (Louis Gesbert, review by Alain Frisch)

### Standard library:

- #7848, #230: Array.map2, Array.iter2
  (John Christopher McAlpine)

- #5197, #63: Arg: allow flags such as --flag=arg as well as --flag arg
  (Richard Jones)

- #6017, #7034, #267: More efficient ifprintf implementation
  (Jeremy Yallop, review by Gabriel Scherer)

- #6296: Some documentation on the floating-point representations
    recognized by Pervasives.float_of_string
  (Xavier Leroy)

- #6316: Scanf.scanf failure on %u formats when reading big integers
  (Xavier Leroy, Benoît Vaugon)

- #6321: guarantee that "hypot infinity nan = infinity"
  (for conformance with ISO C99)
  (Xavier Leroy)

- #6390, #36: expose Sys.{int_size,max_wosize} for js_of_ocaml portability
  (Hugo Heuzard)

- #6449: Add Map.union
  (Alain Frisch)

* #6494: Add 'equal' functions in modules
  Bytes, Char, Digest, Int32, Int64, Nativeint, and String
  Users defining their own modules with signature 'module type of Int32'
  have to extend their implementation.
  (Romain Calascibetta)

* #6524, #79: Filename: Optional ?perms argument to open_temp_file
  May break partial applications of the function (fix by passing ?perms:None)
  (Daniel Bünzli, review by Kate Deplaix)

* #6525, #80: Add Uchar module to the standard library
  May introduce module name conflicts with existing projects.
  (Daniel Bünzli, review by Yoriyuki Yamagata and Damien Doligez)

- #6577: improve performance of %L, %l, %n, %S, %C format specifiers
  (Alain Frisch)

- #6585: fix memory leak in win32unix/createprocess.c
  (Alain Frisch, report by user 'aha')

- #6645, #174: Guarantee that Set.add, Set.remove, Set.filter
  return the original set if no change is required
  (Alain Frisch, Mohamed Iguernlala)

- #6649, #222: accept (int_of_string "+3")
  (John Christopher McAlpine)

- #6694, #6695, #124: deprecate functions using ISO-8859-1 character set
  in Char, Bytes, String and provide alternatives *_acii using US-ASCII.
  Affected functions:
    {Char,String,Bytes}.{uppercase,lowercase},
    {String,Bytes}.{capitalize,uncaptialize}
  (whitequark, review by Damien Doligez)

- #22: Add the Ephemeron module that implements ephemerons and weak
  hash table
  (François Bobot, review by Damien Doligez, Daniel Bünzli,
  Alain Frisch, Pierre Chambart)

- #164: more efficient (branchless) implementation of Pervasives.compare
  specialized at type 'float'.
  (Vladimir Brankov)

- #175: Guarantee that Map.add, Map.remove, Map.filter
  return the original map if no change is required.
  (Mohamed Iguernlala)

- #201: generalize types of Printf.{ifprintf,ikfprintf}
  (Maxence Guesdon)

- #216: add the missing POSIX.1-2001 signals in Sys
  (Guillaume Bury)

- #239: remove type-unsafe code from Stream
  (Pierre Chambart, review by Gabriel Scherer and Jeremy Yallop)

- #250: Check for negative start element in Array.sub
  (Jeremy Yallop)

- #265: new implementation of Queue avoiding Obj.magic
  (Jérémie Dimino)

- #268, #303: '%h' and '%H' modifiers for printf and scanf to
  support floating-point numbers in hexadecimal notation
  (Xavier Leroy, Benoît Vaugon)

- #272: Switch classify_float to [@@unboxed]
  (Alain Frisch)

- Improve speed of classify_float by not going through fpclassify()
  (Alain Frisch, Xavier Leroy)

- #277: Switch the following externals to [@@unboxed]:
  * {Nativeint,Int32,Int64}.{of,to}_float
  * Int{32,64}.float_of_bits
  * Int{32,64}.bits_of_float
  (Jérémie Dimino)

- #281: Switch the following externals to [@@unboxed]:
  * Sys.time (and [@@noalloc])
  * Pervasives.ldexp (and [@@noalloc])
  * Pervasives.compare for float, nativeint, int32, int64.
  (François Bobot)

- #3622, #195: add function Stack.fold
  (Simon Cruanes)

- #329: Add exists, for_all,  mem and memq functions in Array
  (Bernhard Schommer)

- #337: Add [Hashtbl.filter_map_inplace]
  (Alain Frisch)

- #356: Add [Format.kasprintf]
  (Jérémie Dimino, Mark Shinwell)

### Type system:

- #5545: Type annotations on methods cannot control the choice of abbreviation
  (Jacques Garrigue)

* #6465: allow incremental weakening of module aliases.
  This is done by adding equations to submodules when expanding aliases.
  In theory this may be incompatible is some corner cases defining a module
  type through inference, but no breakage known on published code.
  (Jacques Garrigue)

- #6593: Functor application in tests/basic-modules fails after commit 15405
  (Jacques Garrigue)

### Toplevel and debugger:

- #6113: Add descriptions to directives, and display them via #help
  (Nick Giannarakis, Berke Durak, Francis Southern and Gabriel Scherer)

- #6396: Warnings-as-errors not properly flushed in the toplevel
  (Alain Frisch)

- #6401: use proper error reporting for toplevel environment initialization:
  no more Env.Error(_) at start time
  (Gabriel Scherer, Alain Frisch)

- #6468: toplevel now supports backtraces if invoked with OCAMLRUNPARAM=b
  (whitequark and Jake Donham,
   review by Gabriel Scherer and Jacques-Henri Jourdan)

- #6906: wrong error location for unmatched paren with #use in toplevel
  (Damien Doligez, report by Kenichi Asai)

- #6935, #298: crash in debugger when load_printer is given a directory
  (Junsong Li, review by Gabriel Scherer)

- #7081: report preprocessor warnings in the toplevel
  (Valentin Gatien-Baron, review by Jérémie Dimino)

- #7098: Loss of ppx context in toplevel after an exception
  (Alain Frisch, report by whitequark)

- #7101: The toplevel does not close in_channel for libraries specified on
  its command line
  (Alain Frisch)

- #7119: the toplevel does not respect [@@@warning]
  (Alain Frisch, report by Gabriel Radanne)

### Other libraries:

* Unix library: channels created by Unix.in_channel_of_descr or
  Unix.out_channel_of_descr no longer support text mode under Windows.
  Calling [set_binary_mode_{in,out} chan false] on these channels
  now causes an error.
  (Xavier Leroy)

- #4023 and #68: add Unix.sleepf (sleep with sub-second resolution)
  (Evgenii Lepikhin and Xavier Leroy)

* Protect Unix.sleep against interruptions by handled signals.
  Before, a handled signal could cause Unix.sleep to return early.
  Now, the sleep is restarted until the given time is elapsed.
  (Xavier Leroy)

* #6120, #462: implement Unix.symlink and Unix.readlink on
  Windows. Unix.symlink has a new optional argument to_dir (ignored on
  non-native Windows platforms). stat functions reimplemented to avoid
  buggy Microsoft CRT implementations (native Windows only)
  (David Allsopp, review by Daniel Bünzli)

- #6263: add kind_size_in_bytes and size_in_bytes functions
  to Bigarray module.
  (Runhang Li, review by Mark Shinwell)

- #6289: Unix.utimes uses the current time only if both arguments
    are exactly 0.0.  Also, use sub-second resolution if available.
  (Xavier Leroy, report by Christophe Troestler)

- #6896: serious reimplementation of Big_int.float_of_big_int and
  Ratio.float_of_ratio, ensuring that the result is correctly rounded.
  (Xavier Leroy)

- #6989: in Str library, make sure that all \(...\) groups are binding
    and can be consulted with Str.matched_group.  There used to be
    a limitation to 32 binding groups.
  (Xavier Leroy)

- #7013: spurious wake-up in the Event module
  (Xavier Leroy)

- #7024: in documentation of Str regular expressions, clarify what
    "end of line" means for "^" and "$" regexps.
  (Xavier Leroy, question by Fredrik Lindgren)

- #7209: do not run at_exit handlers in [Unix.create_process] and
  similar functions when the [exec] call fails in the child process
  (Jérémie Dimino)

### OCamldep:

- #286: add support for module aliases
  (Jacques Garrigue)

### Manual:

- #302: The OCaml reference manual is now included in the manual/
  subdirectory of the main OCaml source repository. Contributions to
  the manual are warmly welcome.
  (François Bobot, review by Florian Angeletti)

- #6601: replace strcpy with caml_strdup in sample code
  (Christopher Zimmermann)

- #6676: ongoing simplification of the "Language Extensions" section
  (Alain Frisch, John Whitington)

- #6898: Update win32 support documentation of the Unix library
  (Damien Doligez, report by Daniel Bünzli)

- #7092, #379: Add missing documentation for new 4.03 features
  (Florian Angeletti)

- #7094, #468, #551: add new section 8.5 to document warnings
  The general idea is to document warnings that may require explanations.
  Currently documented warnings are:
  - 52: Fragile constant pattern.
  - 57: Ambiguous or-pattern variables under guard
  (Florian Angeletti and Gabriel Scherer)

- #7109, #380: Fix bigarray documentation layout
  (Florian Angeletti, Leo White)

### Bug fixes:

- #3612: memory leak in bigarray read from file
  (Pierre Chambart, report by Gary Huber)

* #4166, #6956: force linking when calling external C primitives
  (Jacques Garrigue, reports by Markus Mottl and Christophe Troestler)

* #4466, #5325: under Windows, concurrent read and write operations
    on the same socket could block unexpectedly.  Fixed by keeping sockets
    in asynchronous mode rather than creating them in synchronous mode.
  (Xavier Leroy)

* #4539: change exception string raised when comparing functional values
  May break programs matching on the string argument of Invalid_argument.
  Matching on the string argument of Invalid_argument or Failure is a
  programming mistake: these strings may change in future versions.
  (Nicolas Braud-Santoni, report by Eric Cooper)

- #4832: Filling bigarrays may block out runtime
  (Markus Mottl)

- #5663: program rejected due to nongeneralizable type variable that
    appears nowhere
  (Jacques Garrigue, report by Stephen Weeks)

- #5780: report more informative type names in GADTs error messages
  (Jacques Garrigue, report by Sebastien Furic)

- #5887: move the byterun/*.h headers to byterun/caml/*.h to avoid header
    name clashes
  (Jérôme Vouillon and Adrien Nader and whitequark)

* #6081: ocaml now adds script's directory to search path, not current
    directory
  (Thomas Leonard and Damien Doligez)

- #6108, #6802: fail cleanly if dynlink.cma or ocamltoplevel.cma
    are loaded inside the toplevel loop.
  (Xavier Leroy)

- #6171: Confusing error message when a type escapes its scope.
  (Jacques Garrigue and Leo White, report by John Whitington)

- #6340: Incorrect handling of \r when processing "Windows" source files
  (Damien Doligez, report by David Allsopp)

- #6342: Incorrect error message when type constraints differ
  (Alain Frisch, report by Philippe Wang)

* #6521: {Bytes,Char,String}.escaped were locale-dependent
  we now escape all non-ASCII-printable instead of a locale-dependent subset.
  (Damien Doligez, report by Jun Furuse)

- #6526: ocamllex should not warn on unescaped newline inside comments
  (Damien Doligez, report by user 'dhekir')

- #6341: ocamldoc -colorize-code adds spurious <br> tags to <pre> blocks
  (Maxence Guesdon, report by Damien Doligez)

- #6560: Wrong failure message for {Int32,Int64,NativeInt}.of_string
  It reported (Failure "int_of_string"), now "Int32.of_string" etc.
  (Maxime Dénès and Gabriel Scherer)

- #6648: show_module should indicate its elision
  (Jacques Garrigue, report by Leo White)

- #6650: Cty_constr not handled correctly by Subst
  (Jacques Garrigue, report by Leo White)

- #6651: Failing component lookup
  (Jacques Garrigue, report by Leo White)

* #6664: Crash when finalising lazy values of the wrong type.
  (Damien Doligez)

- #6672: Unused variance specification allowed in with constraint
  (Jacques Garrigue, report by Leo White)

- #6677: Allow to disable warning 39 (useless "rec") with [@ocaml.warning]
  applied to the first value binding of the would-be "rec" declaration
  (Alain Frisch, report by Jun Furuse)

- #6744: Univars can escape through polymorphic variants (partial fix)
  (Jacques Garrigue, report by Leo White)

- #6752: Extensible variant types and scope escaping
  A side-effect of the fix is that (ocamlc -i) sometimes reports
  (type-sound) invalid signature, with a type used before its declaration.
  (Jacques Garrigue, report by Maxence Guesdon)

- #6762: improve warning 45 in presence of re-exported type definitions
  (Warning 45: open statement shadows the constructor)
  (Alain Frisch, report by Olivier Andrieu)

- #6776: Failure to kill the "tick" thread, segfault when exiting the runtime
  (Damien Doligez, report by Thomas Braibant)

- #6780: Poor error message for wrong -farch and -ffpu options (ocamlopt, ARM)
  (Xavier Leroy, report by whitequark)

- #6805: Duplicated expression in case of hole in a non-failing switch.
  (Luc Maranget)

* #6808: the parsing of OCAMLRUNPARAM is too lax
  (Damien Doligez)

- #6874: Inefficient code generated for module function arguments
  (Jacques Garrigue, report by Markus Mottl)

- #6888: The list command of ocamldebug uses the wrong file
  (Damien Doligez, report by Pierre-Marie Pédrot)

- #6897: Bad error message for some pattern matching on extensible variants
  (Alain Frisch, report by Gabriel Radanne)

- #6899: Optional parameters and non generalizable type variables
  (Thomas Refis and Leo White)

- #6907: Stack overflow printing error in class declaration
  (Jacques Garrigue, report by Ivan Gotovchits)

- #6931: Incorrect error message on type error inside record construction
  (Damien Doligez, report by Leo White)

- #6938: fix regression on "%047.27{l,L,n}{d,i,x,X,o,u}"
  (Benoît Vaugon, report by Arduino Cascella)

- #6944: let module X = Path in … is not typed as a module alias
  (Jacques Garrigue, report by Frédéric Bour)

- #6945 and #227: protect Sys and Unix functions against string
    arguments containing the null character '\000'
  (Simon Cruanes and Xavier Leroy, report by Daniel Bünzli)

- #6946: Uncaught exception with wrong type for "%ignore"
  (Jacques Garrigue, report by Leo White)

- #6954: Infinite loop in type checker with module aliases
  (Jacques Garrigue, report by Markus Mottl)

- #6972, #276: 4.02.3 regression on documentation comments in .cmt files
  (Leo White, report by Olivier Andrieu)

- #6977: String literals in comments interpret escape sequences
  (Damien Doligez, report by Daniel Bünzli and David Sheets)

- #6980: Assert failure from polymorphic variants and existentials
  (Jacques Garrigue, report by Leo White)

- #6981: Ctype.Unify(_) with associated functor arg referring to previous one
  (Jacques Garrigue, report by Nicholas Labich)

- #6982: unexpected type error when packing a module alias
  (Jacques Garrigue, report by Valentin Gatien-Baron)

- #6985: `module type of struct include Bar end exposes
           %s#row when Bar contains private row types
  (Jacques Garrigue, report by Nicholas Labich)

- #6992: Segfault from bug in GADT/module typing
  (Jacques Garrigue, report by Stephen Dolan)

- #6993: Segfault from recursive modules violating exhaustiveness assumptions
  (Jacques Garrigue, report by Stephen Dolan)

- #6998: Typer fails reading unnecessary cmis with -no-alias-deps and -w -49
  (Leo White, report by Valentin Gatien-Baron)

- #7003: String.sub may cause segmentation fault on sizes above 2^31
  (Damien Doligez, report by Radek Micek)

- #7008: Fatal error in ocamlc with empty compilation unit name
  (Damien Doligez, report by Cesar Kunz)

- #7012: Variable name forgotten when it starts with a capital letter
  (Jacques Garrigue, Gabriel Scherer,
   report by Thomas Leonard and Florian Angeletti)

- #7016: fix Stack overflow in GADT typing
  Note: Equi-recursive types are considered when checking GADT pattern
  exhaustiveness, even when -rectypes is not used.
  (Jacques Garrigue, report by Mikhail Mandrykin)

- #7030: libasmrun_shared.so fails to build on SPARC Solaris
  (report and fix by Patrick Star)

- #7036: Module alias is not taken into account when checking module
  type compatibility (in a class type)
  (Jacques Garrigue)

- #7037: more reproducible builds, don't put temp file names into objects
  (Xavier Leroy)

- #7038: out of memory condition in caml_io_mutex_lock
  (Xavier Leroy, report by Marc Lasson)

- #7039: Unix.getsockname returns garbage for unnamed PF_UNIX sockets
  (Xavier Leroy)

- #7042 and #295: CSE optimization confuses the FP literals +0.0 and -0.0
  (Xavier Leroy)

- #7075: Fix repetitions in ocamldoc generated documentation
  (Florian Angeletti)

- #7082: Object type in recursive module's `with` annotation
  (Jacques Garrigue and Alain Frisch, report by Nicholas Labich)

- #7096: ocamldoc uses an incorrect subscript/superscript style
  (Gabriel Scherer, report by user 'pierpa')

- #7108: ocamldoc, have -html preserve custom/extended html generators
  (Armaël Guéneau)

- #7111: reject empty let bindings instead of printing incorrect syntax
  (Jérémie Dimino)

* #7113: -safe-string can break GADT compatibility check
  bytes and string are now considered compatible even with -safe-string,
  which may break exhaustivity for code assuming they were disjoint
  (Jacques Garrigue, report by Jeremy Yallop)

- #7115: shadowing in a branch of a GADT match breaks unused variable warning
  (Alain Frisch, report by Valentin Gatien-Baron)

- #7133, #450: generate local jump labels on OS X
  (Bart Jacobs)

- #7135: only warn about ground coercions in -principal mode
  (Jacques Garrigue, report by Jeremy Yallop)

* #7152: Typing equality involving non-generalizable type variable
  A side-effect of the fix is that, for deeply nested non generalizable
  type variables, having an interface file may no longer be sufficient,
  and you may have to add a local type annotation (cf #7313)
  (Jacques Garrigue, report by François Bobot)

- #7160: Type synonym definitions can weaken gadt constructor types
  (Jacques Garrigue, report by Mikhail Mandrykin)

- #7181: Misleading error message with GADTs and polymorphic variants
  (Jacques Garrigue, report by Pierre Chambart)

- #7182: Assertion failure with recursive modules and externals
  (Jacques Garrigue, report by Jeremy Yallop)

- #7196: "let open" is not correctly pretty-printed to the left of a ';'
  (Gabriel Scherer, report by Christophe Raffalli)

- #7214: Assertion failure in Env.add_gadt_instances
  (Jacques Garrigue, report by Stephen Dolan)

- #7220: fix a memory leak when using both threads and exception backtraces
  (Gabriel Scherer, review by François Bobot, report by Rob Hoes)

- #7222: Escaped existential type
  (Jacques Garrigue, report by Florian Angeletti)

- #7230: Scrutinee discarded in match with only refutation cases
  (Jacques Garrigue, report by Jeremy Yallop)

- #7234: Compatibility check wrong for abstract type constructors
  (Jacques Garrigue, report by Stephen Dolan)

- #7324: OCaml 4.03.0 type checker dies with an assert failure when
  given some cyclic recursive module expression
  (Jacques Garrigue, report by jmcarthur)

- #7368: Manual major GC fails to compact the heap
  (Krzysztof Pszeniczny)

- #205: Clear caml_backtrace_last_exn before registering as root
  (report and fix by Frédéric Bour)

- #220: minor -dsource error on recursive modules
  (Hongbo Zhang)

- #228: fix a dangling internal pointer in (bytecode )debug_info
  (Gabriel Scherer and Mark Shinwell and Xavier Leroy)

- #233: Make CamlinternalMod.init_mod robust to optimization
  (Pierre Chambart, Mark Shinwell)

- #249: fix a few hardcoded ar commands
  (Daniel Bünzli)

- #251: fix cross-compilation with ocamldoc enabled
  (whitequark)

- #280: Fix stdlib dependencies for .p.cmx
  (Pierre Chambart, Mark Shinwell)

- #283: Fix memory leaks in intern.c when OOM is raised
  (Marc Lasson, review by Alain Frisch)

- #22: Fix the cleaning of weak pointers. In very rare cases
  accessing a value during the cleaning of the weak pointers could
  result in the value being removed from one weak arrays and kept in
  another one. That breaks the property that a value is removed from a
  weak pointer only when it is dead and garbage collected.
  (François Bobot, review by Damien Doligez)

- #313: Prevent quadratic cases in CSE
  (Pierre Chambart, review by Xavier Leroy)

- #6795, #6996: Make ocamldep report errors passed in
  [%ocaml.error] extension points
  (Jérémie Dimino)

- #355: make ocamlnat build again
  (Jérémie Dimino, Thomas Refis)

- #405: fix compilation under Visual Studio 2015
  (David Allsopp)

- #441: better type error location in presence of type constraints
  (Thomas Refis, report by Arseniy Alekseyev)

- #477: reallow docstrings inside object types, and inside polymorphic
  variant and arrow types
  (Thomas Refis)

### Features wishes:

- #4518, #29: change location format for reporting errors in ocamldoc
  (Sergei Lebedev)

- #4714: List.cons

- #5418 (comments) : generate dependencies with $(CC) instead of gcc
  (Damien Doligez, report by Michael Grünewald)

- #6167: OCAMLPARAM support for disabling PIC generation ("pic=0")
  (Gabor Pali)

- #6367, #25: introduce Asttypes.arg_label to encode labelled arguments
  (Frédéric Bour and Jacques Garrigue)

- #6452, #140: add internal support for custom printing formats
  (Jérémie Dimino)

- #6611: remove the option wrapper on optional arguments in the syntax tree
  (Alain Frisch, review by Damien Doligez, request by whitequark)

- #6635: support M.[], M.(), M.{< >} and M.[| |]
  (Jeremy Yallop, review by Gabriel Radanne)

- #6691: install .cmt[i] files for stdlib and compiler-libs
  (David Sheets, request by Gabriel Radanne)

- #6722: compatibility with x32 architecture (x86-64 in ILP32 mode).
  ocamlopt is not supported, but bytecode compiles cleanly.
  (Adam Borowski and Xavier Leroy)

- #6742: remove duplicate virtual_flag information from Tstr_class
  (Gabriel Radanne and Jacques Garrigue)

- #6719: improve Buffer.add_channel when not enough input is available
  (Simon Cruanes)

* #6816: reject integer and float literals directly followed by an identifier.
  This was previously read as two separate tokens.
  [let abc = 1 in (+) 123abc] was accepted and is now rejected.
  (Hugo Heuzard)

- #6876: improve warning 6 by listing the omitted labels.
  (Warning 6: Label omitted in function application)
  (Eyyüb Sari)

- #6924: tiny optim to avoid some spilling of floats in x87
  (Alain Frisch)

- #111: `(f [@taillcall]) x y` warns if `f x y` is not a tail-call
  (Simon Cruanes)

- #118: ocamldep -allow-approx: fallback to a lexer-based approximation
  (Frédéric Bour)

- #137: add untypeast.ml (in open recursion style) to compiler-libs
  (Gabriel Radanne)

- #142: add a CAMLdrop macro for undoing CAMLparam*/CAMLlocal*
  (Thomas Braibant and Damien Doligez)

- #145: speeedup bigarray access by optimizing Cmmgen.bigarray_indexing
  (Vladimir Brankov, review by Gabriel Scherer)

- #147: [type 'a result = Ok of 'a | Error of 'b] in Pervasives
  (Yaron Minsky)

- #156, #279: optimize caml_frame_descriptors realloc (dynlink speedup)
  (Pierre Chambart, Alain Frisch,
   review by François Bobot, Xavier Leroy and Damien Doligez)

- #165, #221: fix windows compilation warnings
  (Bernhard Schommer, Gabriel Scherer, report by Alain Frisch)

* #170: Parse arbitrary precision integers.
  Accept a single [A-Za-z] as modifier for integers (generalizing 'l','L','n')
  and floats.
  May cause breakage (ie. ppx preprocessor) because of changes in the parsetree.
  This changes #6816 a little bit by reading the literal [123a] as a single
  token that can later be rewritten by a ppx preprocessor.
  (Hugo Heuzard)

- #189: Added .dylib and .so as extensions for ocamlmklib
  (Edgar Aroutiounian, whitequark)

- #191: Making gc.h and some part of memory.h public
  (Thomas Refis)

- #196: Make [Thread.id] and [Thread.self] [noalloc]
  (Clark Gaebel)

- #237: a CONTRIBUTING document
  (François Bobot, Gabriel Scherer, review by Xavier Leroy)

- #245: remove a few remaining French comments
  (Florian Angeletti)

- #252: improve build instructions in MSVC Windows README
  (Philip Daian)

- #308: add experimental support for NetBSD/arm (verified on RaspberryPi)
  (Rich Neswold)

- #335: Type error messages specifies if a type is abstract
  because no corresponding cmi could be found.
  (Hugo Heuzard)

- #365: prevent printing just a single type variable on one side
  of a type error clash.
  (Hugo Heuzard)

- #383: configure: define _ALL_SOURCE for build on AIX7.1
  (tkob)

- #401: automatically retry failed test directories in the testsuite
  (David Allsopp)

- #451: an optional 'parallel' target in testsuite/Makefile using the
  GNU parallel tool to run tests in parallel.
  (Gabriel Scherer)

- #555: ensure that register typing constraints are respected at
  join points in the control flow graph
  (Mark Shinwell, debugging & test case by Arseniy Alekseyev and Leo White,
    code review by Xavier Leroy)

### Build system:

- #388: FlexDLL added as a Git submodule and bootstrappable with the compiler
  (David Allsopp)

OCaml 4.02.3 (27 Jul 2015):
---------------------------

Bug fixes:
- #6908: Top-level custom printing for GADTs: interface change in 4.02.2
  (Grégoire Henry, report by Jeremy Yallop)
- #6919: corrupted final_table
  (ygrek)
- #6926: Regression: ocamldoc lost unattached comment
  (Damien Doligez, report by François Bobot)
- #6930: Aliased result type of GADT constructor results in assertion failure
  (Jacques Garrigue)

Feature wishes:
- #6691: install .cmt[i] files for stdlib and compiler-libs
  (David Sheets, request by Gabriel Radanne)
- #37: New primitive: caml_alloc_dummy_function
  (Hugo Heuzard)

OCaml 4.02.2 (17 Jun 2015):
---------------------------

(Changes that can break existing programs are marked with a "*")

Language features:
- #6583: add a new class of binary operators with the same syntactic
  precedence as method calls; these operators start with # followed
  by a non-empty sequence of operator symbols (for instance #+, #!?).
  It is also possible to use '#' as part of these extra symbols
  (for instance ##, or #+#); this is rejected by the type-checker,
  but can be used e.g. by ppx rewriters.
  (Alain Frisch, request by Gabriel Radanne)
* #6016: add a "nonrec" keyword for type declarations
  (Jérémie Dimino)
* #6612, #152: change the precedence of attributes in type declarations
  (Jérémie Dimino)

Compilers:
- #6600: make -short-paths faster by building the printing map
  incrementally
  (Jacques Garrigue)
- #6642: replace $CAMLORIGIN in -ccopt with the path to cma or cmxa
  (whitequark, Gabriel Scherer, review by Damien Doligez)
- #6797: new option -output-complete-obj
  to output an object file with included runtime and autolink libraries
  (whitequark)
- #6845: -no-check-prims to tell ocamlc not to check primitives in runtime
  (Alain Frisch)
- #149: Attach documentation comments to parse tree
  (Leo White)
- #159: Better locations for structure/signature items
  (Leo White)

Toplevel and debugger:
- #5958: generalized polymorphic #install_printer
  (Pierre Chambart and Grégoire Henry)

OCamlbuild:
- #6237: explicit "infer" tag to control or disable menhir --infer
  (Hugo Heuzard)
- #6625: pass -linkpkg to files built with -output-obj.
  (whitequark)
- #6702: explicit "linkpkg" and "dontlink(foo)" flags
  (whitequark, Gabriel Scherer)
- #6712: Ignore common VCS directories
  (whitequark)
- #6720: pass -g to C compilers when tag 'debug' is set
  (whitequark, Gabriel Scherer)
- #6733: add .byte.so and .native.so targets to pass
  -output-obj -cclib -shared.
  (whitequark)
- #6733: "runtime_variant(X)" to pass -runtime-variant X option.
  (whitequark)
- #6774: new menhir-specific flags "only_tokens" and "external_tokens(Foo)"
  (François Pottier)

Libraries:
- #6285: Add support for nanosecond precision in Unix.stat()
  (Jérémie Dimino, report by user 'gfxmonk')
- #6781: Add higher baud rates to Unix termios
  (Damien Doligez, report by Berke Durak)
- #6834: Add Obj.{first,last}_non_constant_constructor_tag
  (Mark Shinwell, request by Gabriel Scherer)

Runtime:
- #6078: Release the runtime system when calling caml_dlopen
  (Jérémie Dimino)
- #6675: GC hooks
  (Damien Doligez and Roshan James)

Build system:
- #5418 (comments) : generate dependencies with $(CC) instead of gcc
  (Damien Doligez and Michael Grünewald)
- #6266: Cross compilation for iOs, Android etc
  (whitequark, review by Damien Doligez and Mark Shinwell)

Installation procedure:
- Update instructions for x86-64 PIC mode and POWER architecture builds
  (Mark Shinwell)

Bug fixes:
- #5271: Location.prerr_warning is hard-coded to use Format.err_formatter
  (Damien Doligez, report by Rolf Rolles)
- #5395: OCamlbuild mishandles relative symlinks and include paths
  (Damien Doligez, report by Didier Le Botlan)
- #5822: wrong value of Options.ext_dll on windows
  (Damien Doligez and Daniel Weil)
- #5836, #6684: printing lazy values in ocamldebug may segfault
  (Gabriel Scherer, request by the Coq team)
- #5887: move the byterun/*.h headers to byterun/caml/*.h to avoid
  header name clashes
  (Jérôme Vouillon and Adrien Nader and whitequark)
- #6281: Graphics window does not acknowledge second click (double click)
  (Kyle Headley)
- #6490: incorrect backtraces in gdb on AArch64.  Also fixes incorrect
  backtraces on 32-bit ARM.
  (Mark Shinwell)
- #6573: extern "C" for systhreads/threads.h
  (Mickaël Delahaye)
- #6575: Array.init evaluates callback although it should not do so
  (Alain Frisch, report by Gerd Stolpmann)
- #6607: The manual doesn't mention 0x200 flag for OCAMLRUNPARAM=v
  (Alain Frisch)
- #6616: allow meaningful use of -use-runtime without -custom.
  (whitequark)
- #6617: allow android build with pthreads support (since SDK r10c)
  (whitequark)
- #6626: ocamlbuild on cygwin cannot find ocamlfind
  (Gergely Szilvasy)
- #6628: Configure script rejects legitimate arguments
  (Michael Grünewald, Damien Doligez)
- #6630: Failure of tests/prim-bigstring/{big,}string.ml on big-endian
  architectures
  (Pierre Chambart, testing by Mark Shinwell)
- #6640: ocamlbuild: wrong "unused tag" warning on "precious"
  (report by user 'william')
- #6652: ocamlbuild -clean does not print a newline after output
  (Damien Doligez, report by Andi McClure)
- #6658: cross-compiler: version check not working on OS X
  (Gerd Stolpmann)
- #6665: Failure of tests/asmcomp on sparc
  (Stéphane Glondu)
- #6667: wrong implementation of %bswap16 on ARM64
  (Xavier Leroy)
- #6669: fix 4.02 regression in toplevel printing of lazy values
  (Leo White, review by Gabriel Scherer)
- #6671: Windows: environment variable 'TZ' affects Unix.gettimeofday
  (Mickaël Delahaye and Damien Doligez)
- #6680: Missing parentheses in warning about polymorphic variant value
  (Jacques Garrigue and Gabriel Scherer, report by Philippe Veber)
- #6686: Bug in [subst_boxed_number]
  (Jérémie Dimino, Mark Shinwell)
- #6690: Uncaught exception (Not_found) with (wrong) wildcard or unification
  type variable in place of a local abstract type
  (Jacques Garrigue, report by Mikhail Mandrykin)
- #6693 (part two): Incorrect relocation types in x86-64 runtime system
  (whitequark, review by Jacques-Henri Jourdan, Xavier Leroy and Mark Shinwell)
- #6717: Pprintast does not print let-pattern attributes
  (Gabriel Scherer, report by whitequark)
- #6727: Printf.sprintf "%F" misbehavior
  (Benoît Vaugon, report by Vassili Karpov)
- #6747: ocamlobjinfo: missing symbol caml_plugin_header due to underscore
  (Damien Doligez, Maverick Woo)
- #6749: ocamlopt returns n for (n mod 1) instead of 0
  (Mark Shinwell and Jérémie Dimino)
- #6753: Num.quo_num and Num.mod_num incorrect for some negative arguments
  (Xavier Leroy)
- #6758: Ocamldoc "analyse_module: parsetree and typedtree don't match"
  (Damien Doligez, report by user 'maro')
- #6759: big_int_of_string incorrectly parses some hexa literals
  (Damien Doligez, report by Pierre-yves Strub)
- #6763: #show with -short-paths doesn't select shortest type paths
  (Jacques Garrigue, report by David Sheets)
- #6768: Typechecker overflow the stack on cyclic type
  (Jacques Garrigue, report by user 'darktenaibre')
- #6770: (duplicate of #6686)
- #6772: asmrun/signals_asm.c doesn't compile on NetBSD/i386
  (Kenji Tokudome)
- #6775: Digest.file leaks file descriptor on error
  (Valentin Gatien-Baron)
- #6779: Cross-compilers cannot link bytecode using custom primitives
  (Damien Doligez, request by whitequark)
- #6787: Soundness bug with polymorphic variants
  (Jacques Garrigue, with help from Leo White and Grégoire Henry,
   report by Michael O'Connor)
- #6790: otherlibs should be built with -g
  (Damien Doligez, report by whitequark)
- #6791: "%s@[", "%s@{" regression in Scanf
  (Benoît Vaugon)
- #6793: ocamlbuild passes nonsensical "-ocamlc ..." commands to menhir
  (Gabriel Scherer, report by Damien Doligez)
- #6799: include guards missing for unixsupport.h and other files
  (Andreas Hauptmann)
- #6810: Improve documentation of Bigarray.Genarray.map_file
  (Mark Shinwell and Daniel Bünzli)
- #6812: -short-paths and -no-alias-deps can create inconsistent assumptions
  (Jacques Garrigue, report by Valentin Gatien-Baron)
- #6817: GADT exhaustiveness breakage with modules
  (Leo White, report by Pierre Chambart)
- #6824: fix buffer sharing on partial application of Format.asprintf
  (Gabriel Scherer, report by Alain Frisch)
- #6831: Build breaks for -aspp gcc on solaris-like OSs
  (John Tibble)
- #6836: Assertion failure using -short-paths
  (Jacques Garrigue, report by David Sheets)
- #6837: Build profiling libraries on FreeBSD and NetBSD x86-64
  (Mark Shinwell, report by Michael Grünewald)
- #6841: Changing compilation unit name with -o breaks ocamldebug
  (Jacques Garrigue, report by Jordan Walke)
- #6842: export Typemod.modtype_of_package
- #6843: record weak dependencies even when the .cmi is missing
  (Leo White, Gabriel Scherer)
- #6849: Inverted pattern unification error
  (Jacques Garrigue, report by Leo White)
- #6857: __MODULE__ doesn't give the current module with -o
  (Jacques Garrigue, report by Valentin Gatien-Baron)
- #6862: Exhaustiveness check wrong for class constructor arguments
  (Jacques Garrigue)
- #6869: Improve comment on [Hashtbl.hash_param]
  (Mark Shinwell, report by Jun Furuse)
- #6870: Unsoundness when -rectypes fails to detect non-contractive type
  (Jacques Garrigue, report by Stephen Dolan)
- #6872: Type-directed propagation fails to disambiguate variants
  that are also exception constructors
  (Jacques Garrigue, report by Romain Beauxis)
- #6878: AArch64 backend generates invalid asm: conditional branch
  out of range (Mark Shinwell, report by Richard Jones, testing by Richard
  Jones and Xavier Leroy, code review by Xavier Leroy and Thomas Refis)
- #6879: Wrong optimization of 1 mod n
  (Mark Shinwell, report by Jean-Christophe Filliâtre)
- #6884: The __CYGWIN32__ #define should be replaced with __CYGWIN__
  (Adrien Nader)
- #6886: -no-alias-deps allows to build self-referential compilation units
  (Jacques Garrigue, report by Valentin Gatien-Baron)
- #6889: ast_mapper fails to rewrite class attributes
  (Sébastien Briais)
- #6893: ocamlbuild:  "tag not used" warning when using (p)dep
  (Gabriel Scherer, report by Christiano Haesbaert)
- #143: fix getsockopt behaviour for boolean socket options
  (Anil Madhavapeddy and Andrew Ray)
- #190: typo in pervasives
  (Guillaume Bury)
- Misplaced assertion in major_gc.c for no-naked-pointers mode
  (Stephen Dolan, Mark Shinwell)

Feature wishes:
- #6452, #140: add internal support for custom printing formats
  (Jérémie Dimino)
- #6641: add -g, -ocamlcflags, -ocamloptflags options to ocamlmklib
  (whitequark)
- #6693: also build libasmrun_shared.so and lib{asm,caml}run_pic.a
  (whitequark, review by Mark Shinwell)
- #6842: export Typemod.modtype_of_package
  (Jacques Garrigue, request by Jun Furuse)
- #139: more versatile specification of locations of .annot
  (Christophe Troestler, review by Damien Doligez)
- #171: allow custom warning printers / catchers
  (Benjamin Canou, review by Damien Doligez)
- #191: Making gc.h and some part of memory.h public
  (Thomas Refis)

OCaml 4.02.1 (14 Oct 2014):
---------------------------

(Changes that can break existing programs are marked with a "*")

Standard library:
* Add optional argument ?limit to Arg.align.

Bug Fixes:
- #4099: Bug in Makefile.nt: won't stop on error
  (George Necula)
- #6181: Improve MSVC build
  (Chen Gang)
- #6207: Configure doesn't detect features correctly on Haiku
  (Jessica Hamilton)
- #6466: Non-exhaustive matching warning message for open types is confusing
  (whitequark)
- #6529: fix quadratic-time algorithm in Consistbl.extract.
  (Xavier Leroy, Alain Frisch, relase-worthy report by Kate Deplaix)
- #6530: Add stack overflow handling for native code (OpenBSD i386 and amd64)
  (Cristopher Zimmermann)
- #6533: broken semantics of %(%) when substituted by a box
  (Benoît Vaugon, report by Boris Yakobowski)
- #6534: legacy support for %.10s
  (Benoît Vaugon, Gabriel Scherer, report by Nick Chapman)
- #6536: better documentation of flag # in format strings
  (Damien Doligez, report by Nick Chapman)
- #6544: Bytes and CamlinternalFormat missing from threads stdlib.cma
  (Christopher Zimmermann)
- #6546: -dsource omits parens for `List ((`String "A")::[]) in patterns
  (Gabriel Scherer, report by whitequark)
- #6547: __MODULE__ aborts the compiler if the module name cannot be inferred
  (Jacques Garrigue, report by Kaustuv Chaudhuri)
- #6549: Debug section is sometimes not readable when using -pack
  (Hugo Heuzard, review by Gabriel Scherer)
- #6553: Missing command line options for ocamldoc
  (Maxence Guesdon)
- #6554: fix race condition when retrieving backtraces
  (Jérémie Dimino, Mark Shinwell).
- #6557: String.sub throws Invalid_argument("Bytes.sub")
  (Damien Doligez, report by Oliver Bandel)
- #6562: Fix ocamldebug module source lookup
  (Leo White)
- #6563: Inclusion of packs failing to run module initializers
  (Jacques Garrigue, report by Mark Shinwell)
- #6564: infinite loop in Mtype.remove_aliases
  (Jacques Garrigue, report by Mark Shinwell)
- #6565: compilation fails with Env.Error(_)
  (Jacques Garrigue and Mark Shinwell)
- #6566: -short-paths and signature inclusion errors
  (Jacques Garrigue, report by Mark Shinwell)
- #6572: Fatal error with recursive modules
  (Jacques Garrigue, report by Quentin Stievenart)
- #6575: Array.init evaluates callback although it should not do so
  (Alain Frisch, report by Gerd Stolpmann)
- #6578: Recursive module containing alias causes Segmentation fault
  (Jacques Garrigue)
- #6581: Some bugs in generative functors
  (Jacques Garrigue, report by Mark Shinwell)
- #6584: ocamldep support for "-open M"
  (Gabriel Scherer, review by Damien Doligez, report by Hezekiah M. Carty)
- #6588: Code generation errors for ARM
  (Mark Shinwell, Xavier Leroy)
- #6590: Improve Windows (MSVC and mingw) build
  (Chen Gang)
- #6599: ocamlbuild: add -bin-annot when using -pack
  (Christopher Zimmermann)
- #6602: Fatal error when tracing a function with abstract type
  (Jacques Garrigue, report by Hugo Herbelin)
- ocamlbuild: add an -ocamlmklib option to change the ocamlmklib command
  (Jérôme Vouillon)

OCaml 4.02.0 (29 Aug 2014):
---------------------------

(Changes that can break existing programs are marked with a "*")

Language features:
- Attributes and extension nodes
  (Alain Frisch)
- Generative functors (#5905)
  (Jacques Garrigue)
* Module aliases
  (Jacques Garrigue)
* Alternative syntax for string literals {id|...|id} (can break comments)
  (Alain Frisch)
- Separation between read-only strings (type string) and read-write byte
  sequences (type bytes). Activated by command-line option -safe-string.
  (Damien Doligez)
- #6318: Exception cases in pattern matching
  (Jeremy Yallop, backend by Alain Frisch)
- #5584: Extensible open datatypes
  (Leo White)

Build system for the OCaml distribution:
- Use -bin-annot when building.
- Use GNU make instead of portable makefiles.
- Updated build instructions for 32-bit Mac OS X on Intel hardware.

Shedding weight:
* Removed Camlp4 from the distribution, now available as third-party software.
* Removed Labltk from the distribution, now available as a third-party library.

Type system:
* #6235: Keep typing of pattern cases independent in principal mode
  (i.e. information from previous cases is no longer used when typing
  patterns; cf. '#6235' in testsuite/test/typing-warnings/records.ml)
  (Jacques Garrigue)
- Allow opening a first-class module or applying a generative functor
  in the body of a generative functor. Allow it also in the body of
  an applicative functor if no types are created
  (Jacques Garrigue, suggestion by Leo White)
* Module aliases are now typed in a specific way, which remembers their
  identity. Compiled interfaces become smaller, but may depend on the
  original modules. This also changes the signature inferred by
  "module type of".
  (Jacques Garrigue, feedback from Leo White, Mark Shinwell and Nick Chapman)
- #6331: Slight change in the criterion to distinguish private
  abbreviations and private row types: create a private abbreviation for
  closed objects and fixed polymorphic variants.
  (Jacques Garrigue)
* #6333: Compare first class module types structurally rather than
  nominally. Value subtyping allows module subtyping as long as the internal
  representation is unchanged.
  (Jacques Garrigue)

Compilers:
- More aggressive constant propagation, including float and
  int32/int64/nativeint arithmetic.  Constant propagation for floats
  can be turned off with option -no-float-const-prop, for codes that
  change FP rounding modes at run-time.
  (Xavier Leroy)
- New back-end optimization pass: common subexpression elimination (CSE).
  (Reuses results of previous computations instead of recomputing them.)
  (Xavier Leroy)
- New back-end optimization pass: dead code elimination.
  (Removes arithmetic and load instructions whose results are unused.)
  (Xavier Leroy)
- #6269: Optimization of sequences of string patterns
  (Benoît Vaugon and Luc Maranget)
- Experimental native code generator for AArch64 (ARM 64 bits)
  (Xavier Leroy)
- #6042: Optimization of integer division and modulus by constant divisors
  (Xavier Leroy and Phil Denys)
- Add "-open" command line flag for opening a single module before typing
  (Leo White, Mark Shinwell and Nick Chapman)
* "-o" now sets module name to the output file name up to the first "."
  (it also applies when "-o" is not given, i.e. the module name is then
   the input file name up to the first ".")
  (Leo White, Mark Shinwell and Nick Chapman)
* #5779: better sharing of structured constants
  (Alain Frisch)
- #5817: new flag to keep locations in cmi files
  (Alain Frisch)
- #5854: issue warning 3 when referring to a value marked with
  the [@@ocaml.deprecated] attribute
  (Alain Frisch, suggestion by Pierre-Marie Pédrot)
- #6017: a new format implementation based on GADTs
  (Benoît Vaugon and Gabriel Scherer)
* #6203: Constant exception constructors no longer allocate
  (Alain Frisch)
- #6260: avoid unnecessary boxing in let
  (Vladimir Brankov)
- #6345: Better compilation of optional arguments with default values
  (Alain Frisch, review by Jacques Garrigue)
- #6389: ocamlopt -opaque option for incremental native compilation
  (Pierre Chambart, Gabriel Scherer)

Toplevel interactive system:
- #5377: New "#show_*" directives
  (ygrek, Jacques Garrigue and Alain Frisch)

Runtime system:
- New configure option "-no-naked-pointers" to improve performance by
  avoiding page table tests during block darkening and the marking phase
  of the major GC.  In this mode, all out-of-heap pointers must point at
  things that look like OCaml values: in particular they must have a valid
  header.  The colour of said headers should be black.
  (Mark Shinwell, reviews by Damien Doligez and Xavier Leroy)
- Fixed bug in native code version of [caml_raise_with_string] that could
  potentially lead to heap corruption.
  (Mark Shinwell)
* Blocks initialized by [CAMLlocal*] and [caml_alloc] are now filled with
  [Val_unit] rather than zero.
  (Mark Shinwell)
- Fixed a major performance problem on large heaps (~1GB) by making heap
  increments proportional to heap size by default
  (Damien Doligez)
- #4765: Structural equality treats exception specifically
  (Alain Frisch)
- #5009: efficient comparison/indexing of exceptions
  (Alain Frisch, request by Markus Mottl)
- #6075: avoid using unsafe C library functions (strcpy, strcat, sprintf)
  (Xavier Leroy, reports from user 'jfc' and Anil Madhavapeddy)
- An ISO C99-compliant C compiler and standard library is now assumed.
  (Plus special exceptions for MSVC.)  In particular, emulation code for
  64-bit integer arithmetic was removed, the C compiler must support a
  64-bit integer type.
  (Xavier Leroy)

Standard library:
* Add new modules Bytes and BytesLabels for mutable byte sequences.
  (Damien Doligez)
- #4986: add List.sort_uniq and Set.of_list
  (Alain Frisch)
- #5935: a faster version of "raise" which does not maintain the backtrace
  (Alain Frisch)
- #6146: support "Unix.kill pid Sys.sigkill" under Windows
  (Romain Bardou and Alain Frisch)
- #6148: speed improvement for Buffer
  (John Whitington)
- #6180: efficient creation of uninitialized float arrays
  (Alain Frisch, request by Markus Mottl)
- #6355: Improve documentation regarding finalisers and multithreading
  (Daniel Bünzli, Mark Shinwell)
- Trigger warning 3 for all values marked as deprecated in the documentation.
  (Damien Doligez)

OCamldoc:
- #6257: handle full doc comments for variant constructors and
  record fields
  (Maxence Guesdon, request by ygrek)
- #6274: allow doc comments on object types
  (Thomas Refis)
- #6310: fix ocamldoc's subscript/superscript CSS font size
  (Anil Madhavapeddy)
- #6425: fix generation of man pages
  (Maxence Guesdon, report by Anil Madhavapeddy)

Bug fixes:
- #2719: wrong scheduling of bound checks within a
  try...with Invalid_argument -> _ ...  (Xavier Leroy)
- #4719: Sys.executable_name wrong if executable name contains dots (Windows)
  (Alain Frisch, report by Bart Jacobs)
- #5406 ocamlbuild: "tag 'package' does not expect a parameter"
  (Gabriel Scherer)
- #5598, #6165: Alterations to handling of \013 in source files
  breaking other tools
  (David Allsopp and Damien Doligez)
- #5820: Fix camlp4 lexer roll back problem
  (Hongbo Zhang)
- #5946: CAMLprim taking (void) as argument
  (Benoît Vaugon)
- #6038: on x86-32, enforce 16-byte stack alignment for compatibility
  with recent GCC and Clang.  Win32/MSVC keeps 4-byte stack alignment.
  (Xavier Leroy)
- #6062: Fix a 4.01 camlp4 DELETE_RULE regression caused by commit 13047
  (Hongbo Zhang, report by Christophe Troestler)
- #6173: Typing error message is worse than before
  (Jacques Garrigue and John Whitington)
- #6174: OCaml compiler loops on an example using GADTs (-rectypes case)
  (Jacques Garrigue and Grégoire Henry, report by Chantal Keller)
- #6175: open! was not supported by camlp4
  (Hongbo Zhang)
- #6184: ocamlbuild: `ocamlfind ocamldep` does not support -predicate
  (Kate Deplaix)
- #6194: Incorrect unused warning with first-class modules in patterns
  (Jacques Garrigue, report by Markus Mottl and Leo White)
- #6211: in toplevel interactive use, bad interaction between uncaught
  exceptions and multiple bindings of the form "let x = a let y = b;;".
  (Xavier Leroy)
- #6216: inlining of GADT matches generates invalid assembly
  (Xavier Leroy and Alain Frisch, report by Mark Shinwell)
- #6232: Don't use [mktemp] on platforms where [mkstemp] is available
  (Stéphane Glondu, Mark Shinwell)
- #6233: out-of-bounds exceptions lose their locations on ARM, PowerPC
  (Jacques-Henri Jourdan and Xavier Leroy,
   report and testing by Stéphane Glondu)
- #6235: Issue with type information flowing through a variant pattern
  (Jacques Garrigue, report by Hongbo Zhang)
- #6239: sometimes wrong stack alignment when raising exceptions
           in -g mode with backtraces active
  (Xavier Leroy, report by Yaron Minsky)
- #6240: Fail to expand module type abbreviation during substyping
  (Jacques Garrigue, report by Leo White)
- #6241: Assumed inequality between paths involving functor arguments
  (Jacques Garrigue, report by Jeremy Yallop)
- #6243: Make "ocamlopt -g" more resistant to ill-formed locations
  (Xavier Leroy, report by Pierre-Marie Pédrot)
- #6262: equality of first-class modules take module aliases into account
  (Alain Frisch and Leo White)
- #6268: -DMODEL_$(MODEL) not passed when building asmrun/arm.p.o
  (Peter Michael Green)
- #6273: fix Sys.file_exists on large files (Win32)
  (Christoph Bauer)
- #6275: Soundness bug related to type constraints
  (Jacques Garrigue, report by Leo White)
- #6293: Assert_failure with invalid package type
  (Jacques Garrigue, report by Elnatan Reisner)
- #6300: ocamlbuild -use-ocamlfind conflicts with -ocamlc
  (Gabriel Scherer)
- #6302: bytecode debug information re-read from filesystem every time
  (Jacques-Henri Jourdan)
- #6307: Behavior of 'module type of' w.r.t. module aliases
  (Jacques Garrigue, report by Alain Frisch)
- #6332: Unix.open_process fails to pass empty arguments under Windows
  (Damien Doligez, report Virgile Prevosto)
- #6346: Build failure with latest version of xcode on OSX
  (Jérémie Dimino)
- #6348: Unification failure for GADT when original definition is hidden
  (Leo White and Jacques Garrigue, report by Jeremy Yallop)
- #6352: Automatic removal of optional arguments and sequencing
  (Jacques Garrigue and Alain Frisch)
- #6361: Hashtbl.hash not terminating on some lazy values w/ recursive types
  (Xavier Leroy, report by Leo White)
- #6383: Exception Not_found when using object type in absent module
  (Jacques Garrigue, report by Sébastien Briais)
- #6384: Uncaught Not_found exception with a hidden .cmi file
  (Leo White)
- #6385: wrong allocation of large closures by the bytecode interpreter
  (Xavier Leroy, report by Stephen Dolan)
- #6394: Assertion failed in Typecore.expand_path
  (Alain Frisch and Jacques Garrigue)
- #6405: unsound interaction of -rectypes and GADTs
  (Jacques Garrigue, report by Gabriel Scherer and Benoît Vaugon)
- #6408: Optional arguments given as ~?arg instead of ?arg in message
  (Michael O'Connor)
- #6411: missing libgcc_s_sjlj-1.dll in mingw (add -static-libgcc)
  (Jun Furuse and Alain Frisch, Jonathan Protzenko and Adrien Nader)
- #6436: Typos in @deprecated text in stdlib/arrayLabels.mli
  (John Whitington)
- #6439: Don't use the deprecated [getpagesize] function
  (John Whitington, Mark Shinwell)
- #6441: undetected tail-call in some mutually-recursive functions
  (many arguments, and mutual block mixes functions and non-functions)
  (Stefan Holdermans, review by Xavier Leroy)
- #6443: ocaml segfault when List.fold_left is traced then executed
  (Jacques Garrigue, report by user 'Reventlov')
- #6451: some bugs in untypeast.ml
  (Jun Furuse, review by Alain Frisch)
- #6460: runtime assertion failure with large [| e1;...eN |]
  float array expressions
  (Leo White)
- #6463: -dtypedtree fails on class fields
  (Leo White)
- #6469: invalid -dsource printing of "external _pipe = ...", "Pervasives.(!)"
  (Gabriel Scherer and Damien Doligez, user 'ngunn')
- #6482: ocamlbuild fails when _tags file in unhygienic directory
  (Gabriel Scherer)
- #6502: ocamlbuild spurious warning on "use_menhir" tag
  (Xavier Leroy)
- #6505: Missed Type-error leads to a segfault upon record access
  (Jacques Garrigue, Jeremy Yallop, report by Christoph Höger)
- #6507: crash on AArch64 resulting from incorrect setting of
  [caml_bottom_of_stack].  (Richard Jones, Mark Shinwell)
- #6509: add -linkall flag to ocamlcommon.cma
  (Frédéric Bour)
- #6513: Fatal error Ctype.Unify(_) in functor type
- #6523: failure upon character bigarray access, and unnecessary change
  in comparison ordering (Jeremy Yallop, Mark Shinwell)
- bound-checking bug in caml_string_{get,set}{16,32,64}
  (Pierre Chambart and Gabriel Scherer, report by Nicolas Trangez)
- sometimes wrong stack alignment at out-of-bounds array access
  (Gabriel Scherer and Xavier Leroy, report by Pierre Chambart)

Features wishes:
- #4243: make the Makefiles parallelizable
  (Grégoire Henry and Damien Doligez)
- #4323: have "of_string" in Num and Big_int work with binary and
           hex representations
  (Zoe Paraskevopoulou, review by Gabriel Scherer)
- #4771: Clarify documentation of Dynlink.allow_only
  (Damien Doligez, report by David Allsopp)
- #4855: 'camlp4 -I +dir' accepted, dir is relative to 'camlp4 -where'
  (Jun Furuse and Hongbo Zhang, report by Dmitry Grebeniuk)
- #5201: ocamlbuild: add --norc to the bash invocation to help performances
  (Daniel Weil)
- #5650: Camlp4FoldGenerator doesn't handle well "abstract" types
  (Hongbo Zhang)
- #5808: allow simple patterns, not just identifiers, in "let p : t = ..."
  (Alain Frisch)
- #5851: warn when -r is disabled because no _tags file is present
  (Gabriel Scherer)
- #5899: a programmer-friendly access to backtrace information
  (Jacques-Henri Jourdan and Gabriel Scherer)
- #6000 comment 9644: add a warning for non-principal coercions to format
  (Jacques Garrigue, report by Damien Doligez)
- #6054: add support for M.[ foo ], M.[| foo |] etc.
  (Kaustuv Chaudhuri)
- #6064: GADT representation for Bigarray.kind + CAML_BA_CHAR runtime kind
  (Jeremy Yallop, review by Gabriel Scherer)
- #6071: Add a -noinit option to the toplevel
  (David Sheets)
- #6087: ocamlbuild, improve _tags parsing of escaped newlines
  (Gabriel Scherer, request by Daniel Bünzli)
- #6109: Typos in ocamlbuild error messages
  (Gabriel Kerneis)
- #6116: more efficient implementation of Digest.to_hex
  (ygrek)
- #6142: add cmt file support to ocamlobjinfo
  (Anil Madhavapeddy)
- #6166: document -ocamldoc option of ocamlbuild
  (Xavier Clerc)
- #6182: better message for virtual objects and class types
  (Leo White, Stephen Dolan)
- #6183: enhanced documentation for 'Unix.shutdown_connection'
  (Anil Madhavapeddy, report by Jun Furuse)
- #6187: ocamlbuild: warn when using -plugin-tag(s) without myocamlbuild.ml
  (Kate Deplaix)
- #6246: allow wildcard _ as for-loop index
  (Alain Frisch, request by ygrek)
- #6267: more information printed by "bt" command of ocamldebug
  (Josh Watzman)
- #6270: remove need for -I directives to ocamldebug in common case
  (Josh Watzman, review by Xavier Clerc and Alain Frisch)
- #6311: Improve signature mismatch error messages
  (Alain Frisch, suggestion by Daniel Bünzli)
- #6358: obey DESTDIR in install targets
  (Gabriel Scherer, request by François Berenger)
- #6388, #6424: more parsetree correctness checks for -ppx users
  (Alain Frisch, request by whitequark and Jun Furuse)
- #6406: Expose OCaml version in C headers
  (whitequark and Romain Calascibetta)
- #6446: improve "unused declaration" warnings wrt. name shadowing
  (Alain Frisch)
- #6495: ocamlbuild tags 'safe_string', 'unsafe_string'
  (Anil Madhavapeddy)
- #6497: pass context information to -ppx preprocessors
  (whitequark, Alain Frisch)
- ocamllex: user-definable refill action
  (Frédéric Bour, review by Gabriel Scherer and Luc Maranget)
- shorten syntax for functor signatures: "functor (M1:S1) (M2:S2) .. -> .."
  (Thomas Gazagnaire and Jeremy Yallop, review by Gabriel Scherer)
- make ocamldebug -I auto-detection work with ocamlbuild
  (Josh Watzman)

OCaml 4.01.0 (12 Sep 2013):
---------------------------

(Changes that can break existing programs are marked with a "*")

Other libraries:
- Labltk: updated to Tcl/Tk 8.6.

Type system:
- #5759: use well-disciplined type information propagation to
  disambiguate label and constructor names
  (Jacques Garrigue, Alain Frisch and Leo White)
* Propagate type information towards pattern-matching, even in the presence of
  polymorphic variants (discarding only information about possibly-present
  constructors). As a result, matching against absent constructors is no longer
  allowed for exact and fixed polymorphic variant types.
  (Jacques Garrigue)
* #6035: Reject multiple declarations of the same method or instance variable
  in an object
  (Alain Frisch)

Compilers:
- #5861: raise an error when multiple private keywords are used in type
  declarations
  (Hongbo Zhang)
- #5634: parsetree rewriter (-ppx flag)
  (Alain Frisch)
- ocamldep now supports -absname
  (Alain Frisch)
- #5768: On "unbound identifier" errors, use spell-checking to suggest names
  present in the environment
  (Gabriel Scherer)
- ocamlc has a new option -dsource to visualize the parsetree
  (Alain Frisch, Hongbo Zhang)
- tools/eqparsetree compares two parsetree ignoring location
  (Hongbo Zhang)
- ocamlopt now uses clang as assembler on OS X if available, which enables
  CFI support for OS X.
  (Benedikt Meurer)
- Added a new -short-paths option, which attempts to use the shortest
  representation for type constructors inside types, taking open modules
  into account. This can make types much more readable if your code
  uses lots of functors.
  (Jacques Garrigue)
- #5986: added flag -compat-32 to ocamlc, ensuring that the generated
  bytecode executable can be loaded on 32-bit hosts.
  (Xavier Leroy)
- #5980: warning on open statements which shadow an existing
  identifier (if it is actually used in the scope of the open); new
  open! syntax to silence it locally
  (Alain Frisch, thanks to a report of Daniel Bünzli)
* warning 3 is extended to warn about other deprecated features:
  - ISO-latin1 characters in identifiers
  - uses of the (&) and (or) operators instead of (&&) and (||)
  (Damien Doligez)
- Experimental OCAMLPARAM for ocamlc and ocamlopt
  (Fabrice Le Fessant)
- #5571: incorrect ordinal number in error message
  (Alain Frisch, report by John Carr)
- #6073: add signature to Tstr_include
  (patch by Leo White)

Standard library:
- #5899: expose a way to inspect the current call stack,
  Printexc.get_callstack
  (Gabriel Scherer, Jacques-Henri Jourdan, Alain Frisch)
- #5986: new flag Marshal.Compat_32 for the serialization functions
  (Marshal.to_*), forcing the output to be readable on 32-bit hosts.
  (Xavier Leroy)
- infix application operators |> and @@ in Pervasives
  (Fabrice Le Fessant)
- #6176: new Format.asprintf function with a %a formatter
  compatible with Format.fprintf (unlike Format.sprintf)
  (Pierre Weis)

Other libraries:
- #5568: add O_CLOEXEC flag to Unix.openfile, so that the returned
  file descriptor is created in close-on-exec mode
  (Xavier Leroy)

Runtime system:
* #6019: more efficient implementation of caml_modify() and caml_initialize().
  The new implementations are less lenient than the old ones: now,
  the destination pointer of caml_modify() must point within the minor or
  major heaps, and the destination pointer of caml_initialize() must
  point within the major heap.
  (Xavier Leroy, from an experiment by Brian Nigito, with feedback
  from Yaron Minsky and Gerd Stolpmann)

Internals:
- Moved debugger/envaux.ml to typing/envaux.ml to publish env_of_only_summary
  as part of compilerlibs, to be used on bin-annot files.
  (Fabrice Le Fessant)
- The test suite can now be run without installing OCaml first.
  (Damien Doligez)

Bug fixes:
- #3236: Document the fact that queues are not thread-safe
  (Damien Doligez)
- #3468: (part 1) Sys_error documentation
  (Damien Doligez)
- #3679: Warning display problems
  (Fabrice Le Fessant)
- #3963: Graphics.wait_next_event in Win32 hangs if window closed
  (Damien Doligez)
- #4079: Queue.copy is now tail-recursive
  (patch by Christophe Papazian)
- #4138: Documentation for Unix.mkdir
  (Damien Doligez)
- #4469: emacs mode: caml-set-compile-command is annoying with ocamlbuild
  (Daniel Bünzli)
- #4485: Graphics: Keyboard events incorrectly delivered in native code
  (Damien Doligez, report by Sharvil Nanavati)
- #4502: ocamlbuild now reliably excludes the build-dir from hygiene check
  (Gabriel Scherer, report by Romain Bardou)
- #4762: ?? is not used at all, but registered as a lexer token
  (Alain Frisch)
- #4788: wrong error message when executable file is not found for backtrace
  (Damien Doligez, report by Claudio Sacerdoti Coen)
- #4812: otherlibs/unix: add extern int code_of_unix_error (value error);
  (Goswin von Berdelow)
- #4887: input_char after close_in crashes ocaml (msvc runtime)
  (Alain Frisch and Christoph Bauer, report by ygrek)
- #4994: ocaml-mode doesn't work with xemacs21
  (Damien Doligez, report by Stéphane Glondu)
- #5098: creating module values may lead to memory leaks
  (Alain Frisch, report by Milan Stanojević)
- #5102: ocamlbuild fails when using an unbound variable in rule dependency
  (Xavier Clerc, report by Daniel Bünzli)
* #5119: camlp4 now raises a specific exception when 'DELETE_RULE' fails,
  rather than raising 'Not_found'
  (ygrek)
- #5121: %( %) in Format module seems to be broken
  (Pierre Weis, first patch by Valentin Gatien-Baron, report by Khoo Yit Phang)
- #5178: document in INSTALL how to build a 32-bit version under Linux x86-64
  (Benjamin Monate)
- #5212: Improve ocamlbuild error messages of _tags parser
  (ygrek)
- #5240: register exception printers for Unix.Unix_error and Dynlink.Error
  (Jérémie Dimino)
- #5300: ocamlbuild: verbose parameter should implicitly set classic display
  (Xavier Clerc, report by Robert Jakob)
- #5327: (Windows) Unix.select blocks if same socket listed in first and
  third arguments
  (David Allsopp, displaying impressive MSDN skills)
- #5343: ocaml -rectypes is unsound wrt module subtyping (was still unsound)
  (Jacques Garrigue)
- #5350: missing return code checks in the runtime system
  (Xavier Leroy)
- #5468: ocamlbuild should preserve order of parametric tags
  (Wojciech Meyer, report by Dario Texeira)
- #5551: Avoid repeated lookups for missing cmi files
  (Alain Frisch)
- #5552: unrecognized gcc option -no-cpp-precomp
  (Damien Doligez, report by Markus Mottl)
* #5580: missed opportunities for constant propagation
  (Xavier Leroy and John Carr)
- #5611: avoid clashes between .cmo files and output files during linking
  (Wojciech Meyer)
- #5662: typo in md5.c
  (Olivier Andrieu)
- #5673: type equality in a polymorphic field
  (Jacques Garrigue, report by Jean-Louis Giavitto)
- #5674: Methods call are 2 times slower with 4.00 than with 3.12
  (Jacques Garrigue, Gabriel Scherer, report by Jean-Louis Giavitto)
- #5694: Exception raised by type checker
  (Jacques Garrigue, report by Markus Mottl)
- #5695: remove warnings on sparc code emitter
  (Fabrice Le Fessant)
- #5697: better location for warnings on statement expressions
  (Dan Bensen)
- #5698: remove hardcoded limit of 200000 labels in emitaux.ml
  (Fabrice Le Fessant, report by Marcin Sawicki)
- #5702: bytecomp/bytelibrarian lib_sharedobjs was defined but never used
  (Hongbo Zhang, Fabrice Le Fessant)
- #5708: catch Failure"int_of_string" in ocamldebug
  (Fabrice Le Fessant, report by user 'schommer')
- #5712: (9) new option -bin-annot is not documented
  (Damien Doligez, report by Hendrik Tews)
- #5731: instruction scheduling forgot to account for destroyed registers
  (Xavier Leroy, Benedikt Meurer, reported by Jeffrey Scofield)
- #5734: improved Win32 implementation of Unix.gettimeofday
  (David Allsopp)
- #5735: %apply and %revapply not first class citizens
  (Fabrice Le Fessant, reported by Jun Furuse)
- #5738: first class module patterns not handled by ocamldep
  (Fabrice Le Fessant, Jacques Garrigue, reported by Hongbo Zhang)
- #5739: Printf.printf "%F" (-.nan) returns -nan
  (Xavier Leroy, David Allsopp, reported by Samuel Mimram)
- #5741: make pprintast.ml in compiler_libs
  (Alain Frisch, Hongbo Zhang)
- #5747: 'unused open' warning not given when compiling with -annot
  (Alain Frisch, reported by Valentin Gatien-Baron)
- #5752: missing dependencies at byte-code link with mlpack
  (Wojciech Meyer, Nicholas Lucaroni)
- #5763: ocamlbuild does not give correct flags when running menhir
  (Gabriel Scherer, reported by Philippe Veber)
- #5765: ocamllex doesn't preserve line directives
  (Damien Doligez, reported by Martin Jambon)
- #5770: Syntax error messages involving unclosed parens are sometimes
  incorrect
  (Michel Mauny)
- #5772: problem with marshaling of mutually-recursive functions
  (Jacques-Henri Jourdan, reported by Cédric Pasteur)
- #5775: several bug fixes for tools/pprintast.ml
  (Hongbo Zhang)
- #5784: -dclambda option is ignored
  (Pierre Chambart)
- #5785: misbehaviour with abstracted structural type used as GADT index
  (Jacques Garrigue, report by Jeremy Yallop)
- #5787: Bad behavior of 'Unused ...' warnings in the toplevel
  (Alain Frisch)
- #5793: integer marshalling is inconsistent between architectures
  (Xavier Clerc, report by Pierre-Marie Pédrot)
- #5798: add ARM VFPv2 support for Raspbian (ocamlopt)
  (Jeffrey Scofield and Anil Madhavapeddy, patch review by Benedikt Meurer)
- #5802: Avoiding "let" as a value name
  (Jacques Garrigue, report by Tiphaine Turpin)
- #5805: Assert failure with warning 34 on pre-processed file
  (Alain Frisch, report by Tiphaine Turpin)
- #5806: ensure that backtrace tests are always run (testsuite)
  (Xavier Clerc, report by user 'michi')
- #5809: Generating .cmt files takes a long time, in case of type error
  (Alain Frisch)
- #5810: error in switch printing when using -dclambda
  (Pierre Chambart)
- #5811: Untypeast produces singleton tuples for constructor patterns
  with only one argument
  (Tiphaine Turpin)
- #5813: GC not called when unmarshaling repeatedly in a tight loop (ocamlopt)
  (Xavier Leroy, report by David Waern)
- #5814: read_cmt -annot does not report internal references
  (Alain Frisch)
- #5815: Multiple exceptions in signatures gives an error
  (Leo White)
- #5816: read_cmt -annot does not work for partial .cmt files
  (Alain Frisch)
- #5819: segfault when using [with] on large recursive record (ocamlopt)
  (Xavier Leroy, Damien Doligez)
- #5821: Wrong record field is reported as duplicate
  (Alain Frisch, report by Martin Jambon)
- #5824: Generate more efficient code for immediate right shifts.
  (Pierre Chambart, review by Xavier Leroy)
- #5825: Add a toplevel primitive to use source file wrapped with the
  corresponding module
  (Grégoire Henry, Wojciech Meyer, caml-list discussion)
- #5833: README.win32 can leave the wrong flexlink in the path
  (Damien Doligez, report by William Smith)
- #5835: nonoptional labeled arguments can be passed with '?'
  (Jacques Garrigue, report by Elnatan Reisner)
- #5840: improved documentation for 'Unix.lseek'
  (Xavier Clerc, report by Matej Košík)
- #5848: Assertion failure in type checker
  (Jacques Garrigue, Alain Frisch, report by David Waern)
- #5858: Assert failure during typing of class
  (Jacques Garrigue, report by Julien Signoles)
- #5865: assert failure when reporting undefined field label
  (Jacques Garrigue, report by Anil Madhavapeddy)
- #5872: Performance: Buffer.add_char is not inlined
  (Gerd Stolpmann, Damien Doligez)
- #5876: Uncaught exception with a typing error
  (Alain Frisch, Gabriel Scherer, report by Julien Moutinho)
- #5877: multiple "open" can become expensive in memory
  (Fabrice Le Fessant and Alain Frisch)
- #5880: 'Genlex.make_lexer' documentation mentions the wrong exception
  (Xavier Clerc, report by Virgile Prevosto)
- #5885: Incorrect rule for compiling C stubs when shared libraries are not
  supported.
  (Jérôme Vouillon)
- #5891: ocamlbuild: support rectypes tag for mlpack
  (Khoo Yit Phang)
- #5892: GADT exhaustiveness check is broken
  (Jacques Garrigue and Leo White)
- #5906: GADT exhaustiveness check is still broken
  (Jacques Garrigue, report by Sébastien Briais)
- #5907: Undetected cycle during typecheck causes exceptions
  (Jacques Garrigue, report by Pascal Zimmer)
- #5910: Fix code generation bug for "mod 1" on ARM.
  (Benedikt Meurer, report by user 'jteg68')
- #5911: Signature substitutions fail in submodules
  (Jacques Garrigue, report by Markus Mottl)
- #5912: add configure option -no-cfi (for OSX 10.6.x with XCode 4.0.2)
  (Damien Doligez against XCode versions, report by Thomas Gazagnaire)
- #5914: Functor breaks with an equivalent argument signature
  (Jacques Garrigue, report by Markus Mottl and Grégoire Henry)
- #5920, #5957: linking failure for big bytecodes on 32bit architectures
  (Benoît Vaugon and Chet Murthy, report by Jun Furuse and Sebastien Mondet)
- #5928: Missing space between words in manual page for ocamlmktop
  (Damien Doligez, report by Matej Košík)
- #5930: ocamldep leaks temporary preprocessing files
  (Gabriel Scherer, report by Valentin Gatien-Baron)
- #5933: Linking is slow when there are functions with large arities
  (Valentin Gatien-Baron, review by Gabriel Scherer)
- #5934: integer shift by negative amount (in otherlibs/num)
  (Xavier Leroy, report by John Regehr)
- #5944: Bad typing performances of big variant type declaration
  (Benoît Vaugon)
- #5945: Mix-up of Minor_heap_min and Minor_heap_max units
  (Benoît Vaugon)
- #5948: GADT with polymorphic variants bug
  (Jacques Garrigue, report by Leo White)
- #5953: Unix.system does not handle EINTR
  (Jérémie Dimino)
- #5965: disallow auto-reference to a recursive module in its definition
  (Alain Frisch, report by Arthur Windler via Gabriel Scherer)
- #5973: Format module incorrectly parses format string
  (Pierre Weis, report by Frédéric Bour)
- #5974: better documentation for Str.regexp
  (Damien Doligez, report by william)
- #5976: crash after recovering from two stack overflows (ocamlopt on MacOS X)
  (Xavier Leroy, report by Pierre Boutillier)
- #5977: Build failure on raspberry pi: "input_value: integer too large"
  (Alain Frisch, report by Sylvain Le Gall)
- #5981: Incompatibility check assumes abstracted types are injective
  (Jacques Garrigue, report by Jeremy Yallop)
- #5982: caml_leave_blocking section and errno corruption
  (Jérémie Dimino)
- #5985: Unexpected interaction between variance and GADTs
  (Jacques Garrigue, Jeremy Yallop and Leo White and Gabriel Scherer)
- #5988: missing from the documentation: -impl is a valid flag for ocamlopt
  (Damien Doligez, report by Vincent Bernardoff)
- #5989: Assumed inequalities involving private rows
  (Jacques Garrigue, report by Jeremy Yallop)
- #5992: Crash when pattern-matching lazy values modifies the scrutinee
  (Luc Maranget, Leo White)
- #5993: Variance of private type abbreviations not checked for modules
  (Jacques Garrigue)
- #5997: Non-compatibility assumed for concrete types with same constructor
  (Jacques Garrigue, report by Gabriel Scherer)
- #6004: Type information does not flow to "inherit" parameters
  (Jacques Garrigue, report by Alain Frisch)
- #6005: Type unsoundness with recursive modules
  (Jacques Garrigue, report by Jérémie Dimino and Josh Berdine)
- #6010: Big_int.extract_big_int gives wrong results on negative arguments
  (Xavier Leroy, report by Drake Wilson via Stéphane Glondu)
- #6024: Format syntax for printing @ is incompatible with 3.12.1
  (Damien Doligez, report by Boris Yakobowski)
- #6001: Reduce the memory used by compiling Camlp4
  (Hongbo Zhang and Gabriel Scherer, report by Henri Gouraud)
- #6031: Camomile problem with -with-frame-pointers
  (Fabrice Le Fessant, report by Anil Madhavapeddy)
- #6032: better Random.self_init under Windows
  (Alain Frisch, Xavier Leroy)
- #6033: Matching.inline_lazy_force needs eta-expansion (command-line flags)
  (Pierre Chambart, Xavier Leroy and Luc Maranget,
   regression report by Gabriel Scherer)
- #6046: testsuite picks up the wrong ocamlrun dlls
  (Anil Madhavapeddy)
- #6056: Using 'match' prevents generalization of values
  (Jacques Garrigue, report by Elnatan Reisner)
- #6058: 'ocamlbuild -use-ocamlfind -tag thread -package threads t.cma' fails
  (Gabriel Scherer, report by Hezekiah M. Carty)
- #6069: ocamldoc: lexing: empty token
  (Maxence Guesdon, Grégoire Henry, report by ygrek)
- #6072: configure does not handle FreeBSD current (i.e. 10) correctly
  (Damien Doligez, report by Prashanth Mundkur)
- #6074: Wrong error message for failing Condition.broadcast
  (Markus Mottl)
- #6084: Define caml_modify and caml_initialize as weak symbols to help
  with Netmulticore
  (Xavier Leroy, Gerd Stolpmann)
- #6090: Module constraint + private type seems broken in ocaml 4.01.0
  (Jacques Garrigue, report by Kate Deplaix)
- #6109: Typos in ocamlbuild error messages
  (Gabriel Kerneis)
- #6123: Assert failure when self escapes its class
  (Jacques Garrigue, report by whitequark)
- #6158: Fatal error using GADTs
  (Jacques Garrigue, report by Jeremy Yallop)
- #6163: Assert_failure using polymorphic variants in GADTs
  (Jacques Garrigue, report by Leo White)
- #6164: segmentation fault on Num.power_num of 0/1
  (Fabrice Le Fessant, report by Johannes Kanig)
- #6210: Camlp4 location error
  (Hongbo Zhang, report by Jun Furuse)

Feature wishes:
- #5181: Merge common floating point constants in ocamlopt
  (Benedikt Meurer)
- #5243: improve the ocamlbuild API documentation in signatures.mli
  (Christophe Troestler)
- #5546: moving a function into an internal module slows down its use
  (Alain Frisch, report by Fabrice Le Fessant)
- #5597: add instruction trace option 't' to OCAMLRUNPARAM
  (Anil Madhavapeddy, Wojciech Meyer)
- #5676: IPv6 support under Windows
  (Jérôme Vouillon, review by Jonathan Protzenko)
- #5721: configure -with-frame-pointers for Linux perf profiling
  (Fabrice Le Fessant, test by Jérémie Dimino)
- #5722: toplevel: print full module path only for first record field
  (Jacques Garrigue, report by ygrek)
- #5762: Add primitives for fast access to bigarray dimensions
  (Pierre Chambart)
- #5769: Allow propagation of Sys.big_endian in native code
  (Pierre Chambart, stealth commit by Fabrice Le Fessant)
- #5771: Add primitives for reading 2, 4, 8 bytes in strings and bigarrays
  (Pierre Chambart)
- #5774: Add bswap primitives for amd64 and arm
  (Pierre Chambart, test by Alain Frisch)
- #5795: Generate sqrtsd opcode instead of external call to sqrt on amd64
  (Pierre Chambart)
- #5827: provide a dynamic command line parsing mechanism
  (Hongbo Zhang)
- #5832: patch to improve "wrong file naming" error messages
  (William Smith)
- #5864: Add a find operation to Set
  (François Berenger)
- #5886: Small changes to compile for Android
  (Jérôme Vouillon, review by Benedikt Meurer)
- #5902: -ppx based pre-processor executables accept arguments
  (Alain Frisch, report by Wojciech Meyer)
- #5986: Protect against marshaling 64-bit integers in bytecode
  (Xavier Leroy, report by Alain Frisch)
- #6049: support for OpenBSD/macppc platform
  (Anil Madhavapeddy, review by Benedikt Meurer)
- #6059: add -output-obj rules for ocamlbuild
  (Anil Madhavapeddy)
- #6060: ocamlbuild tags 'principal', 'strict_sequence' and 'short_paths'
  (Anil Madhavapeddy)
- ocamlbuild tag 'no_alias_deps'
  (Daniel Bünzli)

Tools:
- OCamlbuild now features a bin_annot tag to generate .cmt files.
  (Jonathan Protzenko)
- OCamlbuild now features a strict_sequence tag to trigger the
  strict-sequence option.
  (Jonathan Protzenko)
- OCamlbuild now picks the non-core tools like ocamlfind and menhir from PATH
  (Wojciech Meyer)
- #5884: Misc minor fixes and cleanup for emacs mode
  (Stefan Monnier)
- #6030: Improve performance of -annot
  (Guillaume Melquiond, Alain Frisch)


OCaml 4.00.1 (5 Oct 2012):
--------------------------

Bug fixes:
- #4019: better documentation of Str.matched_string
- #5111: ocamldoc, heading tags inside spans tags is illegal in html
- #5278: better error message when typing "make"
- #5468: ocamlbuild should preserve order of parametric tags
- #5563: harden Unix.select against file descriptors above FD_SETSIZE
- #5690: "ocamldoc ... -text README" raises exception
- #5700: crash with native-code stack backtraces under MacOS 10.8 x86-64
- #5707: AMD64 code generator: do not use r10 and r11 for parameter passing,
  as these registers can be destroyed by the dynamic loader
- #5712: some documentation problems
- #5715: configuring with -no-shared-libs breaks under cygwin
- #5718: false positive on 'unused constructor' warning
- #5719: ocamlyacc generates code that is not warning 33-compliant
- #5725: ocamldoc output of preformatted code
- #5727: emacs caml-mode indents shebang line in toplevel scripts
- #5729: tools/untypeast.ml creates unary Pexp_tuple
- #5731: instruction scheduling forgot to account for destroyed registers
- #5735: %apply and %revapply not first class citizens
- #5738: first class module patterns not handled by ocamldep
- #5742: missing bound checks in Array.sub
- #5744: ocamldoc error on "val virtual"
- #5757: GC compaction bug (crash)
- #5758: Compiler bug when matching on floats
- #5761: Incorrect bigarray custom block size


OCaml 4.00.0 (26 Jul 2012):
---------------------------

(Changes that can break existing programs are marked with a "*")

- The official name of the language is now OCaml.

Language features:
- Added Generalized Algebraic Data Types (GADTs) to the language.
  See chapter "Language extensions" of the reference manual for documentation.
- It is now possible to omit type annotations when packing and unpacking
  first-class modules. The type-checker attempts to infer it from the context.
  Using the -principal option guarantees forward compatibility.
- New (module M) and (module M : S) syntax in patterns, for immediate
  unpacking of a first-class module.

Compilers:
- Revised simplification of let-alias (#5205, #5288)
- Better reporting of compiler version mismatch in .cmi files
* Warning 28 is now enabled by default.
- New option -absname to use absolute paths in error messages
- Optimize away compile-time beta-redexes, e.g. (fun x y -> e) a b.
- Added option -bin-annot to dump the AST with type annotations.
- Added lots of new warnings about unused variables, opens, fields,
  constructors, etc.
* New meaning for warning 7: it is now triggered when a method is overridden
  with the "method" keyword.  Use "method!" to avoid the warning.

Native-code compiler:
- Optimized handling of partially-applied functions (#5287)
- Small improvements in code generated for array bounds checks (#5345,
  #5360).
* New ARM backend (#5433):
    . Supports both Linux/EABI (armel) and Linux/EABI+VFPv3 (armhf).
    . Added support for the Thumb-2 instruction set with average code size
      savings of 28%.
    . Added support for position-independent code, natdynlink, profiling and
      exception backtraces.
- Generation of CFI information, and filename/line number debugging (with -g)
  annotations, enabling in particular precise stack backtraces with
  the gdb debugger. Currently supported for x86 32-bits and 64-bits only.
  (#5487)
- New tool: ocamloptp, the equivalent of ocamlcp for the native-code compiler.

OCamldoc:
- #5645: ocamldoc doesn't handle module/type substitution in signatures
- #5544: improve HTML output (less formatting in html code)
- #5522: allow referring to record fields and variant constructors
- fix #5419 (error message in french)
- fix #5535 (no cross ref to class after dump+load)
* Use first class modules for custom generators, to be able to
  load various plugins incrementally adding features to the current
  generator
* #5507: Use Location.t structures for locations.
- fix: do not keep code when not told to keep code.

Standard library:
- Added float functions "hypot" and "copysign" (#3806, #4752, #5246)
* Arg: options with empty doc strings are no longer included in the usage string
  (#5437)
- Array: faster implementations of "blit", "copy", "sub", "append" and "concat"
  (#2395, #2787, #4591)
* Hashtbl:
    . Statistically-better generic hash function based on Murmur 3 (#5225)
    . Fixed behavior of generic hash function w.r.t. -0.0 and NaN (#5222)
    . Added optional "random" parameter to Hashtbl.create to randomize
      collision patterns and improve security (#5572, CVE-2012-0839)
    . Added "randomize" function and "R" parameter to OCAMLRUNPARAM
      to turn randomization on by default (#5572, CVE-2012-0839)
    . Added new functorial interface "MakeSeeded" to support randomization
      with user-provided seeded hash functions.
    . Install new header <caml/hash.h> for C code.
- Filename: on-demand (lazy) initialization of the PRNG used by "temp_file".
- Marshal: marshalling of function values (flag Marshal.Closures) now
  also works for functions that come from dynamically-loaded modules (#5215)
- Random:
     . More random initialization (Random.self_init()), using /dev/urandom
       when available (e.g. Linux, FreeBSD, MacOS X, Solaris)
     * Faster implementation of Random.float (changes the generated sequences)
- Format strings for formatted input/output revised to correct #5380
    . Consistently treat %@ as a plain @ character
    . Consistently treat %% as a plain % character
- Scanf: width and precision for floating point numbers are now handled
- Scanf: new function "unescaped" (#3888)
- Set and Map: more efficient implementation of "filter" and "partition"
- String: new function "map" (#3888)

Installation procedure:
- Compiler internals are now installed in `ocamlc -where`/compiler-libs.
  The files available there include the .cmi interfaces for all compiler
  modules, plus the following libraries:
      ocamlcommon.cma/.cmxa     modules common to ocamlc, ocamlopt, ocaml
      ocamlbytecomp.cma/.cmxa   modules for ocamlc and ocaml
      ocamloptcomp.cma/.cmxa    modules specific to ocamlopt
      ocamltoplevel.cma         modules specific to ocaml
   (#8255, #4653, frequently-asked feature).
* Some .cmi for toplevel internals that used to be installed in
  `ocamlc -where` are now to be found in  `ocamlc -where`/compiler-libs.
  Add "-I +compiler-libs" where needed.
* toplevellib.cma is no longer installed because subsumed by
  ocamlcommon.cma ocamlbytecomp.cma ocamltoplevel.cma
- Added a configuration option (-with-debug-runtime) to compile and install
  a debug version of the runtime system, and a compiler option
  (-runtime-variant) to select the debug runtime.

Bug Fixes:

- #8109: functions of the Lazy module whose named started with 'lazy_' have
  been deprecated, and new ones without the prefix added
- #3571: in Bigarrays, call msync() before unmapping to commit changes
- #4292: various documentation problems
- #4511, #4838: local modules remove polymorphism
* #4549: Filename.dirname is not handling multiple / on Unix
- #4688: (Windows) special floating-point values aren't converted to strings
  correctly
- #4697: Unix.putenv leaks memory on failure
- #4705: camlp4 does not allow to define types with `True or `False
- #4746: wrong detection of stack overflows in native code under Linux
- #4869: rare collisions between assembly labels for code and data
- #4880: "assert" constructs now show up in the exception stack backtrace
- #4892: Array.set could raise "out of bounds" before evaluating 3rd arg
- #4937: camlp4 incorrectly handles optional arguments if 'option' is
  redefined
- #5024: camlp4r now handles underscores in irrefutable pattern matching of
  records
- #5064, #5485: try to ensure that 4K words of stack are available
  before calling into C functions, raising a Stack_overflow exception
  otherwise.  This reduces (but does not eliminate) the risk of
  segmentation faults due to stack overflow in C code
- #5073: wrong location for 'Unbound record field label' error
- #5084: sub-sub-module building fails for native code compilation
- #5120: fix the output function of Camlp4.Debug.formatter
- #5131: compilation of custom runtime with g++ generates lots of warnings
- #5137: caml-types-explore does not work
- #5159: better documentation of type Lexing.position
- #5171: Map.join does more comparisons than needed
- #5176: emacs mode: stack overflow in regexp matcher
- #5179: port OCaml to mingw-w64
- #5211: updated Genlex documentation to state that camlp4 is mandatory for
  'parser' keyword and associated notation
- #5214: ocamlfind plugin invokes 'cut' utility
- #5218: use $(MAKE) instead of "make" in Makefiles
- #5224: confusing error message in non-regular type definition
- #5231: camlp4: fix parsing of <:str_item< type t = $x$ >>
- #5233: finaliser on weak array gives dangling pointers (crash)
- #5238, #5277: Sys_error when getting error location
- #5261, #5497: Ocaml source-code examples are not "copy-paste-able"
* #5279: executable name is not initialized properly in caml_startup_code
- #5290: added hash functions for channels, nats, mutexes, conditions
- #5291: undetected loop in class initialization
- #5295: OS threads: problem with caml_c_thread_unregister()
- #5301: camlp4r and exception equal to another one with parameters
- #5305: prevent ocamlbuild from complaining about links to _build/
- #5306: comparing to Thread.self() raises exception at runtime
- #5309: Queue.add is not thread/signal safe
- #5310: Ratio.create_ratio/create_normalized_ratio have misleading names
- #5311: better message for warning 23
* #5312: command-line arguments @reponsefile auto-expansion feature
  removed from the Windows OCaml runtime, to avoid conflicts with "-w @..."
- #5313: ocamlopt -g misses optimizations
- #5214: ocamlfind plugin invokes 'cut' utility
- #5316: objinfo now shows ccopts/ccobjs/force_link when applicable
- #5318: segfault on stack overflow when reading marshaled data
- #5319: %r11 clobbered by Lswitch in Windows AMD64 native-code compilation
- #5322: type abbreviations expanding to a universal type variable
- #5328: under Windows, Unix.select leaves sockets in non-blocking mode
- #5330: thread tag with '.top' and '.inferred.mli' targets
- #5331: ocamlmktop is not always a shell script
- #5335: Unix.environment segfaults after a call to clearenv
- #5338: sanitize.sh has windows style end-of-lines (mingw)
- #5344: some predefined exceptions need special printing
- #5349: Hashtbl.replace uses new key instead of reusing old key
- #5356: ocamlbuild handling of 'predicates' for ocamlfind
- #5364: wrong compilation of "((val m : SIG1) : SIG2)"
- #5370: ocamldep omits filename in syntax error message
- #5374: camlp4 creates wrong location for type definitions
- #5380: strange sscanf input segfault
- #5382: EOPNOTSUPP and ENOTSUPP different on exotic platforms
- #5383: build failure in Win32/MSVC
- #5387: camlp4: str_item and other syntactic elements with Nils are
  not very usable
- #5389: compaction sometimes leaves a very large heap
- #5393: fails to build from source on GNU/kFreeBSD because of -R link option
- #5394: documentation for -dtypes is missing in manpage
- #5397: Filename.temp_dir_name should be mutable
- #5410: fix printing of class application with Camlp4
- #5416: (Windows) Unix.(set|clear)_close_on_exec now preserves blocking mode
- #5435: ocamlbuild does not find .opt executables on Windows
- #5436: update object ids on unmarshaling
- #5442: camlp4: quotation issue with strings
- #5453: configure doesn't find X11 under Ubuntu/MultiarchSpec
- #5461: Double linking of bytecode modules
- #5463: Bigarray.*.map_file fail if empty array is requested
- #5465: increase stack size of ocamlopt.opt for windows
- #5469: private record type generated by functor loses abbreviation
- #5475: Wrapper script for interpreted LablTk wrongly handles command line
  parameters
- #5476: bug in native code compilation of let rec on float arrays
- #5477: use pkg-config to configure graphics on linux
- #5481: update camlp4 magic numbers
- #5482: remove bashism in test suite scripts
- #5495: camlp4o dies on infix definition (or)
- #5498: Unification with an empty object only checks the absence of
  the first method
- #5503: error when ocamlbuild is passed an absolute path as build directory
- #5509: misclassification of statically-allocated empty array that
  falls exactly at beginning of an otherwise unused data page.
- #5510: ocamldep has duplicate -ml{,i}-synonym options
- #5511: in Bigarray.reshape, unwarranted limitation on new array dimensions.
- #5513: Int64.div causes floating point exception (ocamlopt, x86)
- #5516: in Bigarray C stubs, use C99 flexible array types if possible
- #5518: segfault with lazy empty array
- #5531: Allow ocamlbuild to add ocamldoc flags through -docflag
  and -docflags switches
- #5538: combining -i and -annot in ocamlc
- #5543: in Bigarray.map_file, try to avoid using lseek() when growing file
- #5648: (probably fixed) test failures in tests/lib-threads
- #5551: repeated calls to find_in_path degrade performance
- #5552: Mac OS X: unrecognized gcc option "-no-cpp-precomp"
- #5555: add Hashtbl.reset to resize the bucket table to its initial size
- #5560: incompatible type for tuple pattern with -principal
- #5575: Random states are not marshallable across architectures
- #5579: camlp4: when a plugin is loaded in the toplevel,
  Token.Filter.define_filter has no effect before the first syntax error
- #5585: typo: "explicitely"
- #5587: documentation: "allows to" is not correct English
- #5593: remove C file when -output-obj fails
- #5597: register names for instrtrace primitives in embedded bytecode
- #5598: add backslash-space support in strings in ocamllex
- #5603: wrong .file debug info generated by ocamlopt -g
- #5604: fix permissions of files created by ocamlbuild itself
- #5610: new unmarshaler (from #5318) fails to freshen object identifiers
- #5614: add missing -linkall flag when compiling ocamldoc.opt
- #5616: move ocamlbuild documentation to the reference manual
- #5619: Uncaught CType.Unify exception in the compiler
- #5620: invalid printing of type manifest (camlp4 revised syntax)
- #5637: invalid printing of anonymous type parameters (camlp4 revised syntax)
- #5643: issues with .cfi and .loc directives generated by ocamlopt -g
- #5644: Stream.count broken when used with Sapp or Slazy nodes
- #5647: Cannot use install_printer in debugger
- #5651: printer for abstract data type (camlp4 revised syntax)
- #5654: self pattern variable location tweak
- #5655: ocamlbuild doesn't pass cflags when building C stubs
- #5657: wrong error location for abbreviated record fields
- #5659: ocamlmklib -L option breaks with MSVC
- #5661: fixes for the test suite
- #5668: Camlp4 produces invalid syntax for "let _ = ..."
- #5671: initialization of compare_ext field in caml_final_custom_operations()
- #5677: do not use "value" as identifier (genprintval.ml)
- #5687: dynlink broken when used from "output-obj" main program (bytecode)
- problem with printing of string literals in camlp4 (reported on caml-list)
- emacs mode: colorization of comments and strings now works correctly
- problem with forall and method (reported on caml-list on 2011-07-26)
- crash when using OCAMLRUNPARAM=a=X with invalid X (reported in private)

Feature wishes:
- #2757: new option "-stdin" to make ocaml read stdin as a script
- #3358: better error message when mixing -a and .cmxa
- #3492: documentation: remove restriction on mixed streams
- #7971: allow configuring LIBDIR, BINDIR, and MANDIR relative to $(PREFIX)
- #8285: add Digest.from_hex
- #8341: toplevel: add option to suppress continuation prompts
- #4278: configure: option to disable "graph" library
- #4444: new String.trim function, removing leading and trailing whistespace
- #4549: make Filename.dirname/basename POSIX compliant
- #4830: add option -v to expunge.ml
- #4898: new Sys.big_endian boolean for machine endianness
- #4963, #5467: no extern "C" into ocaml C-stub headers
- #5199: tests are run only for bytecode if either native support is missing,
  or a non-empty value is set to "BYTECODE_ONLY" Makefile variable
- #5215: marshalling of dynlinked closure
- #5236: new '%revapply' primitive with the semantics 'revapply x f = f x',
    and '%apply' with semantics 'apply f x = f x'.
- #5255: natdynlink detection on powerpc, hurd, sparc
- #5295: OS threads: problem with caml_c_thread_unregister()
- #5297: compiler now checks existence of builtin primitives
- #5329: (Windows) more efficient Unix.select if all fd's are sockets
- #5357: warning for useless open statements
- #5358: first class modules don't allow "with type" declarations for types
  in sub-modules
- #5385: configure: emit a warning when MACOSX_DEPLOYMENT_TARGET is set
- #5396: ocamldep: add options -sort, -all, and -one-line
- #5397: Filename.temp_dir_name should be mutable
- #5403: give better error message when emacs is not found in PATH
- #5411: new directive for the toplevel: #load_rec
- #5420: Unix.openfile share mode (Windows)
- #5421: Unix: do not leak fds in various open_proc* functions
- #5434: implement Unix.times in win32unix (partially)
- #5438: new warnings for unused declarations
- #5439: upgrade config.guess and config.sub
- #5445 and others: better printing of types with user-provided names
- #5454: Digest.compare is missing and md5 doc update
- #5455: .emacs instructions, add lines to recognize ocaml scripts
- #5456: pa_macro: replace __LOCATION__ after macro expansion; add LOCATION_OF
- #5461: bytecode: emit warning when linking two modules with the same name
- #5478: ocamlopt assumes ar command exists
- #5479: Num.num_of_string may raise an exception, not reflected in the
  documentation.
- #5501: increase IO_BUFFER_SIZE to 64KiB
- #5532: improve error message when bytecode file is wrong
- #5555: add function Hashtbl.reset to resize the bucket table to
  its initial size.
- #5586: increase UNIX_BUFFER_SIZE to 64KiB
- #5597: register names for instrtrace primitives in embedded bytecode
- #5599: Add warn() tag in ocamlbuild to control -w compiler switch
- #5628: add #remove_directory and Topdirs.remove_directory to remove
  a directory from the load path
- #5636: in system threads library, issue with linking of pthread_atfork
- #5666: C includes don't provide a revision number
- ocamldebug: ability to inspect values that contain code pointers
- ocamldebug: new 'environment' directive to set environment variables
  for debuggee
- configure: add -no-camlp4 option

Shedding weight:
* Removed the obsolete native-code generators for Alpha, HPPA, IA64 and MIPS.
* The "DBM" library (interface with Unix DBM key-value stores) is no
  longer part of this distribution.  It now lives its own life at
  https://forge.ocamlcore.org/projects/camldbm/
* The "OCamlWin" toplevel user interface for MS Windows is no longer
  part of this distribution.  It now lives its own life at
  https://forge.ocamlcore.org/projects/ocamltopwin/

Other changes:
- Copy VERSION file to library directory when installing.


OCaml 3.12.1 (4 Jul 2011):
--------------------------

Bug fixes:
- #4345, #4767: problems with camlp4 printing of float values
- #4380: ocamlbuild should not use tput on windows
- #4487, #5164: multiple 'module type of' are incompatible
- #4552: ocamlbuild does not create symlinks when using '.itarget' file
- #4673, #5144: camlp4 fails on object copy syntax
- #4702: system threads: cleanup tick thread at exit
- #4732: camlp4 rejects polymorphic variants using keywords from macros
- #4778: Win32/MSVC port: rare syntax error in generated MASM assembly file
- #4794, #4959: call annotations not generated by ocamlopt
- #4820: revised syntax pretty printer crashes with 'Stack_overflow'
- #4928: wrong printing of classes and class types by camlp4
- #4939: camlp4 rejects patterns of the '?x:_' form
- #4967: ocamlbuild passes wrong switches to ocamldep through menhir
- #4972: mkcamlp4 does not include 'dynlink.cma'
- #5039: ocamlbuild should use '-linkpkg' only when linking programs
- #5066: ocamldoc: add -charset option used in html generator
- #5069: fcntl() in caml_sys_open may block, do it within blocking section
- #5071, #5129, #5134: inconsistencies between camlp4 and camlp4* binaries
- #5080, #5104: regression in type constructor handling by camlp4
- #5090: bad interaction between toplevel and camlp4
- #5095: ocamlbuild ignores some tags when building bytecode objects
- #5100: ocamlbuild always rebuilds a 'cmxs' file
- #5103: build and install objinfo when building with ocamlbuild
- #5109: crash when a parser calls a lexer that calls another parser
- #5110: invalid module name when using optional argument
- #5115: bytecode executables produced by msvc64 port crash on 32-bit versions
- #5117: bigarray: wrong function name without HAS_MMAP; missing include
- #5118: Camlp4o and integer literals
- #5122: camlp4 rejects lowercase identifiers for module types
- #5123: shift_right_big_int returns a wrong zero
- #5124: substitution inside a signature leads to odd printing
- #5128: typo in 'Camlp4ListComprehension' syntax extension
- #5136: obsolete function used in emacs mode
- #5145: ocamldoc: missing html escapes
- #5146: problem with spaces in multi-line string constants
- #5149: (partial) various documentation problems
- #5156: rare compiler crash with objects
- #5165: ocamlbuild does not pass '-thread' option to ocamlfind
- #5167: camlp4r loops when printing package type
- #5172: camlp4 support for 'module type of' construct
- #5175: in bigarray accesses, make sure bigarray expr is evaluated only once
- #5177: Gc.compact implies Gc.full_major
- #5182: use bytecode version of ocamldoc to generate man pages
- #5184: under Windows, alignment issue with bigarrays mapped from files
- #5188: double-free corruption in bytecode system threads
- #5192: mismatch between words and bytes in interpreting max_young_wosize
- #5202: error in documentation of atan2
- #5209: natdynlink incorrectly detected on BSD systems
- #5213: ocamlbuild should pass '-rectypes' to ocamldoc when needed
- #5217: ocamlfind plugin should add '-linkpkg' for toplevel
- #5228: document the exceptions raised by functions in 'Filename'
- #5229: typo in build script ('TAG_LINE' vs 'TAGLINE')
- #5230: error in documentation of Scanf.Scanning.open_in
- #5234: option -shared reverses order of -cclib options
- #5237: incorrect .size directives generated for x86-32 and x86-64
- #5244: String.compare uses polymorphic compare_val (regression of #4194)
- #5248: regression introduced while fixing #5118
- #5252: typo in docs
- #5258: win32unix: unix fd leak under windows
- #5269: (tentative fix) Wrong ext_ref entries in .annot files
- #5272: caml.el doesn't recognize downto as a keyword
- #5276: issue with ocamlc -pack and recursively-packed modules
- #5280: alignment constraints incorrectly autodetected on MIPS 32
- #5281: typo in error message
- #5308: unused variables not detected in "include (struct .. end)"
- camlp4 revised syntax printing bug in the toplevel (reported on caml-list)
- configure: do not define _WIN32 under cygwin
- Hardened generic comparison in the case where two custom blocks
  are compared and have different sets of custom operations.
- Hardened comparison between bigarrays in the case where the two
  bigarrays have different kinds.
- Fixed wrong autodetection of expm1() and log1p().
- don't add .exe suffix when installing the ocamlmktop shell script
- ocamldoc: minor fixes related to the display of ocamldoc options
- fixed bug with huge values in OCAMLRUNPARAM
- mismatch between declaration and definition of caml_major_collection_slice

Feature wishes:
- #4992: added '-ml-synonym' and '-mli-synonym' options to ocamldep
- #5065: added '-ocamldoc' option to ocamlbuild
- #5139: added possibility to add options to ocamlbuild
- #5158: added access to current camlp4 parsers and printers
- #5180: improved instruction selection for float operations on amd64
- stdlib: added a 'usage_string' function to Arg
- allow with constraints to add a type equation to a datatype definition
- ocamldoc: allow to merge '@before' tags like other ones
- ocamlbuild: allow dependency on file "_oasis"

Other changes:
- Changed default minor heap size from 32k to 256k words.
- Added new operation 'compare_ext' to custom blocks, called when
  comparing a custom block value with an unboxed integer.


Objective Caml 3.12.0 (2 Aug 2010):
-----------------------------------

(Changes that can break existing programs are marked with a "*"  )

Language features:
- Shorthand notation for records: in expressions and patterns,
    { lbl } stands for { lbl = lbl } and { M.lbl } for { M.lbl = lbl }
- Record patterns of the form { lbl = pat; _ } to mark that not all
  labels are listed, purposefully.  (See new warning below.)
- Explicit naming of a generic type; in an expression
  "fun ... (type t) ... -> e", the type t is considered abstract in its
  scope (the arguments that follow it and the body of the function),
  and then replaced by a fresh type variable. In particular, the type
  t can be used in contexts where a type variable is not allowed
  (e.g. for defining an exception in a local module).
- Explicit polymorphic types and polymorphic recursion. In let
  definitions, one can write an explicit polymorphic type just
  immediately the function name; the polymorphism will be enforced,
  and recursive calls may use the polymorphism.
  The syntax is the same as for polymorphic methods:
    "let [rec] <ident> : 'a1 ... 'an. <typexp> = ..."
- First-class packages modules.
  New kind of type expression, for packaged modules: (module PT).
  New kind of expression, to pack a module as a first-class value:
    (module MODEXPR : PT).
  New kind of module expression, to unpack a first-class value as a module:
    (val EXPR : PT).
  PT is a package type of the form "S" or
  "S with type t1 = ... and ... and type tn = ..." (S refers to a module type).
- Local opening of modules in a subexpression.
  Syntax: "let open M in e", or "M.(e)"
- In class definitions, method and instance variable override can now
  be made explicit, by writing "method!", "val!" or "inherit!" in place of
  "method", "val" and "inherit". It is an error to override an
  undefined member (or to use overriding inheritance when nothing get
  overridden). Additionally, these constructs disactivate respectively
  warnings 7 (method override, code 'M') and 13 (instance variable
  override, code 'V'). Note that, by default, warning 7 is inactive
  and warning 13 is active.
- "Destructive" substitution in signatures.
  By writing "<signature> with type t := <typeconstr>" and
  "<signature> with module M := <module-path>" one replaces "t" and "M"
  inside the signature, removing their respective fields. Among other
  uses, this allows to merge two signatures containing identically
  named fields.
* While fixing #4824, also corrected a gaping hole in the type checker,
  which allowed instantiating separately object parameters and instance
  variables in an interface. This hole was here since the beginning of
  ocaml, and as a result many programs using object inheritance in a non
  trivial way will need to be corrected. You can look at lablgtk2 for an
  example.

Compilers and toplevel:
- Warnings are now numbered and can be switched on and off individually.
  The old system with letters referring to sets of warnings is still
  supported.
- New warnings:
  + 9 (code 'R') to signal record patterns without "; _" where
    some labels of the record type are not listed in the pattern.
  + 28 when giving a wildcard argument to a constant constructor in
    a pattern-matching.
  + 29 when an end-of-line appears unescaped in a string constant.
  + 30 when the same constructor or record field is defined twice in
    mutually-recursive type definitions.
* The semantics of warning 7 (code 'M', method override) have changed
  (it now detects all overrides, not just repeated definitions inside
  the same class body), and it is now inactive by default.
- Better error report in case of unbound qualified identifier: if the module
  is unbound this error is reported in the first place.
- Added option '-strict-sequence' to force left hand part of sequence to have
  type unit.
- Added option '-no-app-funct' to turn applicative functors off.
  This option can help working around mysterious type incompatibilities
  caused by the incomplete comparison of applicative paths F(X).t.

Native-code compiler:
- AMD64: shorter and slightly more efficient code generated for
  float comparisons.

Standard library:
- Format: new function ikfprintf analoguous to ifprintf with a continuation
  argument.
* #4210, #4245: stricter range checking in string->integer conversion
  functions (int_of_string, Int32.of_string, Int64.of_string,
  Nativeint.of_string).  The decimal string corresponding to
  max_int + 1 is no longer accepted.
- Scanf: to prevent confusion when mixing Scanf scanning functions and direct
  low level input, value Scanf.stdin has been added.
* Random: changed the algorithm to produce better randomness.  Now passes the
  DieHard tests.
- Map: implement functions from Set that make sense for Map.

Other libraries:
* Str: letters that constitute a word now include digits 0-9 and
  underscore _.  This changes the interpretation of '\b' (word boundary)
  in regexps, but is more consistent with other regexp libraries. (#4874).

Ocamlbuild:
- Add support for native dynlink.

New tool:
- ocamlobjinfo: displays various information, esp. dependencies, for
  compiled OCaml files (.cmi, .cmo, .cma, .cmx, .cmxa, .cmxs, and bytecode
  executables).  Extends and makes more official the old objinfo tool
  that was installed by some OCaml packages.

All tools:
- #4857: add a -vnum option to display the version number and nothing else

Bug Fixes:
- #4012: Map.map and Map.mapi do not conform to specification
- #4478: better error messages for type definition mismatches
- #4683: labltk script uses fixed path on windows
- #4742: finalisation function raising an exception blocks other finalisations
- #4775: compiler crash on crazy types (temporary fix)
- #4824: narrowing the type of class parameters with a module specification
- #4862: relaxed value restriction and records
- #4884: optional arguments do not work when Some is redefined
- #4964: parenthesized names for infix functions in annot files
- #4970: better error message for instance variables
- #4975: spelling mistakes
- #4988: contravariance lost with ocamlc -i
- #5004: problem in Buffer.add_channel with very large lengths.
- #5008: on AMD64/MSVC port, rare float corruption during GC.
- #5018: wrong exception raised by Dynlink.loadfile.
- #5057: fatal typing error with local module + functor + polymorphic variant
- Wrong type for Obj.add_offset.
- Small problem with representation of Int32, Int64, and Nativeint constants.
- Use RTLD_LOCAL for native dynlink in private mode.

Objective Caml 3.11.2 (20 Jan 2010):
------------------------------------

Bug fixes:
- #4151: better documentation for min and max w.r.t. NaN
- #4421: ocamlbuild uses wrong compiler for C files
- #4710, #4720: ocamlbuild does not use properly configuration information
- #4750: under some Windows installations, high start-up times for Unix lib
- #4777: problem with scanf and CRLF
- #4783: ocamlmklib problem under Windows
- #4810: BSD problem with socket addresses, e.g. in Unix.getnameinfo
- #4813: issue with parsing of float literals by the GNU assembler
- #4816: problem with modules and private types
- #4818: missed opportunity for type-based optimization of bigarray accesses
- #4821: check for duplicate method names in classes
- #4823: build problem on Mac OS X
- #4836: spurious errors raised by Unix.single_write under Windows
- #4841, #4860, #4930: problem with ocamlopt -output-obj under Mac OS X
- #4847: C compiler error with ocamlc -output-obj under Win64
- #4856: ocamlbuild uses ocamlrun to execute a native plugin
- #4867, #4760: ocamlopt -shared fails on Mac OS X 64bit
- #4873: ocamlbuild ignores "thread" tag when building a custom toplevel
- #4890: ocamlbuild tries to use native plugin on bytecode-only arch
- #4896: ocamlbuild should always pass -I to tools for external libraries
- #4900: small bug triggering automatic compaction even if max_overhead = 1M
- #4902: bug in %.0F printf format
- #4910: problem with format concatenation
- #4922: ocamlbuild recompiles too many files
- #4923: missing \xff for scanf %S
- #4933: functors not handling private types correctly
- #4940: problem with end-of-line in DOS text mode, tentative fix
- #4953: problem compiling bytecode interpreter on ARM in Thumb mode.
- #4955: compiler crash when typing recursive type expression with constraint
- Module Printf: the simple conversion %F (without width indication) was not
           treated properly.
- Makefile: problem with cygwin, flexdll, and symbolic links
- Various build problems with ocamlbuild under Windows with msvc

Feature wishes:
- #2337: (tentative implementation) make ocamldebug use #linenum annotations
- #2464, #4477: custom exception printers
- #3456: Obj.double_field and Obj.set_double_field functions
- #4003: destination directory can be given to Filename.[open_]temp_file
- #4647: Buffer.blit function
- #4685: access to Filename.dir_sep
- #4703: support for debugging embedded applications
- #4723: "clear_rules" function to empty the set of ocamlbuild rules
- #4921: configure option to help cross-compilers

Objective Caml 3.11.1 (12 Jun 2009):
------------------------------------

Bug fixes:
- #4095: ocamldebug: strange behaviour of control-C
- #4403: ocamldebug: improved handling of packed modules
- #4650: Str.regexp_case_fold mis-handling complemented character sets [^a]
- #4660: Scanf.format_from_string: handling of double quote
- #4666: Unix.exec* failure in multithread programs under MacOS X and FreeBSD
- #4667: debugger out of sync with dynlink changes
- #4678: random "out of memory" error with systhreads
- #4690: issue with dynamic loading under MacOS 10.5
- #4692: wrong error message with options -i and -pack passed to ocamlc
- #4699: in otherlibs/dbm, fixed construction of dlldbm.so.
- #4704: error in caml_modify_generational_global_root()
- #4708: (ocamldoc) improved printing of infix identifiers such as "lor".
- #4722: typo in configure script
- #4729: documented the fact that PF_INET6 is not available on all platforms
- #4730: incorrect typing involving abbreviation "type 'a t = 'a"
- #4731: incorrect quoting of arguments passed to the assembler on x86-64
- #4735: Unix.LargeFile.fstat cannot report size over 32bits on Win32
- #4740: guard against possible processor error in
           {Int32,Int64,Nativeint}.{div,rem}
- #4745: type inference wrongly produced non-generalizable type variables.
- #4749: better pipe size for win32unix
- #4756: printf: no error reported for wrong format '%_s'
- #4758: scanf: handling of \<newline> by format '%S'
- #4766: incorrect simplification of some type abbreviations.
- #4768: printf: %F does not respect width and precision specifications
- #4769: Format.bprintf fails to flush
- #4775: fatal error Ctype.Unify during module type-checking (temporary fix)
- #4776: bad interaction between exceptions and classes
- #4780: labltk build problem under Windows.
- #4790: under Windows, map ERROR_NO_DATA Win32 error to EPIPE Unix error.
- #4792: bug in Big_int.big_int_of_int64 on 32-bit platforms.
- #4796: ocamlyacc: missing NUL termination of string
- #4804: bug in Big_int.int64_of_big_int on 32-bit platforms.
- #4805: improving compatibility with the clang C compiler
- #4809: issue with Unix.create_process under Win32
- #4814: ocamlbrowser: crash when editing comments
- #4816: module abbreviations remove 'private' type restrictions
- #4817: Object type gives error "Unbound type parameter .."
- Module Parsing: improved computation of locations when an ocamlyacc rule
                  starts with an empty nonterminal
- Type-checker: fixed wrong variance computation for private types
- x86-32 code generator, MSVC port: wrong "fld" instruction generated.
- ocamlbuild: incorrectly using the compile-time value of $OCAMLLIB
- Makefile problem when configured with -no-shared-libs
- ocamldoc: use dynamic loading in native code

Other changes:
- Improved wording of various error messages
  (contributed by Jonathan Davies, Citrix).
- Support for 64-bit mode in Solaris/x86 (#4670).


Objective Caml 3.11.0 (03 Dec 2008):
------------------------------------

(Changes that can break existing programs are marked with a "*"  )

Language features:
- Addition of lazy patterns: "lazy <pat>" matches suspensions whose values,
  after forcing, match the pattern <pat>.
- Introduction of private abbreviation types "type t = private <type-expr>",
  for abstracting the actual manifest type in type abbreviations.
- Subtyping is now allowed between a private abbreviation and its definition,
  and between a polymorphic method and its monomorphic instance.

Compilers:
- The file name for a compilation unit should correspond to a valid
  identifier (Otherwise dynamic linking and other things can fail, and
  a warning is emitted.)
* Revised -output-obj: the output name must now be provided; its
  extension must be one of .o/.obj, .so/.dll, or .c for the
  bytecode compiler. The compilers can now produce a shared library
  (with all the needed -ccopts/-ccobjs options) directly.
- -dtypes renamed to -annot, records (in .annot files) which function calls
  are tail calls.
- All compiler error messages now include a file name and location, for
  better interaction with Emacs' compilation mode.
- Optimized compilation of "lazy e" when the argument "e" is
  already evaluated.
- Optimized compilation of equality tests with a variant constant constructor.
- The -dllib options recorded in libraries are no longer ignored when
  -use_runtime or -use_prims is used (unless -no_auto_link is
  explicitly used).
- Check that at most one of -pack, -a, -shared, -c, -output-obj is
  given on the command line.
- Optimized compilation of private types as regular manifest types
  (e.g. abbreviation to float, float array or record types with only
   float fields).

Native-code compiler:
- New port: Mac OS X / Intel in 64-bit mode (configure with -cc "gcc -m64").
- A new option "-shared" to produce a plugin that can be dynamically
  loaded with the native version of Dynlink.
- A new option "-nodynlink" to enable optimizations valid only for code
  that is never dynlinked (no-op except for AMD64).
- More aggressive unboxing of floats and boxed integers.
- Can select which assembler and asm options to use at configuration time.

Run-time system:
- New implementation of the page table describing the heap (two-level
  array in 32 bits, sparse hashtable in 64 bits), fixes issues with address
  space randomization on 64-bit OS (#4448).
- New "generational" API for registering global memory roots with the GC,
  enables faster scanning of global roots.
  (The functions are caml_*_generational_global_root in <caml/memory.h>.)
- New function "caml_raise_with_args" to raise an exception with several
  arguments from C.
- Changes in implementation of dynamic linking of C code:
  under Win32, use Alain Frisch's flexdll implementation of the dlopen
  API; under MacOSX, use dlopen API instead of MacOSX bundle API.
- Programs may now choose a first-fit allocation policy instead of
  the default next-fit.  First-fit reduces fragmentation but is
  slightly slower in some cases.

Standard library:
- Parsing library: new function "set_trace" to programmatically turn
  on or off the printing of a trace during parsing.
- Printexc library: new functions "print_backtrace" and "get_backtrace"
  to obtain a stack backtrace of the most recently raised exception.
  New function "record_backtrace" to turn the exception backtrace mechanism
  on or off from within a program.
- Scanf library: fine-tuning of meta format implementation;
  fscanf behaviour revisited: only one input buffer is allocated for any
  given input channel;
  the %n conversion does not count a lookahead character as read.

Other libraries:
- Dynlink: on some platforms, the Dynlink library is now available in
  native code. The boolean Dynlink.is_native allows the program to
  know whether it has been compiled in bytecode or in native code.
- Bigarrays: added "unsafe_get" and "unsafe_set"
  (non-bound-checking versions of "get" and "set").
- Bigarrays: removed limitation "array dimension < 2^31".
- Labltk: added support for TK 8.5.
- Num: added conversions between big_int and int32, nativeint, int64.
  More efficient implementation of Num.quo_num and Num.mod_num.
- Threads: improved efficiency of mutex and condition variable operations;
  improved interaction with Unix.fork (#4577).
- Unix: added getsockopt_error returning type Unix.error.
  Added support for TCP_NODELAY and IPV6_ONLY socket options.
- Win32 Unix: "select" now supports all kinds of file descriptors.
  Improved emulation of "lockf" (#4609).

Tools:
- ocamldebug now supported under Windows (MSVC and Mingw ports),
  but without the replay feature.  (Contributed by Dmitry Bely
  and Sylvain Le Gall at OCamlCore with support from Lexifi.)
- ocamldoc: new option -no-module-constraint-filter to include functions
  hidden by signature constraint in documentation.
- ocamlmklib and ocamldep.opt now available under Windows ports.
- ocamlmklib no longer supports the -implib option.
- ocamlnat: an experimental native toplevel (not built by default).

Camlp4:
* programs linked with camlp4lib.cma now also need dynlink.cma.

Bug fixes:
- Major GC and heap compaction: fixed bug involving lazy values and
  out-of-heap pointers.
- #3915: updated most man pages.
- #4261: type-checking of recursive modules
- #4308: better stack backtraces for "spontaneous" exceptions such as
  Stack_overflow, Out_of_memory, etc.
- #4338: Str.global_substitute, Str.global_replace and the Str.*split*
  functions are now tail-recursive.
- #4503: fixed bug in classify_float on ARM.
- #4512: type-checking of recursive modules
- #4517: crash in ocamllex-generated lexers.
- #4542: problem with return value of Unix.nice.
- #4557: type-checking of recursive modules.
- #4562: strange %n semantics in scanf.
- #4564: add note "stack is not executable" to object files generated by
  ocamlopt (Linux/x86, Linux/AMD64).
- #4566: bug in Ratio.approx_ratio_fix and Num.approx_num_fix.
- #4582: clarified the documentation of functions in the String module.
- #4583: stack overflow in "ocamlopt -g" during closure conversion pass.
- #4585: ocamldoc and "val virtual" declarations.
- #4587: ocamldoc and escaped @ characters.
- #4605: Buffer.add_substitute was sometime wrong when target string had
           backslashes.
- #4614: Inconsistent declaration of CamlCBCmd in LablTk library.


Objective Caml 3.10.2 (29 Feb 2008):
------------------------------------

Bug fixes:
- #3410 (partial) Typo in ocamldep man page
- #3952 (partial) ocamlopt: allocation problems on ARM
- #4339 (continued) ocamlopt: problems on HPPA
- #4455 str.mli not installed under Windows
- #4473 crash when accessing float array with polymorphic method
- #4480 runtime would not compile without gcc extensions
- #4481 wrong typing of exceptions with object arguments
- #4490 typo in error message
- Random crash on 32-bit when major_heap_increment >= 2^22
- Big performance bug in Weak hashtables
- Small bugs in the make-package-macosx script
- Bug in typing of polymorphic variants (reported on caml-list)


Objective Caml 3.10.1 (11 Jan 2008):
------------------------------------

Bug fixes:
- #3830 small bugs in docs
- #4053 compilers: improved compilation time for large variant types
- #4174 ocamlopt: fixed ocamlopt -nopervasives
- #4199 otherlibs: documented a small problem in Unix.utimes
- #4280 camlp4: parsing of identifier (^)
- #4281 camlp4: parsing of type constraint
- #4285 runtime: cannot compile under AIX
- #4286 ocamlbuild: cannot compile under AIX and SunOS
- #4288 compilers: including a functor application with side effects
- #4295 camlp4 toplevel: synchronization after an error
- #4300 ocamlopt: crash with backtrace and illegal array access
- #4302 camlp4: list comprehension parsing problem
- #4304 ocamlbuild: handle -I correctly
- #4305 stdlib: alignment of Arg.Symbol
- #4307 camlp4: assertion failure
- #4312 camlp4: accept "let _ : int = 1"
- #4313 ocamlbuild: -log and missing directories
- #4315 camlp4: constraints in classes
- #4316 compilers: crash with recursive modules and Lazy
- #4318 ocamldoc: installation problem with Cygwin (tentative fix)
- #4322 ocamlopt: stack overflow under Windows
- #4325 compilers: wrong error message for unused var
- #4326 otherlibs: marshal Big_int on win64
- #4327 ocamlbuild: make emacs look for .annot in _build directory
- #4328 camlp4: stack overflow with nil nodes
- #4331 camlp4: guards on fun expressions
- #4332 camlp4: parsing of negative 32/64 bit numbers
- #4336 compilers: unsafe recursive modules
- #4337 (note) camlp4: invalid character escapes
- #4339 ocamlopt: problems on HP-UX (tentative fix)
- #4340 camlp4: wrong pretty-printing of optional arguments
- #4348 ocamlopt: crash on Mac Intel
- #4349 camlp4: bug in private type definitions
- #4350 compilers: type errors with records and polymorphic variants
- #4352 compilers: terminal recursion under Windows (tentative fix)
- #4354 ocamlcp: mismatch with ocaml on polymorphic let
- #4358 ocamlopt: float constants wrong on ARM
- #4360 ocamldoc: string inside comment
- #4365 toplevel: wrong pretty-printing of polymorphic variants
- #4373 otherlibs: leaks in win32unix
- #4374 otherlibs: threads module not initialized
- #4375 configure: fails to build on bytecode-only architectures
- #4377 runtime: finalisation of infix pointers
- #4378 ocamlbuild: typo in plugin.ml
- #4379 ocamlbuild: problem with plugins under Windows
- #4382 compilers: typing of polymorphic record fields
- #4383 compilers: including module with private type
- #4385 stdlib: Int32/Int64.format are unsafe
- #4386 otherlibs: wrong signal numbers with Unix.sigprocmask etc.
- #4387 ocamlbuild: build directory not used properly
- #4392 ocamldep: optional argument of class
- #4394 otherlibs: infinite loops in Str
- #4397 otherlibs: wrong size for flag arrays in win32unix
- #4402 ocamldebug: doesn't work with -rectypes
- #4410 ocamlbuild: problem with plugin and -build
- #4411 otherlibs: crash with Unix.access under Windows
- #4412 stdlib: marshalling broken on 64 bit architectures
- #4413 ocamlopt: crash on AMD64 with out-of-bound access and reraise
- #4417 camlp4: pretty-printing of unary minus
- #4419 camlp4: problem with constraint in type class
- #4426 compilers: problem with optional labels
- #4427 camlp4: wrong pretty-printing of lists of functions
- #4433 ocamlopt: fails to build on MacOSX 10.5
- #4435 compilers: crash with objects
- #4439 fails to build on MacOSX 10.5
- #4441 crash when build on sparc64 linux
- #4442 stdlib: crash with weak pointers
- #4446 configure: fails to detect X11 on MacOSX 10.5
- #4448 runtime: huge page table on 64-bit architectures
- #4450 compilers: stack overflow with recursive modules
- #4470 compilers: type-checking of recursive modules too restrictive
- #4472 configure: autodetection of libX11.so on Fedora x86_64
- printf: removed (partially implemented) positional specifications
- polymorphic < and <= comparisons: some C compiler optimizations
  were causing incorrect results when arguments are incomparable

New features:
- made configure script work on PlayStation 3
- ARM port: brought up-to-date for Debian 4.0 (Etch)
- many other small changes and bugfixes in camlp4, ocamlbuild, labltk,
  emacs files


Objective Caml 3.10.0 (18 May 2007):
------------------------------------

(Changes that can break existing programs are marked with a "*"  )

Language features:
- Added virtual instance variables in classes "val virtual v : t"
* Changed the behaviour of instance variable overriding; the new
  definition replaces the old one, rather than creating a new
  variable.

New tools:
- ocamlbuild: compilation manager for OCaml applications and libraries.
  See draft documentation at http://gallium.inria.fr/~pouillar/
* Camlp4: heavily revised implementation, new API.

New ports:
- MacOS X PowerPC 64 bits.
- MS Windows 64 bits (x64) using the Microsoft PSDK toolchain.
- MS Windows 32 bits using the Visual Studio 2005 toolchain.

Compilers:
- Faster type-checking of functor applications.
- Referencing an interface compiled with -rectypes from a module
    not compiled with -rectypes is now an error.
- Revised the "fragile matching" warning.

Native-code compiler:
- Print a stack backtrace on an uncaught exception.
  (Compile and link with ocamlopt -g; execute with OCAMLRUNPARAM=b.)
  Supported on Intel/AMD in 32 and 64 bits, PPC in 32 and 64 bits.
- Stack overflow detection on MS Windows 32 bits (courtesy O. Andrieu).
- Stack overflow detection on MacOS X PPC and Intel.
- Intel/AMD 64 bits: generate position-independent code by default.
- Fixed bug involving -for-pack and missing .cmx files (#4124).
- Fixed bug causing duplication of literals  (#4152).

Run-time system:
- C/Caml interface functions take "char const *" arguments
  instead of "char *" when appropriate.
- Faster string comparisons (fast case if strings are ==).

Standard library:
- Refined typing of format strings (type format6).
- Printf, Format: new function ifprintf that consumes its arguments
    and prints nothing (useful to print conditionally).
- Scanf:
    new function format_from_string to convert a string to a format string;
    new %r conversion to accommodate user defined scanners.
- Filename: improved Win32 implementation of Filename.quote.
- List: List.nth now tail-recursive.
- Sys: added Sys.is_directory.  Some functions (e.g. Sys.command) that
    could incorrectly raise Sys_io_blocked now raise Sys_error as intended.
- String and Char: the function ``escaped'' now escapes all the characters
    especially handled by the compiler's lexer (#4220).

Other libraries:
- Bigarray: mmap_file takes an optional argument specifying
    the start position of the data in the mapped file.
- Dynlink: now defines only two modules, Dynlink and Dynlinkaux (internal),
    reducing risks of name conflicts with user modules.
- Labltk under Win32: now uses Tcl/Tk 8.4 instead of 8.3 by default.
- VM threads: improved performance of I/O operations (less polling).
- Unix: new function Unix.isatty.
- Unix emulation under Win32:
    fixed incorrect error reporting in several functions (#4097);
    better handling of channels opened on sockets (#4098);
    fixed GC bug in Unix.system (#4112).

Documentation generator (OCamldoc):
- correctly handle '?' in value names (#4215)
- new option -hide-warnings not to print ocamldoc warnings

Lexer generator (ocamllex): improved error reporting.

License: fixed a typo in the "special exception" to the LGPL.


Objective Caml 3.09.3 (15 Sep 2006):
------------------------------------

Bug fixes:
- ocamldoc: -using modtype constraint to filter module elements displayed
    in doc #4016
- ocamldoc: error in merging of top dependencies of modules #4007
- ocamldoc: -dot-colors has no effect #3981
- ocamdloc: missing crossref in text from intro files #4066
- compilers: segfault with recursive modules #4008
- compilers: infinite loop when compiling objects #4018
- compilers: bad error message when signature mismatch #4001
- compilers: infinite loop with -rectypes #3999
- compilers: contravariance bug in private rows
- compilers: unsafe cast with polymorphic exception #4002
- native compiler: bad assembly code generated for AMD64 #4067
- native compiler: stack alignment problems on MacOSX/i386 #4036
- stdlib: crash in marshalling #4030
- stdlib: crash when closing a channel twice #4039
- stdlib: memory leak in Sys.readdir #4093
- C interface: better definition of CAMLreturn #4068
- otherlibs/unix: crash in gethostbyname #3043
- tools: subtle problem with unset in makefile #4048
- camlp4: install pa_o_fast.o #3812
- camlp4: install more modules #3689

New features:
- ocamldoc: name resolution in cross-referencing {!name}: if name is not
    found, then it is searched in the parent module/class, and in the parent
    of the parent, and so on until it is found.
- ocamldoc: new option -short-functors to use a short form to display
    functors in html generator #4017
- ocamlprof: added "-version" option



Objective Caml 3.09.2 (14 Apr 2006):
------------------------------------

Bug fixes:
- Makefile: problem with "make world.opt" #3954
- compilers: problem compiling several modules with one command line #3979
- compilers,ocamldoc: error message that Emacs cannot parse
- compilers: crash when printing type error #3968
- compilers: -dtypes wrong for monomorphic type variables #3894
- compilers: wrong warning on optional arguments #3980
- compilers: crash when wrong use of type constructor in let rec #3976
- compilers: better wording of "statement never returns" warning #3889
- runtime: inefficiency of signal handling #3990
- runtime: crashes with I/O in multithread programs #3906
- camlp4: empty file name in error messages #3886
- camlp4: stack overflow #3948
- otherlibs/labltk: ocamlbrowser ignores its command line options #3961
- otherlibs/unix: Unix.times wrong under Mac OS X #3960
- otherlibs/unix: wrong doc for execvp and execvpe #3973
- otherlibs/win32unix: random crash in Unix.stat #3998
- stdlib: update_mod not found under Windows #3847
- stdlib: Filename.dirname/basename wrong on Win32 #3933
- stdlib: incomplete documentation of Pervasives.abs #3967
- stdlib: Printf bugs #3902, #3955
- tools/checkstack.c: missing include
- yacc: crash when given argument "-" #3956

New features:
- ported to MacOS X on Intel #3985
- configure: added support for GNU Hurd #3991

Objective Caml 3.09.1 (4 Jan 2006):
-----------------------------------

Bug fixes:
- compilers: raise not_found with -principal #3855
- compilers: assert failure in typeclass.cml #3856
- compilers: assert failure in typing/ctype.ml #3909
- compilers: fatal error exception Ctype.Unify #3918
- compilers: spurious warning Y in objects #3868
- compilers: spurious warning Z on loop index #3907
- compilers: error message that emacs cannot parse
- ocamlopt: problems with -for-pack/-pack #3825, #3826, #3919
- ocamlopt: can't produce shared libraries on x86_64 #3869, #3924
- ocamlopt: float alignment problem on SPARC #3944
- ocamlopt: can't compile on MIPS #3936
- runtime: missing dependence for ld.conf
- runtime: missing dependence for .depend.nt #3880
- runtime: memory leak in caml_register_named_value #3940
- runtime: crash in Marshal.to_buffer #3879
- stdlib: Sys.time giving wrong results on Mac OS X #3850
- stdlib: Weak.get_copy causing random crashes in rare cases
- stdlib, debugger, labltk: use TMPDIR if set #3895
- stdlib: scanf bug on int32 and nativeint #3932
- camlp4: mkcamlp4 option parsing problem #3941
- camlp4: bug in pretty-printing of lazy/assert/new
- camlp4: update the unmaintained makefile for _loc name
- ocamldoc: several fixes see ocamldoc/Changes.txt
- otherlibs/str: bug in long sequences of alternatives #3783
- otherlibs/systhreads: deadlock in Windows #3910
- tools: update dumpobj to handle new event format #3873
- toplevel: activate warning Y in toplevel #3832

New features:
- otherlibs/labltk: browser uses menu bars instead of menu buttons

Objective Caml 3.09.0 (27 Oct 2006):
------------------------------------

(Changes that can break existing programs are marked with a "*"  )

Language features:
- Introduction of private row types, for abstracting the row in object
  and variant types.

Type checking:
- Polymorphic variants with at most one constructor [< `A of t] are no
  longer systematically promoted to the exact type [`A of t]. This was
  more confusing than useful, and created problems with private row
  types.

Both compilers:
- Added warnings 'Y' and 'Z' for local variables that are bound but
  never used.
- Added warning for some uses non-returning functions (e.g. raise), when they
  are passed extra arguments, or followed by extra statements.
- Pattern matching: more prudent compilation in case of guards; fixed #3780.
- Compilation of classes: reduction in size of generated code.
- Compilation of "module rec" definitions: fixed a bad interaction with
  structure coercion (to a more restrictive signature).

Native-code compiler (ocamlopt):
* Revised implementation of the -pack option (packing of several compilation
  units into one).  The .cmx files that are to be packed with
  "ocamlopt -pack -o P.cmx" must be compiled with "ocamlopt -for-pack P".
  In exchange for this additional constraint, ocamlopt -pack is now
  available on all platforms (no need for binutils).
* Fixed wrong evaluation order for arguments to certain inlined functions.
- Modified code generation for "let rec ... and ..." to reduce compilation
  time (which was quadratic in the number of mutually-recursive functions).
- x86 port: support tail-calls for functions with up to 21 arguments.
- AMD64 port, Linux: recover from system stack overflow.
- Sparc port: more portable handling of out-of-bound conditions
  on systems other than Solaris.

Standard library:
- Pervasives: faster implementation of close_in, close_out.
  set_binary_mode_{out,in} now working correctly under Cygwin.
- Printf: better handling of partial applications of the printf functions.
- Scanf: new function sscanf_format to read a format from a
  string. The type of the resulting format is dynamically checked and
  should be the type of the template format which is the second argument.
- Scanf: no more spurious lookahead attempt when the end of file condition
  is set and a correct token has already been read and could be returned.

Other libraries:
- System threads library: added Thread.sigmask; fixed race condition
  in signal handling.
- Bigarray library: fixed bug in Array3.of_array.
- Unix library: use canonical signal numbers in results of Unix.wait*;
  hardened Unix.establish_server against EINTR errors.

Run-time system:
- Support platforms where sizeof(void *) = 8 and sizeof(long) = 4.
- Improved and cleaned up implementation of signal handling.

Replay debugger:
- Improved handling of locations in source code.

OCamldoc:
- extensible {foo } syntax
- user can give .txt files on the command line, containing ocamldoc formatted
  text, to be able to include bigger texts out of source files
- -o option is now used by the html generator to indicate the prefix
  of generated index files (to avoid conflict when a Index module exists
  on case-insensitive file systems).

Miscellaneous:
- Configuration information is installed in `ocamlc -where`/Makefile.config
  and can be used by client Makefiles or shell scripts.

Objective Caml 3.08.4 (11 Aug 2005):
------------------------------------

New features:
- configure: find X11 config in some 64-bit Linux distribs
- ocamldoc: (**/**) can be canceled with another (**/**) #3665
- graphics: added resize_window
- graphics: check for invalid arguments to drawing primitives #3595
- ocamlbrowser: use windows subsystem on mingw

Bug fixes:
- ocamlopt: code generation problem on AMD64 #3640
- wrong code generated for some classes #3576
- fatal error when compiling some OO code #3745
- problem with comparison on constant constructors #3608
- camlp4: cryptic error message #3592
- camlp4: line numbers in multi-line antiquotations #3549
- camlp4: problem with make depend
- camlp4: parse error with :> #3561
- camlp4: ident conversion problem with val/contents/contents__
- camlp4: several small parsing problems #3688
- ocamldebug: handling of spaces in executable file name #3736
- emacs-mode: problem when caml-types-buffer is deleted by user #3704
- ocamldoc: extra backslash in ocamldoc man page #3687
- ocamldoc: improvements to HTML display #3698
- ocamldoc: escaping of @ in info files
- ocamldoc: escaping of . and \ in man pages #3686
- ocamldoc: better error reporting of misplaced comments
- graphics: fixed .depend file #3558
- graphics: segfault with threads and graphics #3651
- nums: several bugs: #3718, #3719, others
- nums: inline asm problems with gcc 4.0 #3604, #3637
- threads: problem with backtrace
- unix: problem with getaddrinfo #3565
- stdlib: documentation of Int32.rem and Int64.rem #3573
- stdlib: documentation of List.rev_map2 #3685
- stdlib: wrong order in Map.fold #3607
- stdlib: documentation of maximum float array length #3714
- better detection of cycles when using -rectypes
- missing case of module equality #3738
- better error messages for unbound type variables
- stack overflow while printing type error message #3705
- assert failure when typing some classes #3638
- bug in type_approx
- better error messages related to type variance checking
- yacc: avoid name capture for idents of the Parsing module


Objective Caml 3.08.3 (24 Mar 2005):
------------------------------------

New features:
- support for ocamlopt -pack under Mac OS X (#2634, #3320)
- ignore unknown warning options for forward and backward compatibility
- runtime: export caml_compare_unordered (#3479)
- camlp4: install argl.* files (#3439)
- ocamldoc: add -man-section option
- labltk: add the "solid" relief option (#3343)

Bug fixes:
- typing: fix unsoundness in type declaration variance inference.
    Type parameters which are constrained must now have an explicit variant
    annotation, otherwise they are invariant. This is not backward
    compatible, so this might break code which either uses subtyping or
    uses the relaxed value restriction (i.e. was not typable before 3.07)
- typing: erroneous partial match warning for polymorphic variants (#3424)
- runtime: handle the case of an empty command line (#3409, #3444)
- stdlib: make Sys.executable_name an absolute path in native code (#3303)
- runtime: fix memory leak in finalise.c
- runtime: auto-trigger compaction even if gc is called manually (#3392)
- stdlib: fix segfault in Obj.dup on zero-sized values (#3406)
- camlp4: correct parsing of the $ identifier (#3310, #3469)
- windows (MS tools): use link /lib instead of lib (#3333)
- windows (MS tools): change default install destination
- autoconf: better checking of SSE2 instructions (#3329, #3330)
- graphics: make close_graph close the X display as well as the window (#3312)
- num: fix big_int_of_string (empty string) (#3483)
- num: fix big bug on 64-bit architecture (#3299)
- str: better documentation of string_match and string_partial_match (#3395)
- unix: fix file descriptor leak in Unix.accept (#3423)
- unix: miscellaneous clean-ups
- unix: fix documentation of Unix.tm (#3341)
- graphics: fix problem when allocating lots of images under Windows (#3433)
- compiler: fix error message with -pack when .cmi is missing (#3028)
- cygwin: fix problem with compilation of camlheader (#3485)
- stdlib: Filename.basename doesn't return an empty string any more (#3451)
- stdlib: better documentation of Open_excl flag (#3450)
- ocamlcp: accept -thread option (#3511)
- ocamldep: handle spaces in file names (#3370)
- compiler: remove spurious warning in pattern-matching on variants (#3424)
- windows: better handling of InterpreterPath registry entry (#3334, #3432)


Objective Caml 3.08.2 (22 Nov 2004):
------------------------------------

Bug fixes:
- runtime: memory leak when unmarshalling big data structures (#3247)
- camlp4: incorrect line numbers in errors (#3188)
- emacs: xemacs-specific code, wrong call to "sit-for"
- ocamldoc: "Lexing: empty token" (#3173)
- unix: problem with close_process_* (#3191)
- unix: possible coredumps (#3252)
- stdlib: wrong order in Set.fold (#3161)
- ocamlcp: array out of bounds in profiled programs (#3267)
- yacc: problem with polymorphic variant types for grammar entries (#3033)

Misc:
- export <caml/printexc.h> for caml_format_exception (#3080)
- clean up caml_search_exe_in_path (maybe #3079)
- camlp4: new function "make_lexer" for new-style locations
- unix: added missing #includes (#3088)


Objective Caml 3.08.1 (19 Aug 2004):
------------------------------------

Licence:
- The emacs files are now under GPL
- Slightly relaxed some conditions of the QPL

Bug fixes:
- ld.conf now generated at compile-time instead of install-time
- fixed -pack on Windows XP (#2935)
- fixed Obj.tag (#2946)
- added support for multiple dlopen in Darwin
- run ranlib when installing camlp4 libraries (#2944)
- link camlp4opt with -linkall (#2949)
- camlp4 parsing of patterns now conforms to normal parsing (#3015)
- install camlp4 *.cmx files (#2955)
- fixed handling of linefeed in string constants in camlp4 (#3074)
- ocamldoc: fixed display of class parameters in HTML and LaTeX (#2994)
- ocamldoc: fixed display of link to class page in html (#2994)
- Windows toplevel GUI: assorted fixes (including #2932)

Misc:
- added -v option to ocamllex
- ocamldoc: new -intf and -impl options supported (#3036)

Objective Caml 3.08.0 (13 Jul 2004):
------------------------------------

(Changes that can break existing programs are marked with a "*"  )

Language features:
- Support for immediate objects, i.e. objects defined without going
  through a class.  (Syntax is "object <fields and methods> end".)

Type-checking:
- When typing record construction and record patterns, can omit
  the module qualification on all labels except one.  I.e.
  { M.l1 = ...; l2 = ... } is interpreted as { M.l1 = ...; M.l2 = ... }

Both compilers:
- More compact compilation of classes.
- Much more efficient handling of class definitions inside functors
  or local modules.
- Simpler representation for method tables. Objects can now be marshaled
  between identical programs with the flag Marshal.Closures.
- Improved error messages for objects and variants.
- Improved printing of inferred module signatures (toplevel and ocamlc -i).
  Recursion between type, class, class type and module definitions is now
  correctly printed.
- The -pack option now accepts compiled interfaces (.cmi files) in addition
  to compiled implementations (.cmo or .cmx).
* A compile-time error is signaled if an integer literal exceeds the
  range of representable integers.
- Fixed code generation error for "module rec" definitions.
- The combination of options -c -o sets the name of the generated
  .cmi / .cmo / .cmx files.

Bytecode compiler:
- Option -output-obj is now compatible with Dynlink and
  with embedded toplevels.

Native-code compiler:
- Division and modulus by zero correctly raise exception Division_by_zero
  (instead of causing a hardware trap).
- Improved compilation time for the register allocation phase.
- The float constant -0.0 was incorrectly treated as +0.0 on some processors.
- AMD64: fixed bugs in asm glue code for GC invocation and exception raising
  from C.
- IA64: fixed incorrect code generated for "expr mod 1".
- PowerPC: minor performance tweaks for the G4 and G5 processors.

Standard library:
* Revised handling of NaN floats in polymorphic comparisons.
  The polymorphic boolean-valued comparisons (=, <, >, etc) now treat
  NaN as uncomparable, as specified by the IEEE standard.
  The 3-valued comparison (compare) treats NaN as equal to itself
  and smaller than all other floats.  As a consequence, x == y
  no longer implies x = y but still implies compare x y = 0.
* String-to-integer conversions now fail if the result overflows
  the range of integers representable in the result type.
* All array and string access functions now raise
  Invalid_argument("index out of bounds") when a bounds check fails.
  In earlier releases, different exceptions were raised
  in bytecode and native-code.
- Module Buffer: new functions Buffer.sub, Buffer.nth
- Module Int32: new functions Int32.bits_of_float, Int32.float_of_bits.
- Module Map: new functions is_empty, compare, equal.
- Module Set: new function split.
* Module Gc: in-order finalisation, new function finalise_release.

Other libraries:
- The Num library: complete reimplementation of the C/asm lowest
  layer to work around potential licensing problems.
  Improved speed on the PowerPC and AMD64 architectures.
- The Graphics library: improved event handling under MS Windows.
- The Str library: fixed bug in "split" functions with nullable regexps.
- The Unix library:
   . Added Unix.single_write.
   . Added support for IPv6.
   . Bug fixes in Unix.closedir.
   . Allow thread switching on Unix.lockf.

Runtime System:
* Name space depollution: all global C identifiers are now prefixed
  with "caml" to avoid name clashes with other libraries.  This
  includes the "external" primitives of the standard runtime.

Ports:
- Windows ports: many improvements in the OCamlWin toplevel application
  (history, save inputs to file, etc).  Contributed by Christopher A. Watford.
- Native-code compilation supported for HPPA/Linux. Contributed by Guy Martin.
- Removed support for MacOS9.  Mac OS 9 is obsolete and the port was not
  updated since 3.05.
- Removed ocamlopt support for HPPA/Nextstep and Power/AIX.

Ocamllex:
- #line directives in the input file are now accepted.
- Added character set concatenation operator "cset1 # cset2".

Ocamlyacc:
- #line directives in the input file are now accepted.

Camlp4:
* Support for new-style locations (line numbers, not just character numbers).
- See camlp4/CHANGES and camlp4/ICHANGES for more info.


Objective Caml 3.07 (29 Sep 2003):
----------------------------------

Language features:
- Experimental support for recursive module definitions
      module rec A : SIGA = StructA and B : SIGB = StructB and ...
- Support for "private types", or more exactly concrete data types
  with private constructors or labels.  These data types can be
  de-structured normally in pattern matchings, but values of these
  types cannot be constructed directly outside of their defining module.
- Added integer literals of types int32, nativeint, int64
  (written with an 'l', 'n' or 'L' suffix respectively).

Type-checking:
- Allow polymorphic generalization of covariant parts of expansive
  expressions.  For instance, if f: unit -> 'a list, "let x = f ()"
  gives "x" the generalized type forall 'a. 'a list, instead of '_a list
  as before.
- The typing of polymorphic variants in pattern matching has changed.
  It is intended to be more regular, sticking to the principle of "closing
  only the variants which would be otherwise incomplete". Two potential
  consequences: (1) some types may be left open which were closed before,
  and the resulting type might not match the interface anymore (expected to
  be rare); (2) in some cases an incomplete match may be generated.
- Lots of bug fixes in the handling of polymorphism and recursion inside
  types.
- Added a new "-dtypes" option to ocamlc/ocamlopt, and an emacs extension
  "emacs/caml-types.el".  The compiler option saves inferred type information
  to file *.annot, and the emacs extension allows the user to look at the
  type of any subexpression in the source file.  Works even in the case
  of a type error (all the types computed up to the error are available).
  This new feature is also supported by ocamlbrowser.
- Disable "method is overridden" warning when the method was explicitly
  redefined as virtual beforehand (i.e. not through inheritance). Typing
  and semantics are unchanged.

Both compilers:
- Added option "-dtypes" to dump detailed type information to a file.
- The "-i" option no longer generates compiled files, it only prints
  the inferred types.
- The sources for the module named "Mod" can be placed either in Mod.ml or
  in mod.ml.
- Compilation of "let rec" on non-functional values: tightened some checks,
  relaxed some other checks.
- Fixed wrong code that was generated for "for i = a to max_int"
  or "for i = a downto min_int".
- An explicit interface Mod.mli can now be provided for the module obtained
  by ocamlc -pack -o Mod.cmo ... or ocamlopt -pack -o Mod.cmx ...
- Revised internal handling of source code locations, now handles
  preprocessed code better.
- Pattern-matching bug on float literals fixed.
- Minor improvements on pattern-matching over variants.
- More efficient compilation of string comparisons and the "compare" function.
- More compact code generated for arrays of constants.
- Fixed GC bug with mutable record fields of type "exn".
- Added warning "E" for "fragile patterns": pattern matchings that would
  not be flagged as partial if new constructors were added to the data type.

Bytecode compiler:
- Added option -vmthread to select the threads library with VM-level
  scheduling.  The -thread option now selects the system threads library.

Native-code compiler:
- New port: AMD64 (Opteron).
- Fixed instruction selection bug on expressions of the kind (raise Exn)(arg).
- Several bug fixes in ocamlopt -pack (tracking of imported modules,
  command line too long).
- Signal handling bug fixed.
- x86 port:
    Added -ffast-math option to use inline trigo and log functions.
    Small performance tweaks for the Pentium 4.
    Fixed illegal "imul" instruction generated by reloading phase.
- Sparc port:
    Enhanced code generation for Sparc V8 (option -march=v8) and
    Sparc V9 (option -march=v9).
    Profiling support added for Solaris.
- PowerPC port:
    Keep stack 16-aligned for compatibility with C calling conventions.

Toplevel interactive system:
- Tightened interface consistency checks between .cmi files, .cm[oa] files
  loaded by #load, and the running toplevel.
- #trace on mutually-recursive functions was broken, works again.
- Look for .ocamlinit file in home directory in addition to the current dir.

Standard library:
- Match_failure and Assert_failure exceptions now report
  (file, line, column), instead of (file, starting char, ending char).
- float_of_string, int_of_string: some ill-formed input strings were not
    rejected.
- Added format concatenation, string_of_format, format_of_string.
- Module Arg: added new option handlers Set_string, Set_int, Set_float,
    Symbol, Tuple.
- Module Format: tag handling is now turned off by default,
    use [Format.set_tags true] to activate.
- Modules Lexing and Parsing: added better handling of positions
    in source file.  Added function Lexing.flush_input.
- Module Scanf: %n and %N formats to count characters / items read so far;
    assorted bug fixes, %! to match end of input. New ``_'' special
    flag to skip reresulting value.
- Module Format: tags are not activated by default.
- Modules Set and Map: fixed bugs causing trees to become unbalanced.
- Module Printf: less restrictive typing of kprintf.
- Module Random: better seeding; functions to generate random int32, int64,
    nativeint; added support for explicit state management.
- Module Sys: added Sys.readdir for reading the contents of a directory.

Runtime system:
- output_value/input_value: fixed bug with large blocks (>= 4 Mwords)
  produced on a 64-bit platform and incorrectly read back on a 32-bit
  platform.
- Fixed memory compaction bug involving input_value.
- Added MacOS X support for dynamic linking of C libraries.
- Improved stack backtraces on uncaught exceptions.
- Fixed float alignment problem on Sparc V9 with gcc 3.2.

Other libraries:
- Dynlink:
    By default, dynamically-loaded code now has access to all
      modules defined by the program; new functions Dynlink.allow_only
      and Dynlink.prohibit implement access control.
    Fixed Dynlink problem with files generated with ocamlc -pack.
    Protect against references to modules not yet fully initialized.
- LablTK/CamlTK: added support for TCL/TK 8.4.
- Str: reimplemented regexp matching engine, now less buggy, faster,
    and LGPL instead of GPL.
- Graphics: fixed draw_rect and fill_rect bug under X11.
- System threads and bytecode threads libraries can be both installed.
- System threads: better implementation of Thread.exit.
- Bytecode threads: fixed two library initialization bugs.
- Unix: make Unix.openfile blocking to account for named pipes;
  GC bug in Unix.*stat fixed; fixed problem with Unix.dup2 on Windows.

Ocamllex:
- Can name parts of the matched input text, e.g.
    "0" (['0'-'7']+ as s) { ... s ... }

Ocamldebug:
- Handle programs that run for more than 2^30 steps.

Emacs mode:
- Added file caml-types.el to interactively display the type information
  saved by option -dtypes.

Win32 ports:
- Cygwin port: recognize \ as directory separator in addition to /
- MSVC port: ocamlopt -pack works provided GNU binutils are installed.
- Graphics library: fixed bug in Graphics.blit_image; improved event handling.

OCamldoc:
- new ty_code field for types, to keep code of a type (with option -keep-code)
- new ex_code field for types, to keep code of an exception
    (with option -keep-code)
- some fixes in html generation
- don't overwrite existing style.css file when generating HTML
- create the ocamldoc.sty file when generating LaTeX (if nonexistent)
- man pages are now installed in man/man3 rather than man/mano
- fix: empty [] in generated HTML indexes


Objective Caml 3.06 (20 Aug 2002):
----------------------------------

Type-checking:
- Apply value restriction to polymorphic record fields.

Run-time system:
- Fixed GC bug affecting lazy values.

Both compilers:
- Added option "-version" to print just the version number.
- Fixed wrong dependencies in .cmi generated with the -pack option.

Native-code compiler:
- Fixed wrong return value for inline bigarray assignments.

Libraries:
- Unix.getsockopt: make sure result is a valid boolean.

Tools:
- ocamlbrowser: improved error reporting; small Win32 fixes.

Windows ports:
- Fixed two problems with the Mingw port under Cygwin 1.3.


Objective Caml 3.05 (29 Jul 2002):
----------------------------------

Language features:
- Support for polymorphic methods and record fields.
- Allows _ separators in integer and float literals, e.g. 1_000_000.

Type-checker:
- New flag -principal to enforce principality of type inference.
- Fixed subtle typing bug with higher-order functors.
- Fixed several complexity problems; changed (again) the  behaviour of
  simple coercions.
- Fixed various bugs with objects and polymorphic variants.
- Improved some error messages.

Both compilers:
- Added option "-pack" to assemble several compilation units as one unit
  having the given units as sub-modules.
- More precise detection of unused sub-patterns in "or" patterns.
- Warnings for ill-formed \ escapes in string and character literals.
- Protect against spaces and other special characters in directory names.
- Added interface consistency check when building a .cma or .cmxa library.
- Minor reduction in code size for class initialization code.
- Added option "-nostdlib" to ignore standard library entirely.

Bytecode compiler:
- Fixed issue with ocamlc.opt and dynamic linking.

Native-code compiler:
- Added link-time check for multiply-defined module names.
- Fixed GC bug related to constant constructors of polymorphic variant types.
- Fixed compilation bug for top-level "include" statements.
- PowerPC port: work around limited range for relative branches,
  thus removing assembler failures on large functions.
- IA64 port: fixed code generation bug for 3-way constructor matching.

Toplevel interactive system:
- Can load object files given on command line before starting up.
- ocamlmktop: minimized possibility of name clashes with user-provided modules.

Run-time system:
- Minor garbage collector no longer recursive.
- Better support for lazy data in the garbage collector.
- Fixed issues with the heap compactor.
- Fixed issues with finalized Caml values.
- The type "int64" is now supported on all platforms: we use software
  emulation if the C compiler doesn't support 64-bit integers.
- Support for float formats that are neither big-endian nor little-endian
  (one known example: the ARM).
- Fixed bug in callback*_exn functions in the exception-catching case.
- Work around gcc 2.96 bug on RedHat 7.2 and Mandrake 8.0, 8.1 among others.
- Stub DLLs now installed in subdir stublibs/ of standard library dir.

Standard library:
- Protect against integer overflow in sub-string and sub-array bound checks.
- New module Complex implementing arithmetic over complex numbers.
- New module Scanf implementing format-based scanning a la scanf() in C.
- Module Arg: added alternate entry point Arg.parse_argv.
- Modules Char, Int32, Int64, Nativeint, String: added type "t" and function
  "compare" so that these modules can be used directly with e.g. Set.Make.
- Module Digest: fixed issue with Digest.file on large files (>= 1Gb);
    added Digest.to_hex.
- Module Filename: added Filename.open_temp_file to atomically create and
    open the temp file; improved security of Filename.temp_file.
- Module Genlex: allow _ as first character of an identifier.
- Module Lazy: more efficient implementation.
- Module Lexing: improved performances for very large tokens.
- Module List: faster implementation of sorting functions.
- Module Printf:
    added %S and %C formats (quoted, escaped strings and characters);
    added kprintf (calls user-specified continuation on formatted string).
- Module Queue: faster implementation (courtesy of François Pottier).
- Module Random: added Random.bool.
- Module Stack: added Stack.is_empty.
- Module Pervasives:
    added sub-module LargeFile to support files larger than 1Gb
      (file offsets are int64 rather than int);
    opening in "append" mode automatically sets "write" mode;
    files are now opened in close-on-exec mode;
    string_of_float distinguishes its output from a plain integer;
    faster implementation of input_line for long lines.
- Module Sys:
     added Sys.ocaml_version containing the OCaml version number;
     added Sys.executable_name containing the (exact) path of the
       file being executable;
     Sys.argv.(0) is now unchanged w.r.t. what was provided as 0-th argument
       by the shell.
- Module Weak: added weak hash tables.

Other libraries:
- Bigarray:
    support for bigarrays of complex numbers;
    added functions Genarray.dims,
      {Genarray,Array1,Array2,Array3}.{kind,layout}.
- Dynlink: fixed bug with loading of mixed-mode Caml/C libraries.
- LablTK:
    now supports also the CamlTK API (no labels);
    support for Activate and Deactivate events;
    support for virtual events;
    added UTF conversion;
    export the tcl interpreter as caml value, to avoid DLL dependencies.
- Unix:
    added sub-module LargeFile to support files larger than 1Gb
      (file offsets are int64 rather than int);
    added POSIX opening flags (O_NOCTTY, O_*SYNC);
    use reentrant functions for gethostbyname and gethostbyaddr when available;
    fixed bug in Unix.close_process and Unix.close_process_full;
    removed some overhead in Unix.select.

Tools:
- ocamldoc (the documentation generator) is now part of the distribution.
- Debugger: now supports the option -I +dir.
- ocamllex: supports the same identifiers as ocamlc; warns for
  bad \ escapes in strings and characters.
- ocamlbrowser:
    recenter the module boxes when showing a cross-reference;
    include the current directory in the ocaml path.

Windows port:
- Can now compile with Mingw (the GNU compilers without the Cygwin
  runtime library) in addition to MSVC.
- Toplevel GUI: wrong filenames were given to #use and #load commands;
  read_line() was buggy for short lines (2 characters or less).
- OCamlBrowser: now fully functional.
- Graphics library: fixed several bugs in event handling.
- Threads library: fixed preemption bug.
- Unix library: better handling of the underlying differences between
  sockets and regular file descriptors;
  added Unix.lockf and a better Unix.rename (thanks to Tracy Camp).
- LablTk library: fixed a bug in Fileinput


Objective Caml 3.04 (13 Dec 2001):
----------------------------------

Type-checker:
- Allowed coercing self to the type of the current class, avoiding
  an obscure error message about "Self type cannot be unified..."

Both compilers:
- Use OCAMLLIB environment variable to find standard library, falls
  back on CAMLLIB if not defined.
- Report out-of-range ASCII escapes in character or string literals
  such as "\256".

Byte-code compiler:
- The -use-runtime and -make-runtime flags are back by popular demand
  (same behavior as in 3.02).
- Dynamic loading (of the C part of mixed Caml/C libraries): arrange that
  linking in -custom mode uses the static libraries for the C parts,
  not the shared libraries, for maximal robustness and compatibility with
  3.02.

Native-code compiler:
- Fixed bug in link-time consistency checking.

Tools:
- ocamlyacc: added parser debugging support (set OCAMLRUNPARAM=p to get
  a trace of the pushdown automaton actions).
- ocamlcp: was broken in 3.03 (Sys_error), fixed.

Run-time system:
- More work on dynamic loading of the C part of mixed Caml/C libraries.
- On uncaught exception, flush output channels before printing exception
  message and backtrace.
- Corrected several errors in exception backtraces.

Standard library:
- Pervasives: integer division and modulus are now fully specified
  on negative arguments (with round-towards-zero semantics).
- Pervasives.float_of_string: now raises Failure on ill-formed input.
- Pervasives: added useful float constants max_float, min_float, epsilon_float.
- printf functions in Printf and Format: added % formats for int32, nativeint,
  int64; "*" in width and precision specifications now supported
  (contributed by Thorsten Ohl).
- Added Hashtbl.copy, Stack.copy.
- Hashtbl: revised resizing strategy to avoid quadratic behavior
  on Hashtbl.add.
- New module MoreLabels providing labelized versions of modules
  Hashtbl, Map and Set.
- Pervasives.output_value and Marshal.to_* : improved hashing strategy
  for internal data structures, avoid excessive slowness on
  quasi-linearly-allocated inputs.

Other libraries:
- Num: fixed bug in big integer exponentiation (Big_int.power_*).

Windows port:
- New GUI for interactive toplevel (Jacob Navia).
- The Graphics library is now available for stand-alone executables
  (Jacob Navia).
- Unix library: improved reporting of system error codes.
- Fixed error in "globbing" of * and ? patterns on command line.

Emacs mode: small fixes; special color highlighting for ocamldoc comments.

License: added special exception to the LGPL'ed code (libraries and
  runtime system) allowing unrestricted linking, whether static or dynamic.


Objective Caml 3.03 ALPHA (12 Oct 2001):
----------------------------------------

Language:
- Removed built-in syntactic sugar for streams and stream patterns
  [< ... >], now supported via CamlP4, which is now included in the
  distribution.
- Switched the default behaviour to labels mode (labels are compulsory),
  but allows omitting labels when a function application is complete.
  -nolabels mode is available but deprecated for programming.
  (See also scrapelabels and addlabels tools below.)
- Removed all labels in the standard libraries, except labltk.
  Labelized versions are kept for ArrayLabels, ListLabels, StringLabels
  and UnixLabels. "open StdLabels" gives access to the first three.
- Extended polymorphic variant type syntax, allowing union types and
  row abbreviations for both sub- and super-types. #t deprecated in types.
- See the Upgrading file for how to adapt to all the changes above.

Type-checker:
- Fixed obscure bug in module typing causing the type-checker to loop
  on signatures of the form
        module type M
        module A: sig module type T = sig module T: M end end
        module B: A.T
- Improved efficiency of module type-checking via lazy computation of
  certain signature summary information.
- An empty polymorphic variant type is now an error.

Both compilers:
- Fixed wrong code generated for "struct include M ... end" when M
  contains one or several "external" declarations.

Byte-code compiler:
- Protect against VM stack overflow caused by module initialization code
  with many local variables.
- Support for dynamic loading of the C part of mixed Caml/C libraries.
- Removed the -use-runtime and -make-runtime flags, obsoleted by dynamic
  loading of C libraries.

Native-code compiler:
- Attempt to recover gracefully from system stack overflow.  Currently
  works on x86 under Linux and BSD.
- Alpha: work around "as" bug in Tru64 5.1.

Toplevel environment:
- Revised printing of inferred types and evaluation results
  so that an external printer (e.g. Camlp4's) can be hooked in.

Tools:
- The CamlP4 pre-processor-pretty-printer is now included in the standard
  distribution.
- New tool ocamlmklib to help build mixed Caml/C libraries.
- New tool scrapelabels and addlabels, to either remove (non-optional)
  labels in interfaces, or automatically add them in the definitions.
  They provide easy transition from classic mode ocaml 3.02 sources,
  depending on whether you want to keep labels or not.
- ocamldep: added -pp option to handle preprocessed source files.

Run-time system:
- Support for dynamic loading of the C part of mixed Caml/C libraries.
  Currently works under Linux, FreeBSD, Windows, Tru64, Solaris and Irix.
- Implemented registration of global C roots with a skip list,
  runs much faster when there are many global C roots.
- Autoconfiguration script: fixed wrong detection of Mac OS X; problem
  with the Sparc, gcc 3.0, and float alignment fixed.

Standard library:
- Added Pervasives.flush_all to flush all opened output channels.

Other libraries:
- All libraries revised to allow dynamic loading of the C part.
- Graphics under X Windows: revised event handling, should no longer lose
    mouse events between two calls to wait_next_event(); wait_next_event()
    now interruptible by signals.
- Bigarrays: fixed bug in marshaling of big arrays.

Windows port:
- Fixed broken Unix.{get,set}sockopt*



Objective Caml 3.02 (30 Jul 2001):
----------------------------------

Both compilers:
- Fixed embarrassing bug in pattern-matching compilation
  (affected or-patterns containing variable bindings).
- More optimizations in pattern-matching compilation.

Byte-code compiler:
- Protect against VM stack overflow caused by functions with many local
  variables.

Native-code compiler:
- Removed re-sharing of string literals, causes too many surprises with
  in-place string modifications.
- Corrected wrong compilation of toplevel "include" statements.
- Fixed bug in runtime function "callbackN_exn".
- Signal handlers receive the conventional signal number as argument
  instead of the system signal number (same behavior as with the
  bytecode compiler).
- ARM port: fixed issue with immediate operand overflow in large functions.

Toplevel environment:
- User-definer printers (for #install_printer) now receive as first argument
  the pretty-printer formatter where to print their second argument.
  Old printers (with only one argument) still supported for backward
  compatibility.

Standard library:
- Module Hashtbl: added Hashtbl.fold.

Other libraries:
- Dynlink: better error reporting in add_interfaces for missing .cmi files.
- Graphics: added more drawing functions (multiple points, polygons,
    multiple lines, splines).
- Bytecode threads: the module Unix is now thread-safe, ThreadUnix is
    deprecated.  Unix.exec* now resets standard descriptors to blocking mode.
- Native threads: fixed a context-switch-during-GC problem causing
    certain C runtime functions to fail, most notably input_value.
- Unix.inet_addr_of_string: call inet_aton() when available so as to
    handle correctly the address 255.255.255.255.
- Unix: added more getsockopt and setsockopt functions to get/set
    options that have values other than booleans.
- Num: added documentation for the Big_int module.

Tools:
- ocamldep: fixed wrong dependency issue with nested modules.

Run-time system:
- Removed floating-point error at start-up on some non-IEEE platforms
  (e.g. FreeBSD prior to 4.0R).
- Stack backtrace mechanism now works for threads that terminate on
  an uncaught exception.

Auto-configuration:
- Updated config.guess and config.sub scripts, should recognize a greater
  number of recent platform.

Windows port:
- Fixed broken Unix.waitpid.  Unix.file_descr can now be compared or hashed.
- Toplevel application: issue with spaces in name of stdlib directory fixed.

MacOS 9 port:
- Removed the last traces of support for 68k


Objective Caml 3.01 (09 Mar 2001):
----------------------------------

New language features:
- Variables are allowed in "or" patterns, e.g.
     match l with [t] | [_;t] -> ... t ...
- "include <structure expression>" to re-export all components of a
  structure inside another structure.
- Variance annotation on parameters of type declarations, e.g.
    type (+'a,-'b,'c) t (covariant in 'a, contravariant in 'b, invariant in 'c)

New ports:
- Intel IA64/Itanium under Linux (including the native-code compiler).
- Cygwin under MS Windows.  This port is an alternative to the earlier
  Windows port of OCaml, which relied on MS compilers; the Cygwin
  Windows port does not need MS Visual C++ nor MASM, runs faster
  in bytecode, and has a better implementation of the Unix library,
  but currently lacks threads and COM component support.

Type-checking:
- Relaxed "monomorphic restriction" on type constructors in a
  mutually-recursive type definition, e.g. the following is again allowed
    type u = C of int t | D of string t and 'a t = ...
- Fixed name-capture bug in "include SIG" and "SIG with ..." constructs.
- Improved implicit subtypes built by (... :> ty), closer to intuition.
- Several bug fixes in type-checking of variants.
- Typing of polymorphic variants is more restrictive:
   do not allow conjunctive types inside the same pattern matching.
   a type has either an upper bound, or all its tags are in the lower bound.
  This may break some programs (this breaks lablgl-0.94).

Both compilers:
- Revised compilation of pattern matching.
- Option -I +<subdir> to search a subdirectory <subdir> of the standard
  library directory (i.e. write "ocamlc -I +labltk" instead of
  "ocamlc -I /usr/local/lib/ocaml/labltk").
- Option -warn-error to turn warnings into errors.
- Option -where to print the location of the standard library directory.
- Assertions are now type-checked even if the -noassert option is given,
  thus -noassert can no longer change the types of modules.

Bytecode compiler and bytecode interpreter:
- Print stack backtrace when a program aborts due to an uncaught exception
  (requires compilation with -g and running with ocamlrun -b or
   OCAMLRUNPARAM="b=1").

Native-code compiler:
- Better unboxing optimizations on the int32, int64, and nativeint types.
- Tail recursion preserved for functions having more parameters than
  available registers (but tail calls to other functions are still
  turned off if parameters do not fit entirely in registers).
- Fixed name-capture bug in function inlining.
- Improved spilling/reloading strategy for conditionals.
- IA32, Alpha: better alignment of branch targets.
- Removed spurious dependency on the -lcurses library.

Toplevel environment:
- Revised handling of top-level value definitions, allows reclamation
  of definitions that are shadowed by later definitions with the same names.
  (E.g. "let x = <big list>;; let x = 1;;" allows <big list> to be reclaimed.)
- Revised the tracing facility so that for standard library functions,
  only calls from user code are traced, not calls from the system.
- Added a "*" prompt when within a comment.

Runtime system:
- Fixed portability issue on bcopy() vs memmove(), affecting Linux RedHat 7.0
  in particular.
- Structural comparisons (=, <>, <, <=, >, >=, compare) reimplemented
  so as to avoid overflowing the C stack.
- Input/output functions: arrange so that reads and writes on closed
  in_channel or out_channel raise Sys_error immediately.

Standard library:
- Module Gc: changed some counters to float in order to avoid overflow;
    added alarms
- Module Hashtbl: added Hashtbl.replace.
- Module Int64: added bits_of_float, float_of_bits (access to IEEE 754
    representation of floats).
- Module List:  List.partition now tail-rec;
    improved memory behavior of List.stable_sort.
- Module Nativeint: added Nativeint.size (number of bits in a nativeint).
- Module Obj: fixed incorrect resizing of float arrays in Obj.resize.
- Module Pervasives: added float constants "infinity", "neg_infinity", "nan";
    added a "classify_float" function to test a float for NaN, infinity, etc.
- Pervasives.input_value: fixed bug affecting shared custom objects.
- Pervasives.output_value: fixed size bug affecting "int64" values.
- Pervasives.int_of_string, {Int32,Int64,Nativeint}.of_string:
  fixed bug causing bad digits to be accepted without error.
- Module Random: added get_state and set_state to checkpoint the generator.
- Module Sys: signal handling functions are passed the system-independent
  signal number rather than the raw system signal number whenever possible.
- Module Weak: added Weak.get_copy.

Other libraries:
- Bigarray: added Bigarray.reshape to take a view of the elements of a
  bigarray with different dimensions or number of dimensions;
  fixed bug causing "get" operations to be unavailable in custom
  toplevels including Bigarray.
- Dynlink: raise an error instead of crashing when the loaded module
  refers to the not-yet-initialized module performing a dynlink operation.
- Bytecode threads: added a thread-safe version of the Marshal module;
    fixed a rare GC bug in the thread scheduler.
- POSIX threads: fixed compilation problem with threads.cmxa.
- Both thread libraries: better tail-recursion in Event.sync.
- Num library: fixed bug in square roots (Nat.sqrt_nat, Big_int.sqrt_big_int).

Tools:
- ocamldep: fixed missing dependencies on labels of record patterns and
    record construction operations

Win32 port:
- Unix.waitpid now implements the WNOHANG option.

Mac OS ports:
- Mac OS X public beta is supported.
- Int64.format works on Mac OS 8/9.


Objective Caml 3.00 (25 Apr 2000):
----------------------------------

Language:
- OCaml/OLabl merger:
  * Support for labeled and optional arguments for functions and classes.
  * Support for variant types (sum types compared by structure).
  See tutorial (chapter 2 of the OCaml manual) for more information.
- Syntactic change: "?" in stream error handlers changed to "??".
- Added exception renaming in structures (exception E = F).
- (OCaml 2.99/OLabl users only) Label syntax changed to preserve
  backward compatibility with 2.0x (labeled function application
  is f ~lbl:arg instead of f lbl:arg).  A tool is provided to help
  convert labelized programs to OCaml 3.00.

Both compilers:
- Option -labels to select commuting label mode (labels are mandatory,
  but labeled arguments can be passed in a different order than in
  the definition of the function; in default mode, labels may be omitted,
  but argument reordering is only allowed for optional arguments).
- Libraries (.cma and .cmxa files) now "remember" C libraries given
  at library construction time, and add them back at link time.
  Allows linking with e.g. just unix.cma instead of
  unix.cma -custom -cclib -lunix
- Revised printing of error messages, now use Format.fprintf; no visible
  difference for users, but could facilitate internationalization later.
- Fixed bug in unboxing of records containing only floats.
- Fixed typing bug involving applicative functors as components of modules.
- Better error message for inconsistencies between compiled interfaces.

Bytecode compiler:
- New "modular" format for bytecode executables; no visible differences
  for users, but will facilitate further extensions later.
- Fixed problems in signal handling.

Native-code compiler:
- Profiling support on x86 under FreeBSD
- Open-coding and unboxing optimizations for the new integer types
  int32, int64, nativeint, and for bigarrays.
- Fixed instruction selection bug with "raise" appearing in arguments
  of strict operators, e.g. "1 + raise E".
- Better error message when linking incomplete/incorrectly ordered set
  of .cmx files.
- Optimized scanning of global roots during GC, can reduce total running
  time by up to 8% on GC-intensive programs.

Interactive toplevel:
- Better printing of exceptions, including arguments, when possible.
- Fixed rare GC bug occurring during interpretation of scripts.
- Added consistency checks between interfaces and implementations
  during #load.

Run-time system:
- Added support for "custom" heap blocks (heap blocks carrying
  C functions for finalization, comparison, hashing, serialization
  and deserialization).
- Support for finalisation functions written in Caml.

Standard library:
- New modules Int32, Int64, Nativeint for 32-bit, 64-bit and
  platform-native integers
- Module Array: added Array.sort, Array.stable_sort.
- Module Gc: added Gc.finalise to attach Caml finalisation functions to
  arbitrary heap-allocated data.
- Module Hashtbl: do not bomb when resizing very large table.
- Module Lazy: raise Lazy.Undefined when a lazy evaluation needs itself.
- Module List: added List.sort, List.stable_sort; fixed bug in List.rev_map2.
- Module Map: added mapi (iteration with key and data).
- Module Set: added iterators for_all, exists, filter, partition.
- Module Sort: still here but deprecated in favor of new sorting functions
  in Array and List.
- Module Stack: added Stack.top
- Module String: fixed boundary condition on String.rindex_from
- Added labels on function arguments where appropriate.

New libraries and tools:
- ocamlbrowser: graphical browser for OCaml sources and compiled interfaces,
  supports cross-referencing, editing, running the toplevel.
- LablTK: GUI toolkit based on TK, using labeled and optional arguments,
  easier to use than CamlTK.
- Bigarray: large, multi-dimensional numerical arrays, facilitate
  interfacing with C/Fortran numerical code, efficient support for
  advanced array operations such as slicing and memory-mapping of files.

Other libraries:
- Bytecode threads: timer-based preemption was broken, works back again;
  fixed bug in Pervasives.input_line; exported Thread.yield.
- System threads: several GC / reentrancy bugs fixed in buffered I/O
  and Unix I/O; revised Thread.join implementation for strict POSIX
  conformance; exported Thread.yield.
- Graphics: added support for double buffering; added, current_x, current_y,
  rmoveto, rlineto, and draw_rect.
- Num: fixed bug in Num.float_of_num.
- Str: worked around potential symbol conflicts with C standard library.
- Dbm: fixed bug with Dbm.iter on empty database.

New or updated ports:
- Alpha/Digital Unix: lifted 256M limitation on total memory space
  induced by -taso
- Port to AIX 4.3 on PowerPC
- Port to HPUX 10 on HPPA
- Deprecated 680x0 / SunOS port

Macintosh port:
- Implemented the Unix and Thread libraries.
- The toplevel application does not work on 68k Macintoshes; maybe
  later if there's a demand.
- Added a new tool, ocamlmkappli, to build an application from a
  program written in O'Caml.


Objective Caml 2.04 (26 Nov 1999):
----------------------------------

- C interface: corrected inconsistent change in the CAMLparam* macros.
- Fixed internal error in ocamlc -g.
- Fixed type-checking of "S with ...", where S is a module type name
  abbreviating another module type name.
- ocamldep: fixed stdout/stderr mismatch after failing on one file.
- Random.self_init more random.
- Windows port:
  - Toplevel application: fixed spurious crash on exit.
  - Native-code compiler: fixed bug in assembling certain
    floating-point constants (masm doesn't grok 2e5, wants 2.0e5).

Objective Caml 2.03 (19 Nov 1999):
----------------------------------

New ports:
- Ported to BeOS / Intel x86 (bytecode and native-code).
- BSD / Intel x86 port now supports both a.out and ELF binary formats.
- Added support for {Net,Open}BSD / Alpha.
- Revamped Rhapsody port, now works on MacOS X server.

Syntax:
- Warning for "(*)" and "*)" outside comment.
- Removed "#line LINENO", too ambiguous with a method invocation;
  the equivalent "# LINENO" is still supported.

Typing:
- When an incomplete pattern-matching is detected, report also a
  value or value template that is not covered by the cases of
  the pattern-matching.
- Several bugs in class type matching and in type error reporting fixed.
- Added an option -rectypes to support general recursive types,
  not just those involving object types.

Bytecode compiler:
- Minor cleanups in the bytecode emitter.
- Do not remove "let x = y" bindings in -g mode; makes it easier to
  debug the code.

Native-code compiler:
- Fixed bug in grouping of allocations performed in the same basic block.
- Fixed bug in constant propagation involving expressions containing
  side-effects.
- Fixed incorrect code generation for "for" loops whose upper bound is
  a reference assigned inside the loop.
- MIPS code generator: work around a bug in the IRIX 6 assembler.

Toplevel:
- Fixed incorrect redirection of standard formatter to stderr
  while executing toplevel scripts.

Standard library:
- Added List.rev_map, List.rev_map2.
- Documentation of List functions now says which functions are
  tail-rec, and how much stack space is needed for non-tailrec functions.
- Wrong type for Printf.bprintf fixed.
- Fixed weird behavior of Printf.sprintf and Printf.bprintf in case of
  partial applications.
- Added Random.self_init, which initializes the PRNG from the system date.
- Sort.array: serious bugs fixed.
- Stream.count: fixed incorrect behavior with ocamlopt.

Run-time system and external interface:
- Fixed weird behavior of signal handlers w.r.t. signal masks and exceptions
  raised from the signal handler.
- Fixed bug in the callback*_exn() functions.

Debugger:
- Fixed wrong printing of float record fields and elements of float arrays.
- Supports identifiers starting with '_'.

Profiler:
- Handles .mli files, so ocamlcp can be used to replace ocamlc (e.g. in a
  makefile).
- Now works on programs that use stream expressions and stream parsers.

Other libraries:
- Graphics: under X11, treat all mouse buttons equally; fixed problem
  with current font reverting to the default font when the graphics
  window is resized.
- Str: fixed reentrancy bugs in Str.replace and Str.full_split.
- Bytecode threads: set standard I/O descriptors to non-blocking mode.
- OS threads: revised implementation of Thread.wait_signal.
- All threads: added Event.wrap_abort, Event.choose [].
- Unix.localtime, Unix.gmtime: check for errors.
- Unix.create_process: now supports arbitrary redirections of std descriptors.
- Added Unix.open_process_full.
- Implemented Unix.chmod under Windows.
- Big_int.square_big_int now gives the proper sign to its result.

Others:
- ocamldep: don't stop at first error, skip to next file.
- Emacs mode: updated with Garrigue and Zimmerman's snapshot of 1999/10/18.
- configure script: added -prefix option.
- Windows toplevel application: fixed problem with graphics library
  not loading properly.


Objective Caml 2.02 (04 Mar 1999):
----------------------------------

* Type system:
  - Check that all components of a signature have unique names.
  - Fixed bug in signature matching involving a type component and
    a module component, both sharing an abstract type.
  - Bug involving recursive classes constrained by a class type fixed.
  - Fixed bugs in printing class types and in printing unification errors.

* Compilation:
  - Changed compilation scheme for "{r with lbl = e}" when r has many fields
    so as to avoid code size explosion.

* Native-code compiler:
  - Better constant propagation in boolean expressions and in conditionals.
  - Removal of unused arguments during function inlining.
  - Eliminated redundant tagging/untagging in bit shifts.
  - Static allocation of closures for functions without free variables,
    reduces the size of initialization code.
  - Revised compilation scheme for definitions at top level of compilation
    units, so that top level functions have no free variables.
  - Coalesced multiple allocations of heap blocks inside one expression
    (e.g. x :: y :: z allocates the two conses in one step).
  - Ix86: better handling of large integer constants in instruction selection.
  - MIPS: fixed wrong asm generated for String.length "literal".

* Standard library:
  - Added the "ignore" primitive function, which just throws away its
    argument and returns "()".  It allows to write
    "ignore(f x); y" if "f x" doesn't have type unit and you don't
    want the warning caused by "f x; y".
  - Added the "Buffer" module (extensible string buffers).
  - Module Format: added formatting to buffers and to strings.
  - Added "mem" functions (membership test) to Hashtbl and Map.
  - Module List: added find, filter, partition.
    Renamed remove and removeq to remove_assoc and remove_assq.
  - Module Marshal: fixed bug in marshaling functions when passed functional
    values defined by mutual recursion with other functions.
  - Module Printf: added Printf.bprintf (print to extensible buffer);
    added %i format as synonymous for %d (as per the docs).
  - Module Sort: added Sort.array (Quicksort).

* Runtime system:
  - New callback functions for callbacks with arbitrary many arguments
    and for catching Caml exceptions escaping from a callback.

* The ocamldep dependency generator: now performs full parsing of the
    sources, taking into account the scope of module bindings.

* The ocamlyacc parser generator: fixed sentinel error causing wrong
    tables to be generated in some cases.

* The str library:
  - Added split_delim, full_split as variants of split that control
    more precisely what happens to delimiters.
  - Added replace_matched for separate matching and replacement operations.

* The graphics library:
  - Bypass color lookup for 16 bpp and 32 bpp direct-color displays.
  - Larger color cache.

* The thread library:
  - Bytecode threads: more clever use of non-blocking I/O, makes I/O
    operations faster.
  - POSIX threads: gcc-ism removed, should now compile on any ANSI C compiler.
  - Both: avoid memory leak in the Event module when a communication
    offer is never selected.

* The Unix library:
  - Fixed inversion of ctime and mtime in Unix.stat, Unix.fstat, Unix.lstat.
  - Unix.establish_connection: properly reclaim socket if connect fails.

* The DBM library: no longer crashes when calling Dbm.close twice.

* Emacs mode:
  - Updated with Garrigue and Zimmerman's latest version.
  - Now include an "ocamltags" script for using etags on OCaml sources.

* Win32 port:
  - Fixed end-of-line bug in ocamlcp causing problems with generated sources.


Objective Caml 2.01 (09 Dec 1998):
----------------------------------

* Typing:
  - Added warning for expressions of the form "a; b" where a does not have
    type "unit"; catches silly mistake such as
    "record.lbl = newval; ..." instead of "record.lbl <- newval; ...".
  - Typing bug in "let module" fixed.

* Compilation:
  - Fixed bug in compilation of recursive and mutually recursive classes.
  - Option -w to turn specific warnings on/off.
  - Option -cc to choose the C compiler used with ocamlc -custom and ocamlopt.

* Bytecode compiler and bytecode interpreter:
  - Intel x86: removed asm declaration causing "fixed or forbidden register
    spilled" error with egcs and gcc 2.8 (but not with gcc 2.7, go figure).
  - Revised handling of debugging information, allows faster linking with -g.

* Native-code compiler:
  - Fixed bugs in integer constant propagation.
  - Out-of-bound accesses in array and strings now raise an Invalid_argument
    exception (like the bytecode system) instead of stopping the program.
  - Corrected scheduling of bound checks.
  - Port to the StrongARM under Linux (e.g. Corel Netwinder).
  - I386: fixed bug in profiled code (ocamlopt -p).
  - Mips: switched to -n32 model under IRIX; dropped the Ultrix port.
  - Sparc: simplified the addressing modes, allows for better scheduling.
  - Fixed calling convention bug for Pervasives.modf.

* Toplevel:
  - #trace works again.
  - ocamlmktop: use matching ocamlc, not any ocamlc from the search path.

* Memory management:
  - Fixed bug in heap expansion that could cause the GC to loop.

* C interface:
  - New macros CAMLparam... and CAMLlocal... to simplify the handling
    of local roots in C code.
  - Simplified procedure for allocating and filling Caml blocks from C.
  - Declaration of string_length in <caml/mlvalues.h>.

* Standard library:
  - Module Format: added {get,set}_all_formatter_output_functions,
    formatter_of_out_channel, and the control sequence @<n> in printf.
  - Module List: added mem_assoc, mem_assq, remove, removeq.
  - Module Pervasives: added float_of_int (synonymous for float),
    int_of_float (truncate), int_of_char (Char.code), char_of_int (Char.chr),
    bool_of_string.
  - Module String: added contains, contains_from, rcontains_from.

* Unix library:
  - Unix.lockf: added F_RLOCK, F_TRLOCK; use POSIX locks whenever available.
  - Unix.tc{get,set}attr: added non-standard speeds 57600, 115200, 230400.
  - Unix.chroot: added.

* Threads:
  - Bytecode threads: improved speed of I/O scheduling.
  - Native threads: fixed a bug involving signals and exceptions
    generated from C.

* The "str" library:
  - Added Str.string_partial_match.
  - Bumped size of internal stack.

* ocamlyacc: emit correct '# lineno' directive for prelude part of .mly file.

* Emacs editing mode: updated with Jacques Garrigue's newest code.

* Windows port:
  - Added support for the "-cclib -lfoo" option (instead of
     -cclib /full/path/libfoo.lib as before).
  - Threads: fixed a bug at initialization time.

* Macintosh port: source code for Macintosh application merged in.


Objective Caml 2.00 (19 Aug 1998):
----------------------------------

* Language:
  - New class language.  See http://caml.inria.fr/ocaml/refman/
    for a tutorial (chapter 2) and for the reference manual (section 4.9).
  - Local module definitions "let module X = <module-expr> in <expr>".
  - Record copying with update "{r with lbl1 = expr1; ...}".
  - Array patterns "[|pat1; ...;patN|]" in pattern-matchings.
  - New reserved keywords: "object", "initializer".
  - No longer reserved: "closed", "protected".

* Bytecode compiler:
  - Use the same compact memory representations for float arrays, float
    records and recursive closures as the native-code compiler.
  - More type-dependent optimizations.
  - Added the -use_runtime and -make_runtime flags to build separately
    and reuse afterwards custom runtime systems
    (inspired by Fabrice Le Fessant's patch).

* Native-code compiler:
  - Cross-module constant propagation of integer constants.
  - More type-dependent optimizations.
  - More compact code generated for "let rec" over data structures.
  - Better code generated for "for" loops (test at bottom of code).
  - More aggressive scheduling of stores.
  - Added -p option for time profiling with gprof
    (fully supported on Intel x86/Linux and Alpha/Digital Unix only)
    (inspired by Aleksey Nogin's patch).
  - A case of bad spilling with high register pressure fixed.
  - Fixed GC bug when GC called from C without active Caml code.
  - Alpha: $gp handling revised to follow Alpha's standard conventions,
    allow running "atom" and "pixie" on ocamlopt-generated binaries.
  - Intel x86: use movzbl and movsbl systematically to load 8-bit and 16-bit
    quantities, no more hacks with partial registers (better for the
    Pentium Pro, worse for the Pentium).
  - PowerPC: more aggressive scheduling of return address reloading.
  - Sparc: scheduling bug related to register pairs fixed.

* Runtime system:
  - Better printing of uncaught exceptions (print a fully qualified
    name whenever possible).

* New ports:
  - Cray T3E (bytecode only) (in collaboration with CEA).
  - PowerMac under Rhapsody.
  - SparcStations under Linux.

* Standard library:
  - Added set_binary_mode_in and set_binary_mode_out in Pervasives
    to toggle open channels between text and binary modes.
  - output_value and input_value check that the given channel is in
    binary mode.
  - input_value no longer fails on very large marshalled data (> 16 Mbytes).
  - Module Arg: added option Rest.
  - Module Filename: temp_file no longer loops if temp dir doesn't exist.
  - Module List: added rev_append (tail-rec alternative to @).
  - Module Set: tell the truth about "elements" returning a sorted list;
    added min_elt, max_elt, singleton.
  - Module Sys: added Sys.time for simple measuring of CPU time.

* ocamllex:
  - Check for overflow when generating the tables for the automaton.
  - Error messages in generated .ml file now point to .mll source.
  - Added "let <id> = <regexp>" to name regular expressions
    (inspired by Christian Lindig's patch).

* ocamlyacc:
  - Better error recovery in presence of EOF tokens.
  - Error messages in generated .ml file now point to .mly source.
  - Generated .ml file now type-safe even without the generated .mli file.

* The Unix library:
  - Use float instead of int to represent Unix times (number of seconds
    from the epoch).  This fixes a year 2005 problem on 32-bit platforms.
    Functions affected: stat, lstat, fstat, time, gmtime, localtime,
    mktime, utimes.
  - Added putenv.
  - Better handling of "unknown" error codes (EUNKNOWNERR).
  - Fixed endianness bug in getservbyport.
  - win32unix (the Win32 implementation of the Unix library) now has
    the same interface as the unix implementation, this allows exchange
    of compiled .cmo and .cmi files between Unix and Win32.

* The thread libraries:
  - Bytecode threads: bug with escaping exceptions fixed.
  - System threads (POSIX, Win32): malloc/free bug fixed; signal bug fixed.
  - Both: added Thread.wait_signal to wait synchronously for signals.

* The graph library: bigger color cache.

* The str library: added Str.quote, Str.regexp_string,
  Str.regexp_string_case_fold.

* Emacs mode:
  - Fixed bug with paragraph fill.
  - Fixed bug with next-error under Emacs 20.


Objective Caml 1.07 (11 Dec 1997):
----------------------------------

* Native-code compiler:
  - Revised interface between generated code and GC, fixes serious GC
    problems with signals and native threads.
  - Added "-thread" option for compatibility with ocamlc.

* Debugger: correctly print instance variables of objects.

* Run-time system: ported to OpenBSD.

* Standard library: fixed wrong interface for Marshal.to_buffer and
  Obj.unmarshal.

* Num library: added Intel x86 optimized asm code (courtesy of
  Bernard Serpette).

* Thread libraries:
  - Native threads: fixed GC bugs and installation procedure.
  - Bytecode threads: fixed problem with "Marshal" module.
  - Both: added Event.always.

* MS Windows port: better handling of long command lines in Sys.command

Objective Caml 1.06 (18 Nov 1997):
----------------------------------

* Language:
  - Added two new keywords: "assert" (check assertion) and "lazy"
    (delay evaluation).
  - Allow identifiers to start with "_" (such identifiers are treated
    as lowercase idents).

* Objects:
  - Added "protected" methods (visible only from subclasses, can be hidden
    in class type declared in module signature).
  - Objects can be compared using generic comparison functions.
  - Fixed compilation of partial application of object constructors.

* Type system:
  - Occur-check now more strict (all recursions must traverse an object).
  - A few bugs fixed.

* Run-time system:
  - A heap compactor was implemented, so long-running programs can now
    fight fragmentation.
  - The meaning of the "space_overhead" parameter has changed.
  - The macros Push_roots and Pop_roots are superseded by Begin_roots* and
    End_roots.
  - Bytecode executable includes list of primitives used, avoids crashes
    on version mismatch.
  - Reduced startup overhead for marshalling, much faster marshalling of
    small objects.
  - New exception Stack_overflow distinct from Out_of_memory.
  - Maximum stack size configurable.
  - I/O revised for compatibility with compactor and with native threads.
  - All C code ANSIfied (new-style function declarations, etc).
  - Threaded code work on all 64-bit processors, not just Alpha/Digital Unix.
  - Better printing of uncaught exceptions.

* Both compilers:
  - Parsing: more detailed reporting of syntax errors (e.g. shows
    unmatched opening parenthesis on missing closing parenthesis).
  - Check consistency between interfaces (.cmi).
  - Revised rules for determining dependencies between modules.
  - Options "-verbose" for printing calls to C compiler, "-noassert"
    for turning assertion checks off.

* Native-code compiler:
  - Machine-dependent parts rewritten using inheritance instead of
    parameterized modules.
  - GC bug in value let rec fixed.
  - Port to Linux/Alpha.
  - Sparc: cleaned up use of %g registers, now compatible with Solaris threads.

* Top-level interactive system:
  - Can execute Caml script files given on command line.
  - Reads commands from ./.ocamlinit on startup.
  - Now thread-compatible.

* Standard library:
  - New library module: Lazy (delayed computations).
  - New library module: Marshal.  Allows marshalling to strings and
    transmission of closures between identical programs (SPMD parallelism).
  - Filename: "is_absolute" is superseded by "is_implicit" and "is_relative".
    To adapt old programs, change "is_absolute x" to "not (is_implicit x)"
    (but the new "is_relative" is NOT the opposite of the old "is_absolute").
  - Array, Hashtbl, List, Map, Queue, Set, Stack, Stream:
    the "iter" functions now take as argument a unit-returning function.
  - Format: added "printf" interface to the formatter (see the documentation).
    Revised behaviour of simple boxes: no more than one new line is output
    when consecutive break hints should lead to multiple line breaks.
  - Stream: revised implementation, renamed Parse_failure to Failure and
    Parse_error to Error (don't you love gratuitous changes?).
  - String: added index, rindex, index_from, rindex_from.
  - Array: added mapi, iteri, fold_left, fold_right, init.
  - Added Map.map, Set.subset, Printexc.to_string.

* ocamllex: lexers generated by ocamllex can now handle all characters,
  including '\000'.

* ocamlyacc: fixed bug with function closures returned by parser rules.

* Debugger:
  - Revised generation of events.
  - Break on function entrance.
  - New commands start/previous.
  - The command loadprinter now try to recursively load required
    modules.
  - Numerous small fixes.

* External libraries:
  - systhreads: can now use POSIX threads; POSIX and Win32 threads are
    now supported by the native-code compiler.
  - dbm and graph: work in native code.
  - num: fixed bug in Nat.nat_of_string.
  - str: fixed deallocation bug with case folding.
  - win32unix: use Win32 handles instead of (buggy) VC++ emulation of Unix
    file handles; added gettimeofday.

* Emacs editing mode and debugger interface updated to July '97 version.

Objective Caml 1.05 (21 Mar 1997):
----------------------------------

* Typing: fixed several bugs causing spurious type errors.

* Native-code compiler: fixed instruction selection bug causing GC to
see ill-formed pointers; fixed callbacks to support invocation from a
main program in C.

* Standard library: fixed String.lowercase; Weak now resists integers.

* Toplevel: multiple phrases without intermediate ";;" now really supported;
fixed value printing problems where the wrong printer was selected.

* Debugger: fixed printing problem with local references; revised
handling of checkpoints; various other small fixes.

* Macintosh port: fixed signed division problem in bytecomp/emitcode.ml

Objective Caml 1.04 (11 Mar 1997):
----------------------------------

* Replay debugger ported from Caml Light; added debugger support in
  compiler (option -g) and runtime system. Debugger is alpha-quality
  and needs testing.

* Parsing:
  - Support for "# linenum" directives.
  - At toplevel, allow several phrases without intermediate ";;".

* Typing:
  - Allow constraints on datatype parameters, e.g.
    type 'a foo = ... constraint 'a = 'b * 'c.
  - Fixed bug in signature matching in presence of free type variables '_a.
  - Extensive cleanup of internals of type inference.

* Native-code compilation:
  - Inlining of small functions at point of call (fairly conservative).
  - MIPS code generator ported to SGI IRIX 6.
  - Better code generated for large integer constants.
  - Check for urgent GC when allocating large objects in major heap.
  - PowerPC port: better scheduling, reduced TOC consumption.
  - HPPA port: handle long conditional branches gracefully,
    several span-dependent bugs fixed.

* Standard library:
  - More floating-point functions (all ANSI C float functions now available).
  - Hashtbl: added functorial interface (allow providing own equality
    and hash functions); rehash when resizing, avoid memory leak on
    Hashtbl.remove.
  - Added Char.uppercase, Char.lowercase, String.uppercase, String.lowercase,
    String.capitalize, String.uncapitalize.
  - New module Weak for manipulating weak pointers.
  - New module Callback for registering closures and exceptions to be
    used from C.

* Foreign interface:
  - Better support for callbacks (C calling Caml), exception raising
    from C, and main() in C. Added function to remove a global root.
  - Option -output-obj to package Caml code as a C library.

* Thread library: fixed bug in timed_read and timed_write operations;
  Lexing.from_function and Lexing.from_channel now reentrant.

* Unix interface: renamed EACCESS to EACCES (the POSIX name); added setsid;
  fixed bug in inet_addr_of_string for 64-bit platforms.

* Ocamlyacc: default error function no longer prevents error recovery.

* Ocamllex: fixed reentrancy problem w.r.t. exceptions during refill;
  fixed output problem (\r\r\n) under Win32.

* Macintosh port:
  - The makefiles are provided for compiling and installing O'Caml on
    a Macintosh with MPW 3.4.1.
  - An application with the toplevel in a window is forthcoming.

* Windows NT/95 port: updated toplevel GUI to that of Caml Light 0.73.

* Emacs editing mode and debugger interface included in distribution.


Objective Caml 1.03 (29 Oct 1996):
----------------------------------

* Typing:
  - bug with type names escaping their scope via unification with
    non-generalized type variables '_a completely fixed;
  - fixed bug in occur check : it was too restrictive;
  - fixed bug of coercion operators;
  - check that no two types of the same name are generated in a module
    (there was no check for classes);
  - "#install_printer" works again;
  - fixed bug in printing of subtyping errors;
  - in class interfaces, construct "method m" (without type) change
    the status of method m from abstract to concrete;
  - in a recursive definition of class interfaces, a class can now
    inherit from a previous class;
  - typing of a method make use of an eventual previously given type
    of this method, yielding clearer type errors.

* Compilation (ocamlc and ocamlopt):
  - fixed bug in compilation of classes.

* Native-code compilation:
  - optimization of functions taking tuples of arguments;
  - code emitter for the Motorola 680x0 processors (retrocomputing week);
  - Alpha/OSF1: generate frame descriptors, avoids crashes when e.g.
    exp() or log() cause a domain error; fixed bug with
    String.length "literal";
  - Sparc, Mips, HPPA: removed marking of scanned stack frames
    (benefits do not outweigh cost).

* Standard library:
  - Arg.parse now prints documentation for command-line options;
  - I/O buffers (types in_channel and out_channel) now heap-allocated,
    avoids crashing when closing a channel several times;
  - Overflow bug in compare() fixed;
  - GC bug in raising Sys_error from I/O functions fixed;
  - Parsing.symbol_start works even for epsilon productions.

* Foreign interface: main() in C now working, fixed bug in library
  order at link time.

* Thread library: guard against calling thread functions before Thread.create.

* Unix library: fixed getsockopt, setsockopt, open_process_{in,out}.

* Perl-free, cpp-free, cholesterol-free installation procedure.


Objective Caml 1.02 (27 Sep 1996):
----------------------------------

* Typing:
  - fixed bug with type names escaping their scope via unification
    with non-generalized type variables '_a;
  - keep #class abbreviations longer;
  - faster checking of well-formed abbreviation definitions;
  - stricter checking of "with" constraints over signatures (arity
    mismatch, overriding of an already manifest type).

* Compilation (ocamlc and ocamlopt):
  - fixed bug in compilation of recursive classes;
  - [|...|] and let...rec... allowed inside definitions of recursive
    data structures;

* Bytecode compilation: fixed overflow in linker for programs with
  more than 65535 globals and constants.

* Native-code compilation:
  - ocamlopt ported to HPPA under HP/UX, Intel x86 under Solaris 2,
    PowerMacintosh under MkLinux;
  - fixed two bugs related to floating-point arrays (one with "t array"
    where t is an abstract type implemented as float, one with
    comparison between two float arrays on 32 bit platforms);
  - fixed reloading/spilling problem causing non-termination of
    register allocation;
  - fixed bugs in handling of () causing loss of tail recursion;
  - fixed reloading bug in indirect calls.

* Windows NT/95 port:
  - complete port of the threads library (Pascal Cuoq);
  - partial port of the Unix library (Pascal Cuoq);
  - expansion of *, ? and @ on the command line.

* Standard library:
  - bug in in List.exists2 fixed;
  - bug in "Random.int n" for very large n on 64-bit machines fixed;
  - module Format: added a "general purpose" type of box (open_box);
    can output on several formatters at the same time.

* The "threads" library:
  - implementation on top of native threads available for Win32 and
    POSIX 1003.1c;
  - added -thread option to select a thread-safe version of the
    standard library, the ThreadIO module is no longer needed.

* The "graph" library: avoid invalid pixmaps when doing
  open_graph/close_graph several times.

* The "dynlink" library: support for "private" (no re-export) dynamic loading.

* ocamlyacc: skip '...' character literals correctly.

* C interface: C code linked with O'Caml code can provide its own main()
  and call caml_main() later.


Objective Caml 1.01 (12 Jun 1996):
----------------------------------

* Typing: better report of type incompatibilities;
  non-generalizable type variables in a struct...end no longer flagged
  immediately as an error;
  name clashes during "open" avoided.

* Fixed bug in output_value where identical data structures
  could have different external representations; this bug caused wrong
  "inconsistent assumptions" errors when checking compatibility of
  interfaces at link-time.

* Standard library: fixed bug in Array.blit on overlapping array sections

* Unmarshaling from strings now working.

* ocamlc, ocamlopt: new flags -intf and -impl to force compilation as
  an implementation/an interface, regardless of file extension;
  overflow bug on wide-range integer pattern-matchings fixed.

* ocamlc: fixed bytecode generation bug causing problems with compilation
  units defining more than 256 values

* ocamlopt, all platforms:
  fixed GC bug in "let rec" over data structures;
  link startup file first, fixes "undefined symbol" errors with some
  libraries.

* ocamlopt, Intel x86:
  more efficient calling sequence for calling C functions;
  floating-point wars, chapter 5: don't use float stack for holding
  float pseudo-registers, stack-allocating them is just as efficient.

* ocamlopt, Alpha and Intel x86: more compact calling sequence for garbage
  collection.

* ocamllex: generated automata no longer use callbacks for refilling
  the input buffer (works better with threads); character literals
  correctly skipped inside actions.

* ocamldep: "-I" directories now searched in the right order

* Thread library: incompatibilities with callbacks, signals, and
  dynamic linking removed; scheduling bug with Thread.wait fixed.

* New "dbm" library, interfaces with NDBM.

* Object-oriented extensions:
    instance variables can now be omitted in class types;
    some error messages have been made clearer;
    several bugs fixes.

Objective Caml 1.00 (9 May 1996):
---------------------------------

* Merge of Jérôme Vouillon and Didier Rémy's object-oriented
extensions.

* All libraries: all "new" functions renamed to "create" because "new"
is now a reserved keyword.

* Compilation of "or" patterns (pat1 | pat2) completely revised to
avoid code size explosion.

* Compiler support for preprocessing source files (-pp flag).

* Library construction: flag -linkall to force linking of all units in
a library.

* Native-code compiler: port to the Sparc under NetBSD.

* Toplevel: fixed bug when tracing several times the same function
under different names.

* New format for marshaling arbitrary data structures, allows
marshaling to/from strings.

* Standard library: new module Genlex (configurable lexer for streams)

* Thread library: much better support for I/O and blocking system calls.

* Graphics library: faster reclamation of unused pixmaps.

* Unix library: new functions {set,clear}_nonblock, {set,clear}_close_on_exec,
{set,get}itimer, inet_addr_any, {get,set}sockopt.

* Dynlink library: added support for linking libraries (.cma files).

Caml Special Light 1.15 (15 Mar 1996):
--------------------------------------

* Caml Special Light now runs under Windows NT and 95. Many thanks to
Kevin Gallo (Microsoft Research) who contributed his initial port.

* csllex now generates tables for a table-driven automaton.
The resulting lexers are smaller and run faster.

* Completely automatic configuration script.

* Typing: more stringent checking of module type definitions against
manifest module type specifications.

* Toplevel: recursive definitions of values now working.

* Native-code compiler, all platforms:
        toplevel "let"s with refutable patterns now working;
        fixed bug in assignment to float record fields;
        direct support for floating-point negation and absolute value.

* Native-code compiler, x86: fixed bug with tail calls (with more than
4 arguments) from a function with a one-word stack frame.

* Native-code compiler, Sparc: problem with -compact fixed.

* Thread library: support for non-blocking writes; scheduler revised.

* Unix library: bug in gethostbyaddr fixed; bounds checking for read,
write, etc.

Caml Special Light 1.14 (8 Feb 1996):
-------------------------------------

* cslopt ported to the PowerPC/RS6000 architecture. Better support for
AIX in the bytecode system as well.

* cslopt, all platforms: fixed bug in live range splitting around catch/exit.

* cslopt for the Intel (floating-point wars, chapter 4):
implemented Ershov's algorithm to minimize floating-point stack usage;
out-of-order pops fixed.

* Several bug fixes in callbacks and signals.

Caml Special Light 1.13 (4 Jan 1996):
-------------------------------------

* Pattern-matching compilation revised to factor out accesses inside
matched structures.

* Callbacks and signals now supported in cslopt.
Signals are only detected at allocation points, though.
Added callback functions with 2 and 3 arguments.

* More explicit error messages when a native-code program aborts due
to array or string bound violations.

* In patterns, "C _" allowed even if the constructor C has several arguments.

* && and || allowed as alternate syntax for & and or.

* cslopt for the Intel: code generation for floating-point
operations entirely redone for the third time (a pox on whomever at
Intel decided to organize the floating-point registers as a stack).

* cslopt for the Sparc: don't use Sparc V8 smul and sdiv instructions,
emulation on V7 processors is abysmal.

Caml Special Light 1.12 (30 Nov 1995):
--------------------------------------

* Fixed an embarrassing bug with references to floats.

Caml Special Light 1.11 (29 Nov 1995):
--------------------------------------

* Streams and stream parsers a la Caml Light are back (thanks to
Daniel de Rauglaudre).

* User-level concurrent threads, with low-level shared memory primitives
(locks and conditions) as well as channel-based communication primitives
with first-class synchronous events, in the style of Reppy's CML.

* The native-code compiler has been ported to the HP PA-RISC processor
running under NextStep (sorry, no HPUX, its linker keeps dumping
core on me).

* References not captured in a function are optimized into variables.

* Fixed several bugs related to exceptions.

* Floats behave a little more as specified in the IEEE standard
(believe it or not, but x < y is not the negation of x >= y).

* Lower memory consumption for the native-code compiler.

Caml Special Light 1.10 (07 Nov 1995):
--------------------------------------

* Many bug fixes (too many to list here).

* Module language: introduction of a "with module" notation over
signatures for concise sharing of all type components of a signature;
better support for concrete types in signatures.

* Native-code compiler: the Intel 386 version has been ported to
NextStep and FreeBSD, and generates better code (especially for
floats)

* Tools and libraries: the Caml Light profiler and library for
arbitrary-precision arithmetic have been ported (thanks to John
Malecki and Victor Manuel Gulias Fernandez); better docs for the Unix
and regexp libraries.

Caml Special Light 1.07 (20 Sep 1995):
--------------------------------------

* Syntax: optional ;; allowed in compilation units and structures
(back by popular demand)

* cslopt:
generic handling of float arrays fixed
direct function application when the function expr is not a path fixed
compilation of "let rec" over values fixed
multiple definitions of a value name in a module correctly handled
no calls to ranlib in Solaris

* csltop: #trace now working

* Standard library: added List.memq; documentation of Array fixed.

Caml Special Light 1.06 (12 Sep 1995):
--------------------------------------

* First public release.<|MERGE_RESOLUTION|>--- conflicted
+++ resolved
@@ -159,18 +159,15 @@
 - #8607: Remove obsolete macros for pre-2002 MSVC support
   (Stephen Dolan, review by Nicolás Ojeda Bär and David Allsopp)
 
-<<<<<<< HEAD
-* #8628: The runtime does no longer try to raise [Out_of_memory] when
-   there is insufficient memory. Instead, it shows a fatal error.
-=======
 - #8619: Ensure Gc.minor_words remains accurate after a GC.
   (Stephen Dolan, Xavier Leroy and David Allsopp,
    review by Xavier Leroy and Gabriel Scherer)
 
 - #8656: Fix a bug in [caml_modify_generational_global_root]
   (Jacques-Henri Jourdan, review by ???)
->>>>>>> 17feab2a
-
+
+* #8628: The runtime does no longer try to raise [Out_of_memory] when
+   there is insufficient memory. Instead, it shows a fatal error.
 ### Standard library:
 
 - #2262: take precision (.<n>) and flags ('+' and ' ') into account
