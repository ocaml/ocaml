<<<<<<< HEAD
### Bug fixes:

* MPR#7818: Unaliasable module can be aliased
  (Jacques Garrigue, report by mandrykin)
=======
OCaml 4.07 maintenance branch
-----------------------------

- MPR#7820, GPR#1897: Fix Array.of_seq. This function used to apply a circular
  permutation of one cell to the right on the sequence.
  (Thierry Martinez, review by Nicolás Ojeda Bär)

>>>>>>> b5ff0163

OCaml 4.07.0 (10 July 2018)
---------------------------

(Changes that can break existing programs are marked with a "*")

### Language features:

- MPR#6023, GPR#1648: Allow type-based selection of GADT constructors
  (Thomas Refis and Leo White, review by Jacques Garrigue and Gabriel Scherer)

- GPR#1546: Allow empty variants
  (Runhang Li, review by Gabriel Radanne and Jacques Garrigue)

### Standard library:

- MPR#4170, GPR#1674: add the constant `Float.pi`.
  (Christophe Troestler, review by Damien Doligez)

- MPR#6139, GPR#1685: Move the Bigarray module to the standard library. Keep the
  bigarray library as on overlay adding the deprecated map_file functions
  (Jérémie Dimino, review by Mark Shinwell)

- MPR#7690, GPR#1528: fix the float_of_string function for hexadecimal floats
  with very large values of the exponent.
  (Olivier Andrieu)

- GPR#1002: add a new `Seq` module defining a list-of-thunks style iterator.
  Also add `{to,of}_seq` to several standard modules.
  (Simon Cruanes, review by Alain Frisch and François Bobot)

* GPR#1010: pack all standard library modules into a single module Stdlib
  which is the default opened module (Stdlib itself includes Pervasives) to free
  up the global namespace for other standard libraries, while still allowing any
  OCaml standard library module to be referred to as Stdlib.Module). This is
  implemented efficiently using module aliases (prefixing all modules with
  Stdlib__, e.g. Stdlib__string).
  (Jérémie Dimino, David Allsopp and Florian Angeletti, review by David Allsopp
   and Gabriel Radanne)

- GPR#1637: String.escaped is faster and does not allocate when called with a
  string that does not contain any characters needing to be escaped.
  (Alain Frisch, review by Xavier Leroy and Gabriel Scherer)

- GPR#1638: add a Float module.
  (Nicolás Ojeda Bär, review by Alain Frisch and Jeremy Yallop)

- GPR#1697: Tune [List.init] tailrec threshold so that it does not stack overflow
  when compiled with the Js_of_ocaml backend.
  (Hugo Heuzard, reviewed by Gabriel Scherer)

### Other libraries:

- MPR#7745, GPR#1629: Graphics.open_graph displays the correct window title on
  Windows again (fault introduced by 4.06 Unicode changes).
  (David Allsopp)

* GPR#1406: Unix.isatty now returns true in the native Windows ports when
  passed a file descriptor connected to a Cygwin PTY. In particular, compiler
  colors for the native Windows ports now work under Cygwin/MSYS2.
  (Nicolás Ojeda Bär, review by Gabriel Scherer, David Allsopp, Xavier Leroy)

- GPR#1451: [getpwuid], [getgrgid], [getpwnam], [getgrnam] now raise Unix error
  instead of returning [Not_found] when interrupted by a signal.
  (Arseniy Alekseyev, review by Mark Shinwell and Xavier Leroy)

- GPR#1477: raw_spacetime_lib can now be used in bytecode.
  (Nicolás Ojeda Bär, review by Mark Shinwell)

- GPR#1533: (a) The implementation of Thread.yield for system thread
  now uses nanosleep(1) for enabling better preemption.
  (b) Thread.delay is now an alias for Unix.sleepf.
  (Jacques-Henri Jourdan, review by Xavier Leroy and David Allsopp)

### Compiler user-interface and warnings:

- MPR#7663, GPR#1694: print the whole cycle and add a reference to the manual in
  the unsafe recursive module evaluation error message.
  (Florian Angeletti, report by Matej Košík, review by Gabriel Scherer)

- GPR#1166: In OCAMLPARAM, an alternative separator can be specified as
  first character (instead of comma) in the set ":|; ,"
  (Fabrice Le Fessant)

- GPR#1358: Fix usage warnings with no mli file
  (Leo White, review by Alain Frisch)

- GPR#1428: give a non dummy location for warning 49 (no cmi found)
  (Valentin Gatien-Baron)

- GPR#1491: Improve error reporting for ill-typed applicative functor
  types, F(M).t.
  (Valentin Gatien-Baron, review by Florian Angeletti and Gabriel Radanne)

- GPR#1496: Refactor the code printing explanation for unification type errors,
  in order to avoid duplicating pattern matches
  (Armaël Guéneau, review by Florian Angeletti and Gabriel Scherer)

- GPR#1505: Add specific error messages for unification errors involving
  functions of type "unit -> _"
  (Arthur Charguéraud and Armaël Guéneau, with help from Leo White, review by
  Florian Angeletti and Gabriel Radanne)

- GPR#1510: Add specific explanation for unification errors caused by type
  constraints propagated by keywords (such as if, while, for...)
  (Armaël Guéneau and Gabriel Scherer, original design by Arthur Charguéraud,
  review by Frédéric Bour, Gabriel Radanne and Alain Frisch)

- GPR#1515: honor the BUILD_PATH_PREFIX_MAP environment variable
  to enable reproducible builds
  (Gabriel Scherer, with help from Ximin Luo, review by Damien Doligez)

- GPR#1534: Extend the warning printed when (*) is used, adding a hint to
  suggest using ( * ) instead
  (Armaël Guéneau, with help and review from Florian Angeletti and Gabriel
  Scherer)

- GPR#1552, GPR#1577: do not warn about ambiguous variables in guards
  (warning 57) when the ambiguous values have been filtered by
  a previous clause
  (Gabriel Scherer and Thomas Refis, review by Luc Maranget)

- GPR#1554: warnings 52 and 57: fix reference to manual detailed explanation
  (Florian Angeletti, review by Thomas Refis and Gabriel Scherer)

- GPR#1618: add the -dno-unique-ids and -dunique-ids compiler flags
  (Sébastien Hinderer, review by Leo White and Damien Doligez)

- GPR#1649 change compilation order of toplevel definitions, so that some warnings
  emitted by the bytecode compiler appear more in-order than before.
  (Luc Maranget, advice and review by Damien Doligez)

- GPR#1806: add linscan to OCAMLPARAM options
  (Raja Boujbel)

### Code generation and optimizations:

- MPR#7630, GPR#1401: Faster compilation of large modules with Flambda.
  (Pierre Chambart, report by Emilio Jesús Gallego Arias,
  Pierre-Marie Pédrot and Paul Steckler, review by Gabriel Scherer
  and Leo White)

- MPR#7630, GPR#1455: Disable CSE for the initialization function
  (Pierre Chambart, report by Emilio Jesús Gallego Arias,
   review by Gabriel Scherer and Xavier Leroy)

- GPR#1370: Fix code duplication in Cmmgen
  (Vincent Laviron, with help from Pierre Chambart,
   reviews by Gabriel Scherer and Luc Maranget)

- GPR#1486: ARM 32-bit port: add support for ARMv8 in 32-bit mode,
  a.k.a. AArch32.
  For this platform, avoid ITE conditional instruction blocks and use
  simpler IT blocks instead
  (Xavier Leroy, review by Mark Shinwell)

- GPR#1487: Treat negated float comparisons more directly
  (Leo White, review by Xavier Leroy)

- GPR#1573: emitcode: merge events after instructions reordering
  (Thomas Refis and Leo White, with help from David Allsopp, review by Frédéric
  Bour)

- GPR#1606: Simplify the semantics of Lambda.free_variables and Lambda.subst,
  including some API changes in bytecomp/lambda.mli
  (Pierre Chambart, review by Gabriel Scherer)

- GPR#1613: ensure that set-of-closures are processed first so that other
  entries in the let-rec symbol do not get dummy approximations
  (Leo White and Xavier Clerc, review by Pierre Chambart)

* GPR#1617: Make string/bytes distinguishable in the bytecode.
  (Hugo Heuzard, reviewed by Nicolás Ojeda Bär)

- GPR#1627: Reduce cmx sizes by sharing variable names (Flambda only)
  (Fuyong Quah, Leo White, review by Xavier Clerc)

- GPR#1665: reduce the size of cmx files in classic mode by droping the
  bodies of functions that will not be inlined
  (Fuyong Quah, review by Leo White and Pierre Chambart)

- GPR#1666: reduce the size of cmx files in classic mode by droping the
  bodies of functions that cannot be reached from the module block
  (Fuyong Quah, review by Leo White and Pierre Chambart)

- GPR#1686: Turn off by default flambda invariants checks.
  (Pierre Chambart)

- GPR#1707: Add [Closure_origin.t] to trace inlined functions to prevent
  infinite loops from repeatedly inlining copies of the same function.
  (Fu Yong Quah)

- GPR#1740: make sure startup.o is always linked in when using
  "-output-complete-obj". Previously, it was always linked in only on some
  platforms, making this option unusable on platforms where it wasn't
  (Jérémie Dimino, review by Sébastien Hinderer and Xavier Leroy)

### Runtime system:

- MPR#6411, GPR#1535: don't compile everything with -static-libgcc on mingw32,
  only dllbigarray.dll and libbigarray.a. Allows the use of C++ libraries which
  raise exceptions.
  (David Allsopp)

- MPR#7100, GPR#1476: trigger a minor GC when custom blocks accumulate
  in minor heap
  (Alain Frisch, report by talex, review by Damien Doligez, Leo White,
  Gabriel Scherer)

- GPR#1431: remove ocamlrun dependencies on curses/terminfo/termcap C library
  (Xavier Leroy, review by Daniel Bünzli)

- GPR#1478: The Spacetime profiler now works under Windows (but it is not yet
  able to collect profiling information from C stubs).
  (Nicolás Ojeda Bär, review by Xavier Leroy, Mark Shinwell)

- GPR#1483: fix GC freelist accounting for chunks larger than the maximum block
  size.
  (David Allsopp and Damien Doligez)

- GPR#1526: install the debug and instrumented runtimes
  (lib{caml,asm}run{d,i}.a)
  (Gabriel Scherer, reminded by Julia Lawall)

- GPR#1563: simplify implementation of LSRINT and ASRINT
  (Max Mouratov, review by Frédéric Bour)

- GPR#1644: remove caml_alloc_float_array from the bytecode primitives list
  (it's a native code primitive)
  (David Allsopp)

- GPR#1701: fix missing root bug in GPR#1476
  (Mark Shinwell)

- GPR#1752: do not alias function arguments to sigprocmask (Anil Madhavapeddy)

- GPR#1753: avoid potential off-by-one overflow in debugger socket path
  length (Anil Madhavapeddy)

### Tools:

- MPR#7643, GPR#1377: ocamldep, fix an exponential blowup in presence of nested
  structures and signatures (e.g. "include struct … include(struct … end) … end")
  (Florian Angeletti, review by Gabriel Scherer, report by Christophe Raffalli)

- MPR#7687, GPR#1653: deprecate -thread option,
  which is equivalent to -I +threads.
  (Nicolás Ojeda Bär, report by Daniel Bünzli)

- MPR#7710: `ocamldep -sort` should exit with nonzero code in case of
  cyclic dependencies
  (Xavier Leroy, report by Mantis user baileyparker)

- GPR#1537: boot/ocamldep is no longer included in the source distribution;
  boot/ocamlc -depend can be used in its place.
  (Nicolás Ojeda Bär, review by Xavier Leroy and Damien Doligez)

- GPR#1585: optimize output of "ocamllex -ml"
  (Alain Frisch, review by Frédéric Bour and Gabriel Scherer)

- GPR#1667: add command-line options -no-propt, -no-version, -no-time,
  -no-breakpoint and -topdirs-path to ocamldebug
  (Sébastien Hinderer, review by Damien Doligez)

- GPR#1695: add the -null-crc command-line option to ocamlobjinfo.
  (Sébastien Hinderer, review by David Allsopp and Gabriel Scherer)

- GPR#1710: ocamldoc, improve the 'man' rendering of subscripts and
  superscripts.
  (Gabriel Scherer)

- GPR#1771: ocamdebug, avoid out of bound access
  (Thomas Refis)

### Manual and documentation:

- MPR#7613: minor reword of the "refutation cases" paragraph
  (Florian Angeletti, review by Jacques Garrigue)

- PR#7647, GPR#1384: emphasize ocaml.org website and forum in README
  (Yawar Amin, review by Gabriel Scherer)

- PR#7698, GPR#1545: improve wording in OCaml manual in several places,
  mostly in Chapter 1.  This addresses the easier changes suggested in the PR.
  (Jim Fehrle, review by Florian Angeletti and David Allsopp)

- GPR#1540: manual, decouple verbatim and toplevel style in code examples
  (Florian Angeletti, review by Gabriel Scherer)

- GPR#1556: manual, add a consistency test for manual references inside
  the compiler source code.
  (Florian Angeletti, review by Gabriel Scherer)

- GPR#1647: manual, subsection on record and variant disambiguation
  (Florian Angeletti, review by Alain Frisch and Gabriel Scherer)

- GPR#1702: manual, add a signature mode for code examples
  (Florian Angeletti, review by Gabriel Scherer)

- GPR#1741: manual, improve typesetting and legibility in HTML output
  (steinuil, review by Gabriel Scherer)

- GPR#1757: style the html manual, changing type and layout
  (Charles Chamberlain, review by Florian Angeletti, Xavier Leroy,
  Gabriel Radanne, Perry E. Metzger, and Gabriel Scherer)

- GPR#1765: manual, ellipsis in code examples
  (Florian Angeletti, review and suggestion by Gabriel Scherer)

- GPR#1767: change html manual to use relative font sizes
  (Charles Chamberlain, review by Daniel Bünzli, Perry E. Metzger,
  Josh Berdine, and Gabriel Scherer)

- GPR#1779: integrate the Bigarray documentation into the main manual.
  (Perry E. Metzger, review by Florian Angeletti and Xavier Clerc)

### Type system:

- MPR#7611, GPR#1491: reject the use of generative functors as applicative
  (Valentin Gatien-Baron)

- MPR#7706, GPR#1565: in recursive value declarations, track
  static size of locally-defined variables
  (Gabriel Scherer, review by Jeremy Yallop and Leo White, report by Leo White)

- MPR#7717, GPR#1593: in recursive value declarations, don't treat
  unboxed constructor size as statically known
  (Jeremy Yallop, report by Pierre Chambart, review by Gabriel Scherer)

- MPR#7767, GPR#1712: restore legacy treatment of partially-applied
  labeled functions in 'let rec' bindings.
  (Jeremy Yallop, report by Ivan Gotovchits, review by Gabriel Scherer)

* MPR#7787, GPR#1652, GPR#1743: Don't remove module aliases in `module type of`
  and `with module`.
  The old behaviour can be obtained using the `[@remove_aliases]` attribute.
  (Leo White and Thomas Refis, review by Jacques Garrigue)

- GPR#1468: Do not enrich type_decls with incoherent manifests
  (Thomas Refis and Leo White, review by Jacques Garrigue)

- GPR#1469: Use the information from [@@immediate] annotations when
  computing whether a type can be [@@unboxed]
  (Damien Doligez, report by Stephan Muenzel, review by Alain Frisch)

- GPR#1513: Allow compilation units to shadow sub-modules of Pervasives.
  For instance users can now use a largeFile.ml file in their project.
  (Jérémie Dimino, review by Nicolas Ojeda Bar, Alain Frisch and Gabriel Radanne)

- GPR#1516: Allow float array construction in recursive bindings
  when configured with -no-flat-float-array
  (Jeremy Yallop, report by Gabriel Scherer)

- GPR#1583: propagate refined ty_arg to Parmatch checks
  (Thomas Refis, review by Jacques Garrigue)

- GPR#1609: Changes to ambivalence scope tracking
  (Thomas Refis and Leo White, review by Jacques Garrigue)

- GPR#1628: Treat reraise and raise_notrace as nonexpansive.
  (Leo White, review by Alain Frisch)

* GPR#1778: Fix Soundness bug with non-generalized type variable and
  local modules.  This is the same bug as MPR#7414, but using local
  modules instead of non-local ones.
  (Leo White, review by Jacques Garrigue)

### Compiler distribution build system

- MPR#5219, GPR#1680, GPR#1877: use 'install' instead of 'cp'
  in install scripts.
  (Gabriel Scherer, review by Sébastien Hinderer and Valentin Gatien-Baron)

- MPR#7679: make sure .a files are erased before calling ar rc, otherwise
  leftover .a files from an earlier compilation may contain unwanted modules
  (Xavier Leroy)

- GPR#1571: do not perform architecture tests on 32-bit platforms, allowing
  64-bit back-ends to use 64-bit specific constructs
  (Xavier Clerc, review by Damien Doligez)

### Internal/compiler-libs changes:

- MPR#7738, GPR#1624: Asmlink.reset also resets lib_ccobjs/ccopts
  (Cedric Cellier, review by Gabriel Scherer)

- GPR#1488, GPR#1560: Refreshing parmatch
  (Gabriel Scherer and Thomas Refis, review by Luc Maranget)

- GPR#1502: more command line options for expect tests
  (Florian Angeletti, review by Gabriel Scherer)

- GPR#1511: show code at error location in expect-style tests,
  using new Location.show_code_at_location function
  (Gabriel Scherer and Armaël Guéneau,
   review by Valentin Gatien-Baron and Damien Doligez)

- GPR#1519, GPR#1532, GRP#1570: migrate tests to ocamltest
  (Sébastien Hinderer, review by Gabriel Scherer, Valentin Gatien-Baron
  and Nicolás Ojeda Bär)

- GPR#1520: more robust implementation of Misc.no_overflow_mul
  (Max Mouratov, review by Xavier Leroy)

- GPR#1557: Organise and simplify translation of primitives
  (Leo White, review by François Bobot and Nicolás Ojeda Bär)

- GPR#1567: register all idents relevant for reraise
  (Thomas Refis, review by Alain Frisch and Frédéric Bour)

- GPR#1586: testsuite: 'make promote' for ocamltest tests
  (The new "-promote" option for ocamltest is experimental
  and subject to change/removal).
  (Gabriel Scherer)

- GPR#1619: expect_test: print all the exceptions, even the unexpected ones
  (Thomas Refis, review by Jérémie Dimino)

- GPR#1621: expect_test: make sure to not use the installed stdlib
  (Jérémie Dimino, review by Thomas Refis)

- GPR#1646 : add ocamldoc test to ocamltest and
  migrate ocamldoc tests to ocamltest
  (Florian Angeletti, review by Sébastien Hinderer)

- GPR#1663: refactor flambda specialise/inlining handling
  (Leo White and Xavier Clerc, review by Pierre Chambart)

- GPR#1679 : remove Pbittest from primitives in lambda
  (Hugo Heuzard, review by Mark Shinwell)

* GPR#1704: Make Ident.t abstract and immutable.
  (Gabriel Radanne, review by Mark Shinwell)

### Bug fixes

- MPR#4499, GPR#1479: Use native Windows API to implement Sys.getenv,
  Unix.getenv and Unix.environment under Windows.
  (Nicolás Ojeda Bär, report by Alain Frisch, review by David Allsopp, Xavier
  Leroy)

- MPR#5250, GPR#1435: on Cygwin, when ocamlrun searches the path
  for a bytecode executable file, skip directories and other
  non-regular files, like other Unix variants do.
  (Xavier Leroy)

- MPR#6394, GPR#1425: fix fatal_error from Parmatch.get_type_path
  (Virgile Prevosto, review by David Allsopp, Thomas Refis and Jacques Garrigue)

* MPR#6604, GPR#931: Only allow directives with filename and at the beginning of
  the line
  (Tadeu Zagallo, report by Roberto Di Cosmo,
   review by Hongbo Zhang, David Allsopp, Gabriel Scherer, Xavier Leroy)

- MPR#7138, MPR#7701, GPR#1693: Keep documentation comments
  even in empty structures and signatures
  (Leo White, Florian Angeletti, report by Anton Bachin)

- MPR#7178, MPR#7253, MPR#7796, GPR#1790: Make sure a function
  registered with "at_exit" is executed only once when the program exits
  (Nicolás Ojeda Bär and Xavier Leroy, review by Max Mouratov)

- MPR#7391, GPR#1620: Do not put a dummy method in object types
  (Thomas Refis, review by Jacques Garrigue)

- PR#7660, GPR#1445: Use native Windows API to implement Unix.utimes in order to
  avoid unintended shifts of the argument timestamp depending on DST setting.
  (Nicolás Ojeda Bär, review by David Allsopp, Xavier Leroy)

- MPR#7668: -principal is broken with polymorphic variants
  (Jacques Garrigue, report by Jun Furuse)

- MPR#7680, GPR#1497: Incorrect interaction between Matching.for_let and
  Simplif.simplify_exits
  (Alain Frisch, report and review by Vincent Laviron)

- MPR#7682, GPR#1495: fix [@@unboxed] for records with 1 polymorphic field
  (Alain Frisch, report by Stéphane Graham-Lengrand, review by Gabriel Scherer)

- MPR#7695, GPR#1541: Fatal error: exception Ctype.Unify(_) with field override
  (Jacques Garrigue, report by Nicolás Ojeda Bär)

- MPR#7704, GPR#1564: use proper variant tag in non-exhaustiveness warning
  (Jacques Garrigue, report by Thomas Refis)

- MPR#7711, GPR#1581: Internal typechecker error triggered by a constraint on
   self type in a class type
  (Jacques Garrigue, report and review by Florian Angeletti)

- MPR#7712, GPR#1576: assertion failure with type abbreviations
  (Thomas Refis, report by Michael O'Connor, review by Jacques Garrigue)

- MPR#7747: Type checker can loop infinitly and consumes all computer memory
  (Jacques Garrigue, report by kantian)

- MPR#7751, GPR#1657: The toplevel prints some concrete types as abstract
  (Jacques Garrigue, report by Matej Kosik)

- MPR#7765, GPR#1718: When unmarshaling bigarrays, protect against integer
  overflows in size computations
  (Xavier Leroy, report by Maximilian Tschirschnitz,
   review by Gabriel Scherer)

- MPR#7760, GPR#1713: Exact selection of lexing engine, that is
  correct "Segfault in ocamllex-generated code using 'shortest'"
  (Luc Maranget, Frédéric Bour, report by Stephen Dolan,
  review by Gabriel Scherer)

- MPR#7769, GPR#1714: calls to Stream.junk could, under some conditions, be
  ignored when used on streams based on input channels.
  (Nicolás Ojeda Bär, report by Michael Perin, review by Gabriel Scherer)

- MPR#7793, GPR#1766: the toplevel #use directive now accepts sequences of ';;'
  tokens. This fixes a bug in which certain files accepted by the compiler were
  rejected by ocamldep.
  (Nicolás Ojeda Bär, report by Hugo Heuzard, review by Hugo Heuzard)

- GPR#1517: More robust handling of type variables in mcomp
  (Leo White and Thomas Refis, review by Jacques Garrigue)

- GPR#1530, GPR#1574: testsuite, fix 'make parallel' and 'make one DIR=...'
  to work on ocamltest-based tests.
  (Runhang Li and Sébastien Hinderer, review by Gabriel Scherer)

- GPR#1550, GPR#1555: Make pattern matching warnings more robust
  to ill-typed columns
  (Thomas Refis, with help from Gabriel Scherer and Luc Maranget)

- GPR#1614: consider all bound variables when inlining, fixing a compiler
  fatal error.
  (Xavier Clerc, review by Pierre Chambart, Leo White)

- GPR#1622: fix bug in the expansion of command-line arguments under Windows
  which could result in some elements of Sys.argv being truncated in some cases.
  (Nicolás Ojeda Bär, review by Sébastien Hinderer)

- GPR#1623: Segfault on Windows 64 bits when expanding wildcards in arguments.
  (Marc Lasson, review by David Allsopp, Alain Frisch, Sébastien Hinderer,
   Xavier Leroy, Nicolas Ojeda Bar)

- GPR#1661: more precise principality warning regarding record fields
  disambiguation
  (Thomas Refis, review by Leo White)

- GPR#1687: fix bug in the printing of short functor types "(S1 -> S2) -> S3"
  (Pieter Goetschalckx, review by Gabriel Scherer)

- GPR#1722: Scrape types in Typeopt.maybe_pointer
  (Leo White, review by Thomas Refis)

- GPR#1755: ensure that a bigarray is never collected while reading complex
  values (Xavier Clerc, Mark Shinwell and Leo White, report by Chris Hardin,
  reviews by Stephen Dolan and Xavier Leroy)

- GPR#1764: in byterun/memory.c, struct pool_block, use C99 flexible arrays
  if available
  (Xavier Leroy, review by Max Mouratov)

- GPR#1774: ocamlopt for ARM could generate VFP loads and stores with bad
  offsets, rejected by the assembler.
  (Xavier Leroy, review by Mark Shinwell)

- GPR#1808: handle `[@inlined]` attributes under a module constraint
  (Xavier Clerc, review by Leo White)

- GPR#1810: use bit-pattern comparison when meeting float approximations
  (Xavier Clerc, report by Christophe Troestler, review by Nicolás Ojeda Bär
   and Gabriel Scherer)

- GPR#1835: Fix off-by-one errors in Weak.get_copy and Weak.blit
  (KC Sivaramakrishnan)

- GPR#1849: bug in runtime function generic_final_minor_update()
  that could lead to crashes when Gc.finalise_last is used
  (report and fix by Yuriy Vostrikov, review by François Bobot)


OCaml 4.06.1 (16 Feb 2018):
---------------------------

### Bug fixes

- MPR#7661, GPR#1459: fix faulty compilation of patterns
  using extensible variants constructors
  (Luc Maranget, review by Thomas Refis and Gabriel Scherer, report
  by Abdelraouf Ouadjaout and Thibault Suzanne)

- MPR#7702, GPR#1553: refresh raise counts when inlining a function
  (Vincent Laviron, Xavier Clerc, report by Cheng Sun)

- MPR#7704, GPR#1559: Soundness issue with private rows and pattern-matching
  (Jacques Garrigue, report by Jeremy Yallop, review by Thomas Refis)

- MPR#7705, GPR#1558: add missing bounds check in Bigarray.Genarray.nth_dim.
  (Nicolás Ojeda Bär, report by Jeremy Yallop, review by Gabriel Scherer)

- MPR#7713, GPR#1587: Make pattern matching warnings more robust
  to ill-typed columns; this is a backport of GPR#1550 from 4.07+dev
  (Thomas Refis, review by Gabriel Scherer, report by Andreas Hauptmann)

- GPR#1470: Don't commute negation with float comparison
  (Leo White, review by Xavier Leroy)

- GPR#1538: Make pattern matching compilation more robust to ill-typed columns
  (Gabriel Scherer and Thomas Refis, review by Luc Maranget)

OCaml 4.06.0 (3 Nov 2017):
--------------------------

(Changes that can break existing programs are marked with a "*")

### Language features:

- MPR#6271, MPR#7529, GPR#1249: Support "let open M in ..."
  in class expressions and class type expressions.
  (Alain Frisch, reviews by Thomas Refis and Jacques Garrigue)

- GPR#792: fix limitations of destructive substitutions, by
  allowing "S with type t := type-expr",
  "S with type M.t := type-expr", "S with module M.N := path"
  (Valentin Gatien-Baron, review by Jacques Garrigue and Leo White)

* GPR#1064, GPR#1392: extended indexing operators, add a new class of
  user-defined indexing operators, obtained by adding at least
  one operator character after the dot symbol to the standard indexing
  operators: e,g ".%()", ".?[]", ".@{}<-":
    let ( .%() ) = List.nth in [0; 1; 2].%(1)
  After this change, functions or methods with an explicit polymorphic type
  annotation and of which the first argument is optional now requires a space
  between the dot and the question mark,
  e.g. "<f:'a.?opt:int->unit>" must now be written "<f:'a. ?opt:int->unit>".
  (Florian Angeletti, review by Damien Doligez and Gabriel Radanne)

- GPR#1118: Support inherited field in object type expression
    type t = < m : int >
    type u = < n : int; t; k : int >
  (Runhang Li, review by Jeremy Yallop, Leo White, Jacques Garrigue,
   and Florian Angeletti)

* GPR#1232: Support Unicode character escape sequences in string
  literals via the \u{X+} syntax. These escapes are substituted by the
  UTF-8 encoding of the Unicode character.
  (Daniel Bünzli, review by Damien Doligez, Alain Frisch, Xavier
  Leroy and Leo White)

- GPR#1247: M.(::) construction for expressions
  and patterns (plus fix printing of (::) in the toplevel)
  (Florian Angeletti, review by Alain Frisch, Gabriel Scherer)

* GPR#1252: The default mode is now safe-string, can be overridden
  at configure time or at compile time.
  (See GPR#1386 below for the configure-time options)
  This breaks the code that uses the 'string' type as mutable
  strings (instead of Bytes.t, introduced by 4.02 in 2014).
  (Damien Doligez)

* GPR#1253: Private extensible variants
  This change breaks code relying on the undocumented ability to export
  extension constructors for abstract type in signature. Briefly,
    module type S = sig
      type t
      type t += A
    end
   must now be written
    module type S = sig
      type t = private ..
      type t += A
   end
  (Leo White, review by Alain Frisch)

- GPR#1333: turn off warning 40 by default
  (Constructor or label name used out of scope)
  (Leo White)

- GPR#1348: accept anonymous type parameters in `with` constraints:
    S with type _ t = int
  (Valentin Gatien-Baron, report by Jeremy Yallop)

### Type system

- MPR#248, GPR#1225: unique names for weak type variables
    # ref [];;
    - : '_weak1 list ref = {contents = []}
  (Florian Angeletti, review by Frédéric Bour, Jacques Garrigue,
   Gabriel Radanne and Gabriel Scherer)

* MPR#6738, MPR#7215, MPR#7231, GPR#556: Add a new check that 'let rec'
  bindings are well formed.
  (Jeremy Yallop, reviews by Stephen Dolan, Gabriel Scherer, Leo
   White, and Damien Doligez)

- GPR#1142: Mark assertions nonexpansive, so that 'assert false'
  can be used as a placeholder for a polymorphic function.
  (Stephen Dolan)

### Standard library:

- MPR#1771, MPR#7309, GPR#1026: Add update to maps. Allows to update a
  binding in a map or create a new binding if the key had no binding
    val update: key -> ('a option -> 'a option) -> 'a t -> 'a t
  (Sébastien Briais, review by Daniel Bünzli, Alain Frisch and
  Gabriel Scherer)

- MPR#7515, GPR#1147: Arg.align now optionally uses the tab character '\t' to
  separate the "unaligned" and "aligned" parts of the documentation string. If
  tab is not present, then space is used as a fallback. Allows to have spaces in
  the unaligned part, which is useful for Tuple options.
  (Nicolás Ojeda Bär, review by Alain Frisch and Gabriel Scherer)

* GPR#615: Format, add symbolic formatters that output symbolic
  pretty-printing items. New fields have been added to the
  formatter_out_functions record, thus this change will break any code building
  such record from scratch.
  When building Format.formatter_out_functions values redefining the out_spaces field,
  "{ fmt_out_funs with out_spaces = f; }" should be replaced by
  "{ fmt_out_funs with out_spaces = f; out_indent = f; }" to maintain the old behavior.
  (Richard Bonichon and Pierre Weis, review by Alain Frisch, original request by
  Spiros Eliopoulos in GPR#506)

* GPR#943: Fixed the divergence of the Pervasives module between the stdlib
  and threads implementations.  In rare circumstances this can change the
  behavior of existing applications: the implementation of Pervasives.close_out
  used when compiling with thread support was inconsistent with the manual.
  It will now not suppress exceptions escaping Pervasives.flush anymore.
  Developers who want the old behavior should use Pervasives.close_out_noerr
  instead.  The stdlib implementation, used by applications not compiled
  with thread support, will now only suppress Sys_error exceptions in
  Pervasives.flush_all.  This should allow exceedingly unlikely assertion
  exceptions to escape, which could help reveal bugs in the standard library.
  (Markus Mottl, review by Hezekiah M. Carty, Jeremie Dimino, Damien Doligez,
  Alain Frisch, Xavier Leroy, Gabriel Scherer and Mark Shinwell)

- GPR#1034: List.init : int -> (int -> 'a) -> 'a list
  (Richard Degenne, review by David Allsopp, Thomas Braibant, Florian
  Angeletti, Gabriel Scherer, Nathan Moreau, Alain Frisch)

- GRP#1091 Add the Uchar.{bom,rep} constants.
  (Daniel Bünzli, Alain Frisch)

- GPR#1091: Add Buffer.add_utf_{8,16le,16be}_uchar to encode Uchar.t
  values to the corresponding UTF-X transformation formats in Buffer.t
  values.
  (Daniel Bünzli, review by Damien Doligez, Max Mouratov)

- GPR#1175: Bigarray, add a change_layout function to each Array[N]
  submodules.
  (Florian Angeletti)

* GPR#1306: In the MSVC and Mingw ports, "Sys.rename src dst" no longer fails if
  file "dst" exists, but replaces it with file "src", like in the other ports.
  (Xavier Leroy)

- GPR#1314: Format, use the optional width information
  when formatting a boolean: "%8B", "%-8B" for example
  (Xavier Clerc, review by Gabriel Scherer)

- c9cc0f25138ce58e4f4e68c4219afe33e2a9d034: Resurrect tabulation boxes
  in module Format. Rewrite/extend documentation of tabulation boxes.
  (Pierre Weis)

### Other libraries:

- MPR#7564, GPR#1211: Allow forward slashes in the target of symbolic links
  created by Unix.symlink under Windows.
  (Nicolás Ojeda Bär, review by David Allsopp)

* MPR#7640, GPR#1414: reimplementation of Unix.execvpe to fix issues
  with the 4.05 implementation.  The main issue is that the current
  directory was always searched (last), even if the current directory
  is not listed in the PATH.
  (Xavier Leroy, report by Louis Gesbert and Arseniy Alekseyev,
   review by Ivan Gotovchits)

- GPR#997, GPR#1077: Deprecate Bigarray.*.map_file and add Unix.map_file as a
  first step towards moving Bigarray to the stdlib
  (Jérémie Dimino and Xavier Leroy)

* GPR#1178: remove the Num library for arbitrary-precision arithmetic.
  It now lives as a separate project https://github.com/ocaml/num
  with an OPAM package called "num".
  (Xavier Leroy)

- GPR#1217: Restrict Unix.environment in privileged contexts; add
  Unix.unsafe_environment.
  (Jeremy Yallop, review by Mark Shinwell, Nicolás Ojeda Bär,
  Damien Doligez and Hannes Mehnert)

- GPR#1321: Reimplement Unix.isatty on Windows. It no longer returns true for
  the null device.
  (David Allsopp)

### Compiler user-interface and warnings:

- MPR#7361, GPR#1248: support "ocaml.warning" in all attribute contexts, and
  arrange so that "ocaml.ppwarning" is correctly scoped by surrounding
  "ocaml.warning" attributes
  (Alain Frisch, review by Florian Angeletti and Thomas Refis)

- MPR#7444, GPR#1138: trigger deprecation warning when a "deprecated"
  attribute is hidden by signature coercion
  (Alain Frisch, report by bmillwood, review by Leo White)

- MPR#7472: ensure .cmi files are created atomically,
  to avoid corruption of .cmi files produced simultaneously by a run
  of ocamlc and a run of ocamlopt.
  (Xavier Leroy, from a suggestion by Gerd Stolpmann)

* MPR#7514, GPR#1152: add -dprofile option, similar to -dtimings but
  also displays memory allocation and consumption.
  The corresponding addition of a new compiler-internal
  Profile module may affect some users of
  compilers-libs/ocamlcommon (by creating module conflicts).
  (Valentin Gatien-Baron, report by Gabriel Scherer)

- MPR#7620, GPR#1317: Typecore.force_delayed_checks does not run with -i option
  (Jacques Garrigue, report by Jun Furuse)

- MPR#7624: handle warning attributes placed on let bindings
  (Xavier Clerc, report by dinosaure, review by Alain Frisch)

- GPR#896: "-compat-32" is now taken into account when building .cmo/.cma
  (Hugo Heuzard)

- GPR#948: the compiler now reports warnings-as-errors by prefixing
  them with "Error (warning ..):", instead of "Warning ..:" and
  a trailing "Error: Some fatal warnings were triggered" message.
  (Valentin Gatien-Baron, review by Alain Frisch)

- GPR#1032: display the output of -dtimings as a hierarchy
  (Valentin Gatien-Baron, review by Gabriel Scherer)

- GPR#1114, GPR#1393, GPR#1429: refine the (ocamlc -config) information
  on C compilers: the variables `{bytecode,native}_c_compiler` are deprecated
  (the distinction is now mostly meaningless) in favor of a single
  `c_compiler` variable combined with `ocaml{c,opt}_cflags`
  and `ocaml{c,opt}_cppflags`.
  (Sébastien Hinderer, Jeremy Yallop, Gabriel Scherer, review by
   Adrien Nader and David Allsopp)

* GPR#1189: allow MSVC ports to use -l option in ocamlmklib
  (David Allsopp)

- GPR#1332: fix ocamlc handling of "-output-complete-obj"
  (François Bobot)

- GPR#1336: -thread and -vmthread option information is propagated to
  PPX rewriters.
  (Jun Furuse, review by Alain Frisch)

### Code generation and optimizations:

- MPR#5324, GPR#375: An alternative Linear Scan register allocator for
  ocamlopt, activated with the -linscan command-line flag. This
  allocator represents a trade-off between worse generated code
  performance for higher compilation speed (especially interesting in
  some cases graph coloring is necessarily quadratic).
  (Marcell Fischbach and Benedikt Meurer, adapted by Nicolás Ojeda Bär, review
  by Nicolás Ojeda Bär and Alain Frisch)

- MPR#6927, GPR#988: On macOS, when compiling bytecode stubs, plugins,
  and shared libraries through -output-obj, generate dylibs instead of
  bundles.
  (whitequark)

- MPR#7447, GPR#995: incorrect code generation for nested recursive bindings
  (Leo White and Jeremy Yallop, report by Stephen Dolan)

- MPR#7501, GPR#1089: Consider arrays of length zero as constants
  when using Flambda.
  (Pierre Chambart, review by Mark Shinwell and Leo White)

- MPR#7531, GPR#1162: Erroneous code transformation at partial applications
  (Mark Shinwell)

- MPR#7614, GPR#1313: Ensure that inlining does not depend on the order
  of symbols (flambda)
  (Leo White, Xavier Clerc, report by Alex, review by Gabriel Scherer
  and Pierre Chambart)

- MPR#7616, GPR#1339: don't warn on mutation of zero size blocks.
  (Leo White)

- MPR#7631, GPR#1355: "-linscan" option crashes ocamlopt
  (Xavier Clerc, report by Paul Steckler)

- MPR#7642, GPR#1411: ARM port: wrong register allocation for integer
  multiply on ARMv4 and ARMv5; possible wrong register allocation for
  floating-point multiply and add on VFP and for floating-point
  negation and absolute value on soft FP emulation.
  (Xavier Leroy, report by Stéphane Glondu and Ximin Luo,
   review and additional sightings by Mark Shinwell)

* GPR#659: Remove support for SPARC native code generation
  (Mark Shinwell)

- GPR#850: Optimize away some physical equality
  (Pierre Chambart, review by Mark Shinwell and Leo White)

- GPR#856: Register availability analysis
  (Mark Shinwell, Thomas Refis, review by Pierre Chambart)

- GPR#1143: tweaked several allocation functions in the runtime by
  checking for likely conditions before unlikely ones and eliminating
  some redundant checks.
  (Markus Mottl, review by Alain Frisch, Xavier Leroy, Gabriel Scherer,
  Mark Shinwell and Leo White)

- GPR#1183: compile curried functors to multi-argument functions
  earlier in the compiler pipeline; correctly propagate [@@inline]
  attributes on such functors; mark functor coercion veneers as
  stubs.
  (Mark Shinwell, review by Pierre Chambart and Leo White)

- GPR#1195: Merge functions based on partiality rather than
  Parmatch.irrefutable.
  (Leo White, review by Thomas Refis, Alain Frisch and Gabriel Scherer)

- GPR#1215: Improve compilation of short-circuit operators
  (Leo White, review by Frédéric Bour and Mark Shinwell)

- GPR#1250: illegal ARM64 assembly code generated for large combined allocations
  (report and initial fix by Steve Walk, review and final fix by Xavier Leroy)

- GPR#1271: Don't generate Ialloc instructions for closures that exceed
  Max_young_wosize; instead allocate them on the major heap.  (Related
  to GPR#1250.)
  (Mark Shinwell)

- GPR#1294: Add a configure-time option to remove the dynamic float array
  optimization and add a floatarray type to let the user choose when to
  flatten float arrays. Note that float-only records are unchanged: they
  are still optimized by unboxing their fields.
  (Damien Doligez, review by Alain Frisch and Mark Shinwell)

- GPR#1304: Mark registers clobbered by PLT stubs as destroyed across
  allocations.
  (Mark Shinwell, Xavier Clerc, report and initial debugging by
  Valentin Gatien-Baron)

- GPR#1323: make sure that frame tables are generated in the data
  section and not in the read-only data section, as was the case
  before in the PPC and System-Z ports.  This avoids relocations in
  the text segment of shared libraries and position-independent
  executables generated by ocamlopt.
  (Xavier Leroy, review by Mark Shinwell)

- GPR#1330: when generating dynamically-linkable code on AArch64, always
  reference symbols (even locally-defined ones) through the GOT.
  (Mark Shinwell, review by Xavier Leroy)

### Tools:

- MPR#1956, GPR#973: tools/check-symbol-names checks for globally
  linked names not namespaced with caml_
  (Stephen Dolan)

- MPR#6928, GPR#1103: ocamldoc, do not introduce an empty <h1> in index.html
  when no -title has been provided
  (Pierre Boutillier)

- MPR#7048: ocamldoc, in -latex mode, don't escape Latin-1 accented letters
  (Xavier Leroy, report by Hugo Herbelin)

* MPR#7351: ocamldoc, use semantic tags rather than <br> tags in the html
  backend
  (Florian Angeletti, request and review by Daniel Bünzli )

* MPR#7352, MPR#7353: ocamldoc, better paragraphs in html output
  (Florian Angeletti, request by Daniel Bünzli)

* MPR#7363, GPR#830: ocamldoc, start heading levels at {1 not {2 or {6.
  This change modifies the mapping between ocamldoc heading level and
  html heading level, breaking custom css style for ocamldoc.
  (Florian Angeletti, request and review by Daniel Bünzli)

* MPR#7478, GPR#1037: ocamldoc, do not use as a module preamble documentation
  comments that occur after the first module element. This change may break
  existing documenation. In particular, module preambles must now come before
  any `open` statement.
  (Florian Angeletti, review by David Allsopp and report by Daniel Bünzli)

- MPR#7521, GPR#1159: ocamldoc, end generated latex file with a new line
  (Florian Angeletti)

- MPR#7575, GPR#1219: Switch compilers from -no-keep-locs
  to -keep-locs by default: produced .cmi files will contain locations.
  This provides better error messages. Note that, as a consequence,
  .cmi digests now depend on the file path as given to the compiler.
  (Daniel Bünzli)

- MPR#7610, GPR#1346: caml.el (the Emacs editing mode) was cleaned up
  and made compatible with Emacs 25.
  (Stefan Monnier, Christophe Troestler)

- MPR#7635, GPR#1383: ocamldoc, add an identifier to module
  and module type elements
  (Florian Angeletti, review by Yawar Amin and Gabriel Scherer)

- GPR#681, GPR#1426: Introduce ocamltest, a new test driver for the
  OCaml compiler testsuite
  (Sébastien Hinderer, review by Damien Doligez)

- GPR#1012: ocamlyacc, fix parsing of raw strings and nested comments, as well
  as the handling of ' characters in identifiers.
  (Demi Obenour)

- GPR#1045: ocamldep, add a "-shared" option to generate dependencies
  for native plugin files (i.e. .cmxs files)
  (Florian Angeletti, suggestion by Sébastien Hinderer)

- GPR#1078: add a subcommand "-depend" to "ocamlc" and "ocamlopt",
  to behave as ocamldep. Should be used mostly to replace "ocamldep" in the
  "boot" directory to reduce its size in the future.
  (Fabrice Le Fessant)

- GPR#1036: ocamlcmt (tools/read_cmt) is installed, converts .cmt to .annot
  (Fabrice Le Fessant)

- GPR#1180: Add support for recording numbers of direct and indirect
  calls over the lifetime of a program when using Spacetime profiling
  (Mark Shinwell)

- GPR#1457, ocamldoc: restore label for exception in the latex backend
  (omitted since 4.04.0)
  (Florian Angeletti, review by Gabriel Scherer)

### Toplevel:

- MPR#7570: remove unusable -plugin option from the toplevel
  (Florian Angeletti)

- GPR#1041: -nostdlib no longer ignored by toplevel.
  (David Allsopp, review by Xavier Leroy)

- GPR#1231: improved printing of unicode texts in the toplevel,
  unless OCAMLTOP_UTF_8 is set to false.
  (Florian Angeletti, review by Daniel Bünzli, Xavier Leroy and
   Gabriel Scherer)

- GPR#1688: Fix printing of -0.
  (Nicolás Ojeda Bär, review by Jérémie Dimino)

### Runtime system:

* MPR#3771, GPR#153, GPR#1200, GPR#1357, GPR#1362, GPR#1363, GPR#1369, GPR#1398,
  GPR#1446, GPR#1448: Unicode support for the Windows runtime.
  (ygrek, Nicolás Ojeda Bär, review by Alain Frisch, David Allsopp, Damien
  Doligez)

* MPR#7594, GPR#1274, GPR#1368: String_val now returns 'const char*', not
  'char*' when -safe-string is enabled at configure time.  New macro Bytes_val
  for accessing bytes values.
  (Jeremy Yallop, reviews by Mark Shinwell and Xavier Leroy)

- GPR#71: The runtime can now be shut down gracefully by means of the new
  caml_shutdown and caml_startup_pooled functions. The new 'c' flag in
  OCAMLRUNPARAM enables shutting the runtime properly on process exit.
  (Max Mouratov, review and discussion by Damien Doligez, Gabriel Scherer,
  Mark Shinwell, Thomas Braibant, Stephen Dolan, Pierre Chambart,
  François Bobot, Jacques Garrigue, David Allsopp, and Alain Frisch)

- GPR#938, GPR#1170, GPR#1289: Stack overflow detection on 64-bit Windows
  (Olivier Andrieu, tweaked by David Allsopp)

- GPR#1070, GPR#1295: enable gcc typechecking for caml_alloc_sprintf,
  caml_gc_message. Make caml_gc_message a variadic function. Fix many
  caml_gc_message format strings.
  (Olivier Andrieu, review and 32bit fix by David Allsopp)

- GPR#1073: Remove statically allocated compare stack.
  (Stephen Dolan)

- GPR#1086: in Sys.getcwd, just fail instead of calling getwd()
  if HAS_GETCWD is not set.
  (Report and first fix by Sebastian Markbåge, final fix by Xavier Leroy,
   review by Mark Shinwell)

- GPR#1269: Remove 50ms delay at exit for programs using threads
  (Valentin Gatien-Baron, review by Stephen Dolan)

* GPR#1309: open files with O_CLOEXEC (or equivalent) in caml_sys_open, thus
  unifying the semantics between Unix and Windows and also eliminating race
  condition on Unix.
  (David Allsopp, report by Andreas Hauptmann)

- GPR#1326: Enable use of CFI directives in AArch64 and ARM runtime
  systems' assembly code (asmrun/arm64.S).  Add CFI directives to enable
  unwinding through [caml_c_call] and [caml_call_gc] with correct termination
  of unwinding at [main].
  (Mark Shinwell, review by Xavier Leroy and Gabriel Scherer, with thanks
  to Daniel Bünzli and Fu Yong Quah for testing)

- GPR#1338: Add "-g" for bytecode runtime system compilation
  (Mark Shinwell)

* GPR#1416, GPR#1444: switch the Windows 10 Console to UTF-8 encoding.
  (David Allsopp, reviews by Nicolás Ojeda Bär and Xavier Leroy)

### Manual and documentation:

- MPR#6548: remove obsolete limitation in the description of private
  type abbreviations
  (Florian Angeletti, suggestion by Leo White)

- MPR#6676, GPR#1110: move record notation to tutorial
  (Florian Angeletti, review by Gabriel Scherer)

- MPR#6676, GPR#1112: move local opens to tutorial
  (Florian Angeletti)

- MPR#6676, GPR#1153: move overriding class definitions to reference
  manual and tutorial
  (Florian Angeletti)

- MPR#6709: document the associativity and precedence level of
  pervasive operators
  (Florian Angeletti, review by David Allsopp)

- MPR#7254, GPR#1096: Rudimentary documentation of ocamlnat
  (Mark Shinwell)

- MPR#7281, GPR#1259: fix .TH macros in generated manpages
  (Olaf Hering)

- MPR#7507: Align the description of the printf conversion
  specification "%g" with the ISO C90 description.
  (Florian Angeletti, suggestion by Armaël Guéneau)

- MPR#7551, GPR#1194 : make the final ";;" potentially optional in
  caml_example
  (Florian Angeletti, review and suggestion by Gabriel Scherer)

- MPR#7588, GPR#1291: make format documentation predictable
  (Florian Angeletti, review by Gabriel Radanne)

- MPR#7604: Minor Ephemeron documentation fixes
  (Miod Vallat, review by Florian Angeletti)

- GPR#594: New chapter on polymorphism troubles:
  weakly polymorphic types, polymorphic recursion,and higher-ranked
  polymorphism.
  (Florian Angeletti, review by Damien Doligez, Gabriel Scherer,
   and Gerd Stolpmann)

- GPR#1187: Minimal documentation for compiler plugins
  (Florian Angeletti)

- GPR#1202: Fix Typos in comments as well as basic grammar errors.
  (JP Rodi, review and suggestions by David Allsopp, Max Mouratov,
  Florian Angeletti, Xavier Leroy, Mark Shinwell and Damien Doligez)

- GPR#1220: Fix "-keep-docs" option in ocamlopt manpage
  (Etienne Millon)

### Compiler distribution build system:

- MPR#6373, GPR#1093: Suppress trigraph warnings from macOS assembler
  (Mark Shinwell)

- MPR#7639, GPR#1371: fix configure script for correct detection of
  int64 alignment on Mac OS X 10.13 (High Sierra) and above; fix bug in
  configure script relating to such detection.
  (Mark Shinwell, report by John Whitington, review by Xavier Leroy)

- GPR#558: enable shared library and natdynlink support on more Linux
  platforms
  (Felix Janda, Mark Shinwell)

* GPR#1104: remove support for the NeXTStep platform
  (Sébastien Hinderer)

- GPR#1130: enable detection of IBM XL C compiler (one need to run configure
  with "-cc <path to xlc compiler>"). Enable shared library support for
  bytecode executables on AIX/xlc (tested on AIX 7.1, XL C 12).
  To enable 64-bit, run both "configure" and "make world" with OBJECT_MODE=64.
  (Konstantin Romanov, Enrique Naudon)

- GPR#1203: speed up the manual build by using ocamldoc.opt
  (Gabriel Scherer, review by Florian Angeletti)

- GPR#1214: harden config/Makefile against '#' characters in PREFIX
  (Gabriel Scherer, review by David Allsopp and Damien Doligez)

- GPR#1216: move Compplugin and friends from BYTECOMP to COMP
  (Leo White, review by Mark Shinwell)

* GPR#1242: disable C plugins loading by default
  (Alexey Egorov)

- GPR#1275: correct configure test for Spacetime availability
  (Mark Shinwell)

- GPR#1278: discover presence of <sys/shm.h> during configure for afl runtime
  (Hannes Mehnert)

- GPR#1386: provide configure-time options to fine-tune the safe-string
  options and default settings changed by GPR#1525.

  The previous configure option -safe-string is now
  renamed -force-safe-string.

  At configure-time, -force-safe-string forces all module to use
  immutable strings (this disables the per-file, compile-time
  -unsafe-string option). The new default-(un)safe-string options
  let you set the default choice for the per-file compile-time
  option. (The new GPR#1252 behavior corresponds to having
  -default-safe-string, while 4.05 and older had
  -default-unsafe-string).

  (Gabriel Scherer, review by Jacques-Pascal Deplaix and Damien Doligez)

- GPR#1409: Fix to enable NetBSD/powerpc to work.
  (Håvard Eidnes)

### Internal/compiler-libs changes:

- MPR#6826, GPR#828, GPR#834: improve compilation time for open
  (Alain Frisch, review by Frédéric Bour and Jacques Garrigue)

- MPR#7127, GPR#454, GPR#1058: in toplevel, print bytes and strip
  strings longer than the size specified by the "print_length" directive
  (Fabrice Le Fessant, initial PR by Junsong Li)

- GPR#406: remove polymorphic comparison for Types.constructor_tag in compiler
  (Dwight Guth, review by Gabriel Radanne, Damien Doligez, Gabriel Scherer,
   Pierre Chambart, Mark Shinwell)

- GRP#1119: Change Set (private) type to inline records.
  (Albin Coquereau)

* GPR#1127: move config/{m,s}.h to byterun/caml and install them.
  User code should not have to include them directly since they are
  included by other header files.
  Previously {m,s}.h were not installed but they were substituted into
  caml/config.h; they are now just #include-d by this file. This may
  break some scripts relying on the (unspecified) presence of certain
  #define in config.h instead of m.h and s.h -- they can be rewritten
  to try to grep those files if they exist.
  (Sébastien Hinderer)

- GPR#1281: avoid formatter flushes inside exported printers in Location
  (Florian Angeletti, review by Gabriel Scherer)

### Bug fixes

- MPR#5927: Type equality broken for conjunctive polymorphic variant tags
  (Jacques Garrigue, report by Leo White)

- MPR#6329, GPR#1437: Introduce padding word before "data_end" symbols
  to ensure page table tests work correctly on an immediately preceding
  block of zero size.
  (Mark Shinwell, review by Xavier Leroy)

- MPR#6587: only elide Pervasives from printed type paths in unambiguous context
  (Florian Angeletti and Jacques Garrigue)

- MPR#6934: nonrec misbehaves with GADTs
  (Jacques Garrigue, report by Markus Mottl)

- MPR#7070, GPR#1139: Unexported values can cause non-generalisable variables
  error
  (Leo White)

- MPR#7261: Warn on type constraints in GADT declarations
  (Jacques Garrigue, report by Fabrice Le Botlan)

- MPR#7321: Private type in signature clashes with type definition via
  functor instantiation
  (Jacques Garrigue, report by Markus Mottl)

- MPR#7372, GPR#834: fix type-checker bug with GADT and inline records
  (Alain Frisch, review by Frédéric Bour and Jacques Garrigue)

- MPR#7344: Inconsistent behavior with type annotations on let
  (Jacques Garrigue, report by Leo White)

- MPR#7468: possible GC problem in caml_alloc_sprintf
  (Xavier Leroy, discovery by Olivier Andrieu)

- MPR#7496: Fixed conjunctive polymorphic variant tags do not unify
  with themselves
  (Jacques Garrigue, report by Leo White)

- MPR#7506: pprintast ignores attributes in tails of a list
  (Alain Frisch, report by Kenichi Asai and Gabriel Scherer)

- MPR#7513: List.compare_length_with mishandles negative numbers / overflow
  (Fabrice Le Fessant, report by Jeremy Yallop)

- MPR#7519: Incorrect rejection of program due to faux scope escape
  (Jacques Garrigue, report by Markus Mottl)

- MPR#7540, GPR#1179: Fixed setting of breakpoints within packed modules
  for ocamldebug
  (Hugo Herbelin, review by Gabriel Scherer, Damien Doligez)

- MPR#7543: short-paths printtyp can fail on packed type error messages
  (Florian Angeletti)

- MPR#7553, GPR#1191: Prevent repeated warnings with recursive modules.
  (Leo White, review by Josh Berdine and Alain Frisch)

- MPR#7563, GPR#1210: code generation bug when a module alias and
  an extension constructor have the same name in the same module
  (Gabriel Scherer, report by Manuel Fähndrich,
   review by Jacques Garrigue and Leo White)

- MPR#7591, GPR#1257: on x86-64, frame table is not 8-aligned
  (Xavier Leroy, report by Mantis user "voglerr", review by Gabriel Scherer)

- MPR#7601, GPR#1320: It seems like a hidden non-generalized type variable
  remains in some inferred signatures, which leads to strange errors
  (Jacques Garrigue, report by Mandrikin)

- MPR#7609: use-after-free memory corruption if a program debugged
  under ocamldebug calls Pervasives.flush_all
  (Xavier Leroy, report by Paul Steckler, review by Gabriel Scherer)

- MPR#7612, GPR#1345: afl-instrumentation bugfix for classes.
  (Stephen Dolan, review by Gabriel Scherer and David Allsopp)

- MPR#7617, MPR#7618, GPR#1318: Ambiguous (mistakenly) type escaping the
  scope of its equation
  (Jacques Garrigue, report by Thomas Refis)

- MPR#7619, GPR#1387: position of the optional last semi-column not included
  in the position of the expression (same behavior as for lists)
  (Christophe Raffalli, review by Gabriel Scherer)

- MPR#7638: in the Windows Mingw64 port, multithreaded programs compiled
  to bytecode could crash when raising an exception from C code.
  This looks like a Mingw64 issue, which we work around with GCC builtins.
  (Xavier Leroy)

- MPR#7656, GPR#1423: false 'unused type/constructor/value' alarms
  in the 4.06 development version
  (Alain Frisch, review by Jacques Garrigue, report by Jacques-Pascal Deplaix)

- MPR#7657, GPR#1424: ensures correct call-by-value semantics when
  eta-expanding functions to eliminate optional arguments
  (Alain Frisch, report by sliquister, review by Leo White and Jacques
  Garrigue)

- MPR#7658, GPR#1439: Fix Spacetime runtime system compilation with
  -force-safe-string
  (Mark Shinwell, report by Christoph Spiel, review by Gabriel Scherer)

- GPR#1155: Fix a race condition with WAIT_NOHANG on Windows
  (Jérémie Dimino and David Allsopp)

- GPR#1199: Pretty-printing formatting cleanup in pprintast
  (Ethan Aubin, suggestion by Gabriel Scherer, review by David Allsopp,
  Florian Angeletti, and Gabriel Scherer)

- GPR#1223: Fix corruption of the environment when using -short-paths
  with the toplevel.
  (Leo White, review by Alain Frisch)

- GPR#1243: Fix pprintast for #... infix operators
  (Alain Frisch, report by Omar Chebib)

- GPR#1324: ensure that flambda warning are printed only once
  (Xavier Clerc)

- GPR#1329: Prevent recursive polymorphic variant names
  (Jacques Garrigue, fix suggested by Leo White)

- GPR#1308: Only treat pure patterns as inactive
  (Leo White, review by Alain Frisch and Gabriel Scherer)

- GPR#1390: fix the [@@unboxed] type check to accept parametrized types
  (Leo White, review by Damien Doligez)

- GPR#1407: Fix raw_spacetime_lib
  (Leo White, review by Gabriel Scherer and Damien Doligez)

OCaml 4.05.0 (13 Jul 2017):
---------------------------

(Changes that can break existing programs are marked with a "*")

### Language features:

### Code generation and optimizations:

- MPR#7201, GPR#954: Correct wrong optimisation of "0 / <expr>"
  and "0 mod <expr>" in the case when <expr> was a non-constant
  evaluating to zero
  (Mark Shinwell, review by Gabriel Scherer, Leo White and Xavier Leroy)

- MPR#7357, GPR#832: Improve compilation time for toplevel
  include(struct ... end : sig ... end)
  (Alain Frisch, report by Hongbo Zhang, review by Jacques Garrigue)

- MPR#7533, GPR#1173: Correctly perform side effects for certain
  cases of "/" and "mod"
  (Mark Shinwell, report by Jan Mitgaard)

- GPR#504: Instrumentation support for fuzzing with afl-fuzz.
  (Stephen Dolan, review by Alain Frisch, Pierre Chambart, Mark
  Shinwell, Gabriel Scherer and Damien Doligez)

- GPR#863, GPR#1068, GPR#1069: Optimise matches with constant
  results to lookup tables.
  (Stephen Dolan, review by Gabriel Scherer, Pierre Chambart,
  Mark Shinwell, and bug report by Gabriel Scherer)

- GPR#1150: Fix typo in arm64 assembler directives
  (KC Sivaramakrishnan)

### Runtime system:

- MPR#385, GPR#953: Add caml_startup_exn
  (Mark Shinwell)

- MPR#7423, GPR#946: expose new exception-raising functions
  `void caml_{failwith,invalid_argument}_value(value msg)`
  in addition to
  `void caml_{failwith,invalid_argument}(char const *msg)`.
  The previous functions would not free their message argument, so
  were inconvient for dynamically-allocated messages; the messages
  passed to the new functions are handled by the garbage collector.
  (Gabriel Scherer, review by Mark Shinwell, request by Immanuel Litzroth)

- MPR#7557, GPR#1213: More security for getenv
  (Damien Doligez, reports by Seth Arnold and Eric Milliken, review by
  Xavier Leroy, David Allsopp, Stephen Dolan, Hannes Mehnert)

- GPR#795: remove 256-character limitation on Sys.executable_name
  (Xavier Leroy)

- GPR#891: Use -fno-builtin-memcmp when building runtime with gcc.
  (Leo White)

### Type system:

- MPR#6608, GPR#901: unify record types when overriding all fields
  (Tadeu Zagallo and Gabriel Scherer, report by Jeremy Yallop,
  review by David Allsopp, Jacques Garrigue)

* MPR#7414, GPR#929: Soundness bug with non-generalized type variables and
  functors.
  (compatibility: some code using module-global mutable state will
   fail at compile-time and is fixed by adding extra annotations;
   see the Mantis and Github discussions.)
  (Jacques Garrigue, report by Leo White)

### Compiler user-interface and warnings:

- MPR#7050, GPR#748 GPR#843 GPR#864: new `-args/-args0 <file>` parameters to
  provide extra command-line arguments in a file -- see documentation.
  User programs may implement similar options using the new `Expand`
  constructor of the `Arg` module.
  (Bernhard Schommer, review by Jérémie Dimino, Gabriel Scherer
   and Damien Doligez, discussion with Alain Frisch and Xavier Leroy,
   feature request from the Coq team)

- MPR#7137, GPR#960: "-open" command line flag now accepts
  a module path (not a module name)
  (Arseniy Alekseyev and Leo White)

- MPR#7172, GPR#970: add extra (ocamlc -config) options
  int_size, word_size, ext_exe
  (Gabriel Scherer, request by Daniel Bünzli)

- MPR#7315, GPR#736: refine some error locations
  (Gabriel Scherer and Alain Frisch, report by Matej Košík)

- MPR#7473, GPR#1025: perform proper globbing for command-line arguments on
  Windows
  (Jonathan Protzenko)

- MPR#7479: make sure "ocamlc -pack" is only given .cmo and .cmi files,
  and that "ocamlopt -pack" is only given .cmx and .cmi files.
  (Xavier Leroy)

- GPR#796: allow compiler plugins to declare their own arguments.
  (Fabrice Le Fessant)

- GPR#829: better error when opening a module aliased to a functor
  (Alain Frisch)

- GPR#911: ocamlc/ocamlopt do not pass warnings-related options to C
  compiler when called to compile third-party C source files
  (Sébastien Hinderer, review by Adrien Nader and David Allsopp)

- GPR#915: fix -dsource (pprintast.ml) bugs
  (Runhang Li, review by Alain Frisch)

* GPR#933: ocamlopt -p now reports an error on platforms that do not
  support profiling with gprof; dummy profiling libraries are no longer
  installed on such platforms.
  This can be tested with ocamlopt -config
  (Sébastien Hinderer)

- GPR#1009: "ocamlc -c -linkall" and "ocamlopt -c -linkall" can now be used
  to set the "always link" flag on individual compilation units.  This
  controls linking with finer granularity than "-a -linkall", which sets
  the "always link" flag on all units of the given library.
  (Xavier Leroy)

- GPR#1015: add option "-plugin PLUGIN" to ocamldep too. Use compilerlibs
  to build ocamldep. Add option "-depend" to ocamlc/ocamlopt to behave
  as ocamldep. Remove any use of ocamldep to build the distribution.
  (Fabrice Le Fessant)

- GPR#1027: various improvements to -dtimings, mostly including time
  spent in subprocesses like preprocessors
  (Valentin Gatien-Baron, review by Gabriel Scherer)

- GPR#1098: the compiler now takes the boolean "OCAML_COLOR" environment
  variable into account if "-color" is not provided.  This allows users
  to override the default behaviour without modifying invocations of ocaml
  manually.
  (Hannes Mehnert, Guillaume Bury,
   review by Daniel Bünzli, Gabriel Scherer, Damien Doligez)

### Standard library:

- MPR#6975, GPR#902: Truncate function added to stdlib Buffer module
  (Dhruv Makwana, review by Alain Frisch and Gabriel Scherer)

- MPR#7279, GPR#710: `Weak.get_copy` `Ephemeron.*_copy` doesn't copy
  custom blocks anymore
  (François Bobot, Alain Frisch, bug reported by Martin R. Neuhäußer,
  review by Thomas Braibant and Damien Doligez)

* MPR#7500, GPR#1081: Remove Uchar.dump
  (Daniel Bünzli)

- GPR#760: Add a functions List.compare_lengths and
  List.compare_length_with to avoid full list length computations
  (Fabrice Le Fessant, review by Leo White, Josh Berdine and Gabriel Scherer)

- GPR#778: Arg: added option Expand that allows to expand a string
  argument to a string array of new arguments
  (Bernhard Schommer, review by Gabriel Scherer and Jérémie Dimino)

- GPR#849: Expose a Spacetime.enabled value
  (Leo White)

- GPR#885: Option-returning variants of stdlib functions
  (Alain Frisch, review by David Allsopp and Bart Jacobs)

- GPR#869: Add find_first, find_first_opt, find_last, find_last_opt to
  maps and sets.  Find the first or last binding or element
  satisfying a monotonic predicate.
  (Gabriel de Perthuis, with contributions from Alain Frisch, review by
  Hezekiah M. Carty and Simon Cruanes, initial report by Gerd Stolpmann)

- GPR#875: Add missing functions to ArrayLabels, BytesLabels,
  ListLabels, MoreLabels, StringLabels so they are compatible with
  non-labeled counterparts. Also add missing @@ocaml.deprecated attributes
  in StringLabels and BytesLabels.
  (Roma Sokolov, review by Gabriel Scherer, Jacques Garrigue,
   Gabriel Radanne, Alain Frisch)

- GPR#999: Arg, do not repeat the usage message thrice when reporting an error
  (this was a regression in 4.03)
  (Florian Angeletti, review by Gabriel Scherer)

- GPR#1042: Fix escaping of command-line arguments in
  Unix.create_process{,_env} under Windows.  Arguments with tabs should now
  be received verbatim by the child process.
  (Nicolás Ojeda Bär, Andreas Hauptmann review by Xavier Leroy)

### Debugging and profiling:

- MPR#7258: ocamldebug's "install_printer" command had problems with
  module aliases
  (Xavier Leroy)

- GPR#378: Add [Printexc.raise_with_backtrace] to raise an exception using
  an explicit backtrace
  (François Bobot, review by Gabriel Scherer, Xavier Leroy, Damien Doligez,
   Frédéric Bour)

### Manual and documentation:

- MPR#6597, GPR#1030: add forward references to language extensions
  that extend non-terminal symbols in the language reference section.
  (Florian Angeletti, review by Gabriel Scherer)

- MPR#7497, GPR#1095: manual, enable numbering for table of contents
  (Florian Angeletti, request by Daniel Bünzli)

- MPR#7539, GPR#1181: manual, update dead links in ocamldoc chapter
  (Florian Angeletti)

- GPR#633: manpage and manual documentation for the `-opaque` option
  (Konstantin Romanov, Gabriel Scherer, review by Mark Shinwell)

- GPR#751, GPR#925: add a HACKING.adoc file to contain various
  tips and tricks for people hacking on the repository. See also
  CONTRIBUTING.md for advice on sending contributions upstream.
  (Gabriel Scherer and Gabriel Radanne, review by David Allsopp,
  inspired by John Whitington)

- GPR#916: new tool lintapidiff, use it to update the manual with
  @since annotations for API changes introduced between 4.00-4.05.
  (Edwin Török, review by Gabriel Scherer, discussion with Alain Frisch,
   David Allsopp, Sébastien Hinderer, Damien Doligez and Xavier Leroy)

- GPR#939: activate the caml_example environment in the language
  extensions section of the manual. Convert some existing code
  examples to this format.
  (Florian Angeletti)

- GPR#1082: clarify that the use of quoted string for preprocessed
  foreign quotations still requires the use of an extension node
  [%foo ...] to mark non-standard interpretation.
  (Gabriel Scherer, request by Matthew Wahab in GPR#1066,
   review by Florian Angeletti)

### Other libraries:

- MPR#7158: Event.sync, Mutex.create, Condition.create cause too many GCs.
  The fix is to no longer consider mutexes and condition variables
  as rare kernel resources.
  (Xavier Leroy)

- MPR#7264: document the different behaviors of Unix.lockf under POSIX
  and under Win32.
  (Xavier Leroy, report by David Allsopp)

- MPR#7339, GPR#787: Support the '0 dimension' case for bigarrays
  (see Bigarray documentation)
  (Laurent Mazare,
   review by Gabriel Scherer, Alain Frisch and Hezekiah M. Carty)

* MPR#7342, GPR#797: fix Unix.read on pipes with no data left on Windows
  it previously raised an EPIPE error, it now returns 0 like other OSes
  (Jonathan Protzenko, review by Andreas Hauptmann and Damien Doligez)

- GPR#650: in the Unix library, add `?cloexec:bool` optional arguments to
  functions that create file descriptors (`dup`, `dup2`, `pipe`, `socket`,
  `socketpair`, `accept`).  Implement these optional arguments in the
  most atomic manner provided by the operating system to set (or clear)
  the close-on-exec flag at the same time the file descriptor is created,
  reducing the risk of race conditions with `exec` or `create_process`
  calls running in other threads, and improving security.  Also: add a
  `O_KEEPEXEC` flag for `openfile` by symmetry with `O_CLOEXEC`.
  (Xavier Leroy, review by Mark Shinwell, David Allsopp and Alain Frisch,
   request by Romain Beauxis)

- GPR#996: correctly update caml_top_of_stack in systhreads
  (Fabrice Le Fessant)

- GPR#997, GPR#1077: Deprecate Bigarray.*.map_file and add Unix.map_file as a
  first step towards moving Bigarray to the stdlib
  (Jérémie Dimino and Xavier Leroy)

### Toplevel:

- MPR#7060, GPR#1035: Print exceptions in installed custom printers
  (Tadeu Zagallo, review by David Allsopp)

### Tools:

- MPR#5163: ocamlobjinfo, dump globals defined by bytecode executables
  (Stéphane Glondu)

- MPR#7333: ocamldoc, use the first sentence of text file as
  a short description in overviews.
  (Florian Angeletti)

- GPR#848: ocamldoc, escape link targets in HTML output
  (Etienne Millon, review by Gabriel Scherer, Florian Angeletti and
  Daniel Bünzli)

- GPR#986: ocamldoc, use relative paths in error message
  to solve ocamlbuild+doc usability issue (ocaml/ocamlbuild#79)
  (Gabriel Scherer, review by Florian Angeletti, discussion with Daniel Bünzli)

- GPR#1017: ocamldoc, add an option to detect code fragments that could be
  transformed into a cross-reference to a known element.
  (Florian Angeletti, review and suggestion by David Allsopp)

- clarify ocamldoc text parsing error messages
  (Gabriel Scherer)

### Compiler distribution build system:

- MPR#7377: remove -std=gnu99 for newer gcc versions
  (Damien Doligez, report by ygrek)

- MPR#7452, GPR#1228: tweak GCC options to try to avoid the
  Skylake/Kaby lake bug
  (Damien Doligez, review by David Allsopp, Xavier Leroy and Mark Shinwell)

- GPR#693: fail on unexpected errors or warnings within caml_example
  environment.
  (Florian Angeletti)

- GPR#803: new ocamllex-based tool to extract bytecode compiler
  opcode information from C headers.
  (Nicolás Ojeda Bär)

- GPR#827: install missing mli and cmti files, new make target
  install-compiler-sources for installation of compiler-libs ml files
  (Hendrik Tews)

- GPR#887: allow -with-frame-pointers if clang is used as compiler on Linux
  (Bernhard Schommer)

- GPR#898: fix locale-dependence of primitive list order,
  detected through reproducible-builds.org.
  (Hannes Mehnert, review by Gabriel Scherer and Ximin Luo)

- GPR#907: Remove unused variable from the build system
  (Sébastien Hinderer, review by whitequark, Gabriel Scherer, Adrien Nader)

- GPR#911: Clarify the use of C compiler related variables in the build system.
  (Sébastien Hinderer, review by Adrien Nader, Alain Frisch, David Allsopp)

- GPR#919: use clang as preprocessor assembler if clang is used as compiler
  (Bernhard Schommer)

- GPR#927: improve the detection of hashbang support in the configure script
  (Armaël Guéneau)

- GPR#932: install ocaml{c,lex}->ocaml{c,lex}.byte symlink correctly
  when the opt target is built but opt.opt target is not.
  (whitequark, review by Gabriel Scherer)

- GPR#935: allow build in Android's termux
  (ygrek, review by Gabriel Scherer)

- GPR#984: Fix compilation of compiler distribution when Spacetime
  enabled
  (Mark Shinwell)

- GPR#991: On Windows, fix installation when native compiler is not
  built
  (Sébastien Hinderer, review by David Allsopp)

- GPR#1033: merge Unix and Windows build systems in the root directory
  (Sébastien Hinderer, review by Damien Doligez and Adrien Nader)

- GPR#1047: Make .depend files generated for C sources more portable
  (Sébastien Hinderer, review by Xavier Leroy and David Allsopp)

- GPR#1076: Simplify ocamlyacc's build system
  (Sébastien Hinderer, review by David Allsopp)

### Compiler distribution build system: Makefile factorization

The compiler distribution build system (the set of Makefiles used to
build the compiler distribution) traditionally had separate Makefiles
for Unix and Windows, which lead to some amount of duplication and
subtle differences and technical debt in general -- for people working
on the compiler distribution, but also cross-compilation or porting to
new systems. During the 4.05 development period, Sébastien Hinderer
worked on harmonizing the build rules and merging the two build
systems.

* Some changes were made to the config/Makefile file which
  is exported as $(ocamlc -where)/Makefile.config, and on
  which some advanced users might rely. The changes are
  as follows:
  - a BYTERUN variable was added that points to the installed ocamlrun
  - the PARTIALLD variable was removed (PACKLD is more complete)
  - the always-empty DLLCCCOMPOPTS was removed
  - the SHARED variable was removed; its value is "shared" or "noshared",
    which duplicates the existing and more convenient
    SUPPORTS_SHARED_LIBRARIES variable whose value is "true" or "false".

  Note that Makefile.config may change further in the future and relying
  on it is a bit fragile. We plan to make `ocamlc -config` easier to use
  for scripting purposes, and have a stable interface there. If you rely
  on Makefile.config, you may want to get in touch with Sébastien Hinderer
  or participate to MPR#7116 (Allow easy retrieval of Makefile.config's values)
  or MPR#7172 (More information in ocamlc -config).

The complete list of changes is listed below.

- GPR#705: update Makefile.nt so that ocamlnat compiles
  for non-Cygwin Windows ports.
  (Sébastien Hinderer, review by Alain Frisch)

- GPR#729: Make sure ocamlnat is built with a $(EXE) extension, merge
  rules between Unix and Windows Makefiles
  (Sébastien Hinderer, review by Alain Frisch)

- GPR#762: Merge build systems in the yacc/ directory.
  (Sébastien Hinderer, review by David Allsopp, Alain Frisch)

- GPR#764: Merge build systems in the debugger/ directory.
  (Sébastien Hinderer, review by Alain Frisch)

- GPR#785: Merge build systems in otherlibs/systhreads/
  (Sébastien Hinderer, review by Alain Frisch, David Allsopp,
   testing and regression fix by Jérémie Dimino)

- GPR#788: Merge build systems in subdirectories of otherlibs/.
  (Sébastien Hinderer, review by Alain Frisch)

- GPR#808, GPR#906: Merge Unix and Windows build systems
  in the ocamldoc/ directory
  (Sébastien Hinderer, review by Alain Frisch)

- GPR#812: Merge build systems in the tools/ subdirectory
  (Sébastien Hinderer, review by Alain Frisch)

- GPR#866: Merge build systems in the stdlib/ directory
  (Sébastien Hinderer, review by David Allsopp and Adrien Nader)

- GPR#941: Merge Unix and Windows build systems in the asmrun/ directory
  (Sébastien Hinderer, review by Mark Shinwell, Adrien Nader,
   Xavier Leroy, David Allsopp, Damien Doligez)

- GPR#981: Merge build systems in the byterun/ directory
  (Sébastien Hinderer, review by Adrien Nader)

- GPR#1033, GPR#1048: Merge build systems in the root directory
  (Sébastien Hinderer, review by Adrien Nader and Damien Doligez,
   testing and regression fix by Andreas Hauptmann)

### Internal/compiler-libs changes:

- GPR#673: distinguish initialization of block fields from mutation in lambda.
  (Frédéric Bour, review by Xavier Leroy, Stephen Dolan and Mark Shinwell)

- GPR#744, GPR#781: fix duplicate self-reference in imported cmi_crcs
  list in .cmti files + avoid rebuilding cmi_info record when creating
  .cmti files
  (Alain Frisch, report by Daniel Bünzli, review by Jérémie Dimino)

- GPR#881: change `Outcometree.out_variant` to be more general.
  `Ovar_name of out_ident * out_type list` becomes `Ovar_type of out_type`.
  (Valentin Gatien-Baron, review by Leo White)

- GPR#908: refactor PIC-handling in the s390x backend
  (Gabriel Scherer, review by Xavier Leroy and Mark Shinwell)

### Bug fixes

- MPR#5115: protect all byterun/fail.c functions against
  uninitialized caml_global_data (only changes the bytecode behavior)
  (Gabriel Scherer, review by Xavier Leroy)

- MPR#6136, GPR#967: Fix Closure so that overapplication evaluation order
  matches the bytecode compiler and Flambda.
  (Mark Shinwell, report by Jeremy Yallop, review by Frédéric Bour)

- MPR#6550, GPR#1094: Allow creation of empty .cmxa files on macOS
  (Mark Shinwell)

- MPR#6594, GPR#955: Remove "Istore_symbol" specific operation on x86-64.
  This is more robust and in particular avoids assembly failures on Win64.
  (Mark Shinwell, review by Xavier Leroy, testing by David Allsopp and
   Olivier Andrieu)

- MPR#6903: Unix.execvpe doesn't change environment on Cygwin
  (Xavier Leroy, report by Adrien Nader)

- MPR#6987: Strange error message probably caused by
  universal variable escape (with polymorphic variants)
  (Jacques Garrigue, report by Mikhail Mandrykin and Leo White)

- MPR#7216, GPR#949: don't require double parens in Functor((val x))
  (Jacques Garrigue, review by Valentin Gatien-Baron)

- MPR#7331: ocamldoc, avoid infinite loop in presence of self alias,
  i.e. module rec M:sig end = M
  (Florian Angeletti, review Gabriel Scherer)

- MPR#7346, GPR#966: Fix evaluation order problem whereby expressions could
  be incorrectly re-ordered when compiling with Flambda.  This also fixes one
  example of evaluation order in the native code compiler not matching the
  bytecode compiler (even when not using Flambda)
  (Mark Shinwell, Leo White, code review by Pierre Chambart)

- MPR#7348: Private row variables can escape their scope
  (Jacques Garrigue, report by Leo White)

- MPR#7407: Two not-quite-standard C idioms rejected by SUNWSPro compilers
  (Xavier Leroy)

- MPR#7421: Soundness bug with GADTs and lazy
  (Jacques Garrigue, report by Leo White)

- MPR#7424: Typechecker diverges on unboxed type declaration
  (Jacques Garrigue, report by Stephen Dolan)

- MPR#7426, GPR#965: Fix fatal error during object compilation (also
  introduces new [Pfield_computed] and [Psetfield_computed] primitives)
  (Mark Shinwell, report by Ulrich Singer)

- MPR#7427, GPR#959: Don't delete let bodies in Cmmgen
  (Mark Shinwell, report by Valentin Gatien-Baron)

- MPR#7432: Linking modules compiled with -labels and -nolabels is not safe
  (Jacques Garrigue, report by Jeremy Yallop)

- MPR#7437: typing assert failure with nonrec priv
  (Jacques Garrigue, report by Anil Madhavapeddy)

- MPR#7438: warning +34 exposes #row with private types
  (Alain Frisch, report by Anil Madhavapeddy)

- MPR#7443, GPR#990: spurious unused open warning with local open in patterns
  (Florian Angeletti, report by Gabriel Scherer)

- MPR#7456, GPR#1092: fix slow compilation on source files containing a lot
  of similar debugging information location entries
  (Mark Shinwell)

- MPR#7504: fix warning 8 with unconstrained records
  (Florian Angeletti, report by John Whitington)

- MPR#7511, GPR#1133: Unboxed type with unboxed argument should not be accepted
  (Damien Doligez, review by Jeremy Yallop and Leo White)

- GPR#805, GPR#815, GPR#833: check for integer overflow in String.concat
  (Jeremy Yallop,
   review by Damien Doligez, Alain Frisch, Daniel Bünzli, Fabrice Le Fessant)

- GPR#881: short-paths did not apply to some polymorphic variants
  (Valentin Gatien-Baron, review by Leo White)

- GPR#886: Fix Ctype.moregeneral's handling of row_name
  (Leo White, review by Jacques Garrigue)

- GPR#934: check for integer overflow in Bytes.extend
  (Jeremy Yallop, review by Gabriel Scherer)

- GPR#956: Keep possibly-effectful expressions when optimizing multiplication
  by zero.
  (Jeremy Yallop, review by Nicolás Ojeda Bär, Xavier Leroy and Mark Shinwell)

- GPR#977: Catch Out_of_range in ocamldebug's "list" command
  (Yunxing Dai)

- GPR#983: Avoid removing effectful expressions in Closure, and
  eliminate more non-effectful ones
  (Alain Frisch, review by Mark Shinwell and Gabriel Scherer)

- GPR#987: alloc_sockaddr: don't assume a null terminator. It is not inserted
  on macOS by system calls that fill in a struct sockaddr (e.g. getsockname).
  (Anton Bachin)

- GPR#998: Do not delete unused closures in un_anf.ml.
  (Leo White, review by Mark Shinwell and Pierre Chambart)

- GPR#1019: Fix fatal error in Flambda mode "[functions] does not map set of
  closures ID"
  (Pierre Chambart, code review by Mark Shinwell and Leo White)

- GPR#1075: Ensure that zero-sized float arrays have zero tags.
  (Mark Shinwell, Leo White, review by Xavier Leroy)

* GPR#1088: Gc.minor_words now returns accurate numbers.
  (compatibility: the .mli declaration of `Gc.minor_words`
   and `Gc.get_minor_free` changed, which may break libraries
   re-exporting these values.)
  (Stephen Dolan, review by Pierre Chambart and Xavier Leroy)

OCaml 4.04.2 (23 Jun 2017):
---------------------------

### Security fix:

- PR#7557: Local privilege escalation issue with ocaml binaries.
  (Damien Doligez, report by Eric Milliken, review by Xavier Leroy)

OCaml 4.04.1 (14 Apr 2017):
---------------------------

### Standard library:

- PR#7403, GPR#894: fix a bug in Set.map as introduced in 4.04.0
  (Gabriel Scherer, report by Thomas Leonard)

### Tools:

- PR#7411: ocamldoc, avoid nested <pre> tags in module description.
  (Florian Angeletti, report by user 'kosik')

- PR#7488: ocamldoc, wrong Latex output for variant types
  with constructors without arguments.
  (Florian Angeletti, report by Xavier Leroy)

### Build system:

- PR#7373, GPR#1023: New flexlink target in Makefile.nt to bootstrap the
  flexlink binary only, rather than the flexlink binary and the FlexDLL C
  objects.
  (David Allsopp)

### Bug fixes

- PR#7369: Str.regexp raises "Invalid_argument: index out of bounds"
  (Damien Doligez, report by John Whitington)

- PR#7373, GPR#1023: Fix ocamlmklib with bootstrapped FlexDLL. Bootstrapped
  FlexDLL objects are now installed to a subdirectory flexdll of the Standard
  Library which allows the compilers to pick them up explicitly and also
  ocamlmklib to include them without unnecessarily adding the entire Standard
  Library.
  (David Allsopp)

- PR#7385, GPR#1057: fix incorrect timestamps returned by Unix.stat on Windows
  when either TZ is set or system date is in DST.
  (David Allsopp, report and initial fix by Nicolás Ojeda Bär, review and
   superior implementation suggestion by Xavier Leroy)

- PR#7405, GPR#903: s390x: Fix address of caml_raise_exn in native dynlink modules
  (Richard Jones, review by Xavier Leroy)

- PR#7417, GPR#930: ensure 16 byte stack alignment inside caml_allocN on x86-64
  for ocaml build with WITH_FRAME_POINTERS defined
  (Christoph Cullmann)

- PR#7456, GPR#1092: fix slow compilation on source files containing a lot
  of similar debugging information location entries
  (Mark Shinwell)

- PR#7457: a case of double free in the systhreads library (POSIX implementation)
  (Xavier Leroy, report by Chet Murthy)

- PR#7460, GPR#1011: catch uncaught exception when unknown files are passed
  as argument (regression in 4.04.0)
  (Bernhard Schommer, review by Florian Angeletti and Gabriel Scherer,
   report by Stephen Dolan)

- PR#7505: Memory cannot be released after calling
    Bigarray.Genarray.change_layout.
  (Damien Doligez and Xavier Leroy, report by Liang Wang)

- GPR#912: Fix segfault in Unix.create_process on Windows caused by wrong header
  configuration.
  (David Allsopp)

- GPR#980: add dynlink options to ocamlbytecomp.cmxa to allow ocamlopt.opt
  to load plugins. See http://github.com/OCamlPro/ocamlc-plugins for examples.
  (Fabrice Le Fessant, review by David Allsopp)

- GPR#992: caml-types.el: Fix missing format argument, so that it can show kind
  of call at point correctly.
  (Chunhui He)

- GPR#1043: Allow Windows CRLF line-endings in ocamlyacc on Unix and Cygwin.
  (David Allsopp, review by Damien Doligez and Xavier Leroy)

- GPR#1072: Fix segfault in Sys.runtime_parameters when exception backtraces
  are enabled.
  (Olivier Andrieu)

OCaml 4.04.0 (4 Nov 2016):
--------------------------

(Changes that can break existing programs are marked with a "*")

### Language features:

- PR#7233: Support GADT equations on non-local abstract types
  (Jacques Garrigue)

- GPR#187, GPR#578: Local opening of modules in a pattern.
  Syntax: "M.(p)", "M.[p]","M.[| p |]", "M.{p}"
  (Florian Angeletti, Jacques Garrigue, review by Alain Frisch)

- GPR#301: local exception declarations "let exception ... in"
  (Alain Frisch)

- GPR#508: Allow shortcut for extension on semicolons: ;%foo
  (Jérémie Dimino)

- GPR#606: optimized representation for immutable records with a single
  field, and concrete types with a single constructor with a single argument.
  This is triggered with a [@@unboxed] attribute on the type definition.
  Currently mutually recursive datatypes are not well supported, this
  limitation should be lifted in the future (see MPR#7364).
  (Damien Doligez)

### Compiler user-interface and warnings:

* PR#6475, GPR#464: interpret all command-line options before compiling any
  files, changes (improves) the semantics of repeated -o options or -o
  combined with -c see the super-detailed commit message at
  https://github.com/ocaml/ocaml/commit/da56cf6dfdc13c09905c2e07f1d4849c8346eec8
  (whitequark)

- PR#7139: clarify the wording of Warning 38
  (Unused exception or extension constructor)
  (Gabriel Scherer)

* PR#7147, GPR#475: add colors when reporting errors generated by ppx rewriters.
  Remove the `Location.errorf_prefixed` function which is no longer relevant
  (Simon Cruanes, Jérémie Dimino)

- PR#7169, GPR#501: clarify the wording of Warning 8
  (Non-exhaustivity warning for pattern matching)
  (Florian Angeletti, review and report by Gabriel Scherer)

* GPR#591: Improve support for OCAMLPARAM: (i) do not use objects
  files with -a, -pack, -shared; (ii) use "before" objects in the toplevel
  (but not "after" objects); (iii) use -I dirs in the toplevel,
  (iv) fix bug where -I dirs were ignored when using threads
  (Marc Lasson, review by Damien Doligez and Alain Frisch)

- GPR#648: New -plugin option for ocamlc and ocamlopt, to dynamically extend
  the compilers at runtime.
  (Fabrice Le Fessant)

- GPR#684: Detect unused module declarations
  (Alain Frisch)

- GPR#706: Add a settable Env.Persistent_signature.load function so
  that cmi files can be loaded from other sources. This can be used to
  create self-contained toplevels.
  (Jérémie Dimino)

### Standard library:

- PR#6279, GPR#553: implement Set.map
  (Gabriel Scherer)

- PR#6820, GPR#560: Add Obj.reachable_words to compute the
  "transitive" heap size of a value
  (Alain Frisch, review by Mark Shinwell and Damien Doligez)

- GPR#473: Provide `Sys.backend_type` so that user can write backend-specific
  code in some cases (for example,  code generator).
  (Hongbo Zhang)

- GPR#589: Add a non-allocating function to recover the number of
  allocated minor words.
  (Pierre Chambart, review by Damien Doligez and Gabriel Scherer)

- GPR#626: String.split_on_char
  (Alain Frisch)

- GPR#669: Filename.extension and Filename.remove_extension
  (Alain Frisch, request by Edgar Aroutiounian, review by Daniel Bünzli
  and Damien Doligez)

- GPR#674: support unknown Sys.os_type in Filename, defaulting to Unix
  (Filename would previously fail at initialization time for
   Sys.os_type values other than "Unix", "Win32" and "Cygwin";
   mirage-os uses "xen")
  (Anil Madhavapeddy)

- GPR#772 %string_safe_set and %string_unsafe_set are deprecated aliases
  for %bytes_safe_set and %bytes_unsafe_set.
  (Hongbo Zhang and Damien Doligez)

### Other libraries

- MPR#4834, GPR#592: Add a Biggarray.Genarray.change_layout function
  to switch bigarrays between C and fortran layouts.
  (Guillaume Hennequin, review by Florian Angeletti)

### Code generation and optimizations:

- PR#4747, GPR#328: Optimize Hashtbl by using in-place updates of its
  internal bucket lists.  All operations run in constant stack size
  and are usually faster, except Hashtbl.copy which can be much
  slower
  (Alain Frisch)

- PR#6217, GPR#538: Optimize performance of record update:
  no more performance cliff when { foo with t1 = ..; t2 = ...; ... }
  hits 6 updated fields
  (Olivier Nicole, review by Thomas Braibant and Pierre Chambart)

- PR#7023, GPR#336: Better unboxing strategy
  (Alain Frisch, Pierre Chambart)

- PR#7244, GPR#840: Ocamlopt + flambda requires a lot of memory
  to compile large array literal expressions
  (Pierre Chambart, review by Mark Shinwell)

- PR#7291, GPR#780: Handle specialisation of recursive function that does
  not always preserve the arguments
  (Pierre Chambart, Mark Shinwell, report by Simon Cruanes)

- PR#7328, GPR#702: Do not eliminate boxed int divisions by zero and
  avoid checking twice if divisor is zero with flambda.
  (Pierre Chambart, report by Jeremy Yallop)

- GPR#427: Obj.is_block is now an inlined OCaml function instead of a
  C external.  This should be faster.
  (Demi Obenour)

- GPR#580: Optimize immutable float records
  (Pierre Chambart, review by Mark Shinwell)

- GPR#602: Do not generate dummy code to force module linking
  (Pierre Chambart, reviewed by Jacques Garrigue)

- GPR#703: Optimize some constant string operations when the "-safe-string"
  configure time option is enabled.
  (Pierre Chambart)

- GPR#707: Load cross module information during a meet
  (Pierre Chambart, report by Leo White, review by Mark Shinwell)

- GPR#709: Share a few more equal switch branches
  (Pierre Chambart, review by Gabriel Scherer)

- GPR#712: Small improvements to type-based optimizations for array
  and lazy
  (Alain Frisch, review by Pierre Chambart)

- GPR#714: Prevent warning 59 from triggering on Lazy of constants
  (Pierre Chambart, review by Leo White)

- GPR#723 Sort emitted functions according to source location
  (Pierre Chambart, review by Mark Shinwell)

- Lack of type normalization lead to missing simple compilation for "lazy x"
  (Alain Frisch)

### Runtime system:

- PR#7203, GPR#534: Add a new primitive caml_alloc_float_array to allocate an
  array of floats
  (Thomas Braibant)

- PR#7210, GPR#562: Allows to register finalisation function that are
  called only when a value will never be reachable anymore. The
  drawbacks compared to the existing one is that the finalisation
  function is not called with the value as argument. These finalisers
  are registered with `GC.finalise_last`
  (François Bobot reviewed by Damien Doligez and Leo White)

- GPR#247: In previous OCaml versions, inlining caused stack frames to
  disappear from stacktraces. This made debugging harder in presence of
  optimizations, and flambda was going to make this worse. The debugging
  information produced by the compiler now enables the reconstruction of the
  original backtrace. Use `Printexc.get_raw_backtrace_next_slot` to traverse
  the list of inlined stack frames.
  (Frédéric Bour, review by Mark Shinwell and Xavier Leroy)

- GPR#590: Do not perform compaction if the real overhead is less than expected
  (Thomas Braibant)

### Tools:

- PR#7189: toplevel #show, follow chains of module aliases
  (Gabriel Scherer, report by Daniel Bünzli, review by Thomas Refis)

- PR#7248: have ocamldep interpret -open arguments in left-to-right order
  (Gabriel Scherer, report by Anton Bachin)

- PR#7272, GPR#798: ocamldoc, missing line breaks in type_*.html files
  (Florian Angeletti)

- PR#7290: ocamldoc, improved support for inline records
  (Florian Angeletti)

- PR#7323, GPR#750: ensure "ocamllex -ml" works with -safe-string
  (Hongbo Zhang)

- PR#7350, GPR#806: ocamldoc, add viewport metadata to generated html pages
  (Florian Angeletti, request by Daniel Bünzli)

- GPR#452: Make the output of ocamldep more stable
  (Alain Frisch)

- GPR#548: empty documentation comments
  (Florian Angeletti)

- GPR#575: Add the -no-version option to the toplevel
  (Sébastien Hinderer)

- GPR#598: Add a --strict option to ocamlyacc treat conflicts as errors
  (this option is now used for the compiler's parser)
  (Jeremy Yallop)

- GPR#613: make ocamldoc use -open arguments
  (Florian Angeletti)

- GPR#718: ocamldoc, fix order of extensible variant constructors
  (Florian Angeletti)

### Debugging and profiling:

- GPR#585: Spacetime, a new memory profiler (Mark Shinwell, Leo White)

### Manual and documentation:

- PR#7007, PR#7311: document the existence of OCAMLPARAM and
  ocaml_compiler_internal_params
  (Damien Doligez, reports by Wim Lewis and Gabriel Scherer)

- PR#7243: warn users against using WinZip to unpack the source archive
  (Damien Doligez, report by Shayne Fletcher)

- PR#7245, GPR#565: clarification to the wording and documentation
  of Warning 52 (fragile constant pattern)
  (Gabriel Scherer, William, Adrien Nader, Jacques Garrigue)

- #PR7265, GPR#769: Restore 4.02.3 behaviour of Unix.fstat, if the
  file descriptor doesn't wrap a regular file (win32unix only)
  (Andreas Hauptmann, review by David Allsopp)

- PR#7288: flatten : Avoid confusion
  (Damien Doligez, report by user 'tormen')

- PR#7355: Gc.finalise and lazy values
  (Jeremy Yallop)

- GPR#842: Document that [Store_field] must not be used to populate
  arrays of values declared using [CAMLlocalN] (Mark Shinwell)

### Compiler distribution build system:

- GPR#324: Compiler developers: Adding new primitives to the
  standard runtime doesn't require anymore to run `make bootstrap`
  (François Bobot)

- GPR#384: Fix compilation using old Microsoft C Compilers not
  supporting secure CRT functions (SDK Visual Studio 2005 compiler and
  earlier) and standard 64-bit integer literals (Visual Studio .NET
  2002 and earlier)
  (David Allsopp)

- GPR#507: More sharing between Unix and Windows makefiles
  (whitequark, review by Alain Frisch)

* GPR#512, GPR#587: Installed `ocamlc`, `ocamlopt`, and `ocamllex` are
  now the native-code versions of the tools, if those versions were
  built.
  (Demi Obenour)

- GPR#525: fix build on OpenIndiana
  (Sergey Avseyev, review by Damien Doligez)

- GPR#687: "./configure -safe-string" to get a system where
  "-unsafe-string" is not allowed, thus giving stronger non-local
  guarantees about immutability of strings
  (Alain Frisch, review by Hezekiah M. Carty)

### Bug fixes:

* PR#6505: Missed Type-error leads to a segfault upon record access.
  (Jacques Garrigue, extra report by Stephen Dolan)
  Proper fix required a more restrictive approach to recursive types:
  mutually recursive types are seen as abstract types (i.e. non-contractive)
  when checking the well-foundedness of the recursion.

* PR#6752: Nominal types and scope escaping.
  Revert to strict scope for non-generalizable type variables, cf. Mantis.
  Note that this is actually stricter than the behavior before 4.03,
  cf. PR#7313, meaning that you may sometimes need to add type annotations
  to explicitly instantiate non-generalizable type variables.
  (Jacques Garrigue, following discussion with Jeremy Yallop,
   Nicolás Ojeda Bär and Alain Frisch)

- PR#7112: Aliased arguments ignored for equality of module types
  (Jacques Garrigue, report by Leo White)

- PR#7134: compiler forcing aliases it shouldn't while reporting type errors
  (Jacques Garrigue, report and suggestion by sliquister)

- PR#7153: document that Unix.SOCK_SEQPACKET is not really usable.

- PR#7165, GPR#494: uncaught exception on invalid lexer directive
  (Gabriel Scherer, report by KC Sivaramakrishnan using afl-fuzz)

- PR#7257, GPR#583: revert a 4.03 change of behavior on (Unix.sleep 0.),
  it now calls (nano)sleep for 0 seconds as in (< 4.03) versions.
  (Hannes Mehnert, review by Damien Doligez)

- PR#7259 and GPR#603: flambda does not collapse pattern matching
  in some cases
  (Pierre Chambart, report by Reed Wilson, review by Mark Shinwell)

- PR#7260: GADT + subtyping compile time crash
  (Jacques Garrigue, report by Nicolás Ojeda Bär)

- PR#7269: Segfault from conjunctive constraints in GADT
  (Jacques Garrigue, report by Stephen Dolan)

- PR#7276: Support more than FD_SETSIZE sockets in Windows' emulation
  of select
  (David Scott, review by Alain Frisch)

* PR#7278: Prevent private inline records from being mutated
  (Alain Frisch, report by Pierre Chambart)

- PR#7284: Bug in mcomp_fields leads to segfault
  (Jacques Garrigue, report by Leo White)

- PR#7285: Relaxed value restriction broken with principal
  (Jacques Garrigue, report by Leo White)

- PR#7297: -strict-sequence turns off Warning 21
  (Jacques Garrigue, report by Valentin Gatien-Baron)

- PR#7299: remove access to OCaml heap inside blocking section in win32unix
  (David Allsopp, report by Andreas Hauptmann)

- PR#7300: remove access to OCaml heap inside blocking in Unix.sleep on Windows
  (David Allsopp)

- PR#7305: -principal causes loop in type checker when compiling
  (Jacques Garrigue, report by Anil Madhavapeddy, analysis by Leo White)

- PR#7330: Missing exhaustivity check for extensible variant
  (Jacques Garrigue, report by Elarnon *)

- PR#7374: Contractiveness check unsound with constraints
  (Jacques Garrigue, report by Leo White)

- PR#7378: GADT constructors can be re-exposed with an incompatible type
  (Jacques Garrigue, report by Alain Frisch)

- PR#7389: Unsoundness in GADT exhaustiveness with existential variables
  (Jacques Garrigue, report by Stephen Dolan)

* GPR#533: Thread library: fixed [Thread.wait_signal] so that it
  converts back the signal number returned by [sigwait] to an
  OS-independent number
  (Jérémie Dimino)

- GPR#600: (similar to GPR#555) ensure that register typing constraints are
  respected at N-way join points in the control flow graph
  (Mark Shinwell)

- GPR#672: Fix float_of_hex parser to correctly reject some invalid forms
  (Bogdan Tătăroiu, review by Thomas Braibant and Alain Frisch)

- GPR#700: Fix maximum weak bucket size
  (Nicolás Ojeda Bär, review by François Bobot)

- GPR#708 Allow more module aliases in strengthening (Leo White)

- GPR#713, PR#7301: Fix wrong code generation involving lazy values in Flambda
  mode
  (Mark Shinwell, review by Pierre Chambart and Alain Frisch)

- GPR#721: Fix infinite loop in flambda due to [@@specialise] annotations

- GPR#779: Building native runtime on Windows could fail when bootstrapping
  FlexDLL if there was also a system-installed flexlink
  (David Allsopp, report Michael Soegtrop)

- GPR#805, GPR#815, GPR#833: check for integer overflow in String.concat
  (Jeremy Yallop,
   review by Damien Doligez, Alain Frisch, Daniel Bünzli, Fabrice Le Fessant)

- GPR#810: check for integer overflow in Array.concat
  (Jeremy Yallop)

- GPR#814: fix the Buffer.add_substring bounds check to handle overflow
  (Jeremy Yallop)

- GPR#880: Fix [@@inline] with default parameters in flambda (Leo White)

* GPR#1353: add labels to BytesLabels.sub_string (Jacques Garrigue)

### Internal/compiler-libs changes:

- PR#7200, GPR#539: Improve, fix, and add test for parsing/pprintast.ml
  (Runhang Li, David Sheets, Alain Frisch)

- GPR#351: make driver/pparse.ml functions type-safe
  (Gabriel Scherer, Dmitrii Kosarev, review by Jérémie Dimino)

- GPR#516: Improve Texp_record constructor representation, and
  propagate updated record type information
  (Pierre Chambart, review by Alain Frisch)

- GPR#678: Graphics.close_graph crashes 64-bit Windows ports (re-implementation
  of PR#3963)
  (David Allsopp)

- GPR#679: delay registration of docstring after the mapper is applied
  (Hugo Heuzard, review by Leo White)

- GPR#872: don't attach (**/**) comments to any particular node
  (Thomas Refis, review by Leo White)

OCaml 4.03.0 (25 Apr 2016):
---------------------------

(Changes that can break existing programs are marked with a "*")

### Language features:

- PR#5528: inline records for constructor arguments
  (Alain Frisch)

- PR#6220, PR#6403, PR#6437, PR#6801:
  Improved redundancy and exhaustiveness checks for GADTs.
  Namely, the redundancy checker now checks whether the uncovered pattern
  of the pattern is actually inhabited, exploding at most one wild card.
  This is also done for exhaustiveness when there is only one case.
  Additionally, one can now write unreachable cases, of the form
  "pat -> .", which are treated by the redundancy check.
  (Jacques Garrigue)

- PR#6374: allow "_ t" as a short-hand for "(_, _, ..) t" for n-ary type
  constructors
  (Alain Frisch)

- PR#6714: allow [@@ocaml.warning] on most structure and signature items:
  values, modules, module types
  (whitequark)

- PR#6806: Syntax shortcut for putting a type annotation on a record field:
  { f1 : typ = e } is sugar for { f1 = (e : typ) }
  { f1 : typ } is sugar for { f1 = (f1 : typ) }
  (Valentin Gatien-Baron, review by Jérémie Dimino)

- PR#6806: Allow type annotations before the "->" in "fun <args> -> <expr>"
  fun x y : (int * int) -> (x, y)
  (Valentin Gatien-Baron, review by Jérémie Dimino)

- GPR#26: support for "(type a b)" as syntactic sugar for "(type a) (type b)"
  (Gabriel Scherer)

- GPR#42: short functor type syntax: "S -> T" for "functor (_ : S) -> T"
  (Leo White)

- GPR#88: allow field punning in object copying expressions:
  {< x; y; >} is sugar for {< x = x; y = y; >}
  (Jeremy Yallop)

- GPR#112: octal escape sequences for char and string literals
  "Make it \o033[1mBOLD\o033[0m"
  (Rafaël Bocquet, request by John Whitington)

- GPR#167: allow to annotate externals' arguments and result types so
  they can be unboxed or untagged: [@unboxed], [@untagged]. Supports
  untagging int and unboxing int32, int64, nativeint and float.
  (Jérémie Dimino, Mark Shinwell)

- GPR#173: [@inline] and [@inlined] attributes (for function declarations
  and call sites respectively) to control inlining
  (Pierre Chambart, Mark Shinwell)

- GPR#188: accept [@@immediate] attribute on type declarations to mark types
  that are represented at runtime by an integer
  (Will Crichton, reviewed by Leo White)

* GPR#234: allow "[]" as a user-defined constructor. Demand parenthesis
  around "::" when using "::" as user-defined constructor:
  code using "| :: of ..." must change to "| (::) of ...".
  (Runhang Li, review by Damien Doligez)

- GPR#240: replace special annotations on externals by attributes:
  * "float" is generalized to [@@unboxed]
  * "noalloc" becomes [@@noalloc]
  Deprecate "float" and "noalloc".
  (Jérémie Dimino)

- GPR#254: @ocaml.warn_on_literal_pattern attribute on constructors to
  warn when the argument is matches against a constant pattern.  This
  attribute is applied on predefined exception constructors which
  carry purely informational (with no stability guarantee) messages.
  (Alain Frisch)

- GPR#268: hexadecimal notation for floating-point literals: -0x1.ffffp+987
  In OCaml source code, FP literals can be written using the hexadecimal
  notation 0x<mantissa in hex>p<exponent> from ISO C99.
  (Xavier Leroy)

- GPR#273: allow to get the extension slot of an extension constructor
  by writing [%extension_constructor <path>]
  (Jérémie Dimino)

- GPR#282: change short-paths penalty heuristic to assign the same cost to
  idents containing double underscores as to idents starting with an underscore
  (Thomas Refis, Leo White)

- PR#6681 GPR#326: signature items are now accepted as payloads for
  extension and attributes, using the syntax [%foo: SIG ] or [@foo: SIG ].
  Examples: "[%%client: val foo : int]" or "val%client foo : int".
  (Alain Frisch and Gabriel Radanne)

* GPR#342: Allow shortcuts for extension and attributes on all keywords:
  module%foo, class[@foo], etc.
  The attribute in "let[@foo] .. in .." is now attached to the value binding,
  not to the expression.
  (Gabriel Radanne)

### Compilers:

* PR#4231, PR#5461: warning 31 is now fatal by default
  (Warning 31: A module is linked twice in the same executable.)
  This is an interim solution; double-linking of modules has dangerous
  semantics, eg. exception constructors end up with two distinct declarations.
  (Alain Frisch)

- PR#4800: better compilation of tuple assignment
  (Gabriel Scherer and Alain Frisch)

- PR#5995: keep -for-pack into account to name exceptions;
  -for-pack should now be used during bytecode compilation as well
  (Alain Frisch, report by Christophe Troestler)

- PR#6400: better error message for '_' used as an expression
  (Alain Frisch, report by whitequark)

- PR#6501: harden the native-code generator against certain uses of "%identity"
  (Xavier Leroy, report by Antoine Miné)

- PR#6636: add --version option
  (whitequark)

- PR#6679: fix pprintast printing of constraints in type declarations
  (Alain Frisch, report by Jun Furuse)

- PR#6737: fix Typedtree attributes on (fun x -> body) expressions
  (Alain Frisch, report by Oleg Kiselyov)

* PR#6865: remove special case for parsing "let _ = expr" in structures
  (Jérémie Dimino, Alain Frisch)

* PR#6438, PR#7059, GPR#315: Pattern guard disables exhaustiveness check
  (function Some x when x = 0 -> ()) will now raise warning 8 (non-exhaustive)
  instead of warning 25 (all clauses are guarded). 25 isn't raised anymore.
  Projects that set warning 8 as an error may fail to compile (presumably
  this is the semantics they wanted).
  (Alain Frisch, request by Martin Jambon and John Whitington)

- PR#6920: fix debug informations around uses of %apply or %revapply
  (Jérémie Dimino, report by Daniel Bünzli)

- PR#6939: Segfault with improper use of let-rec
  (Alain Frisch)

- PR#6943: native-code generator for POWER/PowerPC 64 bits, both in
  big-endian (ppc64) and little-endian (ppc64le) configuration.
  (Xavier Leroy, with inspiration from RedHat's unofficial ppc64 and ppc64le
  ports)

- PR#6979: better code generation in x86-32 backend for copying floats to
  the stack
  (Marc Lasson, review by Xavier Leroy)

- PR#7018: fix missing identifier renaming during inlining
  (Alain Frisch, review by Xavier Leroy)

- PR#7022, GPR#259: unbox float and boxed ints earlier, avoid second pass
  (Alain Frisch)

- PR#7026, GPR#288: remove write barrier for polymorphic variants without
  arguments
  (Simon Cruanes)

- PR#7031: new warning 57, ambiguous guarded or-patterns
  (Luc Maranget, Gabriel Scherer, report by Martin Clochard and Claude Marché)

- PR#7064, GPR#316: allowing to mark compilation units and sub-modules as
  deprecated
  (Alain Frisch)

- PR#7067: fix performance regression (wrt. 4.01) in the native compiler
  for long nested structures
  (Alain Frisch, report by Daniel Bünzli, review by Jacques Garrigue)

- PR#7097: fix strange syntax error message around illegal packaged module
  signature constraints
  (Alain Frisch, report by Jun Furuse)

- PR#7118, PR#7120, GPR#408, GPR#476: Bug fixed in stack unwinding
  metadata generation. Was a cause of crashes in GUI programs on OS X.
  (Bart Jacobs, review by Mark Shinwell)

- PR#7168: Exceeding stack limit in bytecode can lead to a crash.
  (Jacques-Henri Jourdan)

- PR#7232: Strange Pprintast output with ppx_deriving
  (Damien Doligez, report by Anton Bachin)

- GPR#17: some cmm optimizations of integer operations with constants
  (Stephen Dolan, review by Pierre Chambart)

- GPR#89: improve type-specialization of unapplied primitives:
  unapplied annotations (compare : int -> _),
  type propagation (List.sort compare [1;2;3])
  and propagation from module signatures now lead to specialization
  (Frédéric Bour, review by Gabriel Scherer)

- GPR#107: Prevent more unnecessary float boxing, especially in `if` and `match`
  (Vladimir Brankov, review by Alain Frisch)

- GPR#109: new (lazy) unboxing strategy for float and int references
  (Vladimir Brankov, review by Alain Frisch)

- GPR#115: More precise typing of values at the C-- and Mach level.
  (Xavier Leroy, review by Pierre Chambart)

- GPR#132: Flambda: new intermediate language and "middle-end" optimizers
  (Pierre Chambart, Mark Shinwell, Leo White)

- GPR#212, PR#7226, GPR#542: emit column position in gas assembly `.loc`
  (Frédéric Bour, Anton Bachin)

- GPR#207: Colors in compiler messages (warnings, errors)
  configure with -color {auto|always|never} or TERM=dumb
  (Simon Cruanes, review by Gabriel Scherer)

- GPR#258: more precise information on PowerPC instruction sizes
  (Pierre Chambart, Xavier Leroy)

- GPR#263: improve code generation for if-equivalents of (&&) and (||)
  (Pierre Chambart)

- GPR#270: Make [transl_exception_constructor] generate [Immutable] blocks
  (Mark Shinwell)

- GPR#271: Fix incorrect mutability flag when records are built using "with"
  (Mark Shinwell)

- GPR#275: native-code generator for IBM z System running Linux.
  In memoriam Gene Amdahl, 1922-2015.
  (Bill O'Farrell, Tristan Amini, Xavier Leroy)

- GPR#282: relax short-paths safety check in presence of module aliases, take
  penalty into account while building the printing map.
  (Thomas Refis, Leo White)

- GPR#306: Instrument the compiler to debug performance regressions
  (Pierre Chambart)

- GPR#319: add warning 58 for missing cmx files, and
  extend -opaque option to mli files: a missing .cmx does not warn
  if the corresponding .cmi is compiled -opaque.
  (Leo White)

- GPR#388: OCAML_FLEXLINK environment variable allows overriding flexlink
  command (David Allsopp)

- GPR#392: put all parsetree invariants in a new module Ast_invariants
  (Jérémie Dimino)

- GPR#407: don't display the name of compiled .c files when calling the
  Microsoft C Compiler (same as the assembler).
  (David Allsopp)

- GPR#431: permit constant float arrays to be eligible for pattern match
  branch merging
  (Pierre Chambart)

- GPR#455: provide more debugging information to Js_of_ocaml
  (Jérôme Vouillon)

- GPR#514, GPR#554: Added several command-line flags to explicitly enable
  settings that are currently the default:
  `-alias-deps`, `-app-funct`, `-no-keep-docs`, `-no-keep-locs`,
  `-no-principal`, `-no-rectypes`, `-no-strict-formats`
  (Demi Obenour)

- GPR#545: use reraise to preserve backtrace on
  `match .. with exception e -> raise e`
  (Nicolás Ojeda Bär, review by Gabriel Scherer)

### Runtime system:

* GPR#596: make string/bytes distinguishable in the underlying
  compiler implementation; caml_fill_string and caml_create_string are
  deprecated and will be removed in the future, please use
  caml_fill_bytes and caml_create_bytes for migration
  (Hongbo Zhang, review by Damien Doligez, Alain Frisch, and Hugo Heuzard)

- PR#3612, PR#92: allow allocating custom block with finalizers
  in the minor heap.
  (Pierre Chambart)

* PR#6517: use ISO C99 types {,u}int{32,64}_t in preference to our homegrown
  types {,u}int{32,64}.
  C stubs may have to be updated as {,u}int{32,64}_t are not defined anymore.
  (Xavier Leroy)

- PR#6760: closures evaluated in the toplevel can now be marshalled
  (whitequark, review by Jacques-Henri Jourdan)

- PR#6902, GPR#210: emit a runtime warning on stderr
  when finalizing an I/O channel which is still open:
    "channel opened on file '...' dies without being closed"
  this is controlled by OCAMLRUNPARAM=W=1 or with Sys.enable_runtime_warnings.
  The behavior of affected program is not changed,
  but they should still be fixed.
  (Alain Frisch, review by Damien Doligez)

- Signal handling: for read-and-clear, use GCC/Clang atomic builtins
  if available.
  (Xavier Leroy)

- PR#6910, GPR#224: marshaling (output_value, input_value, et al)
  now support marshaled data bigger than 4 Gb.
  (Xavier Leroy)

* GPR#226: select higher levels of optimization for GCC >= 3.4 and Clang
  when compiling the run-time system and C stub code.
  "-std=gnu99 -O2 -fno-strict-aliasing -fwrapv" is used by default.
  This also affects default flags for user stubs compiled with "ocamlc -c foo.c"
  and may uncover bugs in them.
  (Xavier Leroy)

- GPR#262: Multiple GC roots per compilation unit
  (Pierre Chambart, Mark Shinwell, review by Damien Doligez)

* GPR#297: Several changes to improve the worst-case GC pause time.
  Changes Gc.control and Gc.major_slice and adds functions to the Gc module.
  (Damien Doligez, with help from François Bobot, Thomas Braibant, Leo White)

- GPR#325: Add v=0x400 flag to OCAMLRUNPARAM to display GC stats on exit
  (Louis Gesbert, review by Alain Frisch)

### Standard library:

- PR#1460, GPR#230: Array.map2, Array.iter2
  (John Christopher McAlpine)

- PR#5197, GPR#63: Arg: allow flags such as --flag=arg as well as --flag arg
  (Richard Jones)

- PR#6017, PR#7034, GPR#267: More efficient ifprintf implementation
  (Jeremy Yallop, review by Gabriel Scherer)

- PR#6296: Some documentation on the floating-point representations
    recognized by Pervasives.float_of_string
  (Xavier Leroy)

- PR#6316: Scanf.scanf failure on %u formats when reading big integers
  (Xavier Leroy, Benoît Vaugon)

- PR#6321: guarantee that "hypot infinity nan = infinity"
  (for conformance with ISO C99)
  (Xavier Leroy)

- PR#6390, GPR#36: expose Sys.{int_size,max_wosize} for js_of_ocaml portability
  (Hugo Heuzard)

- PR#6449: Add Map.union
  (Alain Frisch)

* PR#6494: Add 'equal' functions in modules
  Bytes, Char, Digest, Int32, Int64, Nativeint, and String
  Users defining their own modules with signature 'module type of Int32'
  have to extend their implementation.
  (Romain Calascibetta)

* PR#6524, GPR#79: Filename: Optional ?perms argument to open_temp_file
  May break partial applications of the function (fix by passing ?perms:None)
  (Daniel Bünzli, review by Jacques-Pascal Deplaix)

* PR#6525, GPR#80: Add Uchar module to the standard library
  May introduce module name conflicts with existing projects.
  (Daniel Bünzli, review by Yoriyuki Yamagata and Damien Doligez)

- PR#6577: improve performance of %L, %l, %n, %S, %C format specifiers
  (Alain Frisch)

- PR#6585: fix memory leak in win32unix/createprocess.c
  (Alain Frisch, report by user 'aha')

- PR#6645, GPR#174: Guarantee that Set.add, Set.remove, Set.filter
  return the original set if no change is required
  (Alain Frisch, Mohamed Iguernlala)

- PR#6649, GPR#222: accept (int_of_string "+3")
  (John Christopher McAlpine)

- PR#6694, PR#6695, GPR#124: deprecate functions using ISO-8859-1 character set
  in Char, Bytes, String and provide alternatives *_acii using US-ASCII.
  Affected functions:
    {Char,String,Bytes}.{uppercase,lowercase},
    {String,Bytes}.{capitalize,uncaptialize}
  (whitequark, review by Damien Doligez)

- GPR#22: Add the Ephemeron module that implements ephemerons and weak
  hash table
  (François Bobot, review by Damien Doligez, Daniel Bünzli,
  Alain Frisch, Pierre Chambart)

- GPR#164: more efficient (branchless) implementation of Pervasives.compare
  specialized at type 'float'.
  (Vladimir Brankov)

- GPR#175: Guarantee that Map.add, Map.remove, Map.filter
  return the original map if no change is required.
  (Mohamed Iguernlala)

- GPR#201: generalize types of Printf.{ifprintf,ikfprintf}
  (Maxence Guesdon)

- GPR#216: add the missing POSIX.1-2001 signals in Sys
  (Guillaume Bury)

- GPR#239: remove type-unsafe code from Stream
  (Pierre Chambart, review by Gabriel Scherer and Jeremy Yallop)

- GPR#250: Check for negative start element in Array.sub
  (Jeremy Yallop)

- GPR#265: new implementation of Queue avoiding Obj.magic
  (Jérémie Dimino)

- GPR#268, GPR#303: '%h' and '%H' modifiers for printf and scanf to
  support floating-point numbers in hexadecimal notation
  (Xavier Leroy, Benoît Vaugon)

- GPR#272: Switch classify_float to [@@unboxed]
  (Alain Frisch)

- Improve speed of classify_float by not going through fpclassify()
  (Alain Frisch, Xavier Leroy)

- GPR#277: Switch the following externals to [@@unboxed]:
  * {Nativeint,Int32,Int64}.{of,to}_float
  * Int{32,64}.float_of_bits
  * Int{32,64}.bits_of_float
  (Jérémie Dimino)

- GPR#281: Switch the following externals to [@@unboxed]:
  * Sys.time (and [@@noalloc])
  * Pervasives.ldexp (and [@@noalloc])
  * Pervasives.compare for float, nativeint, int32, int64.
  (François Bobot)

- PR#3622, GPR#195: add function Stack.fold
  (Simon Cruanes)

- GPR#329: Add exists, for_all,  mem and memq functions in Array
  (Bernhard Schommer)

- GPR#337: Add [Hashtbl.filter_map_inplace]
  (Alain Frisch)

- GPR#356: Add [Format.kasprintf]
  (Jérémie Dimino, Mark Shinwell)

### Type system:

- PR#5545: Type annotations on methods cannot control the choice of abbreviation
  (Jacques Garrigue)

* PR#6465: allow incremental weakening of module aliases.
  This is done by adding equations to submodules when expanding aliases.
  In theory this may be incompatible is some corner cases defining a module
  type through inference, but no breakage known on published code.
  (Jacques Garrigue)

- PR#6593: Functor application in tests/basic-modules fails after commit 15405
  (Jacques Garrigue)

### Toplevel and debugger:

- PR#6113: Add descriptions to directives, and display them via #help
  (Nick Giannarakis, Berke Durak, Francis Southern and Gabriel Scherer)

- PR#6396: Warnings-as-errors not properly flushed in the toplevel
  (Alain Frisch)

- PR#6401: use proper error reporting for toplevel environment initialization:
  no more Env.Error(_) at start time
  (Gabriel Scherer, Alain Frisch)

- PR#6468: toplevel now supports backtraces if invoked with OCAMLRUNPARAM=b
  (whitequark and Jake Donham,
   review by Gabriel Scherer and Jacques-Henri Jourdan)

- PR#6906: wrong error location for unmatched paren with #use in toplevel
  (Damien Doligez, report by Kenichi Asai)

- PR#6935, GPR#298: crash in debugger when load_printer is given a directory
  (Junsong Li, review by Gabriel Scherer)

- PR#7081: report preprocessor warnings in the toplevel
  (Valentin Gatien-Baron, review by Jérémie Dimino)

- PR#7098: Loss of ppx context in toplevel after an exception
  (Alain Frisch, report by whitequark)

- PR#7101: The toplevel does not close in_channel for libraries specified on
  its command line
  (Alain Frisch)

- PR#7119: the toplevel does not respect [@@@warning]
  (Alain Frisch, report by Gabriel Radanne)

### Other libraries:

* Unix library: channels created by Unix.in_channel_of_descr or
  Unix.out_channel_of_descr no longer support text mode under Windows.
  Calling [set_binary_mode_{in,out} chan false] on these channels
  now causes an error.
  (Xavier Leroy)

- PR#4023 and GPR#68: add Unix.sleepf (sleep with sub-second resolution)
  (Evgenii Lepikhin and Xavier Leroy)

* Protect Unix.sleep against interruptions by handled signals.
  Before, a handled signal could cause Unix.sleep to return early.
  Now, the sleep is restarted until the given time is elapsed.
  (Xavier Leroy)

* PR#6120, GPR#462: implement Unix.symlink and Unix.readlink on
  Windows. Unix.symlink has a new optional argument to_dir (ignored on
  non-native Windows platforms). stat functions reimplemented to avoid
  buggy Microsoft CRT implementations (native Windows only)
  (David Allsopp, review by Daniel Bünzli)

- PR#6263: add kind_size_in_bytes and size_in_bytes functions
  to Bigarray module.
  (Runhang Li, review by Mark Shinwell)

- PR#6289: Unix.utimes uses the current time only if both arguments
    are exactly 0.0.  Also, use sub-second resolution if available.
  (Xavier Leroy, report by Christophe Troestler)

- PR#6896: serious reimplementation of Big_int.float_of_big_int and
  Ratio.float_of_ratio, ensuring that the result is correctly rounded.
  (Xavier Leroy)

- PR#6989: in Str library, make sure that all \(...\) groups are binding
    and can be consulted with Str.matched_group.  There used to be
    a limitation to 32 binding groups.
  (Xavier Leroy)

- PR#7013: spurious wake-up in the Event module
  (Xavier Leroy)

- PR#7024: in documentation of Str regular expressions, clarify what
    "end of line" means for "^" and "$" regexps.
  (Xavier Leroy, question by Fredrik Lindgren)

- PR#7209: do not run at_exit handlers in [Unix.create_process] and
  similar functions when the [exec] call fails in the child process
  (Jérémie Dimino)

### OCamldep:

- GPR#286: add support for module aliases
  (Jacques Garrigue)

### Manual:

- GPR#302: The OCaml reference manual is now included in the manual/
  subdirectory of the main OCaml source repository. Contributions to
  the manual are warmly welcome.
  (François Bobot, review by Florian Angeletti)

- PR#6601: replace strcpy with caml_strdup in sample code
  (Christopher Zimmermann)

- PR#6676: ongoing simplification of the "Language Extensions" section
  (Alain Frisch, John Whitington)

- PR#6898: Update win32 support documentation of the Unix library
  (Damien Doligez, report by Daniel Bünzli)

- PR#7092, GPR#379: Add missing documentation for new 4.03 features
  (Florian Angeletti)

- PR#7094, GPR#468, GPR#551: add new section 8.5 to document warnings
  The general idea is to document warnings that may require explanations.
  Currently documented warnings are:
  - 52: Fragile constant pattern.
  - 57: Ambiguous or-pattern variables under guard
  (Florian Angeletti and Gabriel Scherer)

- PR#7109, GPR#380: Fix bigarray documentation layout
  (Florian Angeletti, Leo White)

### Bug fixes:

- PR#3612: memory leak in bigarray read from file
  (Pierre Chambart, report by Gary Huber)

* PR#4166, PR#6956: force linking when calling external C primitives
  (Jacques Garrigue, reports by Markus Mottl and Christophe Troestler)

* PR#4466, PR#5325: under Windows, concurrent read and write operations
    on the same socket could block unexpectedly.  Fixed by keeping sockets
    in asynchronous mode rather than creating them in synchronous mode.
  (Xavier Leroy)

* PR#4539: change exception string raised when comparing functional values
  May break programs matching on the string argument of Invalid_argument.
  Matching on the string argument of Invalid_argument or Failure is a
  programming mistake: these strings may change in future versions.
  (Nicolas Braud-Santoni, report by Eric Cooper)

- PR#4832: Filling bigarrays may block out runtime
  (Markus Mottl)

- PR#5663: program rejected due to nongeneralizable type variable that
    appears nowhere
  (Jacques Garrigue, report by Stephen Weeks)

- PR#5780: report more informative type names in GADTs error messages
  (Jacques Garrigue, report by Sebastien Furic)

- PR#5887: move the byterun/*.h headers to byterun/caml/*.h to avoid header
    name clashes
  (Jérôme Vouillon and Adrien Nader and whitequark)

* PR#6081: ocaml now adds script's directory to search path, not current
    directory
  (Thomas Leonard and Damien Doligez)

- PR#6108, PR#6802: fail cleanly if dynlink.cma or ocamltoplevel.cma
    are loaded inside the toplevel loop.
  (Xavier Leroy)

- PR#6171: Confusing error message when a type escapes its scope.
  (Jacques Garrigue and Leo White, report by John Whitington)

- PR#6340: Incorrect handling of \r when processing "Windows" source files
  (Damien Doligez, report by David Allsopp)

- PR#6342: Incorrect error message when type constraints differ
  (Alain Frisch, report by Philippe Wang)

* PR#6521: {Bytes,Char,String}.escaped were locale-dependent
  we now escape all non-ASCII-printable instead of a locale-dependent subset.
  (Damien Doligez, report by Jun Furuse)

- PR#6526: ocamllex should not warn on unescaped newline inside comments
  (Damien Doligez, report by user 'dhekir')

- PR#6341: ocamldoc -colorize-code adds spurious <br> tags to <pre> blocks
  (Maxence Guesdon, report by Damien Doligez)

- PR#6560: Wrong failure message for {Int32,Int64,NativeInt}.of_string
  It reported (Failure "int_of_string"), now "Int32.of_string" etc.
  (Maxime Dénès and Gabriel Scherer)

- PR#6648: show_module should indicate its elision
  (Jacques Garrigue, report by Leo White)

- PR#6650: Cty_constr not handled correctly by Subst
  (Jacques Garrigue, report by Leo White)

- PR#6651: Failing component lookup
  (Jacques Garrigue, report by Leo White)

* PR#6664: Crash when finalising lazy values of the wrong type.
  (Damien Doligez)

- PR#6672: Unused variance specification allowed in with constraint
  (Jacques Garrigue, report by Leo White)

- PR#6677: Allow to disable warning 39 (useless "rec") with [@ocaml.warning]
  applied to the first value binding of the would-be "rec" declaration
  (Alain Frisch, report by Jun Furuse)

- PR#6744: Univars can escape through polymorphic variants (partial fix)
  (Jacques Garrigue, report by Leo White)

- PR#6752: Extensible variant types and scope escaping
  A side-effect of the fix is that (ocamlc -i) sometimes reports
  (type-sound) invalid signature, with a type used before its declaration.
  (Jacques Garrigue, report by Maxence Guesdon)

- PR#6762: improve warning 45 in presence of re-exported type definitions
  (Warning 45: open statement shadows the constructor)
  (Alain Frisch, report by Olivier Andrieu)

- PR#6776: Failure to kill the "tick" thread, segfault when exiting the runtime
  (Damien Doligez, report by Thomas Braibant)

- PR#6780: Poor error message for wrong -farch and -ffpu options (ocamlopt, ARM)
  (Xavier Leroy, report by whitequark)

- PR#6805: Duplicated expression in case of hole in a non-failing switch.
  (Luc Maranget)

* PR#6808: the parsing of OCAMLRUNPARAM is too lax
  (Damien Doligez)

- PR#6874: Inefficient code generated for module function arguments
  (Jacques Garrigue, report by Markus Mottl)

- PR#6888: The list command of ocamldebug uses the wrong file
  (Damien Doligez, report by Pierre-Marie Pédrot)

- PR#6897: Bad error message for some pattern matching on extensible variants
  (Alain Frisch, report by Gabriel Radanne)

- PR#6899: Optional parameters and non generalizable type variables
  (Thomas Refis and Leo White)

- PR#6907: Stack overflow printing error in class declaration
  (Jacques Garrigue, report by Ivan Gotovchits)

- PR#6931: Incorrect error message on type error inside record construction
  (Damien Doligez, report by Leo White)

- PR#6938: fix regression on "%047.27{l,L,n}{d,i,x,X,o,u}"
  (Benoît Vaugon, report by Arduino Cascella)

- PR#6944: let module X = Path in … is not typed as a module alias
  (Jacques Garrigue, report by Frédéric Bour)

- PR#6945 and GPR#227: protect Sys and Unix functions against string
    arguments containing the null character '\000'
  (Simon Cruanes and Xavier Leroy, report by Daniel Bünzli)

- PR#6946: Uncaught exception with wrong type for "%ignore"
  (Jacques Garrigue, report by Leo White)

- PR#6954: Infinite loop in type checker with module aliases
  (Jacques Garrigue, report by Markus Mottl)

- PR#6972, GPR#276: 4.02.3 regression on documentation comments in .cmt files
  (Leo White, report by Olivier Andrieu)

- PR#6977: String literals in comments interpret escape sequences
  (Damien Doligez, report by Daniel Bünzli and David Sheets)

- PR#6980: Assert failure from polymorphic variants and existentials
  (Jacques Garrigue, report by Leo White)

- PR#6981: Ctype.Unify(_) with associated functor arg refering to previous one
  (Jacques Garrigue, report by Nicholas Labich)

- PR#6982: unexpected type error when packing a module alias
  (Jacques Garrigue, report by Valentin Gatien-Baron)

- PR#6985: `module type of struct include Bar end exposes
           %s#row when Bar contains private row types
  (Jacques Garrigue, report by Nicholas Labich)

- PR#6992: Segfault from bug in GADT/module typing
  (Jacques Garrigue, report by Stephen Dolan)

- PR#6993: Segfault from recursive modules violating exhaustiveness assumptions
  (Jacques Garrigue, report by Stephen Dolan)

- PR#6998: Typer fails reading unnecessary cmis with -no-alias-deps and -w -49
  (Leo White, report by Valentin Gatien-Baron)

- PR#7003: String.sub may cause segmentation fault on sizes above 2^31
  (Damien Doligez, report by Radek Micek)

- PR#7008: Fatal error in ocamlc with empty compilation unit name
  (Damien Doligez, report by Cesar Kunz)

- PR#7012: Variable name forgotten when it starts with a capital letter
  (Jacques Garrigue, Gabriel Scherer,
   report by Thomas Leonard and Florian Angeletti)

- PR#7016: fix Stack overflow in GADT typing
  Note: Equi-recursive types are considered when checking GADT pattern
  exhaustiveness, even when -rectypes is not used.
  (Jacques Garrigue, report by Mikhail Mandrykin)

- PR#7030: libasmrun_shared.so fails to build on SPARC Solaris
  (report and fix by Patrick Star)

- PR#7036: Module alias is not taken into account when checking module
  type compatibility (in a class type)
  (Jacques Garrigue)

- PR#7037: more reproducible builds, don't put temp file names into objects
  (Xavier Leroy)

- PR#7038: out of memory condition in caml_io_mutex_lock
  (Xavier Leroy, report by Marc Lasson)

- PR#7039: Unix.getsockname returns garbage for unnamed PF_UNIX sockets
  (Xavier Leroy)

- PR#7042 and GPR#295: CSE optimization confuses the FP literals +0.0 and -0.0
  (Xavier Leroy)

- PR#7075: Fix repetitions in ocamldoc generated documentation
  (Florian Angeletti)

- PR#7082: Object type in recursive module's `with` annotation
  (Jacques Garrigue and Alain Frisch, report by Nicholas Labich)

- PR#7096: ocamldoc uses an incorrect subscript/superscript style
  (Gabriel Scherer, report by user 'pierpa')

- PR#7108: ocamldoc, have -html preserve custom/extended html generators
  (Armaël Guéneau)

- PR#7111: reject empty let bindings instead of printing incorrect syntax
  (Jérémie Dimino)

* PR#7113: -safe-string can break GADT compatibility check
  bytes and string are now considered compatible even with -safe-string,
  which may break exhaustivity for code assuming they were disjoint
  (Jacques Garrigue, report by Jeremy Yallop)

- PR#7115: shadowing in a branch of a GADT match breaks unused variable warning
  (Alain Frisch, report by Valentin Gatien-Baron)

- PR#7133, GPR#450: generate local jump labels on OS X
  (Bart Jacobs)

- PR#7135: only warn about ground coercions in -principal mode
  (Jacques Garrigue, report by Jeremy Yallop)

* PR#7152: Typing equality involving non-generalizable type variable
  A side-effect of the fix is that, for deeply nested non generalizable
  type variables, having an interface file may no longer be sufficient,
  and you may have to add a local type annotation (cf PR#7313)
  (Jacques Garrigue, report by François Bobot)

- PR#7160: Type synonym definitions can weaken gadt constructor types
  (Jacques Garrigue, report by Mikhail Mandrykin)

- PR#7181: Misleading error message with GADTs and polymorphic variants
  (Jacques Garrigue, report by Pierre Chambart)

- PR#7182: Assertion failure with recursive modules and externals
  (Jacques Garrigue, report by Jeremy Yallop)

- PR#7196: "let open" is not correctly pretty-printed to the left of a ';'
  (Gabriel Scherer, report by Christophe Raffalli)

- PR#7214: Assertion failure in Env.add_gadt_instances
  (Jacques Garrigue, report by Stephen Dolan)

- PR#7220: fix a memory leak when using both threads and exception backtraces
  (Gabriel Scherer, review by François Bobot, report by Rob Hoes)

- PR#7222: Escaped existential type
  (Jacques Garrigue, report by Florian Angeletti)

- PR#7230: Scrutinee discarded in match with only refutation cases
  (Jacques Garrigue, report by Jeremy Yallop)

- PR#7234: Compatibility check wrong for abstract type constructors
  (Jacques Garrigue, report by Stephen Dolan)

- PR#7324: OCaml 4.03.0 type checker dies with an assert failure when
  given some cyclic recusive module expression
  (Jacques Garrigue, report by jmcarthur)

- PR#7368: Manual major GC fails to compact the heap
  (Krzysztof Pszeniczny)

- GPR#205: Clear caml_backtrace_last_exn before registering as root
  (report and fix by Frédéric Bour)

- GPR#220: minor -dsource error on recursive modules
  (Hongbo Zhang)

- GPR#228: fix a dangling internal pointer in (bytecode )debug_info
  (Gabriel Scherer and Mark Shinwell and Xavier Leroy)

- GPR#233: Make CamlinternalMod.init_mod robust to optimization
  (Pierre Chambart, Mark Shinwell)

- GPR#249: fix a few hardcoded ar commands
  (Daniel Bünzli)

- GPR#251: fix cross-compilation with ocamldoc enabled
  (whitequark)

- GPR#280: Fix stdlib dependencies for .p.cmx
  (Pierre Chambart, Mark Shinwell)

- GPR#283: Fix memory leaks in intern.c when OOM is raised
  (Marc Lasson, review by Alain Frisch)

- GPR#22: Fix the cleaning of weak pointers. In very rare cases
  accessing a value during the cleaning of the weak pointers could
  result in the value being removed from one weak arrays and kept in
  another one. That breaks the property that a value is removed from a
  weak pointer only when it is dead and garbage collected.
  (François Bobot, review by Damien Doligez)

- GPR#313: Prevent quadratic cases in CSE
  (Pierre Chambart, review by Xavier Leroy)

- PR#6795, PR#6996: Make ocamldep report errors passed in
  [%ocaml.error] extension points
  (Jérémie Dimino)

- GPR#355: make ocamlnat build again
  (Jérémie Dimino, Thomas Refis)

- GPR#405: fix compilation under Visual Studio 2015
  (David Allsopp)

- GPR#441: better type error location in presence of type constraints
  (Thomas Refis, report by Arseniy Alekseyev)

- GPR#477: reallow docstrings inside object types, and inside polymorphic
  variant and arrow types
  (Thomas Refis)

### Features wishes:

- PR#4518, GPR#29: change location format for reporting errors in ocamldoc
  (Sergei Lebedev)

- PR#4714: List.cons

- PR#5418 (comments) : generate dependencies with $(CC) instead of gcc
  (Damien Doligez, report by Michael Grünewald)

- PR#6167: OCAMLPARAM support for disabling PIC generation ("pic=0")
  (Gabor Pali)

- PR#6367, GPR#25: introduce Asttypes.arg_label to encode labelled arguments
  (Frédéric Bour and Jacques Garrigue)

- PR#6452, GPR#140: add internal suport for custom printing formats
  (Jérémie Dimino)

- PR#6611: remove the option wrapper on optional arguments in the syntax tree
  (Alain Frisch, review by Damien Doligez, request by whitequark)

- PR#6635: support M.[], M.(), M.{< >} and M.[| |]
  (Jeremy Yallop, review by Gabriel Radanne)

- PR#6691: install .cmt[i] files for stdlib and compiler-libs
  (David Sheets, request by Gabriel Radanne)

- PR#6722: compatibility with x32 architecture (x86-64 in ILP32 mode).
  ocamlopt is not supported, but bytecode compiles cleanly.
  (Adam Borowski and Xavier Leroy)

- PR#6742: remove duplicate virtual_flag information from Tstr_class
  (Gabriel Radanne and Jacques Garrigue)

- PR#6719: improve Buffer.add_channel when not enough input is available
  (Simon Cruanes)

* PR#6816: reject integer and float literals directly followed by an identifier.
  This was prevously read as two separate tokens.
  [let abc = 1 in (+) 123abc] was accepted and is now rejected.
  (Hugo Heuzard)

- PR#6876: improve warning 6 by listing the omitted labels.
  (Warning 6: Label omitted in function application)
  (Eyyüb Sari)

- PR#6924: tiny optim to avoid some spilling of floats in x87
  (Alain Frisch)

- GPR#111: `(f [@taillcall]) x y` warns if `f x y` is not a tail-call
  (Simon Cruanes)

- GPR#118: ocamldep -allow-approx: fallback to a lexer-based approximation
  (Frédéric Bour)

- GPR#137: add untypeast.ml (in open recursion style) to compiler-libs
  (Gabriel Radanne)

- GPR#142: add a CAMLdrop macro for undoing CAMLparam*/CAMLlocal*
  (Thomas Braibant and Damien Doligez)

- GPR#145: speeedup bigarray access by optimizing Cmmgen.bigarray_indexing
  (Vladimir Brankov, review by Gabriel Scherer)

- GPR#147: [type 'a result = Ok of 'a | Error of 'b] in Pervasives
  (Yaron Minsky)

- GPR#156, GPR#279: optimize caml_frame_descriptors realloc (dynlink speedup)
  (Pierre Chambart, Alain Frisch,
   review by François Bobot, Xavier Leroy and Damien Doligez)

- GPR#165, GPR#221: fix windows compilation warnings
  (Bernhard Schommer, Gabriel Scherer, report by Alain Frisch)

* GPR#170: Parse arbitrary precision integers.
  Accept a single [A-Za-z] as modifier for integers (generalizing 'l','L','n')
  and floats.
  May cause breakage (ie. ppx preprocessor) because of changes in the parsetree.
  This changes PR#6816 a little bit by reading the literal [123a] as a single
  token that can later be rewritten by a ppx preprocessor.
  (Hugo Heuzard)

- GPR#189: Added .dylib and .so as extensions for ocamlmklib
  (Edgar Aroutiounian, whitequark)

- GPR#191: Making gc.h and some part of memory.h public
  (Thomas Refis)

- GPR#196: Make [Thread.id] and [Thread.self] [noalloc]
  (Clark Gaebel)

- GPR#237: a CONTRIBUTING document
  (François Bobot, Gabriel Scherer, review by Xavier Leroy)

- GPR#245: remove a few remaining French comments
  (Florian Angeletti)

- GPR#252: improve build instructions in MSVC Windows README
  (Philip Daian)

- GPR#308: add experimental support for NetBSD/arm (verified on RaspberryPi)
  (Rich Neswold)

- GPR#335: Type error messages specifies if a type is abstract
  because no corresponding cmi could be found.
  (Hugo Heuzard)

- GPR#365: prevent printing just a single type variable on one side
  of a type error clash.
  (Hugo Heuzard)

- GPR#383: configure: define _ALL_SOURCE for build on AIX7.1
  (tkob)

- GPR#401: automatically retry failed test directories in the testsuite
  (David Allsopp)

- GPR#451: an optional 'parallel' target in testsuite/Makefile using the
  GNU parallel tool to run tests in parallel.
  (Gabriel Scherer)

- GPR#555: ensure that register typing constraints are respected at
  join points in the control flow graph
  (Mark Shinwell, debugging & test case by Arseniy Alekseyev and Leo White,
    code review by Xavier Leroy)

### Build system:

- GPR#388: FlexDLL added as a Git submodule and bootstrappable with the compiler
  (David Allsopp)

OCaml 4.02.3 (27 Jul 2015):
---------------------------

Bug fixes:
- PR#6908: Top-level custom printing for GADTs: interface change in 4.02.2
  (Grégoire Henry, report by Jeremy Yallop)
- PR#6919: corrupted final_table
  (ygrek)
- PR#6926: Regression: ocamldoc lost unattached comment
  (Damien Doligez, report by François Bobot)
- PR#6930: Aliased result type of GADT constructor results in assertion failure
  (Jacques Garrigue)

Feature wishes:
- PR#6691: install .cmt[i] files for stdlib and compiler-libs
  (David Sheets, request by Gabriel Radanne)
- GPR#37: New primitive: caml_alloc_dummy_function
  (Hugo Heuzard)

OCaml 4.02.2 (17 Jun 2015):
---------------------------

(Changes that can break existing programs are marked with a "*")

Language features:
- PR#6583: add a new class of binary operators with the same syntactic
  precedence as method calls; these operators start with # followed
  by a non-empty sequence of operator symbols (for instance #+, #!?).
  It is also possible to use '#' as part of these extra symbols
  (for instance ##, or #+#); this is rejected by the type-checker,
  but can be used e.g. by ppx rewriters.
  (Alain Frisch, request by Gabriel Radanne)
* PR#6016: add a "nonrec" keyword for type declarations
  (Jérémie Dimino)
* PR#6612, GPR#152: change the precedence of attributes in type declarations
  (Jérémie Dimino)

Compilers:
- PR#6600: make -short-paths faster by building the printing map
  incrementally
  (Jacques Garrigue)
- PR#6642: replace $CAMLORIGIN in -ccopt with the path to cma or cmxa
  (whitequark, Gabriel Scherer, review by Damien Doligez)
- PR#6797: new option -output-complete-obj
  to output an object file with included runtime and autolink libraries
  (whitequark)
- PR#6845: -no-check-prims to tell ocamlc not to check primitives in runtime
  (Alain Frisch)
- GPR#149: Attach documentation comments to parse tree
  (Leo White)
- GPR#159: Better locations for structure/signature items
  (Leo White)

Toplevel and debugger:
- PR#5958: generalized polymorphic #install_printer
  (Pierre Chambart and Grégoire Henry)

OCamlbuild:
- PR#6237: explicit "infer" tag to control or disable menhir --infer
  (Hugo Heuzard)
- PR#6625: pass -linkpkg to files built with -output-obj.
  (whitequark)
- PR#6702: explicit "linkpkg" and "dontlink(foo)" flags
  (whitequark, Gabriel Scherer)
- PR#6712: Ignore common VCS directories
  (whitequark)
- PR#6720: pass -g to C compilers when tag 'debug' is set
  (whitequark, Gabriel Scherer)
- PR#6733: add .byte.so and .native.so targets to pass
  -output-obj -cclib -shared.
  (whitequark)
- PR#6733: "runtime_variant(X)" to pass -runtime-variant X option.
  (whitequark)
- PR#6774: new menhir-specific flags "only_tokens" and "external_tokens(Foo)"
  (François Pottier)

Libraries:
- PR#6285: Add support for nanosecond precision in Unix.stat()
  (Jérémie Dimino, report by user 'gfxmonk')
- PR#6781: Add higher baud rates to Unix termios
  (Damien Doligez, report by Berke Durak)
- PR#6834: Add Obj.{first,last}_non_constant_constructor_tag
  (Mark Shinwell, request by Gabriel Scherer)

Runtime:
- PR#6078: Release the runtime system when calling caml_dlopen
  (Jérémie Dimino)
- PR#6675: GC hooks
  (Damien Doligez and Roshan James)

Build system:
- PR#5418 (comments) : generate dependencies with $(CC) instead of gcc
  (Damien Doligez and Michael Grünewald)
- PR#6266: Cross compilation for iOs, Android etc
  (whitequark, review by Damien Doligez and Mark Shinwell)

Installation procedure:
- Update instructions for x86-64 PIC mode and POWER architecture builds
  (Mark Shinwell)

Bug fixes:
- PR#5271: Location.prerr_warning is hard-coded to use Format.err_formatter
  (Damien Doligez, report by Rolf Rolles)
- PR#5395: OCamlbuild mishandles relative symlinks and include paths
  (Damien Doligez, report by Didier Le Botlan)
- PR#5822: wrong value of Options.ext_dll on windows
  (Damien Doligez and Daniel Weil)
- PR#5836, PR#6684: printing lazy values in ocamldebug may segfault
  (Gabriel Scherer, request by the Coq team)
- PR#5887: move the byterun/*.h headers to byterun/caml/*.h to avoid
  header name clashes
  (Jérôme Vouillon and Adrien Nader and whitequark)
- PR#6281: Graphics window does not acknowledge second click (double click)
  (Kyle Headley)
- PR#6490: incorrect backtraces in gdb on AArch64.  Also fixes incorrect
  backtraces on 32-bit ARM.
  (Mark Shinwell)
- PR#6573: extern "C" for systhreads/threads.h
  (Mickaël Delahaye)
- PR#6575: Array.init evaluates callback although it should not do so
  (Alain Frisch, report by Gerd Stolpmann)
- PR#6607: The manual doesn't mention 0x200 flag for OCAMLRUNPARAM=v
  (Alain Frisch)
- PR#6616: allow meaningful use of -use-runtime without -custom.
  (whitequark)
- PR#6617: allow android build with pthreads support (since SDK r10c)
  (whitequark)
- PR#6626: ocamlbuild on cygwin cannot find ocamlfind
  (Gergely Szilvasy)
- PR#6628: Configure script rejects legitimate arguments
  (Michael Grünewald, Damien Doligez)
- PR#6630: Failure of tests/prim-bigstring/{big,}string.ml on big-endian
  architectures
  (Pierre Chambart, testing by Mark Shinwell)
- PR#6640: ocamlbuild: wrong "unused tag" warning on "precious"
  (report by user 'william')
- PR#6652: ocamlbuild -clean does not print a newline after output
  (Damien Doligez, report by Andi McClure)
- PR#6658: cross-compiler: version check not working on OS X
  (Gerd Stolpmann)
- PR#6665: Failure of tests/asmcomp on sparc
  (Stéphane Glondu)
- PR#6667: wrong implementation of %bswap16 on ARM64
  (Xavier Leroy)
- PR#6669: fix 4.02 regression in toplevel printing of lazy values
  (Leo White, review by Gabriel Scherer)
- PR#6671: Windows: environment variable 'TZ' affects Unix.gettimeofday
  (Mickaël Delahaye and Damien Doligez)
- PR#6680: Missing parentheses in warning about polymorphic variant value
  (Jacques Garrigue and Gabriel Scherer, report by Philippe Veber)
- PR#6686: Bug in [subst_boxed_number]
  (Jérémie Dimino, Mark Shinwell)
- PR#6690: Uncaught exception (Not_found) with (wrong) wildcard or unification
  type variable in place of a local abstract type
  (Jacques Garrigue, report by Mikhail Mandrykin)
- PR#6693 (part two): Incorrect relocation types in x86-64 runtime system
  (whitequark, review by Jacques-Henri Jourdan, Xavier Leroy and Mark Shinwell)
- PR#6717: Pprintast does not print let-pattern attributes
  (Gabriel Scherer, report by whitequark)
- PR#6727: Printf.sprintf "%F" misbehavior
  (Benoît Vaugon, report by Vassili Karpov)
- PR#6747: ocamlobjinfo: missing symbol caml_plugin_header due to underscore
  (Damien Doligez, Maverick Woo)
- PR#6749: ocamlopt returns n for (n mod 1) instead of 0
  (Mark Shinwell and Jérémie Dimino)
- PR#6753: Num.quo_num and Num.mod_num incorrect for some negative arguments
  (Xavier Leroy)
- PR#6758: Ocamldoc "analyse_module: parsetree and typedtree don't match"
  (Damien Doligez, report by user 'maro')
- PR#6759: big_int_of_string incorrectly parses some hexa literals
  (Damien Doligez, report by Pierre-yves Strub)
- PR#6763: #show with -short-paths doesn't select shortest type paths
  (Jacques Garrigue, report by David Sheets)
- PR#6768: Typechecker overflow the stack on cyclic type
  (Jacques Garrigue, report by user 'darktenaibre')
- PR#6770: (duplicate of PR#6686)
- PR#6772: asmrun/signals_asm.c doesn't compile on NetBSD/i386
  (Kenji Tokudome)
- PR#6775: Digest.file leaks file descriptor on error
  (Valentin Gatien-Baron)
- PR#6779: Cross-compilers cannot link bytecode using custom primitives
  (Damien Doligez, request by whitequark)
- PR#6787: Soundness bug with polymorphic variants
  (Jacques Garrigue, with help from Leo White and Grégoire Henry,
   report by Michael O'Connor)
- PR#6790: otherlibs should be built with -g
  (Damien Doligez, report by whitequark)
- PR#6791: "%s@[", "%s@{" regression in Scanf
  (Benoît Vaugon)
- PR#6793: ocamlbuild passes nonsensical "-ocamlc ..." commands to menhir
  (Gabriel Scherer, report by Damien Doligez)
- PR#6799: include guards missing for unixsupport.h and other files
  (Andreas Hauptmann)
- PR#6810: Improve documentation of Bigarray.Genarray.map_file
  (Mark Shinwell and Daniel Bünzli)
- PR#6812: -short-paths and -no-alias-deps can create inconsistent assumptions
  (Jacques Garrigue, report by Valentin Gatien-Baron)
- PR#6817: GADT exhaustiveness breakage with modules
  (Leo White, report by Pierre Chambart)
- PR#6824: fix buffer sharing on partial application of Format.asprintf
  (Gabriel Scherer, report by Alain Frisch)
- PR#6831: Build breaks for -aspp gcc on solaris-like OSs
  (John Tibble)
- PR#6836: Assertion failure using -short-paths
  (Jacques Garrigue, report by David Sheets)
- PR#6837: Build profiling libraries on FreeBSD and NetBSD x86-64
  (Mark Shinwell, report by Michael Grünewald)
- PR#6841: Changing compilation unit name with -o breaks ocamldebug
  (Jacques Garrigue, report by Jordan Walke)
- PR#6842: export Typemod.modtype_of_package
- PR#6843: record weak dependencies even when the .cmi is missing
  (Leo White, Gabriel Scherer)
- PR#6849: Inverted pattern unification error
  (Jacques Garrigue, report by Leo White)
- PR#6857: __MODULE__ doesn't give the current module with -o
  (Jacques Garrigue, report by Valentin Gatien-Baron)
- PR#6862: Exhaustiveness check wrong for class constructor arguments
  (Jacques Garrigue)
- PR#6869: Improve comment on [Hashtbl.hash_param]
  (Mark Shinwell, report by Jun Furuse)
- PR#6870: Unsoundness when -rectypes fails to detect non-contractive type
  (Jacques Garrigue, report by Stephen Dolan)
- PR#6872: Type-directed propagation fails to disambiguate variants
  that are also exception constructors
  (Jacques Garrigue, report by Romain Beauxis)
- PR#6878: AArch64 backend generates invalid asm: conditional branch
  out of range (Mark Shinwell, report by Richard Jones, testing by Richard
  Jones and Xavier Leroy, code review by Xavier Leroy and Thomas Refis)
- PR#6879: Wrong optimization of 1 mod n
  (Mark Shinwell, report by Jean-Christophe Filliâtre)
- PR#6884: The __CYGWIN32__ #define should be replaced with __CYGWIN__
  (Adrien Nader)
- PR#6886: -no-alias-deps allows to build self-referential compilation units
  (Jacques Garrigue, report by Valentin Gatien-Baron)
- PR#6889: ast_mapper fails to rewrite class attributes
  (Sébastien Briais)
- PR#6893: ocamlbuild:  "tag not used" warning when using (p)dep
  (Gabriel Scherer, report by Christiano Haesbaert)
- GPR#143: fix getsockopt behaviour for boolean socket options
  (Anil Madhavapeddy and Andrew Ray)
- GPR#190: typo in pervasives
  (Guillaume Bury)
- Misplaced assertion in major_gc.c for no-naked-pointers mode
  (Stephen Dolan, Mark Shinwell)

Feature wishes:
- PR#6452, GPR#140: add internal suport for custom printing formats
  (Jérémie Dimino)
- PR#6641: add -g, -ocamlcflags, -ocamloptflags options to ocamlmklib
  (whitequark)
- PR#6693: also build libasmrun_shared.so and lib{asm,caml}run_pic.a
  (whitequark, review by Mark Shinwell)
- PR#6842: export Typemod.modtype_of_package
  (Jacques Garrigue, request by Jun Furuse)
- GPR#139: more versatile specification of locations of .annot
  (Christophe Troestler, review by Damien Doligez)
- GPR#171: allow custom warning printers / catchers
  (Benjamin Canou, review by Damien Doligez)
- GPR#191: Making gc.h and some part of memory.h public
  (Thomas Refis)

OCaml 4.02.1 (14 Oct 2014):
---------------------------

(Changes that can break existing programs are marked with a "*")

Standard library:
* Add optional argument ?limit to Arg.align.

Bug Fixes:
- PR#4099: Bug in Makefile.nt: won't stop on error
  (George Necula)
- PR#6181: Improve MSVC build
  (Chen Gang)
- PR#6207: Configure doesn't detect features correctly on Haiku
  (Jessica Hamilton)
- PR#6466: Non-exhaustive matching warning message for open types is confusing
  (whitequark)
- PR#6529: fix quadratic-time algorithm in Consistbl.extract.
  (Xavier Leroy, Alain Frisch, relase-worthy report by Jacques-Pascal Deplaix)
- PR#6530: Add stack overflow handling for native code (OpenBSD i386 and amd64)
  (Cristopher Zimmermann)
- PR#6533: broken semantics of %(%) when substituted by a box
  (Benoît Vaugon, report by Boris Yakobowski)
- PR#6534: legacy support for %.10s
  (Benoît Vaugon, Gabriel Scherer, report by Nick Chapman)
- PR#6536: better documentation of flag # in format strings
  (Damien Doligez, report by Nick Chapman)
- PR#6544: Bytes and CamlinternalFormat missing from threads stdlib.cma
  (Christopher Zimmermann)
- PR#6546: -dsource omits parens for `List ((`String "A")::[]) in patterns
  (Gabriel Scherer, report by whitequark)
- PR#6547: __MODULE__ aborts the compiler if the module name cannot be inferred
  (Jacques Garrigue, report by Kaustuv Chaudhuri)
- PR#6549: Debug section is sometimes not readable when using -pack
  (Hugo Heuzard, review by Gabriel Scherer)
- PR#6553: Missing command line options for ocamldoc
  (Maxence Guesdon)
- PR#6554: fix race condition when retrieving backtraces
  (Jérémie Dimino, Mark Shinwell).
- PR#6557: String.sub throws Invalid_argument("Bytes.sub")
  (Damien Doligez, report by Oliver Bandel)
- PR#6562: Fix ocamldebug module source lookup
  (Leo White)
- PR#6563: Inclusion of packs failing to run module initializers
  (Jacques Garrigue, report by Mark Shinwell)
- PR#6564: infinite loop in Mtype.remove_aliases
  (Jacques Garrigue, report by Mark Shinwell)
- PR#6565: compilation fails with Env.Error(_)
  (Jacques Garrigue and Mark Shinwell)
- PR#6566: -short-paths and signature inclusion errors
  (Jacques Garrigue, report by Mark Shinwell)
- PR#6572: Fatal error with recursive modules
  (Jacques Garrigue, report by Quentin Stievenart)
- PR#6575: Array.init evaluates callback although it should not do so
  (Alain Frisch, report by Gerd Stolpmann)
- PR#6578: Recursive module containing alias causes Segmentation fault
  (Jacques Garrigue)
- PR#6581: Some bugs in generative functors
  (Jacques Garrigue, report by Mark Shinwell)
- PR#6584: ocamldep support for "-open M"
  (Gabriel Scherer, review by Damien Doligez, report by Hezekiah M. Carty)
- PR#6588: Code generation errors for ARM
  (Mark Shinwell, Xavier Leroy)
- PR#6590: Improve Windows (MSVC and mingw) build
  (Chen Gang)
- PR#6599: ocamlbuild: add -bin-annot when using -pack
  (Christopher Zimmermann)
- PR#6602: Fatal error when tracing a function with abstract type
  (Jacques Garrigue, report by Hugo Herbelin)
- ocamlbuild: add an -ocamlmklib option to change the ocamlmklib command
  (Jérôme Vouillon)

OCaml 4.02.0 (29 Aug 2014):
---------------------------

(Changes that can break existing programs are marked with a "*")

Language features:
- Attributes and extension nodes
  (Alain Frisch)
- Generative functors (PR#5905)
  (Jacques Garrigue)
* Module aliases
  (Jacques Garrigue)
* Alternative syntax for string literals {id|...|id} (can break comments)
  (Alain Frisch)
- Separation between read-only strings (type string) and read-write byte
  sequences (type bytes). Activated by command-line option -safe-string.
  (Damien Doligez)
- PR#6318: Exception cases in pattern matching
  (Jeremy Yallop, backend by Alain Frisch)
- PR#5584: Extensible open datatypes
  (Leo White)

Build system for the OCaml distribution:
- Use -bin-annot when building.
- Use GNU make instead of portable makefiles.
- Updated build instructions for 32-bit Mac OS X on Intel hardware.

Shedding weight:
* Removed Camlp4 from the distribution, now available as third-party software.
* Removed Labltk from the distribution, now available as a third-party library.

Type system:
* PR#6235: Keep typing of pattern cases independent in principal mode
  (i.e. information from previous cases is no longer used when typing
  patterns; cf. 'PR#6235' in testsuite/test/typing-warnings/records.ml)
  (Jacques Garrigue)
- Allow opening a first-class module or applying a generative functor
  in the body of a generative functor. Allow it also in the body of
  an applicative functor if no types are created
  (Jacques Garrigue, suggestion by Leo White)
* Module aliases are now typed in a specific way, which remembers their
  identity. Compiled interfaces become smaller, but may depend on the
  original modules. This also changes the signature inferred by
  "module type of".
  (Jacques Garrigue, feedback from Leo White, Mark Shinwell and Nick Chapman)
- PR#6331: Slight change in the criterion to distinguish private
  abbreviations and private row types: create a private abbreviation for
  closed objects and fixed polymorphic variants.
  (Jacques Garrigue)
* PR#6333: Compare first class module types structurally rather than
  nominally. Value subtyping allows module subtyping as long as the internal
  representation is unchanged.
  (Jacques Garrigue)

Compilers:
- More aggressive constant propagation, including float and
  int32/int64/nativeint arithmetic.  Constant propagation for floats
  can be turned off with option -no-float-const-prop, for codes that
  change FP rounding modes at run-time.
  (Xavier Leroy)
- New back-end optimization pass: common subexpression elimination (CSE).
  (Reuses results of previous computations instead of recomputing them.)
  (Xavier Leroy)
- New back-end optimization pass: dead code elimination.
  (Removes arithmetic and load instructions whose results are unused.)
  (Xavier Leroy)
- PR#6269: Optimization of sequences of string patterns
  (Benoît Vaugon and Luc Maranget)
- Experimental native code generator for AArch64 (ARM 64 bits)
  (Xavier Leroy)
- PR#6042: Optimization of integer division and modulus by constant divisors
  (Xavier Leroy and Phil Denys)
- Add "-open" command line flag for opening a single module before typing
  (Leo White, Mark Shinwell and Nick Chapman)
* "-o" now sets module name to the output file name up to the first "."
  (it also applies when "-o" is not given, i.e. the module name is then
   the input file name up to the first ".")
  (Leo White, Mark Shinwell and Nick Chapman)
* PR#5779: better sharing of structured constants
  (Alain Frisch)
- PR#5817: new flag to keep locations in cmi files
  (Alain Frisch)
- PR#5854: issue warning 3 when referring to a value marked with
  the [@@ocaml.deprecated] attribute
  (Alain Frisch, suggestion by Pierre-Marie Pédrot)
- PR#6017: a new format implementation based on GADTs
  (Benoît Vaugon and Gabriel Scherer)
* PR#6203: Constant exception constructors no longer allocate
  (Alain Frisch)
- PR#6260: avoid unnecessary boxing in let
  (Vladimir Brankov)
- PR#6345: Better compilation of optional arguments with default values
  (Alain Frisch, review by Jacques Garrigue)
- PR#6389: ocamlopt -opaque option for incremental native compilation
  (Pierre Chambart, Gabriel Scherer)

Toplevel interactive system:
- PR#5377: New "#show_*" directives
  (ygrek, Jacques Garrigue and Alain Frisch)

Runtime system:
- New configure option "-no-naked-pointers" to improve performance by
  avoiding page table tests during block darkening and the marking phase
  of the major GC.  In this mode, all out-of-heap pointers must point at
  things that look like OCaml values: in particular they must have a valid
  header.  The colour of said headers should be black.
  (Mark Shinwell, reviews by Damien Doligez and Xavier Leroy)
- Fixed bug in native code version of [caml_raise_with_string] that could
  potentially lead to heap corruption.
  (Mark Shinwell)
* Blocks initialized by [CAMLlocal*] and [caml_alloc] are now filled with
  [Val_unit] rather than zero.
  (Mark Shinwell)
- Fixed a major performance problem on large heaps (~1GB) by making heap
  increments proportional to heap size by default
  (Damien Doligez)
- PR#4765: Structural equality treats exception specifically
  (Alain Frisch)
- PR#5009: efficient comparison/indexing of exceptions
  (Alain Frisch, request by Markus Mottl)
- PR#6075: avoid using unsafe C library functions (strcpy, strcat, sprintf)
  (Xavier Leroy, reports from user 'jfc' and Anil Madhavapeddy)
- An ISO C99-compliant C compiler and standard library is now assumed.
  (Plus special exceptions for MSVC.)  In particular, emulation code for
  64-bit integer arithmetic was removed, the C compiler must support a
  64-bit integer type.
  (Xavier Leroy)

Standard library:
* Add new modules Bytes and BytesLabels for mutable byte sequences.
  (Damien Doligez)
- PR#4986: add List.sort_uniq and Set.of_list
  (Alain Frisch)
- PR#5935: a faster version of "raise" which does not maintain the backtrace
  (Alain Frisch)
- PR#6146: support "Unix.kill pid Sys.sigkill" under Windows
  (Romain Bardou and Alain Frisch)
- PR#6148: speed improvement for Buffer
  (John Whitington)
- PR#6180: efficient creation of uninitialized float arrays
  (Alain Frisch, request by Markus Mottl)
- PR#6355: Improve documentation regarding finalisers and multithreading
  (Daniel Bünzli, Mark Shinwell)
- Trigger warning 3 for all values marked as deprecated in the documentation.
  (Damien Doligez)

OCamldoc:
- PR#6257: handle full doc comments for variant constructors and
  record fields
  (Maxence Guesdon, request by ygrek)
- PR#6274: allow doc comments on object types
  (Thomas Refis)
- PR#6310: fix ocamldoc's subscript/superscript CSS font size
  (Anil Madhavapeddy)
- PR#6425: fix generation of man pages
  (Maxence Guesdon, report by Anil Madhavapeddy)

Bug fixes:
- PR#2719: wrong scheduling of bound checks within a
  try...with Invalid_argument -> _ ...  (Xavier Leroy)
- PR#4719: Sys.executable_name wrong if executable name contains dots (Windows)
  (Alain Frisch, report by Bart Jacobs)
- PR#5406 ocamlbuild: "tag 'package' does not expect a parameter"
  (Gabriel Scherer)
- PR#5598, PR#6165: Alterations to handling of \013 in source files
  breaking other tools
  (David Allsopp and Damien Doligez)
- PR#5820: Fix camlp4 lexer roll back problem
  (Hongbo Zhang)
- PR#5946: CAMLprim taking (void) as argument
  (Benoît Vaugon)
- PR#6038: on x86-32, enforce 16-byte stack alignment for compatibility
  with recent GCC and Clang.  Win32/MSVC keeps 4-byte stack alignment.
  (Xavier Leroy)
- PR#6062: Fix a 4.01 camlp4 DELETE_RULE regression caused by commit 13047
  (Hongbo Zhang, report by Christophe Troestler)
- PR#6173: Typing error message is worse than before
  (Jacques Garrigue and John Whitington)
- PR#6174: OCaml compiler loops on an example using GADTs (-rectypes case)
  (Jacques Garrigue and Grégoire Henry, report by Chantal Keller)
- PR#6175: open! was not suppored by camlp4
  (Hongbo Zhang)
- PR#6184: ocamlbuild: `ocamlfind ocamldep` does not support -predicate
  (Jacques-Pascal Deplaix)
- PR#6194: Incorrect unused warning with first-class modules in patterns
  (Jacques Garrigue, report by Markus Mottl and Leo White)
- PR#6211: in toplevel interactive use, bad interaction between uncaught
  exceptions and multiple bindings of the form "let x = a let y = b;;".
  (Xavier Leroy)
- PR#6216: inlining of GADT matches generates invalid assembly
  (Xavier Leroy and Alain Frisch, report by Mark Shinwell)
- PR#6232: Don't use [mktemp] on platforms where [mkstemp] is available
  (Stéphane Glondu, Mark Shinwell)
- PR#6233: out-of-bounds exceptions lose their locations on ARM, PowerPC
  (Jacques-Henri Jourdan and Xavier Leroy,
   report and testing by Stéphane Glondu)
- PR#6235: Issue with type information flowing through a variant pattern
  (Jacques Garrigue, report by Hongbo Zhang)
- PR#6239: sometimes wrong stack alignment when raising exceptions
           in -g mode with backtraces active
  (Xavier Leroy, report by Yaron Minsky)
- PR#6240: Fail to expand module type abbreviation during substyping
  (Jacques Garrigue, report by Leo White)
- PR#6241: Assumed inequality between paths involving functor arguments
  (Jacques Garrigue, report by Jeremy Yallop)
- PR#6243: Make "ocamlopt -g" more resistant to ill-formed locations
  (Xavier Leroy, report by Pierre-Marie Pédrot)
- PR#6262: equality of first-class modules take module aliases into account
  (Alain Frisch and Leo White)
- PR#6268: -DMODEL_$(MODEL) not passed when building asmrun/arm.p.o
  (Peter Michael Green)
- PR#6273: fix Sys.file_exists on large files (Win32)
  (Christoph Bauer)
- PR#6275: Soundness bug related to type constraints
  (Jacques Garrigue, report by Leo White)
- PR#6293: Assert_failure with invalid package type
  (Jacques Garrigue, report by Elnatan Reisner)
- PR#6300: ocamlbuild -use-ocamlfind conflicts with -ocamlc
  (Gabriel Scherer)
- PR#6302: bytecode debug information re-read from filesystem every time
  (Jacques-Henri Jourdan)
- PR#6307: Behavior of 'module type of' w.r.t. module aliases
  (Jacques Garrigue, report by Alain Frisch)
- PR#6332: Unix.open_process fails to pass empty arguments under Windows
  (Damien Doligez, report Virgile Prevosto)
- PR#6346: Build failure with latest version of xcode on OSX
  (Jérémie Dimino)
- PR#6348: Unification failure for GADT when original definition is hidden
  (Leo White and Jacques Garrigue, report by Jeremy Yallop)
- PR#6352: Automatic removal of optional arguments and sequencing
  (Jacques Garrigue and Alain Frisch)
- PR#6361: Hashtbl.hash not terminating on some lazy values w/ recursive types
  (Xavier Leroy, report by Leo White)
- PR#6383: Exception Not_found when using object type in absent module
  (Jacques Garrigue, report by Sébastien Briais)
- PR#6384: Uncaught Not_found exception with a hidden .cmi file
  (Leo White)
- PR#6385: wrong allocation of large closures by the bytecode interpreter
  (Xavier Leroy, report by Stephen Dolan)
- PR#6394: Assertion failed in Typecore.expand_path
  (Alain Frisch and Jacques Garrigue)
- PR#6405: unsound interaction of -rectypes and GADTs
  (Jacques Garrigue, report by Gabriel Scherer and Benoît Vaugon)
- PR#6408: Optional arguments given as ~?arg instead of ?arg in message
  (Michael O'Connor)
- PR#6411: missing libgcc_s_sjlj-1.dll in mingw (add -static-libgcc)
  (Jun Furuse and Alain Frisch, Jonathan Protzenko and Adrien Nader)
- PR#6436: Typos in @deprecated text in stdlib/arrayLabels.mli
  (John Whitington)
- PR#6439: Don't use the deprecated [getpagesize] function
  (John Whitington, Mark Shinwell)
- PR#6441: undetected tail-call in some mutually-recursive functions
  (many arguments, and mutual block mixes functions and non-functions)
  (Stefan Holdermans, review by Xavier Leroy)
- PR#6443: ocaml segfault when List.fold_left is traced then executed
  (Jacques Garrigue, report by user 'Reventlov')
- PR#6451: some bugs in untypeast.ml
  (Jun Furuse, review by Alain Frisch)
- PR#6460: runtime assertion failure with large [| e1;...eN |]
  float array expressions
  (Leo White)
- PR#6463: -dtypedtree fails on class fields
  (Leo White)
- PR#6469: invalid -dsource printing of "external _pipe = ...", "Pervasives.(!)"
  (Gabriel Scherer and Damien Doligez, user 'ngunn')
- PR#6482: ocamlbuild fails when _tags file in unhygienic directory
  (Gabriel Scherer)
- PR#6502: ocamlbuild spurious warning on "use_menhir" tag
  (Xavier Leroy)
- PR#6505: Missed Type-error leads to a segfault upon record access
  (Jacques Garrigue, Jeremy Yallop, report by Christoph Höger)
- PR#6507: crash on AArch64 resulting from incorrect setting of
  [caml_bottom_of_stack].  (Richard Jones, Mark Shinwell)
- PR#6509: add -linkall flag to ocamlcommon.cma
  (Frédéric Bour)
- PR#6513: Fatal error Ctype.Unify(_) in functor type
- PR#6523: failure upon character bigarray access, and unnecessary change
  in comparison ordering (Jeremy Yallop, Mark Shinwell)
- bound-checking bug in caml_string_{get,set}{16,32,64}
  (Pierre Chambart and Gabriel Scherer, report by Nicolas Trangez)
- sometimes wrong stack alignment at out-of-bounds array access
  (Gabriel Scherer and Xavier Leroy, report by Pierre Chambart)

Features wishes:
- PR#4243: make the Makefiles parallelizable
  (Grégoire Henry and Damien Doligez)
- PR#4323: have "of_string" in Num and Big_int work with binary and
           hex representations
  (Zoe Paraskevopoulou, review by Gabriel Scherer)
- PR#4771: Clarify documentation of Dynlink.allow_only
  (Damien Doligez, report by David Allsopp)
- PR#4855: 'camlp4 -I +dir' accepted, dir is relative to 'camlp4 -where'
  (Jun Furuse and Hongbo Zhang, report by Dmitry Grebeniuk)
- PR#5201: ocamlbuild: add --norc to the bash invocation to help performances
  (Daniel Weil)
- PR#5650: Camlp4FoldGenerator doesn't handle well "abstract" types
  (Hongbo Zhang)
- PR#5808: allow simple patterns, not just identifiers, in "let p : t = ..."
  (Alain Frisch)
- PR#5851: warn when -r is disabled because no _tags file is present
  (Gabriel Scherer)
- PR#5899: a programmer-friendly access to backtrace information
  (Jacques-Henri Jourdan and Gabriel Scherer)
- PR#6000 comment 9644: add a warning for non-principal coercions to format
  (Jacques Garrigue, report by Damien Doligez)
- PR#6054: add support for M.[ foo ], M.[| foo |] etc.
  (Kaustuv Chaudhuri)
- PR#6064: GADT representation for Bigarray.kind + CAML_BA_CHAR runtime kind
  (Jeremy Yallop, review by Gabriel Scherer)
- PR#6071: Add a -noinit option to the toplevel
  (David Sheets)
- PR#6087: ocamlbuild, improve _tags parsing of escaped newlines
  (Gabriel Scherer, request by Daniel Bünzli)
- PR#6109: Typos in ocamlbuild error messages
  (Gabriel Kerneis)
- PR#6116: more efficient implementation of Digest.to_hex
  (ygrek)
- PR#6142: add cmt file support to ocamlobjinfo
  (Anil Madhavapeddy)
- PR#6166: document -ocamldoc option of ocamlbuild
  (Xavier Clerc)
- PR#6182: better message for virtual objects and class types
  (Leo White, Stephen Dolan)
- PR#6183: enhanced documentation for 'Unix.shutdown_connection'
  (Anil Madhavapeddy, report by Jun Furuse)
- PR#6187: ocamlbuild: warn when using -plugin-tag(s) without myocamlbuild.ml
  (Jacques-Pascal Deplaix)
- PR#6246: allow wildcard _ as for-loop index
  (Alain Frisch, request by ygrek)
- PR#6267: more information printed by "bt" command of ocamldebug
  (Josh Watzman)
- PR#6270: remove need for -I directives to ocamldebug in common case
  (Josh Watzman, review by Xavier Clerc and Alain Frisch)
- PR#6311: Improve signature mismatch error messages
  (Alain Frisch, suggestion by Daniel Bünzli)
- PR#6358: obey DESTDIR in install targets
  (Gabriel Scherer, request by François Berenger)
- PR#6388, PR#6424: more parsetree correctness checks for -ppx users
  (Alain Frisch, request by whitequark and Jun Furuse)
- PR#6406: Expose OCaml version in C headers
  (whitequark and Romain Calascibetta)
- PR#6446: improve "unused declaration" warnings wrt. name shadowing
  (Alain Frisch)
- PR#6495: ocamlbuild tags 'safe_string', 'unsafe_string'
  (Anil Madhavapeddy)
- PR#6497: pass context information to -ppx preprocessors
  (whitequark, Alain Frisch)
- ocamllex: user-definable refill action
  (Frédéric Bour, review by Gabriel Scherer and Luc Maranget)
- shorten syntax for functor signatures: "functor (M1:S1) (M2:S2) .. -> .."
  (Thomas Gazagnaire and Jeremy Yallop, review by Gabriel Scherer)
- make ocamldebug -I auto-detection work with ocamlbuild
  (Josh Watzman)

OCaml 4.01.0 (12 Sep 2013):
---------------------------

(Changes that can break existing programs are marked with a "*")

Other libraries:
- Labltk: updated to Tcl/Tk 8.6.

Type system:
- PR#5759: use well-disciplined type information propagation to
  disambiguate label and constructor names
  (Jacques Garrigue, Alain Frisch and Leo White)
* Propagate type information towards pattern-matching, even in the presence of
  polymorphic variants (discarding only information about possibly-present
  constructors). As a result, matching against absent constructors is no longer
  allowed for exact and fixed polymorphic variant types.
  (Jacques Garrigue)
* PR#6035: Reject multiple declarations of the same method or instance variable
  in an object
  (Alain Frisch)

Compilers:
- PR#5861: raise an error when multiple private keywords are used in type
  declarations
  (Hongbo Zhang)
- PR#5634: parsetree rewriter (-ppx flag)
  (Alain Frisch)
- ocamldep now supports -absname
  (Alain Frisch)
- PR#5768: On "unbound identifier" errors, use spell-checking to suggest names
  present in the environment
  (Gabriel Scherer)
- ocamlc has a new option -dsource to visualize the parsetree
  (Alain Frisch, Hongbo Zhang)
- tools/eqparsetree compares two parsetree ignoring location
  (Hongbo Zhang)
- ocamlopt now uses clang as assembler on OS X if available, which enables
  CFI support for OS X.
  (Benedikt Meurer)
- Added a new -short-paths option, which attempts to use the shortest
  representation for type constructors inside types, taking open modules
  into account. This can make types much more readable if your code
  uses lots of functors.
  (Jacques Garrigue)
- PR#5986: added flag -compat-32 to ocamlc, ensuring that the generated
  bytecode executable can be loaded on 32-bit hosts.
  (Xavier Leroy)
- PR#5980: warning on open statements which shadow an existing
  identifier (if it is actually used in the scope of the open); new
  open! syntax to silence it locally
  (Alain Frisch, thanks to a report of Daniel Bünzli)
* warning 3 is extended to warn about other deprecated features:
  - ISO-latin1 characters in identifiers
  - uses of the (&) and (or) operators instead of (&&) and (||)
  (Damien Doligez)
- Experimental OCAMLPARAM for ocamlc and ocamlopt
  (Fabrice Le Fessant)
- PR#5571: incorrect ordinal number in error message
  (Alain Frisch, report by John Carr)
- PR#6073: add signature to Tstr_include
  (patch by Leo White)

Standard library:
- PR#5899: expose a way to inspect the current call stack,
  Printexc.get_callstack
  (Gabriel Scherer, Jacques-Henri Jourdan, Alain Frisch)
- PR#5986: new flag Marshal.Compat_32 for the serialization functions
  (Marshal.to_*), forcing the output to be readable on 32-bit hosts.
  (Xavier Leroy)
- infix application operators |> and @@ in Pervasives
  (Fabrice Le Fessant)
- PR#6176: new Format.asprintf function with a %a formatter
  compatible with Format.fprintf (unlike Format.sprintf)
  (Pierre Weis)

Other libraries:
- PR#5568: add O_CLOEXEC flag to Unix.openfile, so that the returned
  file descriptor is created in close-on-exec mode
  (Xavier Leroy)

Runtime system:
* PR#6019: more efficient implementation of caml_modify() and caml_initialize().
  The new implementations are less lenient than the old ones: now,
  the destination pointer of caml_modify() must point within the minor or
  major heaps, and the destination pointer of caml_initialize() must
  point within the major heap.
  (Xavier Leroy, from an experiment by Brian Nigito, with feedback
  from Yaron Minsky and Gerd Stolpmann)

Internals:
- Moved debugger/envaux.ml to typing/envaux.ml to publish env_of_only_summary
  as part of compilerlibs, to be used on bin-annot files.
  (Fabrice Le Fessant)
- The test suite can now be run without installing OCaml first.
  (Damien Doligez)

Bug fixes:
- PR#3236: Document the fact that queues are not thread-safe
  (Damien Doligez)
- PR#3468: (part 1) Sys_error documentation
  (Damien Doligez)
- PR#3679: Warning display problems
  (Fabrice Le Fessant)
- PR#3963: Graphics.wait_next_event in Win32 hangs if window closed
  (Damien Doligez)
- PR#4079: Queue.copy is now tail-recursive
  (patch by Christophe Papazian)
- PR#4138: Documentation for Unix.mkdir
  (Damien Doligez)
- PR#4469: emacs mode: caml-set-compile-command is annoying with ocamlbuild
  (Daniel Bünzli)
- PR#4485: Graphics: Keyboard events incorrectly delivered in native code
  (Damien Doligez, report by Sharvil Nanavati)
- PR#4502: ocamlbuild now reliably excludes the build-dir from hygiene check
  (Gabriel Scherer, report by Romain Bardou)
- PR#4762: ?? is not used at all, but registered as a lexer token
  (Alain Frisch)
- PR#4788: wrong error message when executable file is not found for backtrace
  (Damien Doligez, report by Claudio Sacerdoti Coen)
- PR#4812: otherlibs/unix: add extern int code_of_unix_error (value error);
  (Goswin von Berdelow)
- PR#4887: input_char after close_in crashes ocaml (msvc runtime)
  (Alain Frisch and Christoph Bauer, report by ygrek)
- PR#4994: ocaml-mode doesn't work with xemacs21
  (Damien Doligez, report by Stéphane Glondu)
- PR#5098: creating module values may lead to memory leaks
  (Alain Frisch, report by Milan Stanojević)
- PR#5102: ocamlbuild fails when using an unbound variable in rule dependency
  (Xavier Clerc, report by Daniel Bünzli)
* PR#5119: camlp4 now raises a specific exception when 'DELETE_RULE' fails,
  rather than raising 'Not_found'
  (ygrek)
- PR#5121: %( %) in Format module seems to be broken
  (Pierre Weis, first patch by Valentin Gatien-Baron, report by Khoo Yit Phang)
- PR#5178: document in INSTALL how to build a 32-bit version under Linux x86-64
  (Benjamin Monate)
- PR#5212: Improve ocamlbuild error messages of _tags parser
  (ygrek)
- PR#5240: register exception printers for Unix.Unix_error and Dynlink.Error
  (Jérémie Dimino)
- PR#5300: ocamlbuild: verbose parameter should implicitly set classic display
  (Xavier Clerc, report by Robert Jakob)
- PR#5327: (Windows) Unix.select blocks if same socket listed in first and
  third arguments
  (David Allsopp, displaying impressive MSDN skills)
- PR#5343: ocaml -rectypes is unsound wrt module subtyping (was still unsound)
  (Jacques Garrigue)
- PR#5350: missing return code checks in the runtime system
  (Xavier Leroy)
- PR#5468: ocamlbuild should preserve order of parametric tags
  (Wojciech Meyer, report by Dario Texeira)
- PR#5551: Avoid repeated lookups for missing cmi files
  (Alain Frisch)
- PR#5552: unrecognized gcc option -no-cpp-precomp
  (Damien Doligez, report by Markus Mottl)
* PR#5580: missed opportunities for constant propagation
  (Xavier Leroy and John Carr)
- PR#5611: avoid clashes betwen .cmo files and output files during linking
  (Wojciech Meyer)
- PR#5662: typo in md5.c
  (Olivier Andrieu)
- PR#5673: type equality in a polymorphic field
  (Jacques Garrigue, report by Jean-Louis Giavitto)
- PR#5674: Methods call are 2 times slower with 4.00 than with 3.12
  (Jacques Garrigue, Gabriel Scherer, report by Jean-Louis Giavitto)
- PR#5694: Exception raised by type checker
  (Jacques Garrigue, report by Markus Mottl)
- PR#5695: remove warnings on sparc code emitter
  (Fabrice Le Fessant)
- PR#5697: better location for warnings on statement expressions
  (Dan Bensen)
- PR#5698: remove harcoded limit of 200000 labels in emitaux.ml
  (Fabrice Le Fessant, report by Marcin Sawicki)
- PR#5702: bytecomp/bytelibrarian lib_sharedobjs was defined but never used
  (Hongbo Zhang, Fabrice Le Fessant)
- PR#5708: catch Failure"int_of_string" in ocamldebug
  (Fabrice Le Fessant, report by user 'schommer')
- PR#5712: (9) new option -bin-annot is not documented
  (Damien Doligez, report by Hendrik Tews)
- PR#5731: instruction scheduling forgot to account for destroyed registers
  (Xavier Leroy, Benedikt Meurer, reported by Jeffrey Scofield)
- PR#5734: improved Win32 implementation of Unix.gettimeofday
  (David Allsopp)
- PR#5735: %apply and %revapply not first class citizens
  (Fabrice Le Fessant, reported by Jun Furuse)
- PR#5738: first class module patterns not handled by ocamldep
  (Fabrice Le Fessant, Jacques Garrigue, reported by Hongbo Zhang)
- PR#5739: Printf.printf "%F" (-.nan) returns -nan
  (Xavier Leroy, David Allsopp, reported by Samuel Mimram)
- PR#5741: make pprintast.ml in compiler_libs
  (Alain Frisch, Hongbo Zhang)
- PR#5747: 'unused open' warning not given when compiling with -annot
  (Alain Frisch, reported by Valentin Gatien-Baron)
- PR#5752: missing dependencies at byte-code link with mlpack
  (Wojciech Meyer, Nicholas Lucaroni)
- PR#5763: ocamlbuild does not give correct flags when running menhir
  (Gabriel Scherer, reported by Philippe Veber)
- PR#5765: ocamllex doesn't preserve line directives
  (Damien Doligez, reported by Martin Jambon)
- PR#5770: Syntax error messages involving unclosed parens are sometimes
  incorrect
  (Michel Mauny)
- PR#5772: problem with marshaling of mutually-recursive functions
  (Jacques-Henri Jourdan, reported by Cédric Pasteur)
- PR#5775: several bug fixes for tools/pprintast.ml
  (Hongbo Zhang)
- PR#5784: -dclambda option is ignored
  (Pierre Chambart)
- PR#5785: misbehaviour with abstracted structural type used as GADT index
  (Jacques Garrigue, report by Jeremy Yallop)
- PR#5787: Bad behavior of 'Unused ...' warnings in the toplevel
  (Alain Frisch)
- PR#5793: integer marshalling is inconsistent between architectures
  (Xavier Clerc, report by Pierre-Marie Pédrot)
- PR#5798: add ARM VFPv2 support for Raspbian (ocamlopt)
  (Jeffrey Scofield and Anil Madhavapeddy, patch review by Benedikt Meurer)
- PR#5802: Avoiding "let" as a value name
  (Jacques Garrigue, report by Tiphaine Turpin)
- PR#5805: Assert failure with warning 34 on pre-processed file
  (Alain Frisch, report by Tiphaine Turpin)
- PR#5806: ensure that backtrace tests are always run (testsuite)
  (Xavier Clerc, report by user 'michi')
- PR#5809: Generating .cmt files takes a long time, in case of type error
  (Alain Frisch)
- PR#5810: error in switch printing when using -dclambda
  (Pierre Chambart)
- PR#5811: Untypeast produces singleton tuples for constructor patterns
  with only one argument
  (Tiphaine Turpin)
- PR#5813: GC not called when unmarshaling repeatedly in a tight loop (ocamlopt)
  (Xavier Leroy, report by David Waern)
- PR#5814: read_cmt -annot does not report internal references
  (Alain Frisch)
- PR#5815: Multiple exceptions in signatures gives an error
  (Leo White)
- PR#5816: read_cmt -annot does not work for partial .cmt files
  (Alain Frisch)
- PR#5819: segfault when using [with] on large recursive record (ocamlopt)
  (Xavier Leroy, Damien Doligez)
- PR#5821: Wrong record field is reported as duplicate
  (Alain Frisch, report by Martin Jambon)
- PR#5824: Generate more efficient code for immediate right shifts.
  (Pierre Chambart, review by Xavier Leroy)
- PR#5825: Add a toplevel primitive to use source file wrapped with the
  coresponding module
  (Grégoire Henry, Wojciech Meyer, caml-list discussion)
- PR#5833: README.win32 can leave the wrong flexlink in the path
  (Damien Doligez, report by William Smith)
- PR#5835: nonoptional labeled arguments can be passed with '?'
  (Jacques Garrigue, report by Elnatan Reisner)
- PR#5840: improved documentation for 'Unix.lseek'
  (Xavier Clerc, report by Matej Košík)
- PR#5848: Assertion failure in type checker
  (Jacques Garrigue, Alain Frisch, report by David Waern)
- PR#5858: Assert failure during typing of class
  (Jacques Garrigue, report by Julien Signoles)
- PR#5865: assert failure when reporting undefined field label
  (Jacques Garrigue, report by Anil Madhavapeddy)
- PR#5872: Performance: Buffer.add_char is not inlined
  (Gerd Stolpmann, Damien Doligez)
- PR#5876: Uncaught exception with a typing error
  (Alain Frisch, Gabriel Scherer, report by Julien Moutinho)
- PR#5877: multiple "open" can become expensive in memory
  (Fabrice Le Fessant and Alain Frisch)
- PR#5880: 'Genlex.make_lexer' documention mentions the wrong exception
  (Xavier Clerc, report by Virgile Prevosto)
- PR#5885: Incorrect rule for compiling C stubs when shared libraries are not
  supported.
  (Jérôme Vouillon)
- PR#5891: ocamlbuild: support rectypes tag for mlpack
  (Khoo Yit Phang)
- PR#5892: GADT exhaustiveness check is broken
  (Jacques Garrigue and Leo White)
- PR#5906: GADT exhaustiveness check is still broken
  (Jacques Garrigue, report by Sébastien Briais)
- PR#5907: Undetected cycle during typecheck causes exceptions
  (Jacques Garrigue, report by Pascal Zimmer)
- PR#5910: Fix code generation bug for "mod 1" on ARM.
  (Benedikt Meurer, report by user 'jteg68')
- PR#5911: Signature substitutions fail in submodules
  (Jacques Garrigue, report by Markus Mottl)
- PR#5912: add configure option -no-cfi (for OSX 10.6.x with XCode 4.0.2)
  (Damien Doligez against XCode versions, report by Thomas Gazagnaire)
- PR#5914: Functor breaks with an equivalent argument signature
  (Jacques Garrigue, report by Markus Mottl and Grégoire Henry)
- PR#5920, PR#5957: linking failure for big bytecodes on 32bit architectures
  (Benoît Vaugon and Chet Murthy, report by Jun Furuse and Sebastien Mondet)
- PR#5928: Missing space between words in manual page for ocamlmktop
  (Damien Doligez, report by Matej Košík)
- PR#5930: ocamldep leaks temporary preprocessing files
  (Gabriel Scherer, report by Valentin Gatien-Baron)
- PR#5933: Linking is slow when there are functions with large arities
  (Valentin Gatien-Baron, review by Gabriel Scherer)
- PR#5934: integer shift by negative amount (in otherlibs/num)
  (Xavier Leroy, report by John Regehr)
- PR#5944: Bad typing performances of big variant type declaration
  (Benoît Vaugon)
- PR#5945: Mix-up of Minor_heap_min and Minor_heap_max units
  (Benoît Vaugon)
- PR#5948: GADT with polymorphic variants bug
  (Jacques Garrigue, report by Leo White)
- PR#5953: Unix.system does not handle EINTR
  (Jérémie Dimino)
- PR#5965: disallow auto-reference to a recursive module in its definition
  (Alain Frisch, report by Arthur Windler via Gabriel Scherer)
- PR#5973: Format module incorrectly parses format string
  (Pierre Weis, report by Frédéric Bour)
- PR#5974: better documentation for Str.regexp
  (Damien Doligez, report by william)
- PR#5976: crash after recovering from two stack overflows (ocamlopt on MacOS X)
  (Xavier Leroy, report by Pierre Boutillier)
- PR#5977: Build failure on raspberry pi: "input_value: integer too large"
  (Alain Frisch, report by Sylvain Le Gall)
- PR#5981: Incompatibility check assumes abstracted types are injective
  (Jacques Garrigue, report by Jeremy Yallop)
- PR#5982: caml_leave_blocking section and errno corruption
  (Jérémie Dimino)
- PR#5985: Unexpected interaction between variance and GADTs
  (Jacques Garrigue, Jeremy Yallop and Leo White and Gabriel Scherer)
- PR#5988: missing from the documentation: -impl is a valid flag for ocamlopt
  (Damien Doligez, report by Vincent Bernardoff)
- PR#5989: Assumed inequalities involving private rows
  (Jacques Garrigue, report by Jeremy Yallop)
- PR#5992: Crash when pattern-matching lazy values modifies the scrutinee
  (Luc Maranget, Leo White)
- PR#5993: Variance of private type abbreviations not checked for modules
  (Jacques Garrigue)
- PR#5997: Non-compatibility assumed for concrete types with same constructor
  (Jacques Garrigue, report by Gabriel Scherer)
- PR#6004: Type information does not flow to "inherit" parameters
  (Jacques Garrigue, report by Alain Frisch)
- PR#6005: Type unsoundness with recursive modules
  (Jacques Garrigue, report by Jérémie Dimino and Josh Berdine)
- PR#6010: Big_int.extract_big_int gives wrong results on negative arguments
  (Xavier Leroy, report by Drake Wilson via Stéphane Glondu)
- PR#6024: Format syntax for printing @ is incompatible with 3.12.1
  (Damien Doligez, report by Boris Yakobowski)
- PR#6001: Reduce the memory used by compiling Camlp4
  (Hongbo Zhang and Gabriel Scherer, report by Henri Gouraud)
- PR#6031: Camomile problem with -with-frame-pointers
  (Fabrice Le Fessant, report by Anil Madhavapeddy)
- PR#6032: better Random.self_init under Windows
  (Alain Frisch, Xavier Leroy)
- PR#6033: Matching.inline_lazy_force needs eta-expansion (command-line flags)
  (Pierre Chambart, Xavier Leroy and Luc Maranget,
   regression report by Gabriel Scherer)
- PR#6046: testsuite picks up the wrong ocamlrun dlls
  (Anil Madhavapeddy)
- PR#6056: Using 'match' prevents generalization of values
  (Jacques Garrigue, report by Elnatan Reisner)
- PR#6058: 'ocamlbuild -use-ocamlfind -tag thread -package threads t.cma' fails
  (Gabriel Scherer, report by Hezekiah M. Carty)
- PR#6069: ocamldoc: lexing: empty token
  (Maxence Guesdon, Grégoire Henry, report by ygrek)
- PR#6072: configure does not handle FreeBSD current (i.e. 10) correctly
  (Damien Doligez, report by Prashanth Mundkur)
- PR#6074: Wrong error message for failing Condition.broadcast
  (Markus Mottl)
- PR#6084: Define caml_modify and caml_initialize as weak symbols to help
  with Netmulticore
  (Xavier Leroy, Gerd Stolpmann)
- PR#6090: Module constraint + private type seems broken in ocaml 4.01.0
  (Jacques Garrigue, report by Jacques-Pascal Deplaix)
- PR#6109: Typos in ocamlbuild error messages
  (Gabriel Kerneis)
- PR#6123: Assert failure when self escapes its class
  (Jacques Garrigue, report by whitequark)
- PR#6158: Fatal error using GADTs
  (Jacques Garrigue, report by Jeremy Yallop)
- PR#6163: Assert_failure using polymorphic variants in GADTs
  (Jacques Garrigue, report by Leo White)
- PR#6164: segmentation fault on Num.power_num of 0/1
  (Fabrice Le Fessant, report by Johannes Kanig)
- PR#6210: Camlp4 location error
  (Hongbo Zhang, report by Jun Furuse)

Feature wishes:
- PR#5181: Merge common floating point constants in ocamlopt
  (Benedikt Meurer)
- PR#5243: improve the ocamlbuild API documentation in signatures.mli
  (Christophe Troestler)
- PR#5546: moving a function into an internal module slows down its use
  (Alain Frisch, report by Fabrice Le Fessant)
- PR#5597: add instruction trace option 't' to OCAMLRUNPARAM
  (Anil Madhavapeddy, Wojciech Meyer)
- PR#5676: IPv6 support under Windows
  (Jérôme Vouillon, review by Jonathan Protzenko)
- PR#5721: configure -with-frame-pointers for Linux perf profiling
  (Fabrice Le Fessant, test by Jérémie Dimino)
- PR#5722: toplevel: print full module path only for first record field
  (Jacques Garrigue, report by ygrek)
- PR#5762: Add primitives for fast access to bigarray dimensions
  (Pierre Chambart)
- PR#5769: Allow propagation of Sys.big_endian in native code
  (Pierre Chambart, stealth commit by Fabrice Le Fessant)
- PR#5771: Add primitives for reading 2, 4, 8 bytes in strings and bigarrays
  (Pierre Chambart)
- PR#5774: Add bswap primitives for amd64 and arm
  (Pierre Chambart, test by Alain Frisch)
- PR#5795: Generate sqrtsd opcode instead of external call to sqrt on amd64
  (Pierre Chambart)
- PR#5827: provide a dynamic command line parsing mechanism
  (Hongbo Zhang)
- PR#5832: patch to improve "wrong file naming" error messages
  (William Smith)
- PR#5864: Add a find operation to Set
  (François Berenger)
- PR#5886: Small changes to compile for Android
  (Jérôme Vouillon, review by Benedikt Meurer)
- PR#5902: -ppx based pre-processor executables accept arguments
  (Alain Frisch, report by Wojciech Meyer)
- PR#5986: Protect against marshaling 64-bit integers in bytecode
  (Xavier Leroy, report by Alain Frisch)
- PR#6049: support for OpenBSD/macppc platform
  (Anil Madhavapeddy, review by Benedikt Meurer)
- PR#6059: add -output-obj rules for ocamlbuild
  (Anil Madhavapeddy)
- PR#6060: ocamlbuild tags 'principal', 'strict_sequence' and 'short_paths'
  (Anil Madhavapeddy)
- ocamlbuild tag 'no_alias_deps'
  (Daniel Bünzli)

Tools:
- OCamlbuild now features a bin_annot tag to generate .cmt files.
  (Jonathan Protzenko)
- OCamlbuild now features a strict_sequence tag to trigger the
  strict-sequence option.
  (Jonathan Protzenko)
- OCamlbuild now picks the non-core tools like ocamlfind and menhir from PATH
  (Wojciech Meyer)
- PR#5884: Misc minor fixes and cleanup for emacs mode
  (Stefan Monnier)
- PR#6030: Improve performance of -annot
  (Guillaume Melquiond, Alain Frisch)


OCaml 4.00.1 (5 Oct 2012):
--------------------------

Bug fixes:
- PR#4019: better documentation of Str.matched_string
- PR#5111: ocamldoc, heading tags inside spans tags is illegal in html
- PR#5278: better error message when typing "make"
- PR#5468: ocamlbuild should preserve order of parametric tags
- PR#5563: harden Unix.select against file descriptors above FD_SETSIZE
- PR#5690: "ocamldoc ... -text README" raises exception
- PR#5700: crash with native-code stack backtraces under MacOS 10.8 x86-64
- PR#5707: AMD64 code generator: do not use r10 and r11 for parameter passing,
  as these registers can be destroyed by the dynamic loader
- PR#5712: some documentation problems
- PR#5715: configuring with -no-shared-libs breaks under cygwin
- PR#5718: false positive on 'unused constructor' warning
- PR#5719: ocamlyacc generates code that is not warning 33-compliant
- PR#5725: ocamldoc output of preformatted code
- PR#5727: emacs caml-mode indents shebang line in toplevel scripts
- PR#5729: tools/untypeast.ml creates unary Pexp_tuple
- PR#5731: instruction scheduling forgot to account for destroyed registers
- PR#5735: %apply and %revapply not first class citizens
- PR#5738: first class module patterns not handled by ocamldep
- PR#5742: missing bound checks in Array.sub
- PR#5744: ocamldoc error on "val virtual"
- PR#5757: GC compaction bug (crash)
- PR#5758: Compiler bug when matching on floats
- PR#5761: Incorrect bigarray custom block size


OCaml 4.00.0 (26 Jul 2012):
---------------------------

(Changes that can break existing programs are marked with a "*")

- The official name of the language is now OCaml.

Language features:
- Added Generalized Algebraic Data Types (GADTs) to the language.
  See chapter "Language extensions" of the reference manual for documentation.
- It is now possible to omit type annotations when packing and unpacking
  first-class modules. The type-checker attempts to infer it from the context.
  Using the -principal option guarantees forward compatibility.
- New (module M) and (module M : S) syntax in patterns, for immediate
  unpacking of a first-class module.

Compilers:
- Revised simplification of let-alias (PR#5205, PR#5288)
- Better reporting of compiler version mismatch in .cmi files
* Warning 28 is now enabled by default.
- New option -absname to use absolute paths in error messages
- Optimize away compile-time beta-redexes, e.g. (fun x y -> e) a b.
- Added option -bin-annot to dump the AST with type annotations.
- Added lots of new warnings about unused variables, opens, fields,
  constructors, etc.
* New meaning for warning 7: it is now triggered when a method is overridden
  with the "method" keyword.  Use "method!" to avoid the warning.

Native-code compiler:
- Optimized handling of partially-applied functions (PR#5287)
- Small improvements in code generated for array bounds checks (PR#5345,
  PR#5360).
* New ARM backend (PR#5433):
    . Supports both Linux/EABI (armel) and Linux/EABI+VFPv3 (armhf).
    . Added support for the Thumb-2 instruction set with average code size
      savings of 28%.
    . Added support for position-independent code, natdynlink, profiling and
      exception backtraces.
- Generation of CFI information, and filename/line number debugging (with -g)
  annotations, enabling in particular precise stack backtraces with
  the gdb debugger. Currently supported for x86 32-bits and 64-bits only.
  (PR#5487)
- New tool: ocamloptp, the equivalent of ocamlcp for the native-code compiler.

OCamldoc:
- PR#5645: ocamldoc doesn't handle module/type substitution in signatures
- PR#5544: improve HTML output (less formatting in html code)
- PR#5522: allow refering to record fields and variant constructors
- fix PR#5419 (error message in french)
- fix PR#5535 (no cross ref to class after dump+load)
* Use first class modules for custom generators, to be able to
  load various plugins incrementally adding features to the current
  generator
* PR#5507: Use Location.t structures for locations.
- fix: do not keep code when not told to keep code.

Standard library:
- Added float functions "hypot" and "copysign" (PR#3806, PR#4752, PR#5246)
* Arg: options with empty doc strings are no longer included in the usage string
  (PR#5437)
- Array: faster implementations of "blit", "copy", "sub", "append" and "concat"
  (PR#2395, PR#2787, PR#4591)
* Hashtbl:
    . Statistically-better generic hash function based on Murmur 3 (PR#5225)
    . Fixed behavior of generic hash function w.r.t. -0.0 and NaN (PR#5222)
    . Added optional "random" parameter to Hashtbl.create to randomize
      collision patterns and improve security (PR#5572, CVE-2012-0839)
    . Added "randomize" function and "R" parameter to OCAMLRUNPARAM
      to turn randomization on by default (PR#5572, CVE-2012-0839)
    . Added new functorial interface "MakeSeeded" to support randomization
      with user-provided seeded hash functions.
    . Install new header <caml/hash.h> for C code.
- Filename: on-demand (lazy) initialization of the PRNG used by "temp_file".
- Marshal: marshalling of function values (flag Marshal.Closures) now
  also works for functions that come from dynamically-loaded modules (PR#5215)
- Random:
     . More random initialization (Random.self_init()), using /dev/urandom
       when available (e.g. Linux, FreeBSD, MacOS X, Solaris)
     * Faster implementation of Random.float (changes the generated sequences)
- Format strings for formatted input/output revised to correct PR#5380
    . Consistently treat %@ as a plain @ character
    . Consistently treat %% as a plain % character
- Scanf: width and precision for floating point numbers are now handled
- Scanf: new function "unescaped" (PR#3888)
- Set and Map: more efficient implementation of "filter" and "partition"
- String: new function "map" (PR#3888)

Installation procedure:
- Compiler internals are now installed in `ocamlc -where`/compiler-libs.
  The files available there include the .cmi interfaces for all compiler
  modules, plus the following libraries:
      ocamlcommon.cma/.cmxa     modules common to ocamlc, ocamlopt, ocaml
      ocamlbytecomp.cma/.cmxa   modules for ocamlc and ocaml
      ocamloptcomp.cma/.cmxa    modules specific to ocamlopt
      ocamltoplevel.cma         modules specific to ocaml
   (PR#1804, PR#4653, frequently-asked feature).
* Some .cmi for toplevel internals that used to be installed in
  `ocamlc -where` are now to be found in  `ocamlc -where`/compiler-libs.
  Add "-I +compiler-libs" where needed.
* toplevellib.cma is no longer installed because subsumed by
  ocamlcommon.cma ocamlbytecomp.cma ocamltoplevel.cma
- Added a configuration option (-with-debug-runtime) to compile and install
  a debug version of the runtime system, and a compiler option
  (-runtime-variant) to select the debug runtime.

Bug Fixes:

- PR#1643: functions of the Lazy module whose named started with 'lazy_' have
  been deprecated, and new ones without the prefix added
- PR#3571: in Bigarrays, call msync() before unmapping to commit changes
- PR#4292: various documentation problems
- PR#4511, PR#4838: local modules remove polymorphism
* PR#4549: Filename.dirname is not handling multiple / on Unix
- PR#4688: (Windows) special floating-point values aren't converted to strings
  correctly
- PR#4697: Unix.putenv leaks memory on failure
- PR#4705: camlp4 does not allow to define types with `True or `False
- PR#4746: wrong detection of stack overflows in native code under Linux
- PR#4869: rare collisions between assembly labels for code and data
- PR#4880: "assert" constructs now show up in the exception stack backtrace
- PR#4892: Array.set could raise "out of bounds" before evaluating 3rd arg
- PR#4937: camlp4 incorrectly handles optional arguments if 'option' is
  redefined
- PR#5024: camlp4r now handles underscores in irrefutable pattern matching of
  records
- PR#5064, PR#5485: try to ensure that 4K words of stack are available
  before calling into C functions, raising a Stack_overflow exception
  otherwise.  This reduces (but does not eliminate) the risk of
  segmentation faults due to stack overflow in C code
- PR#5073: wrong location for 'Unbound record field label' error
- PR#5084: sub-sub-module building fails for native code compilation
- PR#5120: fix the output function of Camlp4.Debug.formatter
- PR#5131: compilation of custom runtime with g++ generates lots of warnings
- PR#5137: caml-types-explore does not work
- PR#5159: better documentation of type Lexing.position
- PR#5171: Map.join does more comparisons than needed
- PR#5176: emacs mode: stack overflow in regexp matcher
- PR#5179: port OCaml to mingw-w64
- PR#5211: updated Genlex documentation to state that camlp4 is mandatory for
  'parser' keyword and associated notation
- PR#5214: ocamlfind plugin invokes 'cut' utility
- PR#5218: use $(MAKE) instead of "make" in Makefiles
- PR#5224: confusing error message in non-regular type definition
- PR#5231: camlp4: fix parsing of <:str_item< type t = $x$ >>
- PR#5233: finaliser on weak array gives dangling pointers (crash)
- PR#5238, PR#5277: Sys_error when getting error location
- PR#5261, PR#5497: Ocaml source-code examples are not "copy-paste-able"
* PR#5279: executable name is not initialized properly in caml_startup_code
- PR#5290: added hash functions for channels, nats, mutexes, conditions
- PR#5291: undetected loop in class initialization
- PR#5295: OS threads: problem with caml_c_thread_unregister()
- PR#5301: camlp4r and exception equal to another one with parameters
- PR#5305: prevent ocamlbuild from complaining about links to _build/
- PR#5306: comparing to Thread.self() raises exception at runtime
- PR#5309: Queue.add is not thread/signal safe
- PR#5310: Ratio.create_ratio/create_normalized_ratio have misleading names
- PR#5311: better message for warning 23
* PR#5312: command-line arguments @reponsefile auto-expansion feature
  removed from the Windows OCaml runtime, to avoid conflicts with "-w @..."
- PR#5313: ocamlopt -g misses optimizations
- PR#5214: ocamlfind plugin invokes 'cut' utility
- PR#5316: objinfo now shows ccopts/ccobjs/force_link when applicable
- PR#5318: segfault on stack overflow when reading marshaled data
- PR#5319: %r11 clobbered by Lswitch in Windows AMD64 native-code compilation
- PR#5322: type abbreviations expanding to a universal type variable
- PR#5328: under Windows, Unix.select leaves sockets in non-blocking mode
- PR#5330: thread tag with '.top' and '.inferred.mli' targets
- PR#5331: ocamlmktop is not always a shell script
- PR#5335: Unix.environment segfaults after a call to clearenv
- PR#5338: sanitize.sh has windows style end-of-lines (mingw)
- PR#5344: some predefined exceptions need special printing
- PR#5349: Hashtbl.replace uses new key instead of reusing old key
- PR#5356: ocamlbuild handling of 'predicates' for ocamlfind
- PR#5364: wrong compilation of "((val m : SIG1) : SIG2)"
- PR#5370: ocamldep omits filename in syntax error message
- PR#5374: camlp4 creates wrong location for type definitions
- PR#5380: strange sscanf input segfault
- PR#5382: EOPNOTSUPP and ENOTSUPP different on exotic platforms
- PR#5383: build failure in Win32/MSVC
- PR#5387: camlp4: str_item and other syntactic elements with Nils are
  not very usable
- PR#5389: compaction sometimes leaves a very large heap
- PR#5393: fails to build from source on GNU/kFreeBSD because of -R link option
- PR#5394: documentation for -dtypes is missing in manpage
- PR#5397: Filename.temp_dir_name should be mutable
- PR#5410: fix printing of class application with Camlp4
- PR#5416: (Windows) Unix.(set|clear)_close_on_exec now preserves blocking mode
- PR#5435: ocamlbuild does not find .opt executables on Windows
- PR#5436: update object ids on unmarshaling
- PR#5442: camlp4: quotation issue with strings
- PR#5453: configure doesn't find X11 under Ubuntu/MultiarchSpec
- PR#5461: Double linking of bytecode modules
- PR#5463: Bigarray.*.map_file fail if empty array is requested
- PR#5465: increase stack size of ocamlopt.opt for windows
- PR#5469: private record type generated by functor loses abbreviation
- PR#5475: Wrapper script for interpreted LablTk wrongly handles command line
  parameters
- PR#5476: bug in native code compilation of let rec on float arrays
- PR#5477: use pkg-config to configure graphics on linux
- PR#5481: update camlp4 magic numbers
- PR#5482: remove bashism in test suite scripts
- PR#5495: camlp4o dies on infix definition (or)
- PR#5498: Unification with an empty object only checks the absence of
  the first method
- PR#5503: error when ocamlbuild is passed an absolute path as build directory
- PR#5509: misclassification of statically-allocated empty array that
  falls exactly at beginning of an otherwise unused data page.
- PR#5510: ocamldep has duplicate -ml{,i}-synonym options
- PR#5511: in Bigarray.reshape, unwarranted limitation on new array dimensions.
- PR#5513: Int64.div causes floating point exception (ocamlopt, x86)
- PR#5516: in Bigarray C stubs, use C99 flexible array types if possible
- PR#5518: segfault with lazy empty array
- PR#5531: Allow ocamlbuild to add ocamldoc flags through -docflag
  and -docflags switches
- PR#5538: combining -i and -annot in ocamlc
- PR#5543: in Bigarray.map_file, try to avoid using lseek() when growing file
- PR#5648: (probably fixed) test failures in tests/lib-threads
- PR#5551: repeated calls to find_in_path degrade performance
- PR#5552: Mac OS X: unrecognized gcc option "-no-cpp-precomp"
- PR#5555: add Hashtbl.reset to resize the bucket table to its initial size
- PR#5560: incompatible type for tuple pattern with -principal
- PR#5575: Random states are not marshallable across architectures
- PR#5579: camlp4: when a plugin is loaded in the toplevel,
  Token.Filter.define_filter has no effect before the first syntax error
- PR#5585: typo: "explicitely"
- PR#5587: documentation: "allows to" is not correct English
- PR#5593: remove C file when -output-obj fails
- PR#5597: register names for instrtrace primitives in embedded bytecode
- PR#5598: add backslash-space support in strings in ocamllex
- PR#5603: wrong .file debug info generated by ocamlopt -g
- PR#5604: fix permissions of files created by ocamlbuild itself
- PR#5610: new unmarshaler (from PR#5318) fails to freshen object identifiers
- PR#5614: add missing -linkall flag when compiling ocamldoc.opt
- PR#5616: move ocamlbuild documentation to the reference manual
- PR#5619: Uncaught CType.Unify exception in the compiler
- PR#5620: invalid printing of type manifest (camlp4 revised syntax)
- PR#5637: invalid printing of anonymous type parameters (camlp4 revised syntax)
- PR#5643: issues with .cfi and .loc directives generated by ocamlopt -g
- PR#5644: Stream.count broken when used with Sapp or Slazy nodes
- PR#5647: Cannot use install_printer in debugger
- PR#5651: printer for abstract data type (camlp4 revised syntax)
- PR#5654: self pattern variable location tweak
- PR#5655: ocamlbuild doesn't pass cflags when building C stubs
- PR#5657: wrong error location for abbreviated record fields
- PR#5659: ocamlmklib -L option breaks with MSVC
- PR#5661: fixes for the test suite
- PR#5668: Camlp4 produces invalid syntax for "let _ = ..."
- PR#5671: initialization of compare_ext field in caml_final_custom_operations()
- PR#5677: do not use "value" as identifier (genprintval.ml)
- PR#5687: dynlink broken when used from "output-obj" main program (bytecode)
- problem with printing of string literals in camlp4 (reported on caml-list)
- emacs mode: colorization of comments and strings now works correctly
- problem with forall and method (reported on caml-list on 2011-07-26)
- crash when using OCAMLRUNPARAM=a=X with invalid X (reported in private)

Feature wishes:
- PR#352: new option "-stdin" to make ocaml read stdin as a script
- PR#1164: better error message when mixing -a and .cmxa
- PR#1284: documentation: remove restriction on mixed streams
- PR#1496: allow configuring LIBDIR, BINDIR, and MANDIR relative to $(PREFIX)
- PR#1835: add Digest.from_hex
- PR#1898: toplevel: add option to suppress continuation prompts
- PR#4278: configure: option to disable "graph" library
- PR#4444: new String.trim function, removing leading and trailing whistespace
- PR#4549: make Filename.dirname/basename POSIX compliant
- PR#4830: add option -v to expunge.ml
- PR#4898: new Sys.big_endian boolean for machine endianness
- PR#4963, PR#5467: no extern "C" into ocaml C-stub headers
- PR#5199: tests are run only for bytecode if either native support is missing,
  or a non-empty value is set to "BYTECODE_ONLY" Makefile variable
- PR#5215: marshalling of dynlinked closure
- PR#5236: new '%revapply' primitive with the semantics 'revapply x f = f x',
    and '%apply' with semantics 'apply f x = f x'.
- PR#5255: natdynlink detection on powerpc, hurd, sparc
- PR#5295: OS threads: problem with caml_c_thread_unregister()
- PR#5297: compiler now checks existence of builtin primitives
- PR#5329: (Windows) more efficient Unix.select if all fd's are sockets
- PR#5357: warning for useless open statements
- PR#5358: first class modules don't allow "with type" declarations for types
  in sub-modules
- PR#5385: configure: emit a warning when MACOSX_DEPLOYMENT_TARGET is set
- PR#5396: ocamldep: add options -sort, -all, and -one-line
- PR#5397: Filename.temp_dir_name should be mutable
- PR#5403: give better error message when emacs is not found in PATH
- PR#5411: new directive for the toplevel: #load_rec
- PR#5420: Unix.openfile share mode (Windows)
- PR#5421: Unix: do not leak fds in various open_proc* functions
- PR#5434: implement Unix.times in win32unix (partially)
- PR#5438: new warnings for unused declarations
- PR#5439: upgrade config.guess and config.sub
- PR#5445 and others: better printing of types with user-provided names
- PR#5454: Digest.compare is missing and md5 doc update
- PR#5455: .emacs instructions, add lines to recognize ocaml scripts
- PR#5456: pa_macro: replace __LOCATION__ after macro expansion; add LOCATION_OF
- PR#5461: bytecode: emit warning when linking two modules with the same name
- PR#5478: ocamlopt assumes ar command exists
- PR#5479: Num.num_of_string may raise an exception, not reflected in the
  documentation.
- PR#5501: increase IO_BUFFER_SIZE to 64KiB
- PR#5532: improve error message when bytecode file is wrong
- PR#5555: add function Hashtbl.reset to resize the bucket table to
  its initial size.
- PR#5586: increase UNIX_BUFFER_SIZE to 64KiB
- PR#5597: register names for instrtrace primitives in embedded bytecode
- PR#5599: Add warn() tag in ocamlbuild to control -w compiler switch
- PR#5628: add #remove_directory and Topdirs.remove_directory to remove
  a directory from the load path
- PR#5636: in system threads library, issue with linking of pthread_atfork
- PR#5666: C includes don't provide a revision number
- ocamldebug: ability to inspect values that contain code pointers
- ocamldebug: new 'environment' directive to set environment variables
  for debuggee
- configure: add -no-camlp4 option

Shedding weight:
* Removed the obsolete native-code generators for Alpha, HPPA, IA64 and MIPS.
* The "DBM" library (interface with Unix DBM key-value stores) is no
  longer part of this distribution.  It now lives its own life at
  https://forge.ocamlcore.org/projects/camldbm/
* The "OCamlWin" toplevel user interface for MS Windows is no longer
  part of this distribution.  It now lives its own life at
  https://forge.ocamlcore.org/projects/ocamltopwin/

Other changes:
- Copy VERSION file to library directory when installing.


OCaml 3.12.1 (4 Jul 2011):
--------------------------

Bug fixes:
- PR#4345, PR#4767: problems with camlp4 printing of float values
- PR#4380: ocamlbuild should not use tput on windows
- PR#4487, PR#5164: multiple 'module type of' are incompatible
- PR#4552: ocamlbuild does not create symlinks when using '.itarget' file
- PR#4673, PR#5144: camlp4 fails on object copy syntax
- PR#4702: system threads: cleanup tick thread at exit
- PR#4732: camlp4 rejects polymorphic variants using keywords from macros
- PR#4778: Win32/MSVC port: rare syntax error in generated MASM assembly file
- PR#4794, PR#4959: call annotations not generated by ocamlopt
- PR#4820: revised syntax pretty printer crashes with 'Stack_overflow'
- PR#4928: wrong printing of classes and class types by camlp4
- PR#4939: camlp4 rejects patterns of the '?x:_' form
- PR#4967: ocamlbuild passes wrong switches to ocamldep through menhir
- PR#4972: mkcamlp4 does not include 'dynlink.cma'
- PR#5039: ocamlbuild should use '-linkpkg' only when linking programs
- PR#5066: ocamldoc: add -charset option used in html generator
- PR#5069: fcntl() in caml_sys_open may block, do it within blocking section
- PR#5071, PR#5129, PR#5134: inconsistencies between camlp4 and camlp4* binaries
- PR#5080, PR#5104: regression in type constructor handling by camlp4
- PR#5090: bad interaction between toplevel and camlp4
- PR#5095: ocamlbuild ignores some tags when building bytecode objects
- PR#5100: ocamlbuild always rebuilds a 'cmxs' file
- PR#5103: build and install objinfo when building with ocamlbuild
- PR#5109: crash when a parser calls a lexer that calls another parser
- PR#5110: invalid module name when using optional argument
- PR#5115: bytecode executables produced by msvc64 port crash on 32-bit versions
- PR#5117: bigarray: wrong function name without HAS_MMAP; missing include
- PR#5118: Camlp4o and integer literals
- PR#5122: camlp4 rejects lowercase identifiers for module types
- PR#5123: shift_right_big_int returns a wrong zero
- PR#5124: substitution inside a signature leads to odd printing
- PR#5128: typo in 'Camlp4ListComprehension' syntax extension
- PR#5136: obsolete function used in emacs mode
- PR#5145: ocamldoc: missing html escapes
- PR#5146: problem with spaces in multi-line string constants
- PR#5149: (partial) various documentation problems
- PR#5156: rare compiler crash with objects
- PR#5165: ocamlbuild does not pass '-thread' option to ocamlfind
- PR#5167: camlp4r loops when printing package type
- PR#5172: camlp4 support for 'module type of' construct
- PR#5175: in bigarray accesses, make sure bigarray expr is evaluated only once
- PR#5177: Gc.compact implies Gc.full_major
- PR#5182: use bytecode version of ocamldoc to generate man pages
- PR#5184: under Windows, alignment issue with bigarrays mapped from files
- PR#5188: double-free corruption in bytecode system threads
- PR#5192: mismatch between words and bytes in interpreting max_young_wosize
- PR#5202: error in documentation of atan2
- PR#5209: natdynlink incorrectly detected on BSD systems
- PR#5213: ocamlbuild should pass '-rectypes' to ocamldoc when needed
- PR#5217: ocamlfind plugin should add '-linkpkg' for toplevel
- PR#5228: document the exceptions raised by functions in 'Filename'
- PR#5229: typo in build script ('TAG_LINE' vs 'TAGLINE')
- PR#5230: error in documentation of Scanf.Scanning.open_in
- PR#5234: option -shared reverses order of -cclib options
- PR#5237: incorrect .size directives generated for x86-32 and x86-64
- PR#5244: String.compare uses polymorphic compare_val (regression of PR#4194)
- PR#5248: regression introduced while fixing PR#5118
- PR#5252: typo in docs
- PR#5258: win32unix: unix fd leak under windows
- PR#5269: (tentative fix) Wrong ext_ref entries in .annot files
- PR#5272: caml.el doesn't recognize downto as a keyword
- PR#5276: issue with ocamlc -pack and recursively-packed modules
- PR#5280: alignment constraints incorrectly autodetected on MIPS 32
- PR#5281: typo in error message
- PR#5308: unused variables not detected in "include (struct .. end)"
- camlp4 revised syntax printing bug in the toplevel (reported on caml-list)
- configure: do not define _WIN32 under cygwin
- Hardened generic comparison in the case where two custom blocks
  are compared and have different sets of custom operations.
- Hardened comparison between bigarrays in the case where the two
  bigarrays have different kinds.
- Fixed wrong autodetection of expm1() and log1p().
- don't add .exe suffix when installing the ocamlmktop shell script
- ocamldoc: minor fixes related to the display of ocamldoc options
- fixed bug with huge values in OCAMLRUNPARAM
- mismatch between declaration and definition of caml_major_collection_slice

Feature wishes:
- PR#4992: added '-ml-synonym' and '-mli-synonym' options to ocamldep
- PR#5065: added '-ocamldoc' option to ocamlbuild
- PR#5139: added possibility to add options to ocamlbuild
- PR#5158: added access to current camlp4 parsers and printers
- PR#5180: improved instruction selection for float operations on amd64
- stdlib: added a 'usage_string' function to Arg
- allow with constraints to add a type equation to a datatype definition
- ocamldoc: allow to merge '@before' tags like other ones
- ocamlbuild: allow dependency on file "_oasis"

Other changes:
- Changed default minor heap size from 32k to 256k words.
- Added new operation 'compare_ext' to custom blocks, called when
  comparing a custom block value with an unboxed integer.


Objective Caml 3.12.0 (2 Aug 2010):
-----------------------------------

(Changes that can break existing programs are marked with a "*"  )

Language features:
- Shorthand notation for records: in expressions and patterns,
    { lbl } stands for { lbl = lbl } and { M.lbl } for { M.lbl = lbl }
- Record patterns of the form { lbl = pat; _ } to mark that not all
  labels are listed, purposefully.  (See new warning below.)
- Explicit naming of a generic type; in an expression
  "fun ... (type t) ... -> e", the type t is considered abstract in its
  scope (the arguments that follow it and the body of the function),
  and then replaced by a fresh type variable. In particular, the type
  t can be used in contexts where a type variable is not allowed
  (e.g. for defining an exception in a local module).
- Explicit polymorphic types and polymorphic recursion. In let
  definitions, one can write an explicit polymorphic type just
  immediately the function name; the polymorphism will be enforced,
  and recursive calls may use the polymorphism.
  The syntax is the same as for polymorphic methods:
    "let [rec] <ident> : 'a1 ... 'an. <typexp> = ..."
- First-class packages modules.
  New kind of type expression, for packaged modules: (module PT).
  New kind of expression, to pack a module as a first-class value:
    (module MODEXPR : PT).
  New kind of module expression, to unpack a first-class value as a module:
    (val EXPR : PT).
  PT is a package type of the form "S" or
  "S with type t1 = ... and ... and type tn = ..." (S refers to a module type).
- Local opening of modules in a subexpression.
  Syntax: "let open M in e", or "M.(e)"
- In class definitions, method and instance variable override can now
  be made explicit, by writing "method!", "val!" or "inherit!" in place of
  "method", "val" and "inherit". It is an error to override an
  undefined member (or to use overriding inheritance when nothing get
  overridden). Additionally, these constructs disactivate respectively
  warnings 7 (method override, code 'M') and 13 (instance variable
  override, code 'V'). Note that, by default, warning 7 is inactive
  and warning 13 is active.
- "Destructive" substitution in signatures.
  By writing "<signature> with type t := <typeconstr>" and
  "<signature> with module M := <module-path>" one replaces "t" and "M"
  inside the signature, removing their respective fields. Among other
  uses, this allows to merge two signatures containing identically
  named fields.
* While fixing PR#4824, also corrected a gaping hole in the type checker,
  which allowed instantiating separately object parameters and instance
  variables in an interface. This hole was here since the beginning of
  ocaml, and as a result many programs using object inheritance in a non
  trivial way will need to be corrected. You can look at lablgtk2 for an
  example.

Compilers and toplevel:
- Warnings are now numbered and can be switched on and off individually.
  The old system with letters referring to sets of warnings is still
  supported.
- New warnings:
  + 9 (code 'R') to signal record patterns without "; _" where
    some labels of the record type are not listed in the pattern.
  + 28 when giving a wildcard argument to a constant constructor in
    a pattern-matching.
  + 29 when an end-of-line appears unescaped in a string constant.
  + 30 when the same constructor or record field is defined twice in
    mutually-recursive type definitions.
* The semantics of warning 7 (code 'M', method override) have changed
  (it now detects all overrides, not just repeated definitions inside
  the same class body), and it is now inactive by default.
- Better error report in case of unbound qualified identifier: if the module
  is unbound this error is reported in the first place.
- Added option '-strict-sequence' to force left hand part of sequence to have
  type unit.
- Added option '-no-app-funct' to turn applicative functors off.
  This option can help working around mysterious type incompatibilities
  caused by the incomplete comparison of applicative paths F(X).t.

Native-code compiler:
- AMD64: shorter and slightly more efficient code generated for
  float comparisons.

Standard library:
- Format: new function ikfprintf analoguous to ifprintf with a continuation
  argument.
* PR#4210, #4245: stricter range checking in string->integer conversion
  functions (int_of_string, Int32.of_string, Int64.of_string,
  Nativeint.of_string).  The decimal string corresponding to
  max_int + 1 is no longer accepted.
- Scanf: to prevent confusion when mixing Scanf scanning functions and direct
  low level input, value Scanf.stdin has been added.
* Random: changed the algorithm to produce better randomness.  Now passes the
  DieHard tests.
- Map: implement functions from Set that make sense for Map.

Other libraries:
* Str: letters that constitute a word now include digits 0-9 and
  underscore _.  This changes the interpretation of '\b' (word boundary)
  in regexps, but is more consistent with other regexp libraries. (PR#4874).

Ocamlbuild:
- Add support for native dynlink.

New tool:
- ocamlobjinfo: displays various information, esp. dependencies, for
  compiled OCaml files (.cmi, .cmo, .cma, .cmx, .cmxa, .cmxs, and bytecode
  executables).  Extends and makes more official the old objinfo tool
  that was installed by some OCaml packages.

All tools:
- PR#4857: add a -vnum option to display the version number and nothing else

Bug Fixes:
- PR#4012: Map.map and Map.mapi do not conform to specification
- PR#4478: better error messages for type definition mismatches
- PR#4683: labltk script uses fixed path on windows
- PR#4742: finalisation function raising an exception blocks other finalisations
- PR#4775: compiler crash on crazy types (temporary fix)
- PR#4824: narrowing the type of class parameters with a module specification
- PR#4862: relaxed value restriction and records
- PR#4884: optional arguments do not work when Some is redefined
- PR#4964: parenthesized names for infix functions in annot files
- PR#4970: better error message for instance variables
- PR#4975: spelling mistakes
- PR#4988: contravariance lost with ocamlc -i
- PR#5004: problem in Buffer.add_channel with very large lengths.
- PR#5008: on AMD64/MSVC port, rare float corruption during GC.
- PR#5018: wrong exception raised by Dynlink.loadfile.
- PR#5057: fatal typing error with local module + functor + polymorphic variant
- Wrong type for Obj.add_offset.
- Small problem with representation of Int32, Int64, and Nativeint constants.
- Use RTLD_LOCAL for native dynlink in private mode.

Objective Caml 3.11.2 (20 Jan 2010):
------------------------------------

Bug fixes:
- PR#4151: better documentation for min and max w.r.t. NaN
- PR#4421: ocamlbuild uses wrong compiler for C files
- PR#4710, PR#4720: ocamlbuild does not use properly configuration information
- PR#4750: under some Windows installations, high start-up times for Unix lib
- PR#4777: problem with scanf and CRLF
- PR#4783: ocamlmklib problem under Windows
- PR#4810: BSD problem with socket addresses, e.g. in Unix.getnameinfo
- PR#4813: issue with parsing of float literals by the GNU assembler
- PR#4816: problem with modules and private types
- PR#4818: missed opportunity for type-based optimization of bigarray accesses
- PR#4821: check for duplicate method names in classes
- PR#4823: build problem on Mac OS X
- PR#4836: spurious errors raised by Unix.single_write under Windows
- PR#4841, PR#4860, PR#4930: problem with ocamlopt -output-obj under Mac OS X
- PR#4847: C compiler error with ocamlc -output-obj under Win64
- PR#4856: ocamlbuild uses ocamlrun to execute a native plugin
- PR#4867, PR#4760: ocamlopt -shared fails on Mac OS X 64bit
- PR#4873: ocamlbuild ignores "thread" tag when building a custom toplevel
- PR#4890: ocamlbuild tries to use native plugin on bytecode-only arch
- PR#4896: ocamlbuild should always pass -I to tools for external libraries
- PR#4900: small bug triggering automatic compaction even if max_overhead = 1M
- PR#4902: bug in %.0F printf format
- PR#4910: problem with format concatenation
- PR#4922: ocamlbuild recompiles too many files
- PR#4923: missing \xff for scanf %S
- PR#4933: functors not handling private types correctly
- PR#4940: problem with end-of-line in DOS text mode, tentative fix
- PR#4953: problem compiling bytecode interpreter on ARM in Thumb mode.
- PR#4955: compiler crash when typing recursive type expression with constraint
- Module Printf: the simple conversion %F (without width indication) was not
           treated properly.
- Makefile: problem with cygwin, flexdll, and symbolic links
- Various build problems with ocamlbuild under Windows with msvc

Feature wishes:
- PR#9: (tentative implementation) make ocamldebug use #linenum annotations
- PR#123, PR#4477: custom exception printers
- PR#3456: Obj.double_field and Obj.set_double_field functions
- PR#4003: destination directory can be given to Filename.[open_]temp_file
- PR#4647: Buffer.blit function
- PR#4685: access to Filename.dir_sep
- PR#4703: support for debugging embedded applications
- PR#4723: "clear_rules" function to empty the set of ocamlbuild rules
- PR#4921: configure option to help cross-compilers

Objective Caml 3.11.1 (12 Jun 2009):
------------------------------------

Bug fixes:
- PR#4095: ocamldebug: strange behaviour of control-C
- PR#4403: ocamldebug: improved handling of packed modules
- PR#4650: Str.regexp_case_fold mis-handling complemented character sets [^a]
- PR#4660: Scanf.format_from_string: handling of double quote
- PR#4666: Unix.exec* failure in multithread programs under MacOS X and FreeBSD
- PR#4667: debugger out of sync with dynlink changes
- PR#4678: random "out of memory" error with systhreads
- PR#4690: issue with dynamic loading under MacOS 10.5
- PR#4692: wrong error message with options -i and -pack passed to ocamlc
- PR#4699: in otherlibs/dbm, fixed construction of dlldbm.so.
- PR#4704: error in caml_modify_generational_global_root()
- PR#4708: (ocamldoc) improved printing of infix identifiers such as "lor".
- PR#4722: typo in configure script
- PR#4729: documented the fact that PF_INET6 is not available on all platforms
- PR#4730: incorrect typing involving abbreviation "type 'a t = 'a"
- PR#4731: incorrect quoting of arguments passed to the assembler on x86-64
- PR#4735: Unix.LargeFile.fstat cannot report size over 32bits on Win32
- PR#4740: guard against possible processor error in
           {Int32,Int64,Nativeint}.{div,rem}
- PR#4745: type inference wrongly produced non-generalizable type variables.
- PR#4749: better pipe size for win32unix
- PR#4756: printf: no error reported for wrong format '%_s'
- PR#4758: scanf: handling of \<newline> by format '%S'
- PR#4766: incorrect simplification of some type abbreviations.
- PR#4768: printf: %F does not respect width and precision specifications
- PR#4769: Format.bprintf fails to flush
- PR#4775: fatal error Ctype.Unify during module type-checking (temporary fix)
- PR#4776: bad interaction between exceptions and classes
- PR#4780: labltk build problem under Windows.
- PR#4790: under Windows, map ERROR_NO_DATA Win32 error to EPIPE Unix error.
- PR#4792: bug in Big_int.big_int_of_int64 on 32-bit platforms.
- PR#4796: ocamlyacc: missing NUL termination of string
- PR#4804: bug in Big_int.int64_of_big_int on 32-bit platforms.
- PR#4805: improving compatibility with the clang C compiler
- PR#4809: issue with Unix.create_process under Win32
- PR#4814: ocamlbrowser: crash when editing comments
- PR#4816: module abbreviations remove 'private' type restrictions
- PR#4817: Object type gives error "Unbound type parameter .."
- Module Parsing: improved computation of locations when an ocamlyacc rule
                  starts with an empty nonterminal
- Type-checker: fixed wrong variance computation for private types
- x86-32 code generator, MSVC port: wrong "fld" instruction generated.
- ocamlbuild: incorrectly using the compile-time value of $OCAMLLIB
- Makefile problem when configured with -no-shared-libs
- ocamldoc: use dynamic loading in native code

Other changes:
- Improved wording of various error messages
  (contributed by Jonathan Davies, Citrix).
- Support for 64-bit mode in Solaris/x86 (PR#4670).


Objective Caml 3.11.0 (03 Dec 2008):
------------------------------------

(Changes that can break existing programs are marked with a "*"  )

Language features:
- Addition of lazy patterns: "lazy <pat>" matches suspensions whose values,
  after forcing, match the pattern <pat>.
- Introduction of private abbreviation types "type t = private <type-expr>",
  for abstracting the actual manifest type in type abbreviations.
- Subtyping is now allowed between a private abbreviation and its definition,
  and between a polymorphic method and its monomorphic instance.

Compilers:
- The file name for a compilation unit should correspond to a valid
  identifier (Otherwise dynamic linking and other things can fail, and
  a warning is emitted.)
* Revised -output-obj: the output name must now be provided; its
  extension must be one of .o/.obj, .so/.dll, or .c for the
  bytecode compiler. The compilers can now produce a shared library
  (with all the needed -ccopts/-ccobjs options) directly.
- -dtypes renamed to -annot, records (in .annot files) which function calls
  are tail calls.
- All compiler error messages now include a file name and location, for
  better interaction with Emacs' compilation mode.
- Optimized compilation of "lazy e" when the argument "e" is
  already evaluated.
- Optimized compilation of equality tests with a variant constant constructor.
- The -dllib options recorded in libraries are no longer ignored when
  -use_runtime or -use_prims is used (unless -no_auto_link is
  explicitly used).
- Check that at most one of -pack, -a, -shared, -c, -output-obj is
  given on the command line.
- Optimized compilation of private types as regular manifest types
  (e.g. abbreviation to float, float array or record types with only
   float fields).

Native-code compiler:
- New port: Mac OS X / Intel in 64-bit mode (configure with -cc "gcc -m64").
- A new option "-shared" to produce a plugin that can be dynamically
  loaded with the native version of Dynlink.
- A new option "-nodynlink" to enable optimizations valid only for code
  that is never dynlinked (no-op except for AMD64).
- More aggressive unboxing of floats and boxed integers.
- Can select which assembler and asm options to use at configuration time.

Run-time system:
- New implementation of the page table describing the heap (two-level
  array in 32 bits, sparse hashtable in 64 bits), fixes issues with address
  space randomization on 64-bit OS (PR#4448).
- New "generational" API for registering global memory roots with the GC,
  enables faster scanning of global roots.
  (The functions are caml_*_generational_global_root in <caml/memory.h>.)
- New function "caml_raise_with_args" to raise an exception with several
  arguments from C.
- Changes in implementation of dynamic linking of C code:
  under Win32, use Alain Frisch's flexdll implementation of the dlopen
  API; under MacOSX, use dlopen API instead of MacOSX bundle API.
- Programs may now choose a first-fit allocation policy instead of
  the default next-fit.  First-fit reduces fragmentation but is
  slightly slower in some cases.

Standard library:
- Parsing library: new function "set_trace" to programmatically turn
  on or off the printing of a trace during parsing.
- Printexc library: new functions "print_backtrace" and "get_backtrace"
  to obtain a stack backtrace of the most recently raised exception.
  New function "record_backtrace" to turn the exception backtrace mechanism
  on or off from within a program.
- Scanf library: fine-tuning of meta format implementation;
  fscanf behaviour revisited: only one input buffer is allocated for any
  given input channel;
  the %n conversion does not count a lookahead character as read.

Other libraries:
- Dynlink: on some platforms, the Dynlink library is now available in
  native code. The boolean Dynlink.is_native allows the program to
  know whether it has been compiled in bytecode or in native code.
- Bigarrays: added "unsafe_get" and "unsafe_set"
  (non-bound-checking versions of "get" and "set").
- Bigarrays: removed limitation "array dimension < 2^31".
- Labltk: added support for TK 8.5.
- Num: added conversions between big_int and int32, nativeint, int64.
  More efficient implementation of Num.quo_num and Num.mod_num.
- Threads: improved efficiency of mutex and condition variable operations;
  improved interaction with Unix.fork (PR#4577).
- Unix: added getsockopt_error returning type Unix.error.
  Added support for TCP_NODELAY and IPV6_ONLY socket options.
- Win32 Unix: "select" now supports all kinds of file descriptors.
  Improved emulation of "lockf" (PR#4609).

Tools:
- ocamldebug now supported under Windows (MSVC and Mingw ports),
  but without the replay feature.  (Contributed by Dmitry Bely
  and Sylvain Le Gall at OCamlCore with support from Lexifi.)
- ocamldoc: new option -no-module-constraint-filter to include functions
  hidden by signature constraint in documentation.
- ocamlmklib and ocamldep.opt now available under Windows ports.
- ocamlmklib no longer supports the -implib option.
- ocamlnat: an experimental native toplevel (not built by default).

Camlp4:
* programs linked with camlp4lib.cma now also need dynlink.cma.

Bug fixes:
- Major GC and heap compaction: fixed bug involving lazy values and
  out-of-heap pointers.
- PR#3915: updated most man pages.
- PR#4261: type-checking of recursive modules
- PR#4308: better stack backtraces for "spontaneous" exceptions such as
  Stack_overflow, Out_of_memory, etc.
- PR#4338: Str.global_substitute, Str.global_replace and the Str.*split*
  functions are now tail-recursive.
- PR#4503: fixed bug in classify_float on ARM.
- PR#4512: type-checking of recursive modules
- PR#4517: crash in ocamllex-generated lexers.
- PR#4542: problem with return value of Unix.nice.
- PR#4557: type-checking of recursive modules.
- PR#4562: strange %n semantics in scanf.
- PR#4564: add note "stack is not executable" to object files generated by
  ocamlopt (Linux/x86, Linux/AMD64).
- PR#4566: bug in Ratio.approx_ratio_fix and Num.approx_num_fix.
- PR#4582: clarified the documentation of functions in the String module.
- PR#4583: stack overflow in "ocamlopt -g" during closure conversion pass.
- PR#4585: ocamldoc and "val virtual" declarations.
- PR#4587: ocamldoc and escaped @ characters.
- PR#4605: Buffer.add_substitute was sometime wrong when target string had
           backslashes.
- PR#4614: Inconsistent declaration of CamlCBCmd in LablTk library.


Objective Caml 3.10.2 (29 Feb 2008):
------------------------------------

Bug fixes:
- PR#1217 (partial) Typo in ocamldep man page
- PR#3952 (partial) ocamlopt: allocation problems on ARM
- PR#4339 (continued) ocamlopt: problems on HPPA
- PR#4455 str.mli not installed under Windows
- PR#4473 crash when accessing float array with polymorphic method
- PR#4480 runtime would not compile without gcc extensions
- PR#4481 wrong typing of exceptions with object arguments
- PR#4490 typo in error message
- Random crash on 32-bit when major_heap_increment >= 2^22
- Big performance bug in Weak hashtables
- Small bugs in the make-package-macosx script
- Bug in typing of polymorphic variants (reported on caml-list)


Objective Caml 3.10.1 (11 Jan 2008):
------------------------------------

Bug fixes:
- PR#3830 small bugs in docs
- PR#4053 compilers: improved compilation time for large variant types
- PR#4174 ocamlopt: fixed ocamlopt -nopervasives
- PR#4199 otherlibs: documented a small problem in Unix.utimes
- PR#4280 camlp4: parsing of identifier (^)
- PR#4281 camlp4: parsing of type constraint
- PR#4285 runtime: cannot compile under AIX
- PR#4286 ocamlbuild: cannot compile under AIX and SunOS
- PR#4288 compilers: including a functor application with side effects
- PR#4295 camlp4 toplevel: synchronization after an error
- PR#4300 ocamlopt: crash with backtrace and illegal array access
- PR#4302 camlp4: list comprehension parsing problem
- PR#4304 ocamlbuild: handle -I correctly
- PR#4305 stdlib: alignment of Arg.Symbol
- PR#4307 camlp4: assertion failure
- PR#4312 camlp4: accept "let _ : int = 1"
- PR#4313 ocamlbuild: -log and missing directories
- PR#4315 camlp4: constraints in classes
- PR#4316 compilers: crash with recursive modules and Lazy
- PR#4318 ocamldoc: installation problem with Cygwin (tentative fix)
- PR#4322 ocamlopt: stack overflow under Windows
- PR#4325 compilers: wrong error message for unused var
- PR#4326 otherlibs: marshal Big_int on win64
- PR#4327 ocamlbuild: make emacs look for .annot in _build directory
- PR#4328 camlp4: stack overflow with nil nodes
- PR#4331 camlp4: guards on fun expressions
- PR#4332 camlp4: parsing of negative 32/64 bit numbers
- PR#4336 compilers: unsafe recursive modules
- PR#4337 (note) camlp4: invalid character escapes
- PR#4339 ocamlopt: problems on HP-UX (tentative fix)
- PR#4340 camlp4: wrong pretty-printing of optional arguments
- PR#4348 ocamlopt: crash on Mac Intel
- PR#4349 camlp4: bug in private type definitions
- PR#4350 compilers: type errors with records and polymorphic variants
- PR#4352 compilers: terminal recursion under Windows (tentative fix)
- PR#4354 ocamlcp: mismatch with ocaml on polymorphic let
- PR#4358 ocamlopt: float constants wrong on ARM
- PR#4360 ocamldoc: string inside comment
- PR#4365 toplevel: wrong pretty-printing of polymorphic variants
- PR#4373 otherlibs: leaks in win32unix
- PR#4374 otherlibs: threads module not initialized
- PR#4375 configure: fails to build on bytecode-only architectures
- PR#4377 runtime: finalisation of infix pointers
- PR#4378 ocamlbuild: typo in plugin.ml
- PR#4379 ocamlbuild: problem with plugins under Windows
- PR#4382 compilers: typing of polymorphic record fields
- PR#4383 compilers: including module with private type
- PR#4385 stdlib: Int32/Int64.format are unsafe
- PR#4386 otherlibs: wrong signal numbers with Unix.sigprocmask etc.
- PR#4387 ocamlbuild: build directory not used properly
- PR#4392 ocamldep: optional argument of class
- PR#4394 otherlibs: infinite loops in Str
- PR#4397 otherlibs: wrong size for flag arrays in win32unix
- PR#4402 ocamldebug: doesn't work with -rectypes
- PR#4410 ocamlbuild: problem with plugin and -build
- PR#4411 otherlibs: crash with Unix.access under Windows
- PR#4412 stdlib: marshalling broken on 64 bit architectures
- PR#4413 ocamlopt: crash on AMD64 with out-of-bound access and reraise
- PR#4417 camlp4: pretty-printing of unary minus
- PR#4419 camlp4: problem with constraint in type class
- PR#4426 compilers: problem with optional labels
- PR#4427 camlp4: wrong pretty-printing of lists of functions
- PR#4433 ocamlopt: fails to build on MacOSX 10.5
- PR#4435 compilers: crash with objects
- PR#4439 fails to build on MacOSX 10.5
- PR#4441 crash when build on sparc64 linux
- PR#4442 stdlib: crash with weak pointers
- PR#4446 configure: fails to detect X11 on MacOSX 10.5
- PR#4448 runtime: huge page table on 64-bit architectures
- PR#4450 compilers: stack overflow with recursive modules
- PR#4470 compilers: type-checking of recursive modules too restrictive
- PR#4472 configure: autodetection of libX11.so on Fedora x86_64
- printf: removed (partially implemented) positional specifications
- polymorphic < and <= comparisons: some C compiler optimizations
  were causing incorrect results when arguments are incomparable

New features:
- made configure script work on PlayStation 3
- ARM port: brought up-to-date for Debian 4.0 (Etch)
- many other small changes and bugfixes in camlp4, ocamlbuild, labltk,
  emacs files


Objective Caml 3.10.0 (18 May 2007):
------------------------------------

(Changes that can break existing programs are marked with a "*"  )

Language features:
- Added virtual instance variables in classes "val virtual v : t"
* Changed the behaviour of instance variable overriding; the new
  definition replaces the old one, rather than creating a new
  variable.

New tools:
- ocamlbuild: compilation manager for OCaml applications and libraries.
  See draft documentation at http://gallium.inria.fr/~pouillar/
* Camlp4: heavily revised implementation, new API.

New ports:
- MacOS X PowerPC 64 bits.
- MS Windows 64 bits (x64) using the Microsoft PSDK toolchain.
- MS Windows 32 bits using the Visual Studio 2005 toolchain.

Compilers:
- Faster type-checking of functor applications.
- Referencing an interface compiled with -rectypes from a module
    not compiled with -rectypes is now an error.
- Revised the "fragile matching" warning.

Native-code compiler:
- Print a stack backtrace on an uncaught exception.
  (Compile and link with ocamlopt -g; execute with OCAMLRUNPARAM=b.)
  Supported on Intel/AMD in 32 and 64 bits, PPC in 32 and 64 bits.
- Stack overflow detection on MS Windows 32 bits (courtesy O. Andrieu).
- Stack overflow detection on MacOS X PPC and Intel.
- Intel/AMD 64 bits: generate position-independent code by default.
- Fixed bug involving -for-pack and missing .cmx files (PR#4124).
- Fixed bug causing duplication of literals  (PR#4152).

Run-time system:
- C/Caml interface functions take "char const *" arguments
  instead of "char *" when appropriate.
- Faster string comparisons (fast case if strings are ==).

Standard library:
- Refined typing of format strings (type format6).
- Printf, Format: new function ifprintf that consumes its arguments
    and prints nothing (useful to print conditionally).
- Scanf:
    new function format_from_string to convert a string to a format string;
    new %r conversion to accomodate user defined scanners.
- Filename: improved Win32 implementation of Filename.quote.
- List: List.nth now tail-recursive.
- Sys: added Sys.is_directory.  Some functions (e.g. Sys.command) that
    could incorrectly raise Sys_io_blocked now raise Sys_error as intended.
- String and Char: the function ``escaped'' now escapes all the characters
    especially handled by the compiler's lexer (PR#4220).

Other libraries:
- Bigarray: mmap_file takes an optional argument specifying
    the start position of the data in the mapped file.
- Dynlink: now defines only two modules, Dynlink and Dynlinkaux (internal),
    reducing risks of name conflicts with user modules.
- Labltk under Win32: now uses Tcl/Tk 8.4 instead of 8.3 by default.
- VM threads: improved performance of I/O operations (less polling).
- Unix: new function Unix.isatty.
- Unix emulation under Win32:
    fixed incorrect error reporting in several functions (PR#4097);
    better handling of channels opened on sockets (PR#4098);
    fixed GC bug in Unix.system (PR#4112).

Documentation generator (OCamldoc):
- correctly handle '?' in value names (PR#4215)
- new option -hide-warnings not to print ocamldoc warnings

Lexer generator (ocamllex): improved error reporting.

License: fixed a typo in the "special exception" to the LGPL.


Objective Caml 3.09.3 (15 Sep 2006):
------------------------------------

Bug fixes:
- ocamldoc: -using modtype constraint to filter module elements displayed
    in doc PR#4016
- ocamldoc: error in merging of top dependencies of modules PR#4007
- ocamldoc: -dot-colors has no effect PR#3981
- ocamdloc: missing crossref in text from intro files PR#4066
- compilers: segfault with recursive modules PR#4008
- compilers: infinite loop when compiling objects PR#4018
- compilers: bad error message when signature mismatch PR#4001
- compilers: infinite loop with -rectypes PR#3999
- compilers: contravariance bug in private rows
- compilers: unsafe cast with polymorphic exception PR#4002
- native compiler: bad assembly code generated for AMD64 PR#4067
- native compiler: stack alignment problems on MacOSX/i386 PR#4036
- stdlib: crash in marshalling PR#4030
- stdlib: crash when closing a channel twice PR#4039
- stdlib: memory leak in Sys.readdir PR#4093
- C interface: better definition of CAMLreturn PR#4068
- otherlibs/unix: crash in gethostbyname PR#3043
- tools: subtle problem with unset in makefile PR#4048
- camlp4: install pa_o_fast.o PR#3812
- camlp4: install more modules PR#3689

New features:
- ocamldoc: name resolution in cross-referencing {!name}: if name is not
    found, then it is searched in the parent module/class, and in the parent
    of the parent, and so on until it is found.
- ocamldoc: new option -short-functors to use a short form to display
    functors in html generator PR#4017
- ocamlprof: added "-version" option



Objective Caml 3.09.2 (14 Apr 2006):
------------------------------------

Bug fixes:
- Makefile: problem with "make world.opt" PR#3954
- compilers: problem compiling several modules with one command line PR#3979
- compilers,ocamldoc: error message that Emacs cannot parse
- compilers: crash when printing type error PR#3968
- compilers: -dtypes wrong for monomorphic type variables PR#3894
- compilers: wrong warning on optional arguments PR#3980
- compilers: crash when wrong use of type constructor in let rec PR#3976
- compilers: better wording of "statement never returns" warning PR#3889
- runtime: inefficiency of signal handling PR#3990
- runtime: crashes with I/O in multithread programs PR#3906
- camlp4: empty file name in error messages PR#3886
- camlp4: stack overflow PR#3948
- otherlibs/labltk: ocamlbrowser ignores its command line options PR#3961
- otherlibs/unix: Unix.times wrong under Mac OS X PR#3960
- otherlibs/unix: wrong doc for execvp and execvpe PR#3973
- otherlibs/win32unix: random crash in Unix.stat PR#3998
- stdlib: update_mod not found under Windows PR#3847
- stdlib: Filename.dirname/basename wrong on Win32 PR#3933
- stdlib: incomplete documentation of Pervasives.abs PR#3967
- stdlib: Printf bugs PR#3902, PR#3955
- tools/checkstack.c: missing include
- yacc: crash when given argument "-" PR#3956

New features:
- ported to MacOS X on Intel PR#3985
- configure: added support for GNU Hurd PR#3991

Objective Caml 3.09.1 (4 Jan 2006):
-----------------------------------

Bug fixes:
- compilers: raise not_found with -principal PR#3855
- compilers: assert failure in typeclass.cml PR#3856
- compilers: assert failure in typing/ctype.ml PR#3909
- compilers: fatal error exception Ctype.Unify PR#3918
- compilers: spurious warning Y in objects PR#3868
- compilers: spurious warning Z on loop index PR#3907
- compilers: error message that emacs cannot parse
- ocamlopt: problems with -for-pack/-pack PR#3825, PR#3826, PR#3919
- ocamlopt: can't produce shared libraries on x86_64 PR#3869, PR#3924
- ocamlopt: float alignment problem on SPARC PR#3944
- ocamlopt: can't compile on MIPS PR#3936
- runtime: missing dependence for ld.conf
- runtime: missing dependence for .depend.nt PR#3880
- runtime: memory leak in caml_register_named_value PR#3940
- runtime: crash in Marshal.to_buffer PR#3879
- stdlib: Sys.time giving wrong results on Mac OS X PR#3850
- stdlib: Weak.get_copy causing random crashes in rare cases
- stdlib, debugger, labltk: use TMPDIR if set PR#3895
- stdlib: scanf bug on int32 and nativeint PR#3932
- camlp4: mkcamlp4 option parsing problem PR#3941
- camlp4: bug in pretty-printing of lazy/assert/new
- camlp4: update the unmaintained makefile for _loc name
- ocamldoc: several fixes see ocamldoc/Changes.txt
- otherlibs/str: bug in long sequences of alternatives PR#3783
- otherlibs/systhreads: deadlock in Windows PR#3910
- tools: update dumpobj to handle new event format PR#3873
- toplevel: activate warning Y in toplevel PR#3832

New features:
- otherlibs/labltk: browser uses menu bars instead of menu buttons

Objective Caml 3.09.0 (27 Oct 2006):
------------------------------------

(Changes that can break existing programs are marked with a "*"  )

Language features:
- Introduction of private row types, for abstracting the row in object
  and variant types.

Type checking:
- Polymorphic variants with at most one constructor [< `A of t] are no
  longer systematically promoted to the exact type [`A of t]. This was
  more confusing than useful, and created problems with private row
  types.

Both compilers:
- Added warnings 'Y' and 'Z' for local variables that are bound but
  never used.
- Added warning for some uses non-returning functions (e.g. raise), when they
  are passed extra arguments, or followed by extra statements.
- Pattern matching: more prudent compilation in case of guards; fixed PR#3780.
- Compilation of classes: reduction in size of generated code.
- Compilation of "module rec" definitions: fixed a bad interaction with
  structure coercion (to a more restrictive signature).

Native-code compiler (ocamlopt):
* Revised implementation of the -pack option (packing of several compilation
  units into one).  The .cmx files that are to be packed with
  "ocamlopt -pack -o P.cmx" must be compiled with "ocamlopt -for-pack P".
  In exchange for this additional constraint, ocamlopt -pack is now
  available on all platforms (no need for binutils).
* Fixed wrong evaluation order for arguments to certain inlined functions.
- Modified code generation for "let rec ... and ..." to reduce compilation
  time (which was quadratic in the number of mutually-recursive functions).
- x86 port: support tail-calls for functions with up to 21 arguments.
- AMD64 port, Linux: recover from system stack overflow.
- Sparc port: more portable handling of out-of-bound conditions
  on systems other than Solaris.

Standard library:
- Pervasives: faster implementation of close_in, close_out.
  set_binary_mode_{out,in} now working correctly under Cygwin.
- Printf: better handling of partial applications of the printf functions.
- Scanf: new function sscanf_format to read a format from a
  string. The type of the resulting format is dynamically checked and
  should be the type of the template format which is the second argument.
- Scanf: no more spurious lookahead attempt when the end of file condition
  is set and a correct token has already been read and could be returned.

Other libraries:
- System threads library: added Thread.sigmask; fixed race condition
  in signal handling.
- Bigarray library: fixed bug in Array3.of_array.
- Unix library: use canonical signal numbers in results of Unix.wait*;
  hardened Unix.establish_server against EINTR errors.

Run-time system:
- Support platforms where sizeof(void *) = 8 and sizeof(long) = 4.
- Improved and cleaned up implementation of signal handling.

Replay debugger:
- Improved handling of locations in source code.

OCamldoc:
- extensible {foo } syntax
- user can give .txt files on the command line, containing ocamldoc formatted
  text, to be able to include bigger texts out of source files
- -o option is now used by the html generator to indicate the prefix
  of generated index files (to avoid conflict when a Index module exists
  on case-insensitive file systems).

Miscellaneous:
- Configuration information is installed in `ocamlc -where`/Makefile.config
  and can be used by client Makefiles or shell scripts.

Objective Caml 3.08.4 (11 Aug 2005):
------------------------------------

New features:
- configure: find X11 config in some 64-bit Linux distribs
- ocamldoc: (**/**) can be canceled with another (**/**) PR#3665
- graphics: added resize_window
- graphics: check for invalid arguments to drawing primitives PR#3595
- ocamlbrowser: use windows subsystem on mingw

Bug fixes:
- ocamlopt: code generation problem on AMD64 PR#3640
- wrong code generated for some classes PR#3576
- fatal error when compiling some OO code PR#3745
- problem with comparison on constant constructors PR#3608
- camlp4: cryptic error message PR#3592
- camlp4: line numbers in multi-line antiquotations PR#3549
- camlp4: problem with make depend
- camlp4: parse error with :> PR#3561
- camlp4: ident conversion problem with val/contents/contents__
- camlp4: several small parsing problems PR#3688
- ocamldebug: handling of spaces in executable file name PR#3736
- emacs-mode: problem when caml-types-buffer is deleted by user PR#3704
- ocamldoc: extra backslash in ocamldoc man page PR#3687
- ocamldoc: improvements to HTML display PR#3698
- ocamldoc: escaping of @ in info files
- ocamldoc: escaping of . and \ in man pages PR#3686
- ocamldoc: better error reporting of misplaced comments
- graphics: fixed .depend file PR#3558
- graphics: segfault with threads and graphics PR#3651
- nums: several bugs: PR#3718, PR#3719, others
- nums: inline asm problems with gcc 4.0 PR#3604, PR#3637
- threads: problem with backtrace
- unix: problem with getaddrinfo PR#3565
- stdlib: documentation of Int32.rem and Int64.rem PR#3573
- stdlib: documentation of List.rev_map2 PR#3685
- stdlib: wrong order in Map.fold PR#3607
- stdlib: documentation of maximum float array length PR#3714
- better detection of cycles when using -rectypes
- missing case of module equality PR#3738
- better error messages for unbound type variables
- stack overflow while printing type error message PR#3705
- assert failure when typing some classes PR#3638
- bug in type_approx
- better error messages related to type variance checking
- yacc: avoid name capture for idents of the Parsing module


Objective Caml 3.08.3 (24 Mar 2005):
------------------------------------

New features:
- support for ocamlopt -pack under Mac OS X (PR#2634, PR#3320)
- ignore unknown warning options for forward and backward compatibility
- runtime: export caml_compare_unordered (PR#3479)
- camlp4: install argl.* files (PR#3439)
- ocamldoc: add -man-section option
- labltk: add the "solid" relief option (PR#3343)

Bug fixes:
- typing: fix unsoundness in type declaration variance inference.
    Type parameters which are constrained must now have an explicit variant
    annotation, otherwise they are invariant. This is not backward
    compatible, so this might break code which either uses subtyping or
    uses the relaxed value restriction (i.e. was not typable before 3.07)
- typing: erroneous partial match warning for polymorphic variants (PR#3424)
- runtime: handle the case of an empty command line (PR#3409, PR#3444)
- stdlib: make Sys.executable_name an absolute path in native code (PR#3303)
- runtime: fix memory leak in finalise.c
- runtime: auto-trigger compaction even if gc is called manually (PR#3392)
- stdlib: fix segfault in Obj.dup on zero-sized values (PR#3406)
- camlp4: correct parsing of the $ identifier (PR#3310, PR#3469)
- windows (MS tools): use link /lib instead of lib (PR#3333)
- windows (MS tools): change default install destination
- autoconf: better checking of SSE2 instructions (PR#3329, PR#3330)
- graphics: make close_graph close the X display as well as the window (PR#3312)
- num: fix big_int_of_string (empty string) (PR#3483)
- num: fix big bug on 64-bit architecture (PR#3299)
- str: better documentation of string_match and string_partial_match (PR#3395)
- unix: fix file descriptor leak in Unix.accept (PR#3423)
- unix: miscellaneous clean-ups
- unix: fix documentation of Unix.tm (PR#3341)
- graphics: fix problem when allocating lots of images under Windows (PR#3433)
- compiler: fix error message with -pack when .cmi is missing (PR#3028)
- cygwin: fix problem with compilation of camlheader (PR#3485)
- stdlib: Filename.basename doesn't return an empty string any more (PR#3451)
- stdlib: better documentation of Open_excl flag (PR#3450)
- ocamlcp: accept -thread option (PR#3511)
- ocamldep: handle spaces in file names (PR#3370)
- compiler: remove spurious warning in pattern-matching on variants (PR#3424)
- windows: better handling of InterpreterPath registry entry (PR#3334, PR#3432)


Objective Caml 3.08.2 (22 Nov 2004):
------------------------------------

Bug fixes:
- runtime: memory leak when unmarshalling big data structures (PR#3247)
- camlp4: incorrect line numbers in errors (PR#3188)
- emacs: xemacs-specific code, wrong call to "sit-for"
- ocamldoc: "Lexing: empty token" (PR#3173)
- unix: problem with close_process_* (PR#3191)
- unix: possible coredumps (PR#3252)
- stdlib: wrong order in Set.fold (PR#3161)
- ocamlcp: array out of bounds in profiled programs (PR#3267)
- yacc: problem with polymorphic variant types for grammar entries (PR#3033)

Misc:
- export <caml/printexc.h> for caml_format_exception (PR#3080)
- clean up caml_search_exe_in_path (maybe PR#3079)
- camlp4: new function "make_lexer" for new-style locations
- unix: added missing #includes (PR#3088)


Objective Caml 3.08.1 (19 Aug 2004):
------------------------------------

Licence:
- The emacs files are now under GPL
- Slightly relaxed some conditions of the QPL

Bug fixes:
- ld.conf now generated at compile-time instead of install-time
- fixed -pack on Windows XP (PR#2935)
- fixed Obj.tag (PR#2946)
- added support for multiple dlopen in Darwin
- run ranlib when installing camlp4 libraries (PR#2944)
- link camlp4opt with -linkall (PR#2949)
- camlp4 parsing of patterns now conforms to normal parsing (PR#3015)
- install camlp4 *.cmx files (PR#2955)
- fixed handling of linefeed in string constants in camlp4 (PR#3074)
- ocamldoc: fixed display of class parameters in HTML and LaTeX (PR#2994)
- ocamldoc: fixed display of link to class page in html (PR#2994)
- Windows toplevel GUI: assorted fixes (including PR#2932)

Misc:
- added -v option to ocamllex
- ocamldoc: new -intf and -impl options supported (PR#3036)

Objective Caml 3.08.0 (13 Jul 2004):
------------------------------------

(Changes that can break existing programs are marked with a "*"  )

Language features:
- Support for immediate objects, i.e. objects defined without going
  through a class.  (Syntax is "object <fields and methods> end".)

Type-checking:
- When typing record construction and record patterns, can omit
  the module qualification on all labels except one.  I.e.
  { M.l1 = ...; l2 = ... } is interpreted as { M.l1 = ...; M.l2 = ... }

Both compilers:
- More compact compilation of classes.
- Much more efficient handling of class definitions inside functors
  or local modules.
- Simpler representation for method tables. Objects can now be marshaled
  between identical programs with the flag Marshal.Closures.
- Improved error messages for objects and variants.
- Improved printing of inferred module signatures (toplevel and ocamlc -i).
  Recursion between type, class, class type and module definitions is now
  correctly printed.
- The -pack option now accepts compiled interfaces (.cmi files) in addition
  to compiled implementations (.cmo or .cmx).
* A compile-time error is signaled if an integer literal exceeds the
  range of representable integers.
- Fixed code generation error for "module rec" definitions.
- The combination of options -c -o sets the name of the generated
  .cmi / .cmo / .cmx files.

Bytecode compiler:
- Option -output-obj is now compatible with Dynlink and
  with embedded toplevels.

Native-code compiler:
- Division and modulus by zero correctly raise exception Division_by_zero
  (instead of causing a hardware trap).
- Improved compilation time for the register allocation phase.
- The float constant -0.0 was incorrectly treated as +0.0 on some processors.
- AMD64: fixed bugs in asm glue code for GC invocation and exception raising
  from C.
- IA64: fixed incorrect code generated for "expr mod 1".
- PowerPC: minor performance tweaks for the G4 and G5 processors.

Standard library:
* Revised handling of NaN floats in polymorphic comparisons.
  The polymorphic boolean-valued comparisons (=, <, >, etc) now treat
  NaN as uncomparable, as specified by the IEEE standard.
  The 3-valued comparison (compare) treats NaN as equal to itself
  and smaller than all other floats.  As a consequence, x == y
  no longer implies x = y but still implies compare x y = 0.
* String-to-integer conversions now fail if the result overflows
  the range of integers representable in the result type.
* All array and string access functions now raise
  Invalid_argument("index out of bounds") when a bounds check fails.
  In earlier releases, different exceptions were raised
  in bytecode and native-code.
- Module Buffer: new functions Buffer.sub, Buffer.nth
- Module Int32: new functions Int32.bits_of_float, Int32.float_of_bits.
- Module Map: new functions is_empty, compare, equal.
- Module Set: new function split.
* Module Gc: in-order finalisation, new function finalise_release.

Other libraries:
- The Num library: complete reimplementation of the C/asm lowest
  layer to work around potential licensing problems.
  Improved speed on the PowerPC and AMD64 architectures.
- The Graphics library: improved event handling under MS Windows.
- The Str library: fixed bug in "split" functions with nullable regexps.
- The Unix library:
   . Added Unix.single_write.
   . Added support for IPv6.
   . Bug fixes in Unix.closedir.
   . Allow thread switching on Unix.lockf.

Runtime System:
* Name space depollution: all global C identifiers are now prefixed
  with "caml" to avoid name clashes with other libraries.  This
  includes the "external" primitives of the standard runtime.

Ports:
- Windows ports: many improvements in the OCamlWin toplevel application
  (history, save inputs to file, etc).  Contributed by Christopher A. Watford.
- Native-code compilation supported for HPPA/Linux. Contributed by Guy Martin.
- Removed support for MacOS9.  Mac OS 9 is obsolete and the port was not
  updated since 3.05.
- Removed ocamlopt support for HPPA/Nextstep and Power/AIX.

Ocamllex:
- #line directives in the input file are now accepted.
- Added character set concatenation operator "cset1 # cset2".

Ocamlyacc:
- #line directives in the input file are now accepted.

Camlp4:
* Support for new-style locations (line numbers, not just character numbers).
- See camlp4/CHANGES and camlp4/ICHANGES for more info.


Objective Caml 3.07 (29 Sep 2003):
----------------------------------

Language features:
- Experimental support for recursive module definitions
      module rec A : SIGA = StructA and B : SIGB = StructB and ...
- Support for "private types", or more exactly concrete data types
  with private constructors or labels.  These data types can be
  de-structured normally in pattern matchings, but values of these
  types cannot be constructed directly outside of their defining module.
- Added integer literals of types int32, nativeint, int64
  (written with an 'l', 'n' or 'L' suffix respectively).

Type-checking:
- Allow polymorphic generalization of covariant parts of expansive
  expressions.  For instance, if f: unit -> 'a list, "let x = f ()"
  gives "x" the generalized type forall 'a. 'a list, instead of '_a list
  as before.
- The typing of polymorphic variants in pattern matching has changed.
  It is intended to be more regular, sticking to the principle of "closing
  only the variants which would be otherwise incomplete". Two potential
  consequences: (1) some types may be left open which were closed before,
  and the resulting type might not match the interface anymore (expected to
  be rare); (2) in some cases an incomplete match may be generated.
- Lots of bug fixes in the handling of polymorphism and recursion inside
  types.
- Added a new "-dtypes" option to ocamlc/ocamlopt, and an emacs extension
  "emacs/caml-types.el".  The compiler option saves inferred type information
  to file *.annot, and the emacs extension allows the user to look at the
  type of any subexpression in the source file.  Works even in the case
  of a type error (all the types computed up to the error are available).
  This new feature is also supported by ocamlbrowser.
- Disable "method is overridden" warning when the method was explicitly
  redefined as virtual beforehand (i.e. not through inheritance). Typing
  and semantics are unchanged.

Both compilers:
- Added option "-dtypes" to dump detailed type information to a file.
- The "-i" option no longer generates compiled files, it only prints
  the inferred types.
- The sources for the module named "Mod" can be placed either in Mod.ml or
  in mod.ml.
- Compilation of "let rec" on non-functional values: tightened some checks,
  relaxed some other checks.
- Fixed wrong code that was generated for "for i = a to max_int"
  or "for i = a downto min_int".
- An explicit interface Mod.mli can now be provided for the module obtained
  by ocamlc -pack -o Mod.cmo ... or ocamlopt -pack -o Mod.cmx ...
- Revised internal handling of source code locations, now handles
  preprocessed code better.
- Pattern-matching bug on float literals fixed.
- Minor improvements on pattern-matching over variants.
- More efficient compilation of string comparisons and the "compare" function.
- More compact code generated for arrays of constants.
- Fixed GC bug with mutable record fields of type "exn".
- Added warning "E" for "fragile patterns": pattern matchings that would
  not be flagged as partial if new constructors were added to the data type.

Bytecode compiler:
- Added option -vmthread to select the threads library with VM-level
  scheduling.  The -thread option now selects the system threads library.

Native-code compiler:
- New port: AMD64 (Opteron).
- Fixed instruction selection bug on expressions of the kind (raise Exn)(arg).
- Several bug fixes in ocamlopt -pack (tracking of imported modules,
  command line too long).
- Signal handling bug fixed.
- x86 port:
    Added -ffast-math option to use inline trigo and log functions.
    Small performance tweaks for the Pentium 4.
    Fixed illegal "imul" instruction generated by reloading phase.
- Sparc port:
    Enhanced code generation for Sparc V8 (option -march=v8) and
    Sparc V9 (option -march=v9).
    Profiling support added for Solaris.
- PowerPC port:
    Keep stack 16-aligned for compatibility with C calling conventions.

Toplevel interactive system:
- Tightened interface consistency checks between .cmi files, .cm[oa] files
  loaded by #load, and the running toplevel.
- #trace on mutually-recursive functions was broken, works again.
- Look for .ocamlinit file in home directory in addition to the current dir.

Standard library:
- Match_failure and Assert_failure exceptions now report
  (file, line, column), instead of (file, starting char, ending char).
- float_of_string, int_of_string: some ill-formed input strings were not
    rejected.
- Added format concatenation, string_of_format, format_of_string.
- Module Arg: added new option handlers Set_string, Set_int, Set_float,
    Symbol, Tuple.
- Module Format: tag handling is now turned off by default,
    use [Format.set_tags true] to activate.
- Modules Lexing and Parsing: added better handling of positions
    in source file.  Added function Lexing.flush_input.
- Module Scanf: %n and %N formats to count characters / items read so far;
    assorted bug fixes, %! to match end of input. New ``_'' special
    flag to skip reresulting value.
- Module Format: tags are not activated by default.
- Modules Set and Map: fixed bugs causing trees to become unbalanced.
- Module Printf: less restrictive typing of kprintf.
- Module Random: better seeding; functions to generate random int32, int64,
    nativeint; added support for explicit state management.
- Module Sys: added Sys.readdir for reading the contents of a directory.

Runtime system:
- output_value/input_value: fixed bug with large blocks (>= 4 Mwords)
  produced on a 64-bit platform and incorrectly read back on a 32-bit
  platform.
- Fixed memory compaction bug involving input_value.
- Added MacOS X support for dynamic linking of C libraries.
- Improved stack backtraces on uncaught exceptions.
- Fixed float alignment problem on Sparc V9 with gcc 3.2.

Other libraries:
- Dynlink:
    By default, dynamically-loaded code now has access to all
      modules defined by the program; new functions Dynlink.allow_only
      and Dynlink.prohibit implement access control.
    Fixed Dynlink problem with files generated with ocamlc -pack.
    Protect against references to modules not yet fully initialized.
- LablTK/CamlTK: added support for TCL/TK 8.4.
- Str: reimplemented regexp matching engine, now less buggy, faster,
    and LGPL instead of GPL.
- Graphics: fixed draw_rect and fill_rect bug under X11.
- System threads and bytecode threads libraries can be both installed.
- System threads: better implementation of Thread.exit.
- Bytecode threads: fixed two library initialization bugs.
- Unix: make Unix.openfile blocking to account for named pipes;
  GC bug in Unix.*stat fixed; fixed problem with Unix.dup2 on Windows.

Ocamllex:
- Can name parts of the matched input text, e.g.
    "0" (['0'-'7']+ as s) { ... s ... }

Ocamldebug:
- Handle programs that run for more than 2^30 steps.

Emacs mode:
- Added file caml-types.el to interactively display the type information
  saved by option -dtypes.

Win32 ports:
- Cygwin port: recognize \ as directory separator in addition to /
- MSVC port: ocamlopt -pack works provided GNU binutils are installed.
- Graphics library: fixed bug in Graphics.blit_image; improved event handling.

OCamldoc:
- new ty_code field for types, to keep code of a type (with option -keep-code)
- new ex_code field for types, to keep code of an exception
    (with option -keep-code)
- some fixes in html generation
- don't overwrite existing style.css file when generating HTML
- create the ocamldoc.sty file when generating LaTeX (if nonexistent)
- man pages are now installed in man/man3 rather than man/mano
- fix: empty [] in generated HTML indexes


Objective Caml 3.06 (20 Aug 2002):
----------------------------------

Type-checking:
- Apply value restriction to polymorphic record fields.

Run-time system:
- Fixed GC bug affecting lazy values.

Both compilers:
- Added option "-version" to print just the version number.
- Fixed wrong dependencies in .cmi generated with the -pack option.

Native-code compiler:
- Fixed wrong return value for inline bigarray assignments.

Libraries:
- Unix.getsockopt: make sure result is a valid boolean.

Tools:
- ocamlbrowser: improved error reporting; small Win32 fixes.

Windows ports:
- Fixed two problems with the Mingw port under Cygwin 1.3.


Objective Caml 3.05 (29 Jul 2002):
----------------------------------

Language features:
- Support for polymorphic methods and record fields.
- Allows _ separators in integer and float literals, e.g. 1_000_000.

Type-checker:
- New flag -principal to enforce principality of type inference.
- Fixed subtle typing bug with higher-order functors.
- Fixed several complexity problems; changed (again) the  behaviour of
  simple coercions.
- Fixed various bugs with objects and polymorphic variants.
- Improved some error messages.

Both compilers:
- Added option "-pack" to assemble several compilation units as one unit
  having the given units as sub-modules.
- More precise detection of unused sub-patterns in "or" patterns.
- Warnings for ill-formed \ escapes in string and character literals.
- Protect against spaces and other special characters in directory names.
- Added interface consistency check when building a .cma or .cmxa library.
- Minor reduction in code size for class initialization code.
- Added option "-nostdlib" to ignore standard library entirely.

Bytecode compiler:
- Fixed issue with ocamlc.opt and dynamic linking.

Native-code compiler:
- Added link-time check for multiply-defined module names.
- Fixed GC bug related to constant constructors of polymorphic variant types.
- Fixed compilation bug for top-level "include" statements.
- PowerPC port: work around limited range for relative branches,
  thus removing assembler failures on large functions.
- IA64 port: fixed code generation bug for 3-way constructor matching.

Toplevel interactive system:
- Can load object files given on command line before starting up.
- ocamlmktop: minimized possibility of name clashes with user-provided modules.

Run-time system:
- Minor garbage collector no longer recursive.
- Better support for lazy data in the garbage collector.
- Fixed issues with the heap compactor.
- Fixed issues with finalized Caml values.
- The type "int64" is now supported on all platforms: we use software
  emulation if the C compiler doesn't support 64-bit integers.
- Support for float formats that are neither big-endian nor little-endian
  (one known example: the ARM).
- Fixed bug in callback*_exn functions in the exception-catching case.
- Work around gcc 2.96 bug on RedHat 7.2 and Mandrake 8.0, 8.1 among others.
- Stub DLLs now installed in subdir stublibs/ of standard library dir.

Standard library:
- Protect against integer overflow in sub-string and sub-array bound checks.
- New module Complex implementing arithmetic over complex numbers.
- New module Scanf implementing format-based scanning a la scanf() in C.
- Module Arg: added alternate entry point Arg.parse_argv.
- Modules Char, Int32, Int64, Nativeint, String: added type "t" and function
  "compare" so that these modules can be used directly with e.g. Set.Make.
- Module Digest: fixed issue with Digest.file on large files (>= 1Gb);
    added Digest.to_hex.
- Module Filename: added Filename.open_temp_file to atomically create and
    open the temp file; improved security of Filename.temp_file.
- Module Genlex: allow _ as first character of an identifier.
- Module Lazy: more efficient implementation.
- Module Lexing: improved performances for very large tokens.
- Module List: faster implementation of sorting functions.
- Module Printf:
    added %S and %C formats (quoted, escaped strings and characters);
    added kprintf (calls user-specified continuation on formatted string).
- Module Queue: faster implementation (courtesy of François Pottier).
- Module Random: added Random.bool.
- Module Stack: added Stack.is_empty.
- Module Pervasives:
    added sub-module LargeFile to support files larger than 1Gb
      (file offsets are int64 rather than int);
    opening in "append" mode automatically sets "write" mode;
    files are now opened in close-on-exec mode;
    string_of_float distinguishes its output from a plain integer;
    faster implementation of input_line for long lines.
- Module Sys:
     added Sys.ocaml_version containing the OCaml version number;
     added Sys.executable_name containing the (exact) path of the
       file being executable;
     Sys.argv.(0) is now unchanged w.r.t. what was provided as 0-th argument
       by the shell.
- Module Weak: added weak hash tables.

Other libraries:
- Bigarray:
    support for bigarrays of complex numbers;
    added functions Genarray.dims,
      {Genarray,Array1,Array2,Array3}.{kind,layout}.
- Dynlink: fixed bug with loading of mixed-mode Caml/C libraries.
- LablTK:
    now supports also the CamlTK API (no labels);
    support for Activate and Deactivate events;
    support for virtual events;
    added UTF conversion;
    export the tcl interpreter as caml value, to avoid DLL dependencies.
- Unix:
    added sub-module LargeFile to support files larger than 1Gb
      (file offsets are int64 rather than int);
    added POSIX opening flags (O_NOCTTY, O_*SYNC);
    use reentrant functions for gethostbyname and gethostbyaddr when available;
    fixed bug in Unix.close_process and Unix.close_process_full;
    removed some overhead in Unix.select.

Tools:
- ocamldoc (the documentation generator) is now part of the distribution.
- Debugger: now supports the option -I +dir.
- ocamllex: supports the same identifiers as ocamlc; warns for
  bad \ escapes in strings and characters.
- ocamlbrowser:
    recenter the module boxes when showing a cross-reference;
    include the current directory in the ocaml path.

Windows port:
- Can now compile with Mingw (the GNU compilers without the Cygwin
  runtime library) in addition to MSVC.
- Toplevel GUI: wrong filenames were given to #use and #load commands;
  read_line() was buggy for short lines (2 characters or less).
- OCamlBrowser: now fully functional.
- Graphics library: fixed several bugs in event handling.
- Threads library: fixed preemption bug.
- Unix library: better handling of the underlying differences between
  sockets and regular file descriptors;
  added Unix.lockf and a better Unix.rename (thanks to Tracy Camp).
- LablTk library: fixed a bug in Fileinput


Objective Caml 3.04 (13 Dec 2001):
----------------------------------

Type-checker:
- Allowed coercing self to the type of the current class, avoiding
  an obscure error message about "Self type cannot be unified..."

Both compilers:
- Use OCAMLLIB environment variable to find standard library, falls
  back on CAMLLIB if not defined.
- Report out-of-range ASCII escapes in character or string literals
  such as "\256".

Byte-code compiler:
- The -use-runtime and -make-runtime flags are back by popular demand
  (same behavior as in 3.02).
- Dynamic loading (of the C part of mixed Caml/C libraries): arrange that
  linking in -custom mode uses the static libraries for the C parts,
  not the shared libraries, for maximal robustness and compatibility with
  3.02.

Native-code compiler:
- Fixed bug in link-time consistency checking.

Tools:
- ocamlyacc: added parser debugging support (set OCAMLRUNPARAM=p to get
  a trace of the pushdown automaton actions).
- ocamlcp: was broken in 3.03 (Sys_error), fixed.

Run-time system:
- More work on dynamic loading of the C part of mixed Caml/C libraries.
- On uncaught exception, flush output channels before printing exception
  message and backtrace.
- Corrected several errors in exception backtraces.

Standard library:
- Pervasives: integer division and modulus are now fully specified
  on negative arguments (with round-towards-zero semantics).
- Pervasives.float_of_string: now raises Failure on ill-formed input.
- Pervasives: added useful float constants max_float, min_float, epsilon_float.
- printf functions in Printf and Format: added % formats for int32, nativeint,
  int64; "*" in width and precision specifications now supported
  (contributed by Thorsten Ohl).
- Added Hashtbl.copy, Stack.copy.
- Hashtbl: revised resizing strategy to avoid quadratic behavior
  on Hashtbl.add.
- New module MoreLabels providing labelized versions of modules
  Hashtbl, Map and Set.
- Pervasives.output_value and Marshal.to_* : improved hashing strategy
  for internal data structures, avoid excessive slowness on
  quasi-linearly-allocated inputs.

Other libraries:
- Num: fixed bug in big integer exponentiation (Big_int.power_*).

Windows port:
- New GUI for interactive toplevel (Jacob Navia).
- The Graphics library is now available for stand-alone executables
  (Jacob Navia).
- Unix library: improved reporting of system error codes.
- Fixed error in "globbing" of * and ? patterns on command line.

Emacs mode: small fixes; special color highlighting for ocamldoc comments.

License: added special exception to the LGPL'ed code (libraries and
  runtime system) allowing unrestricted linking, whether static or dynamic.


Objective Caml 3.03 ALPHA (12 Oct 2001):
----------------------------------------

Language:
- Removed built-in syntactic sugar for streams and stream patterns
  [< ... >], now supported via CamlP4, which is now included in the
  distribution.
- Switched the default behaviour to labels mode (labels are compulsory),
  but allows omitting labels when a function application is complete.
  -nolabels mode is available but deprecated for programming.
  (See also scrapelabels and addlabels tools below.)
- Removed all labels in the standard libraries, except labltk.
  Labelized versions are kept for ArrayLabels, ListLabels, StringLabels
  and UnixLabels. "open StdLabels" gives access to the first three.
- Extended polymorphic variant type syntax, allowing union types and
  row abbreviations for both sub- and super-types. #t deprecated in types.
- See the Upgrading file for how to adapt to all the changes above.

Type-checker:
- Fixed obscure bug in module typing causing the type-checker to loop
  on signatures of the form
        module type M
        module A: sig module type T = sig module T: M end end
        module B: A.T
- Improved efficiency of module type-checking via lazy computation of
  certain signature summary information.
- An empty polymorphic variant type is now an error.

Both compilers:
- Fixed wrong code generated for "struct include M ... end" when M
  contains one or several "external" declarations.

Byte-code compiler:
- Protect against VM stack overflow caused by module initialization code
  with many local variables.
- Support for dynamic loading of the C part of mixed Caml/C libraries.
- Removed the -use-runtime and -make-runtime flags, obsoleted by dynamic
  loading of C libraries.

Native-code compiler:
- Attempt to recover gracefully from system stack overflow.  Currently
  works on x86 under Linux and BSD.
- Alpha: work around "as" bug in Tru64 5.1.

Toplevel environment:
- Revised printing of inferred types and evaluation results
  so that an external printer (e.g. Camlp4's) can be hooked in.

Tools:
- The CamlP4 pre-processor-pretty-printer is now included in the standard
  distribution.
- New tool ocamlmklib to help build mixed Caml/C libraries.
- New tool scrapelabels and addlabels, to either remove (non-optional)
  labels in interfaces, or automatically add them in the definitions.
  They provide easy transition from classic mode ocaml 3.02 sources,
  depending on whether you want to keep labels or not.
- ocamldep: added -pp option to handle preprocessed source files.

Run-time system:
- Support for dynamic loading of the C part of mixed Caml/C libraries.
  Currently works under Linux, FreeBSD, Windows, Tru64, Solaris and Irix.
- Implemented registration of global C roots with a skip list,
  runs much faster when there are many global C roots.
- Autoconfiguration script: fixed wrong detection of Mac OS X; problem
  with the Sparc, gcc 3.0, and float alignment fixed.

Standard library:
- Added Pervasives.flush_all to flush all opened output channels.

Other libraries:
- All libraries revised to allow dynamic loading of the C part.
- Graphics under X Windows: revised event handling, should no longer lose
    mouse events between two calls to wait_next_event(); wait_next_event()
    now interruptible by signals.
- Bigarrays: fixed bug in marshaling of big arrays.

Windows port:
- Fixed broken Unix.{get,set}sockopt*



Objective Caml 3.02 (30 Jul 2001):
----------------------------------

Both compilers:
- Fixed embarrassing bug in pattern-matching compilation
  (affected or-patterns containing variable bindings).
- More optimizations in pattern-matching compilation.

Byte-code compiler:
- Protect against VM stack overflow caused by functions with many local
  variables.

Native-code compiler:
- Removed re-sharing of string literals, causes too many surprises with
  in-place string modifications.
- Corrected wrong compilation of toplevel "include" statements.
- Fixed bug in runtime function "callbackN_exn".
- Signal handlers receive the conventional signal number as argument
  instead of the system signal number (same behavior as with the
  bytecode compiler).
- ARM port: fixed issue with immediate operand overflow in large functions.

Toplevel environment:
- User-definer printers (for #install_printer) now receive as first argument
  the pretty-printer formatter where to print their second argument.
  Old printers (with only one argument) still supported for backward
  compatibility.

Standard library:
- Module Hashtbl: added Hashtbl.fold.

Other libraries:
- Dynlink: better error reporting in add_interfaces for missing .cmi files.
- Graphics: added more drawing functions (multiple points, polygons,
    multiple lines, splines).
- Bytecode threads: the module Unix is now thread-safe, ThreadUnix is
    deprecated.  Unix.exec* now resets standard descriptors to blocking mode.
- Native threads: fixed a context-switch-during-GC problem causing
    certain C runtime functions to fail, most notably input_value.
- Unix.inet_addr_of_string: call inet_aton() when available so as to
    handle correctly the address 255.255.255.255.
- Unix: added more getsockopt and setsockopt functions to get/set
    options that have values other than booleans.
- Num: added documentation for the Big_int module.

Tools:
- ocamldep: fixed wrong dependency issue with nested modules.

Run-time system:
- Removed floating-point error at start-up on some non-IEEE platforms
  (e.g. FreeBSD prior to 4.0R).
- Stack backtrace mechanism now works for threads that terminate on
  an uncaught exception.

Auto-configuration:
- Updated config.guess and config.sub scripts, should recognize a greater
  number of recent platform.

Windows port:
- Fixed broken Unix.waitpid.  Unix.file_descr can now be compared or hashed.
- Toplevel application: issue with spaces in name of stdlib directory fixed.

MacOS 9 port:
- Removed the last traces of support for 68k


Objective Caml 3.01 (09 Mar 2001):
----------------------------------

New language features:
- Variables are allowed in "or" patterns, e.g.
     match l with [t] | [_;t] -> ... t ...
- "include <structure expression>" to re-export all components of a
  structure inside another structure.
- Variance annotation on parameters of type declarations, e.g.
    type (+'a,-'b,'c) t (covariant in 'a, contravariant in 'b, invariant in 'c)

New ports:
- Intel IA64/Itanium under Linux (including the native-code compiler).
- Cygwin under MS Windows.  This port is an alternative to the earlier
  Windows port of OCaml, which relied on MS compilers; the Cygwin
  Windows port does not need MS Visual C++ nor MASM, runs faster
  in bytecode, and has a better implementation of the Unix library,
  but currently lacks threads and COM component support.

Type-checking:
- Relaxed "monomorphic restriction" on type constructors in a
  mutually-recursive type definition, e.g. the following is again allowed
    type u = C of int t | D of string t and 'a t = ...
- Fixed name-capture bug in "include SIG" and "SIG with ..." constructs.
- Improved implicit subtypes built by (... :> ty), closer to intuition.
- Several bug fixes in type-checking of variants.
- Typing of polymorphic variants is more restrictive:
   do not allow conjunctive types inside the same pattern matching.
   a type has either an upper bound, or all its tags are in the lower bound.
  This may break some programs (this breaks lablgl-0.94).

Both compilers:
- Revised compilation of pattern matching.
- Option -I +<subdir> to search a subdirectory <subdir> of the standard
  library directory (i.e. write "ocamlc -I +labltk" instead of
  "ocamlc -I /usr/local/lib/ocaml/labltk").
- Option -warn-error to turn warnings into errors.
- Option -where to print the location of the standard library directory.
- Assertions are now type-checked even if the -noassert option is given,
  thus -noassert can no longe change the types of modules.

Bytecode compiler and bytecode interpreter:
- Print stack backtrace when a program aborts due to an uncaught exception
  (requires compilation with -g and running with ocamlrun -b or
   OCAMLRUNPARAM="b=1").

Native-code compiler:
- Better unboxing optimizations on the int32, int64, and nativeint types.
- Tail recursion preserved for functions having more parameters than
  available registers (but tail calls to other functions are still
  turned off if parameters do not fit entirely in registers).
- Fixed name-capture bug in function inlining.
- Improved spilling/reloading strategy for conditionals.
- IA32, Alpha: better alignment of branch targets.
- Removed spurious dependency on the -lcurses library.

Toplevel environment:
- Revised handling of top-level value definitions, allows reclaimation
  of definitions that are shadowed by later definitions with the same names.
  (E.g. "let x = <big list>;; let x = 1;;" allows <big list> to be reclaimed.)
- Revised the tracing facility so that for standard library functions,
  only calls from user code are traced, not calls from the system.
- Added a "*" prompt when within a comment.

Runtime system:
- Fixed portability issue on bcopy() vs memmove(), affecting Linux RedHat 7.0
  in particular.
- Structural comparisons (=, <>, <, <=, >, >=, compare) reimplemented
  so as to avoid overflowing the C stack.
- Input/output functions: arrange so that reads and writes on closed
  in_channel or out_channel raise Sys_error immediately.

Standard library:
- Module Gc: changed some counters to float in order to avoid overflow;
    added alarms
- Module Hashtbl: added Hashtbl.replace.
- Module Int64: added bits_of_float, float_of_bits (access to IEEE 754
    representation of floats).
- Module List:  List.partition now tail-rec;
    improved memory behavior of List.stable_sort.
- Module Nativeint: added Nativeint.size (number of bits in a nativeint).
- Module Obj: fixed incorrect resizing of float arrays in Obj.resize.
- Module Pervasives: added float constants "infinity", "neg_infinity", "nan";
    added a "classify_float" function to test a float for NaN, infinity, etc.
- Pervasives.input_value: fixed bug affecting shared custom objects.
- Pervasives.output_value: fixed size bug affecting "int64" values.
- Pervasives.int_of_string, {Int32,Int64,Nativeint}.of_string:
  fixed bug causing bad digits to be accepted without error.
- Module Random: added get_state and set_state to checkpoint the generator.
- Module Sys: signal handling functions are passed the system-independent
  signal number rather than the raw system signal number whenever possible.
- Module Weak: added Weak.get_copy.

Other libraries:
- Bigarray: added Bigarray.reshape to take a view of the elements of a
  bigarray with different dimensions or number of dimensions;
  fixed bug causing "get" operations to be unavailable in custom
  toplevels including Bigarray.
- Dynlink: raise an error instead of crashing when the loaded module
  refers to the not-yet-initialized module performing a dynlink operation.
- Bytecode threads: added a thread-safe version of the Marshal module;
    fixed a rare GC bug in the thread scheduler.
- POSIX threads: fixed compilation problem with threads.cmxa.
- Both thread libraries: better tail-recursion in Event.sync.
- Num library: fixed bug in square roots (Nat.sqrt_nat, Big_int.sqrt_big_int).

Tools:
- ocamldep: fixed missing dependencies on labels of record patterns and
    record construction operations

Win32 port:
- Unix.waitpid now implements the WNOHANG option.

Mac OS ports:
- Mac OS X public beta is supported.
- Int64.format works on Mac OS 8/9.


Objective Caml 3.00 (25 Apr 2000):
----------------------------------

Language:
- OCaml/OLabl merger:
  * Support for labeled and optional arguments for functions and classes.
  * Support for variant types (sum types compared by structure).
  See tutorial (chapter 2 of the OCaml manual) for more information.
- Syntactic change: "?" in stream error handlers changed to "??".
- Added exception renaming in structures (exception E = F).
- (OCaml 2.99/OLabl users only) Label syntax changed to preserve
  backward compatibility with 2.0x (labeled function application
  is f ~lbl:arg instead of f lbl:arg).  A tool is provided to help
  convert labelized programs to OCaml 3.00.

Both compilers:
- Option -labels to select commuting label mode (labels are mandatory,
  but labeled arguments can be passed in a different order than in
  the definition of the function; in default mode, labels may be omitted,
  but argument reordering is only allowed for optional arguments).
- Libraries (.cma and .cmxa files) now "remember" C libraries given
  at library construction time, and add them back at link time.
  Allows linking with e.g. just unix.cma instead of
  unix.cma -custom -cclib -lunix
- Revised printing of error messages, now use Format.fprintf; no visible
  difference for users, but could facilitate internationalization later.
- Fixed bug in unboxing of records containing only floats.
- Fixed typing bug involving applicative functors as components of modules.
- Better error message for inconsistencies between compiled interfaces.

Bytecode compiler:
- New "modular" format for bytecode executables; no visible differences
  for users, but will facilitate further extensions later.
- Fixed problems in signal handling.

Native-code compiler:
- Profiling support on x86 under FreeBSD
- Open-coding and unboxing optimizations for the new integer types
  int32, int64, nativeint, and for bigarrays.
- Fixed instruction selection bug with "raise" appearing in arguments
  of strict operators, e.g. "1 + raise E".
- Better error message when linking incomplete/incorrectly ordered set
  of .cmx files.
- Optimized scanning of global roots during GC, can reduce total running
  time by up to 8% on GC-intensive programs.

Interactive toplevel:
- Better printing of exceptions, including arguments, when possible.
- Fixed rare GC bug occurring during interpretation of scripts.
- Added consistency checks between interfaces and implementations
  during #load.

Run-time system:
- Added support for "custom" heap blocks (heap blocks carrying
  C functions for finalization, comparison, hashing, serialization
  and deserialization).
- Support for finalisation functions written in Caml.

Standard library:
- New modules Int32, Int64, Nativeint for 32-bit, 64-bit and
  platform-native integers
- Module Array: added Array.sort, Array.stable_sort.
- Module Gc: added Gc.finalise to attach Caml finalisation functions to
  arbitrary heap-allocated data.
- Module Hashtbl: do not bomb when resizing very large table.
- Module Lazy: raise Lazy.Undefined when a lazy evaluation needs itself.
- Module List: added List.sort, List.stable_sort; fixed bug in List.rev_map2.
- Module Map: added mapi (iteration with key and data).
- Module Set: added iterators for_all, exists, filter, partition.
- Module Sort: still here but deprecated in favor of new sorting functions
  in Array and List.
- Module Stack: added Stack.top
- Module String: fixed boundary condition on String.rindex_from
- Added labels on function arguments where appropriate.

New libraries and tools:
- ocamlbrowser: graphical browser for OCaml sources and compiled interfaces,
  supports cross-referencing, editing, running the toplevel.
- LablTK: GUI toolkit based on TK, using labeled and optional arguments,
  easier to use than CamlTK.
- Bigarray: large, multi-dimensional numerical arrays, facilitate
  interfacing with C/Fortran numerical code, efficient support for
  advanced array operations such as slicing and memory-mapping of files.

Other libraries:
- Bytecode threads: timer-based preemption was broken, works back again;
  fixed bug in Pervasives.input_line; exported Thread.yield.
- System threads: several GC / reentrancy bugs fixed in buffered I/O
  and Unix I/O; revised Thread.join implementation for strict POSIX
  conformance; exported Thread.yield.
- Graphics: added support for double buffering; added, current_x, current_y,
  rmoveto, rlineto, and draw_rect.
- Num: fixed bug in Num.float_of_num.
- Str: worked around potential symbol conflicts with C standard library.
- Dbm: fixed bug with Dbm.iter on empty database.

New or updated ports:
- Alpha/Digital Unix: lifted 256M limitation on total memory space
  induced by -taso
- Port to AIX 4.3 on PowerPC
- Port to HPUX 10 on HPPA
- Deprecated 680x0 / SunOS port

Macintosh port:
- Implemented the Unix and Thread libraries.
- The toplevel application does not work on 68k Macintoshes; maybe
  later if there's a demand.
- Added a new tool, ocamlmkappli, to build an application from a
  program written in O'Caml.


Objective Caml 2.04 (26 Nov 1999):
----------------------------------

- C interface: corrected inconsistent change in the CAMLparam* macros.
- Fixed internal error in ocamlc -g.
- Fixed type-checking of "S with ...", where S is a module type name
  abbreviating another module type name.
- ocamldep: fixed stdout/stderr mismatch after failing on one file.
- Random.self_init more random.
- Windows port:
  - Toplevel application: fixed spurious crash on exit.
  - Native-code compiler: fixed bug in assembling certain
    floating-point constants (masm doesn't grok 2e5, wants 2.0e5).

Objective Caml 2.03 (19 Nov 1999):
----------------------------------

New ports:
- Ported to BeOS / Intel x86 (bytecode and native-code).
- BSD / Intel x86 port now supports both a.out and ELF binary formats.
- Added support for {Net,Open}BSD / Alpha.
- Revamped Rhapsody port, now works on MacOS X server.

Syntax:
- Warning for "(*)" and "*)" outside comment.
- Removed "#line LINENO", too ambiguous with a method invocation;
  the equivalent "# LINENO" is still supported.

Typing:
- When an incomplete pattern-matching is detected, report also a
  value or value template that is not covered by the cases of
  the pattern-matching.
- Several bugs in class type matching and in type error reporting fixed.
- Added an option -rectypes to support general recursive types,
  not just those involving object types.

Bytecode compiler:
- Minor cleanups in the bytecode emitter.
- Do not remove "let x = y" bindings in -g mode; makes it easier to
  debug the code.

Native-code compiler:
- Fixed bug in grouping of allocations performed in the same basic block.
- Fixed bug in constant propagation involving expressions containing
  side-effects.
- Fixed incorrect code generation for "for" loops whose upper bound is
  a reference assigned inside the loop.
- MIPS code generator: work around a bug in the IRIX 6 assembler.

Toplevel:
- Fixed incorrect redirection of standard formatter to stderr
  while executing toplevel scripts.

Standard library:
- Added List.rev_map, List.rev_map2.
- Documentation of List functions now says which functions are
  tail-rec, and how much stack space is needed for non-tailrec functions.
- Wrong type for Printf.bprintf fixed.
- Fixed weird behavior of Printf.sprintf and Printf.bprintf in case of
  partial applications.
- Added Random.self_init, which initializes the PRNG from the system date.
- Sort.array: serious bugs fixed.
- Stream.count: fixed incorrect behavior with ocamlopt.

Run-time system and external interface:
- Fixed weird behavior of signal handlers w.r.t. signal masks and exceptions
  raised from the signal handler.
- Fixed bug in the callback*_exn() functions.

Debugger:
- Fixed wrong printing of float record fields and elements of float arrays.
- Supports identifiers starting with '_'.

Profiler:
- Handles .mli files, so ocamlcp can be used to replace ocamlc (e.g. in a
  makefile).
- Now works on programs that use stream expressions and stream parsers.

Other libraries:
- Graphics: under X11, treat all mouse buttons equally; fixed problem
  with current font reverting to the default font when the graphics
  window is resized.
- Str: fixed reentrancy bugs in Str.replace and Str.full_split.
- Bytecode threads: set standard I/O descriptors to non-blocking mode.
- OS threads: revised implementation of Thread.wait_signal.
- All threads: added Event.wrap_abort, Event.choose [].
- Unix.localtime, Unix.gmtime: check for errors.
- Unix.create_process: now supports arbitrary redirections of std descriptors.
- Added Unix.open_process_full.
- Implemented Unix.chmod under Windows.
- Big_int.square_big_int now gives the proper sign to its result.

Others:
- ocamldep: don't stop at first error, skip to next file.
- Emacs mode: updated with Garrigue and Zimmerman's snapshot of 1999/10/18.
- configure script: added -prefix option.
- Windows toplevel application: fixed problem with graphics library
  not loading properly.


Objective Caml 2.02 (04 Mar 1999):
----------------------------------

* Type system:
  - Check that all components of a signature have unique names.
  - Fixed bug in signature matching involving a type component and
    a module component, both sharing an abstract type.
  - Bug involving recursive classes constrained by a class type fixed.
  - Fixed bugs in printing class types and in printing unification errors.

* Compilation:
  - Changed compilation scheme for "{r with lbl = e}" when r has many fields
    so as to avoid code size explosion.

* Native-code compiler:
  - Better constant propagation in boolean expressions and in conditionals.
  - Removal of unused arguments during function inlining.
  - Eliminated redundant tagging/untagging in bit shifts.
  - Static allocation of closures for functions without free variables,
    reduces the size of initialization code.
  - Revised compilation scheme for definitions at top level of compilation
    units, so that top level functions have no free variables.
  - Coalesced multiple allocations of heap blocks inside one expression
    (e.g. x :: y :: z allocates the two conses in one step).
  - Ix86: better handling of large integer constants in instruction selection.
  - MIPS: fixed wrong asm generated for String.length "literal".

* Standard library:
  - Added the "ignore" primitive function, which just throws away its
    argument and returns "()".  It allows to write
    "ignore(f x); y" if "f x" doesn't have type unit and you don't
    want the warning caused by "f x; y".
  - Added the "Buffer" module (extensible string buffers).
  - Module Format: added formatting to buffers and to strings.
  - Added "mem" functions (membership test) to Hashtbl and Map.
  - Module List: added find, filter, partition.
    Renamed remove and removeq to remove_assoc and remove_assq.
  - Module Marshal: fixed bug in marshaling functions when passed functional
    values defined by mutual recursion with other functions.
  - Module Printf: added Printf.bprintf (print to extensible buffer);
    added %i format as synonymous for %d (as per the docs).
  - Module Sort: added Sort.array (Quicksort).

* Runtime system:
  - New callback functions for callbacks with arbitrary many arguments
    and for catching Caml exceptions escaping from a callback.

* The ocamldep dependency generator: now performs full parsing of the
    sources, taking into account the scope of module bindings.

* The ocamlyacc parser generator: fixed sentinel error causing wrong
    tables to be generated in some cases.

* The str library:
  - Added split_delim, full_split as variants of split that control
    more precisely what happens to delimiters.
  - Added replace_matched for separate matching and replacement operations.

* The graphics library:
  - Bypass color lookup for 16 bpp and 32 bpp direct-color displays.
  - Larger color cache.

* The thread library:
  - Bytecode threads: more clever use of non-blocking I/O, makes I/O
    operations faster.
  - POSIX threads: gcc-ism removed, should now compile on any ANSI C compiler.
  - Both: avoid memory leak in the Event module when a communication
    offer is never selected.

* The Unix library:
  - Fixed inversion of ctime and mtime in Unix.stat, Unix.fstat, Unix.lstat.
  - Unix.establish_connection: properly reclaim socket if connect fails.

* The DBM library: no longer crashes when calling Dbm.close twice.

* Emacs mode:
  - Updated with Garrigue and Zimmerman's latest version.
  - Now include an "ocamltags" script for using etags on OCaml sources.

* Win32 port:
  - Fixed end-of-line bug in ocamlcp causing problems with generated sources.


Objective Caml 2.01 (09 Dec 1998):
----------------------------------

* Typing:
  - Added warning for expressions of the form "a; b" where a does not have
    type "unit"; catches silly mistake such as
    "record.lbl = newval; ..." instead of "record.lbl <- newval; ...".
  - Typing bug in "let module" fixed.

* Compilation:
  - Fixed bug in compilation of recursive and mutually recursive classes.
  - Option -w to turn specific warnings on/off.
  - Option -cc to choose the C compiler used with ocamlc -custom and ocamlopt.

* Bytecode compiler and bytecode interpreter:
  - Intel x86: removed asm declaration causing "fixed or forbidden register
    spilled" error with egcs and gcc 2.8 (but not with gcc 2.7, go figure).
  - Revised handling of debugging information, allows faster linking with -g.

* Native-code compiler:
  - Fixed bugs in integer constant propagation.
  - Out-of-bound accesses in array and strings now raise an Invalid_argument
    exception (like the bytecode system) instead of stopping the program.
  - Corrected scheduling of bound checks.
  - Port to the StrongARM under Linux (e.g. Corel Netwinder).
  - I386: fixed bug in profiled code (ocamlopt -p).
  - Mips: switched to -n32 model under IRIX; dropped the Ultrix port.
  - Sparc: simplified the addressing modes, allows for better scheduling.
  - Fixed calling convention bug for Pervasives.modf.

* Toplevel:
  - #trace works again.
  - ocamlmktop: use matching ocamlc, not any ocamlc from the search path.

* Memory management:
  - Fixed bug in heap expansion that could cause the GC to loop.

* C interface:
  - New macros CAMLparam... and CAMLlocal... to simplify the handling
    of local roots in C code.
  - Simplified procedure for allocating and filling Caml blocks from C.
  - Declaration of string_length in <caml/mlvalues.h>.

* Standard library:
  - Module Format: added {get,set}_all_formatter_output_functions,
    formatter_of_out_channel, and the control sequence @<n> in printf.
  - Module List: added mem_assoc, mem_assq, remove, removeq.
  - Module Pervasives: added float_of_int (synonymous for float),
    int_of_float (truncate), int_of_char (Char.code), char_of_int (Char.chr),
    bool_of_string.
  - Module String: added contains, contains_from, rcontains_from.

* Unix library:
  - Unix.lockf: added F_RLOCK, F_TRLOCK; use POSIX locks whenever available.
  - Unix.tc{get,set}attr: added non-standard speeds 57600, 115200, 230400.
  - Unix.chroot: added.

* Threads:
  - Bytecode threads: improved speed of I/O scheduling.
  - Native threads: fixed a bug involving signals and exceptions
    generated from C.

* The "str" library:
  - Added Str.string_partial_match.
  - Bumped size of internal stack.

* ocamlyacc: emit correct '# lineno' directive for prelude part of .mly file.

* Emacs editing mode: updated with Jacques Garrigue's newest code.

* Windows port:
  - Added support for the "-cclib -lfoo" option (instead of
     -cclib /full/path/libfoo.lib as before).
  - Threads: fixed a bug at initialization time.

* Macintosh port: source code for Macintosh application merged in.


Objective Caml 2.00 (19 Aug 1998):
----------------------------------

* Language:
  - New class language.  See http://caml.inria.fr/ocaml/refman/
    for a tutorial (chapter 2) and for the reference manual (section 4.9).
  - Local module definitions "let module X = <module-expr> in <expr>".
  - Record copying with update "{r with lbl1 = expr1; ...}".
  - Array patterns "[|pat1; ...;patN|]" in pattern-matchings.
  - New reserved keywords: "object", "initializer".
  - No longer reserved: "closed", "protected".

* Bytecode compiler:
  - Use the same compact memory representations for float arrays, float
    records and recursive closures as the native-code compiler.
  - More type-dependent optimizations.
  - Added the -use_runtime and -make_runtime flags to build separately
    and reuse afterwards custom runtime systems
    (inspired by Fabrice Le Fessant's patch).

* Native-code compiler:
  - Cross-module constant propagation of integer constants.
  - More type-dependent optimizations.
  - More compact code generated for "let rec" over data structures.
  - Better code generated for "for" loops (test at bottom of code).
  - More aggressive scheduling of stores.
  - Added -p option for time profiling with gprof
    (fully supported on Intel x86/Linux and Alpha/Digital Unix only)
    (inspired by Aleksey Nogin's patch).
  - A case of bad spilling with high register pressure fixed.
  - Fixed GC bug when GC called from C without active Caml code.
  - Alpha: $gp handling revised to follow Alpha's standard conventions,
    allow running "atom" and "pixie" on ocamlopt-generated binaries.
  - Intel x86: use movzbl and movsbl systematically to load 8-bit and 16-bit
    quantities, no more hacks with partial registers (better for the
    Pentium Pro, worse for the Pentium).
  - PowerPC: more aggressive scheduling of return address reloading.
  - Sparc: scheduling bug related to register pairs fixed.

* Runtime system:
  - Better printing of uncaught exceptions (print a fully qualified
    name whenever possible).

* New ports:
  - Cray T3E (bytecode only) (in collaboration with CEA).
  - PowerMac under Rhapsody.
  - SparcStations under Linux.

* Standard library:
  - Added set_binary_mode_in and set_binary_mode_out in Pervasives
    to toggle open channels between text and binary modes.
  - output_value and input_value check that the given channel is in
    binary mode.
  - input_value no longer fails on very large marshalled data (> 16 Mbytes).
  - Module Arg: added option Rest.
  - Module Filename: temp_file no longer loops if temp dir doesn't exist.
  - Module List: added rev_append (tail-rec alternative to @).
  - Module Set: tell the truth about "elements" returning a sorted list;
    added min_elt, max_elt, singleton.
  - Module Sys: added Sys.time for simple measuring of CPU time.

* ocamllex:
  - Check for overflow when generating the tables for the automaton.
  - Error messages in generated .ml file now point to .mll source.
  - Added "let <id> = <regexp>" to name regular expressions
    (inspired by Christian Lindig's patch).

* ocamlyacc:
  - Better error recovery in presence of EOF tokens.
  - Error messages in generated .ml file now point to .mly source.
  - Generated .ml file now type-safe even without the generated .mli file.

* The Unix library:
  - Use float instead of int to represent Unix times (number of seconds
    from the epoch).  This fixes a year 2005 problem on 32-bit platforms.
    Functions affected: stat, lstat, fstat, time, gmtime, localtime,
    mktime, utimes.
  - Added putenv.
  - Better handling of "unknown" error codes (EUNKNOWNERR).
  - Fixed endianness bug in getservbyport.
  - win32unix (the Win32 implementation of the Unix library) now has
    the same interface as the unix implementation, this allows exchange
    of compiled .cmo and .cmi files between Unix and Win32.

* The thread libraries:
  - Bytecode threads: bug with escaping exceptions fixed.
  - System threads (POSIX, Win32): malloc/free bug fixed; signal bug fixed.
  - Both: added Thread.wait_signal to wait synchronously for signals.

* The graph library: bigger color cache.

* The str library: added Str.quote, Str.regexp_string,
  Str.regexp_string_case_fold.

* Emacs mode:
  - Fixed bug with paragraph fill.
  - Fixed bug with next-error under Emacs 20.


Objective Caml 1.07 (11 Dec 1997):
----------------------------------

* Native-code compiler:
  - Revised interface between generated code and GC, fixes serious GC
    problems with signals and native threads.
  - Added "-thread" option for compatibility with ocamlc.

* Debugger: correctly print instance variables of objects.

* Run-time system: ported to OpenBSD.

* Standard library: fixed wrong interface for Marshal.to_buffer and
  Obj.unmarshal.

* Num library: added Intel x86 optimized asm code (courtesy of
  Bernard Serpette).

* Thread libraries:
  - Native threads: fixed GC bugs and installation procedure.
  - Bytecode threads: fixed problem with "Marshal" module.
  - Both: added Event.always.

* MS Windows port: better handling of long command lines in Sys.command

Objective Caml 1.06 (18 Nov 1997):
----------------------------------

* Language:
  - Added two new keywords: "assert" (check assertion) and "lazy"
    (delay evaluation).
  - Allow identifiers to start with "_" (such identifiers are treated
    as lowercase idents).

* Objects:
  - Added "protected" methods (visible only from subclasses, can be hidden
    in class type declared in module signature).
  - Objects can be compared using generic comparison functions.
  - Fixed compilation of partial application of object constructors.

* Type system:
  - Occur-check now more strict (all recursions must traverse an object).
  - A few bugs fixed.

* Run-time system:
  - A heap compactor was implemented, so long-running programs can now
    fight fragmentation.
  - The meaning of the "space_overhead" parameter has changed.
  - The macros Push_roots and Pop_roots are superseded by Begin_roots* and
    End_roots.
  - Bytecode executable includes list of primitives used, avoids crashes
    on version mismatch.
  - Reduced startup overhead for marshalling, much faster marshalling of
    small objects.
  - New exception Stack_overflow distinct from Out_of_memory.
  - Maximum stack size configurable.
  - I/O revised for compatibility with compactor and with native threads.
  - All C code ANSIfied (new-style function declarations, etc).
  - Threaded code work on all 64-bit processors, not just Alpha/Digital Unix.
  - Better printing of uncaught exceptions.

* Both compilers:
  - Parsing: more detailed reporting of syntax errors (e.g. shows
    unmatched opening parenthesis on missing closing parenthesis).
  - Check consistency between interfaces (.cmi).
  - Revised rules for determining dependencies between modules.
  - Options "-verbose" for printing calls to C compiler, "-noassert"
    for turning assertion checks off.

* Native-code compiler:
  - Machine-dependent parts rewritten using inheritance instead of
    parameterized modules.
  - GC bug in value let rec fixed.
  - Port to Linux/Alpha.
  - Sparc: cleaned up use of %g registers, now compatible with Solaris threads.

* Top-level interactive system:
  - Can execute Caml script files given on command line.
  - Reads commands from ./.ocamlinit on startup.
  - Now thread-compatible.

* Standard library:
  - New library module: Lazy (delayed computations).
  - New library module: Marshal.  Allows marshalling to strings and
    transmission of closures between identical programs (SPMD parallelism).
  - Filename: "is_absolute" is superseded by "is_implicit" and "is_relative".
    To adapt old programs, change "is_absolute x" to "not (is_implicit x)"
    (but the new "is_relative" is NOT the opposite of the old "is_absolute").
  - Array, Hashtbl, List, Map, Queue, Set, Stack, Stream:
    the "iter" functions now take as argument a unit-returning function.
  - Format: added "printf" interface to the formatter (see the documentation).
    Revised behaviour of simple boxes: no more than one new line is output
    when consecutive break hints should lead to multiple line breaks.
  - Stream: revised implementation, renamed Parse_failure to Failure and
    Parse_error to Error (don't you love gratuitous changes?).
  - String: added index, rindex, index_from, rindex_from.
  - Array: added mapi, iteri, fold_left, fold_right, init.
  - Added Map.map, Set.subset, Printexc.to_string.

* ocamllex: lexers generated by ocamllex can now handle all characters,
  including '\000'.

* ocamlyacc: fixed bug with function closures returned by parser rules.

* Debugger:
  - Revised generation of events.
  - Break on function entrance.
  - New commands start/previous.
  - The command loadprinter now try to recursively load required
    modules.
  - Numerous small fixes.

* External libraries:
  - systhreads: can now use POSIX threads; POSIX and Win32 threads are
    now supported by the native-code compiler.
  - dbm and graph: work in native code.
  - num: fixed bug in Nat.nat_of_string.
  - str: fixed deallocation bug with case folding.
  - win32unix: use Win32 handles instead of (buggy) VC++ emulation of Unix
    file handles; added gettimeofday.

* Emacs editing mode and debugger interface updated to July '97 version.

Objective Caml 1.05 (21 Mar 1997):
----------------------------------

* Typing: fixed several bugs causing spurious type errors.

* Native-code compiler: fixed instruction selection bug causing GC to
see ill-formed pointers; fixed callbacks to support invocation from a
main program in C.

* Standard library: fixed String.lowercase; Weak now resists integers.

* Toplevel: multiple phrases without intermediate ";;" now really supported;
fixed value printing problems where the wrong printer was selected.

* Debugger: fixed printing problem with local references; revised
handling of checkpoints; various other small fixes.

* Macintosh port: fixed signed division problem in bytecomp/emitcode.ml

Objective Caml 1.04 (11 Mar 1997):
----------------------------------

* Replay debugger ported from Caml Light; added debugger support in
  compiler (option -g) and runtime system. Debugger is alpha-quality
  and needs testing.

* Parsing:
  - Support for "# linenum" directives.
  - At toplevel, allow several phrases without intermediate ";;".

* Typing:
  - Allow constraints on datatype parameters, e.g.
    type 'a foo = ... constraint 'a = 'b * 'c.
  - Fixed bug in signature matching in presence of free type variables '_a.
  - Extensive cleanup of internals of type inference.

* Native-code compilation:
  - Inlining of small functions at point of call (fairly conservative).
  - MIPS code generator ported to SGI IRIX 6.
  - Better code generated for large integer constants.
  - Check for urgent GC when allocating large objects in major heap.
  - PowerPC port: better scheduling, reduced TOC consumption.
  - HPPA port: handle long conditional branches gracefully,
    several span-dependent bugs fixed.

* Standard library:
  - More floating-point functions (all ANSI C float functions now available).
  - Hashtbl: added functorial interface (allow providing own equality
    and hash functions); rehash when resizing, avoid memory leak on
    Hashtbl.remove.
  - Added Char.uppercase, Char.lowercase, String.uppercase, String.lowercase,
    String.capitalize, String.uncapitalize.
  - New module Weak for manipulating weak pointers.
  - New module Callback for registering closures and exceptions to be
    used from C.

* Foreign interface:
  - Better support for callbacks (C calling Caml), exception raising
    from C, and main() in C. Added function to remove a global root.
  - Option -output-obj to package Caml code as a C library.

* Thread library: fixed bug in timed_read and timed_write operations;
  Lexing.from_function and Lexing.from_channel now reentrant.

* Unix interface: renamed EACCESS to EACCES (the POSIX name); added setsid;
  fixed bug in inet_addr_of_string for 64-bit platforms.

* Ocamlyacc: default error function no longer prevents error recovery.

* Ocamllex: fixed reentrancy problem w.r.t. exceptions during refill;
  fixed output problem (\r\r\n) under Win32.

* Macintosh port:
  - The makefiles are provided for compiling and installing O'Caml on
    a Macintosh with MPW 3.4.1.
  - An application with the toplevel in a window is forthcoming.

* Windows NT/95 port: updated toplevel GUI to that of Caml Light 0.73.

* Emacs editing mode and debugger interface included in distribution.


Objective Caml 1.03 (29 Oct 1996):
----------------------------------

* Typing:
  - bug with type names escaping their scope via unification with
    non-generalized type variables '_a completely fixed;
  - fixed bug in occur check : it was too restrictive;
  - fixed bug of coercion operators;
  - check that no two types of the same name are generated in a module
    (there was no check for classes);
  - "#install_printer" works again;
  - fixed bug in printing of subtyping errors;
  - in class interfaces, construct "method m" (without type) change
    the status of method m from abstract to concrete;
  - in a recursive definition of class interfaces, a class can now
    inherit from a previous class;
  - typing of a method make use of an eventual previously given type
    of this method, yielding clearer type errors.

* Compilation (ocamlc and ocamlopt):
  - fixed bug in compilation of classes.

* Native-code compilation:
  - optimization of functions taking tuples of arguments;
  - code emitter for the Motorola 680x0 processors (retrocomputing week);
  - Alpha/OSF1: generate frame descriptors, avoids crashes when e.g.
    exp() or log() cause a domain error; fixed bug with
    String.length "literal";
  - Sparc, Mips, HPPA: removed marking of scanned stack frames
    (benefits do not outweight cost).

* Standard library:
  - Arg.parse now prints documentation for command-line options;
  - I/O buffers (types in_channel and out_channel) now heap-allocated,
    avoids crashing when closing a channel several times;
  - Overflow bug in compare() fixed;
  - GC bug in raising Sys_error from I/O functions fixed;
  - Parsing.symbol_start works even for epsilon productions.

* Foreign interface: main() in C now working, fixed bug in library
  order at link time.

* Thread library: guard against calling thread functions before Thread.create.

* Unix library: fixed getsockopt, setsockopt, open_process_{in,out}.

* Perl-free, cpp-free, cholesterol-free installation procedure.


Objective Caml 1.02 (27 Sep 1996):
----------------------------------

* Typing:
  - fixed bug with type names escaping their scope via unification
    with non-generalized type variables '_a;
  - keep #class abbreviations longer;
  - faster checking of well-formed abbreviation definitions;
  - stricter checking of "with" constraints over signatures (arity
    mismatch, overriding of an already manifest type).

* Compilation (ocamlc and ocamlopt):
  - fixed bug in compilation of recursive classes;
  - [|...|] and let...rec... allowed inside definitions of recursive
    data structures;

* Bytecode compilation: fixed overflow in linker for programs with
  more than 65535 globals and constants.

* Native-code compilation:
  - ocamlopt ported to HPPA under HP/UX, Intel x86 under Solaris 2,
    PowerMacintosh under MkLinux;
  - fixed two bugs related to floating-point arrays (one with "t array"
    where t is an abstract type implemented as float, one with
    comparison between two float arrays on 32 bit platforms);
  - fixed reloading/spilling problem causing non-termination of
    register allocation;
  - fixed bugs in handling of () causing loss of tail recursion;
  - fixed reloading bug in indirect calls.

* Windows NT/95 port:
  - complete port of the threads library (Pascal Cuoq);
  - partial port of the Unix library (Pascal Cuoq);
  - expansion of *, ? and @ on the command line.

* Standard library:
  - bug in in List.exists2 fixed;
  - bug in "Random.int n" for very large n on 64-bit machines fixed;
  - module Format: added a "general purpose" type of box (open_box);
    can output on several formatters at the same time.

* The "threads" library:
  - implementation on top of native threads available for Win32 and
    POSIX 1003.1c;
  - added -thread option to select a thread-safe version of the
    standard library, the ThreadIO module is no longer needed.

* The "graph" library: avoid invalid pixmaps when doing
  open_graph/close_graph several times.

* The "dynlink" library: support for "private" (no re-export) dynamic loading.

* ocamlyacc: skip '...' character literals correctly.

* C interface: C code linked with O'Caml code can provide its own main()
  and call caml_main() later.


Objective Caml 1.01 (12 Jun 1996):
----------------------------------

* Typing: better report of type incompatibilities;
  non-generalizable type variables in a struct...end no longer flagged
  immediately as an error;
  name clashes during "open" avoided.

* Fixed bug in output_value where identical data structures
  could have different external representations; this bug caused wrong
  "inconsistent assumptions" errors when checking compatibility of
  interfaces at link-time.

* Standard library: fixed bug in Array.blit on overlapping array sections

* Unmarshaling from strings now working.

* ocamlc, ocamlopt: new flags -intf and -impl to force compilation as
  an implementation/an interface, regardless of file extension;
  overflow bug on wide-range integer pattern-matchings fixed.

* ocamlc: fixed bytecode generation bug causing problems with compilation
  units defining more than 256 values

* ocamlopt, all platforms:
  fixed GC bug in "let rec" over data structures;
  link startup file first, fixes "undefined symbol" errors with some
  libraries.

* ocamlopt, Intel x86:
  more efficient calling sequence for calling C functions;
  floating-point wars, chapter 5: don't use float stack for holding
  float pseudo-registers, stack-allocating them is just as efficient.

* ocamlopt, Alpha and Intel x86: more compact calling sequence for garbage
  collection.

* ocamllex: generated automata no longer use callbacks for refilling
  the input buffer (works better with threads); character literals
  correctly skipped inside actions.

* ocamldep: "-I" directories now searched in the right order

* Thread library: incompatibilities with callbacks, signals, and
  dynamic linking removed; scheduling bug with Thread.wait fixed.

* New "dbm" library, interfaces with NDBM.

* Object-oriented extensions:
    instance variables can now be omitted in class types;
    some error messages have been made clearer;
    several bugs fixes.

Objective Caml 1.00 (9 May 1996):
---------------------------------

* Merge of Jérôme Vouillon and Didier Rémy's object-oriented
extensions.

* All libraries: all "new" functions renamed to "create" because "new"
is now a reserved keyword.

* Compilation of "or" patterns (pat1 | pat2) completely revised to
avoid code size explosion.

* Compiler support for preprocessing source files (-pp flag).

* Library construction: flag -linkall to force linking of all units in
a library.

* Native-code compiler: port to the Sparc under NetBSD.

* Toplevel: fixed bug when tracing several times the same function
under different names.

* New format for marshaling arbitrary data structures, allows
marshaling to/from strings.

* Standard library: new module Genlex (configurable lexer for streams)

* Thread library: much better support for I/O and blocking system calls.

* Graphics library: faster reclaimation of unused pixmaps.

* Unix library: new functions {set,clear}_nonblock, {set,clear}_close_on_exec,
{set,get}itimer, inet_addr_any, {get,set}sockopt.

* Dynlink library: added support for linking libraries (.cma files).

Caml Special Light 1.15 (15 Mar 1996):
--------------------------------------

* Caml Special Light now runs under Windows NT and 95. Many thanks to
Kevin Gallo (Microsoft Research) who contributed his initial port.

* csllex now generates tables for a table-driven automaton.
The resulting lexers are smaller and run faster.

* Completely automatic configuration script.

* Typing: more stringent checking of module type definitions against
manifest module type specifications.

* Toplevel: recursive definitions of values now working.

* Native-code compiler, all platforms:
        toplevel "let"s with refutable patterns now working;
        fixed bug in assignment to float record fields;
        direct support for floating-point negation and absolute value.

* Native-code compiler, x86: fixed bug with tail calls (with more than
4 arguments) from a function with a one-word stack frame.

* Native-code compiler, Sparc: problem with -compact fixed.

* Thread library: support for non-blocking writes; scheduler revised.

* Unix library: bug in gethostbyaddr fixed; bounds checking for read,
write, etc.

Caml Special Light 1.14 (8 Feb 1996):
-------------------------------------

* cslopt ported to the PowerPC/RS6000 architecture. Better support for
AIX in the bytecode system as well.

* cslopt, all platforms: fixed bug in live range splitting around catch/exit.

* cslopt for the Intel (floating-point wars, chapter 4):
implemented Ershov's algorithm to minimize floating-point stack usage;
out-of-order pops fixed.

* Several bug fixes in callbacks and signals.

Caml Special Light 1.13 (4 Jan 1996):
-------------------------------------

* Pattern-matching compilation revised to factor out accesses inside
matched structures.

* Callbacks and signals now supported in cslopt.
Signals are only detected at allocation points, though.
Added callback functions with 2 and 3 arguments.

* More explicit error messages when a native-code program aborts due
to array or string bound violations.

* In patterns, "C _" allowed even if the constructor C has several arguments.

* && and || allowed as alternate syntax for & and or.

* cslopt for the Intel: code generation for floating-point
operations entirely redone for the third time (a pox on whomever at
Intel decided to organize the floating-point registers as a stack).

* cslopt for the Sparc: don't use Sparc V8 smul and sdiv instructions,
emulation on V7 processors is abysmal.

Caml Special Light 1.12 (30 Nov 1995):
--------------------------------------

* Fixed an embarrassing bug with references to floats.

Caml Special Light 1.11 (29 Nov 1995):
--------------------------------------

* Streams and stream parsers a la Caml Light are back (thanks to
Daniel de Rauglaudre).

* User-level concurrent threads, with low-level shared memory primitives
(locks and conditions) as well as channel-based communication primitives
with first-class synchronous events, in the style of Reppy's CML.

* The native-code compiler has been ported to the HP PA-RISC processor
running under NextStep (sorry, no HPUX, its linker keeps dumping
core on me).

* References not captured in a function are optimized into variables.

* Fixed several bugs related to exceptions.

* Floats behave a little more as specified in the IEEE standard
(believe it or not, but x < y is not the negation of x >= y).

* Lower memory consumption for the native-code compiler.

Caml Special Light 1.10 (07 Nov 1995):
--------------------------------------

* Many bug fixes (too many to list here).

* Module language: introduction of a "with module" notation over
signatures for concise sharing of all type components of a signature;
better support for concrete types in signatures.

* Native-code compiler: the Intel 386 version has been ported to
NextStep and FreeBSD, and generates better code (especially for
floats)

* Tools and libraries: the Caml Light profiler and library for
arbitrary-precision arithmetic have been ported (thanks to John
Malecki and Victor Manuel Gulias Fernandez); better docs for the Unix
and regexp libraries.

Caml Special Light 1.07 (20 Sep 1995):
--------------------------------------

* Syntax: optional ;; allowed in compilation units and structures
(back by popular demand)

* cslopt:
generic handling of float arrays fixed
direct function application when the function expr is not a path fixed
compilation of "let rec" over values fixed
multiple definitions of a value name in a module correctly handled
no calls to ranlib in Solaris

* csltop: #trace now working

* Standard library: added List.memq; documentation of Array fixed.

Caml Special Light 1.06 (12 Sep 1995):
--------------------------------------

* First public release.<|MERGE_RESOLUTION|>--- conflicted
+++ resolved
@@ -1,17 +1,14 @@
-<<<<<<< HEAD
+OCaml 4.07 maintenance branch
+-----------------------------
+
 ### Bug fixes:
 
 * MPR#7818: Unaliasable module can be aliased
   (Jacques Garrigue, report by mandrykin)
-=======
-OCaml 4.07 maintenance branch
------------------------------
 
 - MPR#7820, GPR#1897: Fix Array.of_seq. This function used to apply a circular
   permutation of one cell to the right on the sequence.
   (Thierry Martinez, review by Nicolás Ojeda Bär)
-
->>>>>>> b5ff0163
 
 OCaml 4.07.0 (10 July 2018)
 ---------------------------
