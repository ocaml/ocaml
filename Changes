Next version (4.05.0):
----------------------

(Changes that can break existing programs are marked with a "*")

### Language features:

### Code generation and optimizations:

- GPR#504: Instrumentation support for fuzzing with afl-fuzz.
  (Stephen Dolan, review by Alain Frisch, Pierre Chambart, Mark
  Shinwell, Gabriel Scherer and Damien Doligez)

- MPR#7201, GPR#954: Correct wrong optimisation of "0 / <expr>"
  and "0 mod <expr>" in the case when <expr> was a non-constant
  evaluating to zero (Mark Shinwell)

### Runtime system:

### Type system:

- PR#6608, GPR#901: unify record types when overriding all fields
  (Tadeu Zagallo and Gabriel Scherer, report by Jeremy Yallop,
  review by David Allsopp, Jacques Garrigue)

### Compiler user-interface and warnings:

- PR#7315, GPR#736: refine some error locations
  (Gabriel Scherer and Alain Frisch, report by Matej Košík)

- PR#7050, GPR#748 GPR#843 GPR#864: new `-args/-args0 <file>` parameters to
  provide extra command-line arguments in a file -- see documentation.
  User programs may implement similar options using the new `Expand`
  constructor of the `Arg` module.
  (Bernhard Schommer, review by Jérémie Dimino, Gabriel Scherer
   and Damien Doligez, discussion with Alain Frisch and Xavier Leroy,
   feature request from the Coq team)

- PR#7172, GPR#970: add extra (ocamlc -config) options
  int_size, word_size, ext_exe
  (Gabriel Scherer, request by Daniel Buenzli)

- GPR#829: better error when opening a module aliased to a functor
  (Alain Frisch)

- GPR#911: ocamlc/ocamlopt do not pass warnings-related options to C
  compiler when called to compile third-party C source files
  (Sébastien Hinderer)

* GPR#933: ocamlopt -p now reports an error on platforms that do not
  support profiling with gprof; dummy profiling libraries are no longer
  installed on such platforms.
  This can be tested with ocamlopt -config
  (Sébastien Hinderer)

- PR#7137, GPR#960: "-open" command line flag now accepts a module path
  (not a module name) (Arseniy Alekseyev and Leo White)

### Standard library:

- PR#6975, GPR#902: Truncate function added to stdlib Buffer module
  (Dhruv Makwana, review by Alain Frisch and Gabriel Scherer)

- GPR#760: Add a functions List.compare_lengths and
  List.compare_length_with to avoid full list length computations
  (Fabrice Le Fessant)

- GPR#778: Arg: added option Expand that allows to expand a string
  argument to a string array of new arguments
  (Bernhard Schommer)

- GPR#885: Option-returning variants of stdlib functions
  (Alain Frisch, review by David Allsopp and Bart Jacobs)

- GPR#869: Add find_first, find_first_opt, find_last, find_last_opt to
  maps and sets.  Find the first or last binding or element
  satisfying a monotonic predicate.
  (Gabriel de Perthuis, with contributions from Alain Frisch, review by
  Hezekiah M. Carty and Simon Cruanes, initial report by Gerd Stolpmann)

### Manual and documentation:

- GPR#939: activate the caml_example environment in the language
  extensions section of the manual. Convert some existing code
  examples to this format.
  (Florian Angeletti)

- add a HACKING.adoc file to contain various tips and tricks for
  people hacking on the repository. See also CONTRIBUTING.md for
  advice on sending contributions upstream.
  (Gabriel Scherer and Gabriel Radanne, review by David Allsopp,
  inspired by John Whitington)

### Other libraries:

- MPR#7339, GPR#787: Support the '0 dimension' case for bigarrays
  (see Bigarray documentation)
  (Laurent Mazare,
   review by Gabriel Scherer, Alain Frisch and Hezekiah M. Carty)

* PR#7342, GPR#797: fix Unix.read on pipes with no data left on Windows
  it previously raised an EPIPE error, it now returns 0 like other OSes
  (Jonathan Protzenko)

### Bytecode debugger (ocamldebug):

- GPR#977: Catch Out_of_range in "list" command
  (Yunxing Dai)

### Tools:

- PR#5163: ocamlobjinfo, dump globals defined by bytecode executables
  (Stéphane Glondu)

- PR#7333: ocamldoc, use the first sentence of text file as
  a short description in overviews.
  (Florian Angeletti)

- GPR#848: ocamldoc, escape link targets in HTML output
  (Etienne Millon, review by Gabriel Scherer, Florian Angeletti and
  Daniel Bünzli)

- GPR#986: ocamldoc, use relative paths in error message
  to solve ocamlbuild+doc usability issue (ocaml/ocamlbuild#79)
  (Gabriel Scherer, review by Florian Angeletti, discussion with Daniel Bünzli)

- clarify ocamldoc text parsing error messages
  (Gabriel Scherer)

### Compiler distribution build system:

- GPR#887: allow -with-frame-pointers if clang is used as compiler on Linux
  (Bernhard Schommer)

- GPR#919: use clang as preprocessor assembler if clang is used as compiler
  (Bernhard Schommer)

- GPR#927: improve the detection of hashbang support in the configure script
  (Armaël Guéneau)

- PR#7377: remove -std=gnu99 for newer gcc versions
  (Damien Doligez, report by ygrek)

- GPR#693: fail on unexpected errors or warnings within caml_example
  environment.
  (Florian Angeletti)

- GPR#729: Make sure ocamlnat is built with a $(EXE) extension, merge
  rules between Unix and Windows Makefiles
  (Sébastien Hinderer, review by Alain Frisch)

- GPR#762, GPR#764: Merge Unix and Windows Makefiles in yacc/ and
  debugger/
  (Sébastien Hinderer)

- GPR#827: install missing mli and cmti files, new make target
  install-compiler-sources for installation of compiler-libs ml files
  (Hendrik Tews)

- GPR#898: fix locale-dependence of primitive list order,
  detected through reproducible-builds.org.
  (Hannes Mehnert, review by Gabriel Scherer and Ximin Luo)

- GPR#932: install ocaml{c,lex}->ocaml{c,lex}.byte symlink correctly
  when the opt target is built but opt.opt target is not.
  (whitequark)

- GPR#935: allow build in Android's termux
  (ygrek, review by Gabriel Scherer)

- GPR#984: Fix compilation of compiler distribution when Spacetime
  enabled
  (Mark Shinwell)

- GPR#803: new ocamllex-based tool to extract bytecode compiler
  opcode information from C headers.
  (Nicolas Ojeda Bar)

### Internal/compiler-libs changes:

- GPR#744, GPR#781: fix duplicate self-reference in imported cmi_crcs
  list in .cmti files + avoid rebuilding cmi_info record when creating
  .cmti files
  (Alain Frisch, report by Daniel Bunzli, review by Jeremie Dimino)
- GPR#915: fix -dsource (pprintast.ml) bugs
  (Runhang Li, review by Alain Frisch)

- GPR#832, MPR#7357: Improve compilation time for toplevel
  include(struct ... end : sig ... end)
  (Alain Frisch, report by Hongbo Zhang, review by Jacques Garrigue)

### Bug fixes

- PR#5115: protect all byterun/fail.c functions against
  uninitialized caml_global_data (only changes the bytecode behavior)
  (Gabriel Scherer, review by Xavier Leroy)

- PR#7216, GPR#949: don't require double parens in Functor((val x))
  (Jacques Garrigue, review by Valentin Gatien-Baron)

- PR#7414, GPR#929: Soundness bug with non-generalized type variable and functor
  (Jacques Garrigue, report by Leo White)

- PR#7421: Soundness bug with GADTs and lazy
  (Jacques Garrigue, report by Leo White)

- PR#7424: Typechecker diverges on unboxed type declaration
  (Jacques Garrigue, report by Stephen Dolan)

- PR#7432: Linking modules compiled with -labels and -nolabels is not safe
  (Jacques Garrigue, report by Jeremy Yallop)

- PR#7437: typing assert failure with nonrec priv
  (Jacques Garrigue, report by Anil Madhavapeddy)

- GPR#795: remove 256-character limitation on Sys.executable_name
  (Xavier Leroy)

- GPR#814: fix the Buffer.add_substring bounds check to handle overflow
  (Jeremy Yallop)

- GPR#810: check for integer overflow in Array.concat
  (Jeremy Yallop)

- GPR#805, GPR#815, GPR#833: check for integer overflow in String.concat
  (Jeremy Yallop,
   review by Damien Doligez, Alain Frisch, Daniel Bünzli, Fabrice Le Fessant)

- GPR#934: check for integer overflow in Bytes.extend
  (Jeremy Yallop, review by Gabriel Scherer)

- MPR#6594, GPR#955: Remove "Istore_symbol" specific operation on x86-64.
  This is more robust and in particular avoids assembly failures on Win64.
  (Mark Shinwell, review by Xavier Leroy, testing by David Allsopp and
   Olivier Andrieu)

- GPR#956 Keep possibly-effectful expressions when optimizing multiplication
  by zero.
  (Jeremy Yallop)

- PR#7427, GPR#959: Don't delete let bodies in Cmmgen (Mark Shinwell)

<<<<<<< HEAD
- PR#7346, GPR#966: One example of evaluation order in the native code
  compiler not matching the bytecode compiler
  (Mark Shinwell)
=======
- GPR#967, PR#6136: Fix Closure so that overapplication evaluation order
  matches the bytecode compiler and Flambda.
  (Mark Shinwell, report by Jeremy Yallop, review by Frédéric Bour)
>>>>>>> 8127e311

- GPR#987: alloc_sockaddr: don't assume a null terminator. It is not inserted
  on macOS by system calls that fill in a struct sockaddr (e.g. getsockname).
  (Anton Bachin)

Next minor version (4.04.1):
----------------------------

### Standard library:

- PR#7403, GPR#894: fix a bug in Set.map as introduced in 4.04.0
  (Gabriel Scherer, report by Thomas Leonard)

### Bug fixes

- PR#7405, GPR#903: s390x: Fix address of caml_raise_exn in native dynlink modules
  (Richard Jones, review by Xavier Leroy)

- MPR#7417, GPR#930: ensure 16 byte stack alignment inside caml_allocN on x86-64
  for ocaml build with WITH_FRAME_POINTERS defined
  (Christoph Cullmann)

- GPR#912: Fix segfault in Unix.create_process on Windows caused by wrong header
  configuration.
  (David Allsopp)

- GPR#980: add dynlink options to ocamlbytecomp.cmxa to allow ocamlopt.opt
  to load plugins. See http://github.com/OCamlPro/ocamlc-plugins for examples.
  (Fabrice Le Fessant, review by David Allsopp)

OCaml 4.04.0 (4 Nov 2016):
--------------------------

(Changes that can break existing programs are marked with a "*")

### Language features:

- PR#7233: Support GADT equations on non-local abstract types
  (Jacques Garrigue)

- GPR#187, GPR#578: Local opening of modules in a pattern.
  Syntax: "M.(p)", "M.[p]","M.[| p |]", "M.{p}"
  (Florian Angeletti, Jacques Garrigue, review by Alain Frisch)

- GPR#301: local exception declarations "let exception ... in"
  (Alain Frisch)

- GPR#508: Allow shortcut for extension on semicolons: ;%foo
  (Jeremie Dimino)

- GPR#606: optimized representation for immutable records with a single
  field, and concrete types with a single constructor with a single argument.
  This is triggered with a [@@unboxed] attribute on the type definition.
  Currently mutually recursive datatypes are not well supported, this
  limitation should be lifted in the future (see MPR#7364).
  (Damien Doligez)

### Compiler user-interface and warnings:

* PR#6475, GPR#464: interpret all command-line options before compiling any
  files, changes (improves) the semantics of repeated -o options or -o
  combined with -c see the super-detailed commit message at
  https://github.com/ocaml/ocaml/commit/da56cf6dfdc13c09905c2e07f1d4849c8346eec8
  (whitequark)

- PR#7139: clarify the wording of Warning 38
  (Unused exception or extension constructor)
  (Gabriel Scherer)

* PR#7147, GPR#475: add colors when reporting errors generated by ppx rewriters.
  Remove the `Location.errorf_prefixed` function which is no longer relevant
  (Simon Cruanes, Jérémie Dimino)

- PR#7169, GPR#501: clarify the wording of Warning 8
  (Non-exhaustivity warning for pattern matching)
  (Florian Angeletti, review and report by Gabriel Scherer)

* GPR#591: Improve support for OCAMLPARAM: (i) do not use objects
  files with -a, -pack, -shared; (ii) use "before" objects in the toplevel
  (but not "after" objects); (iii) use -I dirs in the toplevel,
  (iv) fix bug where -I dirs were ignored when using threads
  (Marc Lasson, review by Damien Doligez and Alain Frisch)

- GPR#648: New -plugin option for ocamlc and ocamlopt, to dynamically extend
  the compilers at runtime.
  (Fabrice Le Fessant)

- GPR#684: Detect unused module declarations
  (Alain Frisch)

- GPR#706: Add a settable Env.Persistent_signature.load function so
  that cmi files can be loaded from other sources. This can be used to
  create self-contained toplevels.
  (Jérémie Dimino)

### Standard library:

- PR#6279, GPR#553: implement Set.map
  (Gabriel Scherer)

- PR#6820, GPR#560: Add Obj.reachable_words to compute the
  "transitive" heap size of a value
  (Alain Frisch, review by Mark Shinwell and Damien Doligez)

- GPR#473: Provide `Sys.backend_type` so that user can write backend-specific
  code in some cases (for example,  code generator).
  (Hongbo Zhang)

- GPR#589: Add a non-allocating function to recover the number of
  allocated minor words.
  (Pierre Chambart, review by Damien Doligez and Gabriel Scherer)

- GPR#626: String.split_on_char
  (Alain Frisch)

- GPR#669: Filename.extension and Filename.remove_extension
  (Alain Frisch, request by Edgar Aroutiounian, review by Daniel Bunzli
  and Damien Doligez)

- GPR#674: support unknown Sys.os_type in Filename, defaulting to Unix
  (Filename would previously fail at initialization time for
   Sys.os_type values other than "Unix", "Win32" and "Cygwin";
   mirage-os uses "xen")
  (Anil Madhavapeddy)

### Other libraries

- MPR#4834, GPR#592: Add a Biggarray.Genarray.change_layout function
  to switch bigarrays between C and fortran layouts.
  (Guillaume Hennequin, review by Florian Angeletti)

### Code generation and optimizations:

- PR#4747, GPR#328: Optimize Hashtbl by using in-place updates of its
  internal bucket lists.  All operations run in constant stack size
  and are usually faster, except Hashtbl.copy which can be much
  slower
  (Alain Frisch)

- PR#6217, GPR#538: Optimize performance of record update:
  no more performance cliff when { foo with t1 = ..; t2 = ...; ... }
  hits 6 updated fields
  (Olivier Nicole, review by Thomas Braibant and Pierre Chambart)

- PR#7023, GPR#336: Better unboxing strategy
  (Alain Frisch, Pierre Chambart)

- PR#7244, GPR#840: Ocamlopt + flambda requires a lot of memory
  to compile large array literal expressions
  (Pierre Chambart, review by Mark Shinwell)

- PR#7291, GPR#780: Handle specialisation of recursive function that does
  not always preserve the arguments
  (Pierre Chambart, Mark Shinwell, report by Simon Cruanes)

- PR#7328, GPR#702: Do not eliminate boxed int divisions by zero and
  avoid checking twice if divisor is zero with flambda.
  (Pierre Chambart, report by Jeremy Yallop)

- GPR#427: Obj.is_block is now an inlined OCaml function instead of a
  C external.  This should be faster.
  (Demi Obenour)

- GPR#580: Optimize immutable float records
  (Pierre Chambart, review by Mark Shinwell)

- GPR#602: Do not generate dummy code to force module linking
  (Pierre Chambart, reviewed by Jacques Garrigue)

- GPR#703: Optimize some constant string operations when the "-safe-string"
  configure time option is enabled.
  (Pierre Chambart)

- GPR#707: Load cross module information during a meet
  (Pierre Chambart, report by Leo White, review by Mark Shinwell)

- GPR#709: Share a few more equal switch branches
  (Pierre Chambart, review by Gabriel Scherer)

- GPR#712: Small improvements to type-based optimizations for array
  and lazy
  (Alain Frisch, review by Pierre Chambart)

- GPR#714: Prevent warning 59 from triggering on Lazy of constants
  (Pierre Chambart, review by Leo White)

- GPR#723 Sort emitted functions according to source location
  (Pierre Chambart, review by Mark Shinwell)

- Lack of type normalization lead to missing simple compilation for "lazy x"
  (Alain Frisch)

### Runtime system:

- PR#7203, GPR#534: Add a new primitive caml_alloc_float_array to allocate an
  array of floats
  (Thomas Braibant)

- PR#7210, GPR#562: Allows to register finalisation function that are
  called only when a value will never be reachable anymore. The
  drawbacks compared to the existing one is that the finalisation
  function is not called with the value as argument. These finalisers
  are registered with `GC.finalise_last`
  (François Bobot reviewed by Damien Doligez and Leo White)

- GPR#247: In previous OCaml versions, inlining caused stack frames to
  disappear from stacktraces. This made debugging harder in presence of
  optimizations, and flambda was going to make this worse. The debugging
  information produced by the compiler now enables the reconstruction of the
  original backtrace. Use `Printexc.get_raw_backtrace_next_slot` to traverse
  the list of inlined stack frames.
  (Frédéric Bour, review by Mark Shinwell and Xavier Leroy)

- GPR#590: Do not perform compaction if the real overhead is less than expected
  (Thomas Braibant)

### Tools:

- PR#7189: toplevel #show, follow chains of module aliases
  (Gabriel Scherer, report by Daniel Bünzli, review by Thomas Refis)

- PR#7248: have ocamldep interpret -open arguments in left-to-right order
  (Gabriel Scherer, report by Anton Bachin)

- PR#7272, GPR#798: ocamldoc, missing line breaks in type_*.html files
  (Florian Angeletti)

- PR#7290: ocamldoc, improved support for inline records
  (Florian Angeletti)

- PR#7323, GPR#750: ensure "ocamllex -ml" works with -safe-string
  (Hongbo Zhang)

- PR#7350, GPR#806: ocamldoc, add viewport metadata to generated html pages
  (Florian Angeletti, request by Daniel Bünzli)

- GPR#452: Make the output of ocamldep more stable
  (Alain Frisch)

- GPR#548: empty documentation comments
  (Florian Angeletti)

- GPR#575: Add the -no-version option to the toplevel
  (Sébastien Hinderer)

- GPR#598: Add a --strict option to ocamlyacc treat conflicts as errors
  (this option is now used for the compiler's parser)
  (Jeremy Yallop)

- GPR#613: make ocamldoc use -open arguments
  (Florian Angeletti)

- GPR#718: ocamldoc, fix order of extensible variant constructors
  (Florian Angeletti)

### Debugging and profiling:

- GPR#585: Spacetime, a new memory profiler (Mark Shinwell, Leo White)

### Manual and documentation:

- PR#7007, PR#7311: document the existence of OCAMLPARAM and
  ocaml_compiler_internal_params
  (Damien Doligez, reports by Wim Lewis and Gabriel Scherer)

- PR#7243: warn users against using WinZip to unpack the source archive
  (Damien Doligez, report by Shayne Fletcher)

- PR#7245, GPR#565: clarification to the wording and documentation
  of Warning 52 (fragile constant pattern)
  (Gabriel Scherer, William, Adrien Nader, Jacques Garrigue)

- #PR7265, GPR#769: Restore 4.02.3 behaviour of Unix.fstat, if the
  file descriptor doesn't wrap a regular file (win32unix only)
  (Andreas Hauptmann, review by David Allsopp)

- PR#7288: flatten : Avoid confusion
  (Damien Doligez, report by user 'tormen')

- PR#7355: Gc.finalise and lazy values
  (Jeremy Yallop)

- GPR#841: Document that [Store_field] must not be used to populate
  arrays of values declared using [CAMLlocalN] (Mark Shinwell)

### Compiler distribution build system:

- GPR#324: Compiler developers: Adding new primitives to the
  standard runtime doesn't require anymore to run `make bootstrap`
  (François Bobot)

- GPR#384: Fix compilation using old Microsoft C Compilers not
  supporting secure CRT functions (SDK Visual Studio 2005 compiler and
  earlier) and standard 64-bit integer literals (Visual Studio .NET
  2002 and earlier)
  (David Allsopp)

- GPR#507: More sharing between Unix and Windows makefiles
  (whitequark, review by Alain Frisch)

* GPR#512, GPR#587: Installed `ocamlc`, `ocamlopt`, and `ocamllex` are
  now the native-code versions of the tools, if those versions were
  built.
  (Demi Obenour)

- GPR#687: "./configure -safe-string" to get a system where
  "-unsafe-string" is not allowed, thus giving stronger non-local
  guarantees about immutability of strings
  (Alain Frisch, review by Hezekiah M. Carty)

### Bug fixes:

* PR#6505: Missed Type-error leads to a segfault upon record access.
  (Jacques Garrigue, extra report by Stephen Dolan)
  Proper fix required a more restrictive approach to recursive types:
  mutually recursive types are seen as abstract types (i.e. non-contractive)
  when checking the well-foundedness of the recursion.

* PR#6752: Nominal types and scope escaping.
  Revert to strict scope for non-generalizable type variables, cf. Mantis.
  Note that this is actually stricter than the behavior before 4.03,
  cf. PR#7313, meaning that you may sometimes need to add type annotations
  to explicitly instantiate non-generalizable type variables.
  (Jacques Garrigue, following discussion with Jeremy Yallop,
   Nicolas Ojeda Bar and Alain Frisch)

- PR#7112: Aliased arguments ignored for equality of module types
  (Jacques Garrigue, report by Leo White)

- PR#7134: compiler forcing aliases it shouldn't while reporting type errors
  (Jacques Garrigue, report and suggestion by sliquister)

- PR#7153: document that Unix.SOCK_SEQPACKET is not really usable.

- PR#7165, GPR#494: uncaught exception on invalid lexer directive
  (Gabriel Scherer, report by KC Sivaramakrishnan using afl-fuzz)

- PR#7257, GPR#583: revert a 4.03 change of behavior on (Unix.sleep 0.),
  it now calls (nano)sleep for 0 seconds as in (< 4.03) versions.
  (Hannes Mehnert, review by Damien Doligez)

- PR#7260: GADT + subtyping compile time crash
  (Jacques Garrigue, report by Nicolas Ojeda Bar)

- PR#7269: Segfault from conjunctive constraints in GADT
  (Jacques Garrigue, report by Stephen Dolan)

- PR#7276: Support more than FD_SETSIZE sockets in Windows' emulation
  of select
  (David Scott, review by Alain Frisch)

* PR#7278: Prevent private inline records from being mutated
  (Alain Frisch, report by Pierre Chambart)

- PR#7284: Bug in mcomp_fields leads to segfault
  (Jacques Garrigue, report by Leo White)

- PR#7285: Relaxed value restriction broken with principal
  (Jacques Garrigue, report by Leo White)

- PR#7297: -strict-sequence turns off Warning 21
  (Jacques Garrigue, report by Valentin Gatien-Baron)

- PR#7299: remove access to OCaml heap inside blocking section in win32unix
  (David Allsopp, report by Andreas Hauptmann)

- PR#7300: remove access to OCaml heap inside blocking in Unix.sleep on Windows
  (David Allsopp)

- PR#7305: -principal causes loop in type checker when compiling
  (Jacques Garrigue, report by Anil Madhavapeddy, analysis by Leo White)

- PR#7330: Missing exhaustivity check for extensible variant
  (Jacques Garrigue, report by Elarnon *)

- PR#7369: Str.regexp raises "Invalid_argument: index out of bounds"
  (Damien Doligez, report by John Whitington)

- PR#7374: Contractiveness check unsound with constraints
  (Jacques Garrigue, report by Leo White)

- PR#7378: GADT constructors can be re-exposed with an incompatible type
  (Jacques Garrigue, report by Alain Frisch)

- PR#7389: Unsoundness in GADT exhaustiveness with existential variables
  (Jacques Garrigue, report by Stephen Dolan)

- GPR#525: fix build on OpenIndiana
  (Sergey Avseyev, review by Damien Doligez)

* GPR#533: Thread library: fixed [Thread.wait_signal] so that it
  converts back the signal number returned by [sigwait] to an
  OS-independent number
  (Jérémie Dimino)

- GPR#600: (similar to GPR#555) ensure that register typing constraints are
  respected at N-way join points in the control flow graph
  (Mark Shinwell)

- GPR#672: Fix float_of_hex parser to correctly reject some invalid forms
  (Bogdan Tătăroiu, review by Thomas Braibant and Alain Frisch)

- GPR#700: Fix maximum weak bucket size
  (Nicolas Ojeda Bar, review by François Bobot)

- GPR#708 Allow more module aliases in strengthening (Leo White)

- GPR#713, PR#7301: Fix wrong code generation involving lazy values in Flambda
  mode
  (Mark Shinwell, review by Pierre Chambart and Alain Frisch)

- GPR#721: Fix infinite loop in flambda due to [@@specialise] annotations

- GPR#779: Building native runtime on Windows could fail when bootstrapping
  FlexDLL if there was also a system-installed flexlink
  (David Allsopp, report Michael Soegtrop)

- GPR#805, GPR#815, GPR#833: check for integer overflow in String.concat
  (Jeremy Yallop,
   review by Damien Doligez, Alain Frisch, Daniel Bünzli, Fabrice Le Fessant)

- GPR#810: check for integer overflow in Array.concat
  (Jeremy Yallop)

- GPR#814: fix the Buffer.add_substring bounds check to handle overflow
  (Jeremy Yallop)

- GPR#880: Fix [@@inline] with default parameters in flambda (Leo White)

### Internal/compiler-libs changes:

- PR#7200, GPR#539: Improve, fix, and add test for parsing/pprintast.ml
  (Runhang Li, David Sheets, Alain Frisch)

- GPR#351: make driver/pparse.ml functions type-safe
  (Gabriel Scherer, Dmitrii Kosarev, review by Jérémie Dimino)

- GPR#516: Improve Texp_record constructor representation, and
  propagate updated record type information
  (Pierre Chambart, review by Alain Frisch)

- GPR#678: Graphics.close_graph crashes 64-bit Windows ports (re-implementation
  of PR#3963)
  (David Allsopp)

- GPR#679: delay registration of docstring after the mapper is applied
  (Hugo Heuzard, review by Leo White)

- GPR#872: don't attach (**/**) comments to any particular node
  (Thomas Refis, review by Leo White)

OCaml 4.03.0 (25 Apr 2016):
---------------------------

(Changes that can break existing programs are marked with a "*")

### Language features:

- PR#5528: inline records for constructor arguments
  (Alain Frisch)

- PR#6220, PR#6403, PR#6437, PR#6801:
  Improved redundancy and exhaustiveness checks for GADTs.
  Namely, the redundancy checker now checks whether the uncovered pattern
  of the pattern is actually inhabited, exploding at most one wild card.
  This is also done for exhaustiveness when there is only one case.
  Additionally, one can now write unreachable cases, of the form
  "pat -> .", which are treated by the redundancy check.
  (Jacques Garrigue)

- PR#6374: allow "_ t" as a short-hand for "(_, _, ..) t" for n-ary type
  constructors
  (Alain Frisch)

- PR#6714: allow [@@ocaml.warning] on most structure and signature items:
  values, modules, module types
  (whitequark)

- PR#6806: Syntax shortcut for putting a type annotation on a record field:
  { f1 : typ = e } is sugar for { f1 = (e : typ) }
  { f1 : typ } is sugar for { f1 = (f1 : typ) }
  (Valentin Gatien-Baron, review by Jérémie Dimino)

- PR#6806: Allow type annotations before the "->" in "fun <args> -> <expr>"
  fun x y : (int * int) -> (x, y)
  (Valentin Gatien-Baron, review by Jérémie Dimino)

- GPR#26: support for "(type a b)" as syntactic sugar for "(type a) (type b)"
  (Gabriel Scherer)

- GPR#42: short functor type syntax: "S -> T" for "functor (_ : S) -> T"
  (Leo White)

- GPR#88: allow field punning in object copying expressions:
  {< x; y; >} is sugar for {< x = x; y = y; >}
  (Jeremy Yallop)

- GPR#112: octal escape sequences for char and string literals
  "Make it \o033[1mBOLD\o033[0m"
  (Rafaël Bocquet, request by John Whitingthon)

- GPR#167: allow to annotate externals' arguments and result types so
  they can be unboxed or untagged: [@unboxed], [@untagged]. Supports
  untagging int and unboxing int32, int64, nativeint and float.
  (Jérémie Dimino, Mark Shinwell)

- GPR#173: [@inline] and [@inlined] attributes (for function declarations
  and call sites respectively) to control inlining
  (Pierre Chambart, Mark Shinwell)

- GPR#188: accept [@@immediate] attribute on type declarations to mark types
  that are represented at runtime by an integer
  (Will Crichton, reviewed by Leo White)

* GPR#234: allow "[]" as a user-defined constructor. Demand parenthesis
  around "::" when using "::" as user-defined constructor:
  code using "| :: of ..." must change to "| (::) of ...".
  (Runhang Li, review by Damien Doligez)

- GPR#240: replace special annotations on externals by attributes:
  * "float" is generalized to [@@unboxed]
  * "noalloc" becomes [@@noalloc]
  Deprecate "float" and "noalloc".
  (Jérémie Dimino)

- GPR#254: @ocaml.warn_on_literal_pattern attribute on constructors to
  warn when the argument is matches against a constant pattern.  This
  attribute is applied on predefined exception constructors which
  carry purely informational (with no stability guarantee) messages.
  (Alain Frisch)

- GPR#268: hexadecimal notation for floating-point literals: -0x1.ffffp+987
  In OCaml source code, FP literals can be written using the hexadecimal
  notation 0x<mantissa in hex>p<exponent> from ISO C99.
  (Xavier Leroy)

- GPR#273: allow to get the extension slot of an extension constructor
  by writing [%extension_constructor <path>]
  (Jérémie Dimino)

- GPR#282: change short-paths penalty heuristic to assign the same cost to
  idents containing double underscores as to idents starting with an underscore
  (Thomas Refis, Leo White)

- PR#6681 GPR#326: signature items are now accepted as payloads for
  extension and attributes, using the syntax [%foo: SIG ] or [@foo: SIG ].
  Examples: "[%%client: val foo : int]" or "val%client foo : int".
  (Alain Frisch and Gabriel Radanne)

* GPR#342: Allow shortcuts for extension and attributes on all keywords:
  module%foo, class[@foo], etc.
  The attribute in "let[@foo] .. in .." is now attached to the value binding,
  not to the expression.
  (Gabriel Radanne)

### Compilers:

* PR#4231, PR#5461: warning 31 is now fatal by default
  (Warning 31: A module is linked twice in the same executable.)
  This is an interim solution; double-linking of modules has dangerous
  semantics, eg. exception constructors end up with two distinct declarations.
  (Alain Frisch)

- PR#4800: better compilation of tuple assignment
  (Gabriel Scherer and Alain Frisch)

- PR#5995: keep -for-pack into account to name exceptions;
  -for-pack should now be used during bytecode compilation as well
  (Alain Frisch, report by Christophe Troestler)

- PR#6400: better error message for '_' used as an expression
  (Alain Frisch, report by whitequark)

- PR#6501: harden the native-code generator against certain uses of "%identity"
  (Xavier Leroy, report by Antoine Miné)

- PR#6636: add --version option
  (whitequark)

- PR#6679: fix pprintast printing of constraints in type declarations
  (Alain Frisch, report by Jun Furuse)

- PR#6737: fix Typedtree attributes on (fun x -> body) expressions
  (Alain Frisch, report by Oleg Kiselyov)

* PR#6865: remove special case for parsing "let _ = expr" in structures
  (Jérémie Dimino, Alain Frisch)

* PR#6438, PR#7059, GPR#315: Pattern guard disables exhaustiveness check
  (function Some x when x = 0 -> ()) will now raise warning 8 (non-exhaustive)
  instead of warning 25 (all clauses are guarded). 25 isn't raised anymore.
  Projects that set warning 8 as an error may fail to compile (presumably
  this is the semantics they wanted).
  (Alain Frisch, request by Martin Jambon and John Whitington)

- PR#6920: fix debug informations around uses of %apply or %revapply
  (Jérémie Dimino, report by Daniel Bünzli)

- PR#6939: Segfault with improper use of let-rec
  (Alain Frisch)

- PR#6943: native-code generator for POWER/PowerPC 64 bits, both in
  big-endian (ppc64) and little-endian (ppc64le) configuration.
  (Xavier Leroy, with inspiration from RedHat's unofficial ppc64 and ppc64le
  ports)

- PR#6979: better code generation in x86-32 backend for copying floats to
  the stack
  (Marc Lasson, review by Xavier Leroy)

- PR#7018: fix missing identifier renaming during inlining
  (Alain Frisch, review by Xavier Leroy)

- PR#7022, GPR#259: unbox float and boxed ints earlier, avoid second pass
  (Alain Frisch)

- PR#7026, GPR#288: remove write barrier for polymorphic variants without
  arguments
  (Simon Cruanes)

- PR#7031: new warning 57, ambiguous guarded or-patterns
  (Luc Maranget, Gabriel Scherer, report by Martin Clochard and Claude Marché)

- PR#7064, GPR#316: allowing to mark compilation units and sub-modules as
  deprecated
  (Alain Frisch)

- PR#7067: fix performance regression (wrt. 4.01) in the native compiler
  for long nested structures
  (Alain Frisch, report by Daniel Bünzli, review by Jacques Garrigue)

- PR#7097: fix strange syntax error message around illegal packaged module
  signature constraints
  (Alain Frisch, report by Jun Furuse)

- PR#7118, PR#7120, GPR#408, GPR#476: Bug fixed in stack unwinding
  metadata generation. Was a cause of crashes in GUI programs on OS X.
  (Bart Jacobs, review by Mark Shinwell)

- PR#7168: Exceeding stack limit in bytecode can lead to a crash.
  (Jacques-Henri Jourdan)

- PR#7232: Strange Pprintast output with ppx_deriving
  (Damien Doligez, report by Anton Bachin)

- GPR#17: some cmm optimizations of integer operations with constants
  (Stephen Dolan, review by Pierre Chambart)

- GPR#89: improve type-specialization of unapplied primitives:
  unapplied annotations (compare : int -> _),
  type propagation (List.sort compare [1;2;3])
  and propagation from module signatures now lead to specialization
  (Frédéric Bour, review by Gabriel Scherer)

- GPR#107: Prevent more unnecessary float boxing, especially in `if` and `match`
  (Vladimir Brankov, review by Alain Frisch)

- GPR#109: new (lazy) unboxing strategy for float and int references
  (Vladimir Brankov, review by Alain Frisch)

- GPR#115: More precise typing of values at the C-- and Mach level.
  (Xavier Leroy, review by Pierre Chambart)

- GPR#132: Flambda: new intermediate language and "middle-end" optimizers
  (Pierre Chambart, Mark Shinwell, Leo White)

- GPR#212, PR#7226, GPR#542: emit column position in gas assembly `.loc`
  (Frédéric Bour, Anton Bachin)

- GPR#207: Colors in compiler messages (warnings, errors)
  configure with -color {auto|always|never} or TERM=dumb
  (Simon Cruanes, review by Gabriel Scherer)

- GPR#258: more precise information on PowerPC instruction sizes
  (Pierre Chambart, Xavier Leroy)

- GPR#263: improve code generation for if-equivalents of (&&) and (||)
  (Pierre Chambart)

- GPR#270: Make [transl_exception_constructor] generate [Immutable] blocks
  (Mark Shinwell)

- GPR#271: Fix incorrect mutability flag when records are built using "with"
  (Mark Shinwell)

- GPR#275: native-code generator for IBM z System running Linux.
  In memoriam Gene Amdahl, 1922-2015.
  (Bill O'Farrell, Tristan Amini, Xavier Leroy)

- GPR#282: relax short-paths safety check in presence of module aliases, take
  penalty into account while building the printing map.
  (Thomas Refis, Leo White)

- GPR#306: Instrument the compiler to debug performance regressions
  (Pierre Chambart)

- GPR#319: add warning 58 for missing cmx files, and
  extend -opaque option to mli files: a missing .cmx does not warn
  if the corresponding .cmi is compiled -opaque.
  (Leo White)

- GPR#388: OCAML_FLEXLINK environment variable allows overriding flexlink
  command (David Allsopp)

- GPR#392: put all parsetree invariants in a new module Ast_invariants
  (Jérémie Dimino)

- GPR#407: don't display the name of compiled .c files when calling the
  Microsoft C Compiler (same as the assembler).
  (David Allsopp)

- GPR#431: permit constant float arrays to be eligible for pattern match
  branch merging
  (Pierre Chambart)

- GPR#455: provide more debugging information to Js_of_ocaml
  (Jérôme Vouillon)

- GPR#514, GPR#554: Added several command-line flags to explicitly enable
  settings that are currently the default:
  `-alias-deps`, `-app-funct`, `-no-keep-docs`, `-no-keep-locs`,
  `-no-principal`, `-no-rectypes`, `-no-strict-formats`
  (Demi Obenour)

- GPR#545: use reraise to preserve backtrace on
  `match .. with exception e -> raise e`
  (Nicolas Ojeda Bar, review by Gabriel Scherer)

### Runtime system:

* GPR#596: make string/bytes distinguishable in the underlying
  compiler implementation; caml_fill_string and caml_create_string are
  deprecated and will be removed in the future, please use
  caml_fill_bytes and caml_create_bytes for migration
  (Hongbo Zhang, review by Damien Doligez, Alain Frisch, and Hugo Heuzard)

- PR#3612, PR#92: allow allocating custom block with finalizers
  in the minor heap.
  (Pierre Chambart)

* PR#6517: use ISO C99 types {,u}int{32,64}_t in preference to our homegrown
  types {,u}int{32,64}.
  C stubs may have to be updated as {,u}int{32,64}_t are not defined anymore.
  (Xavier Leroy)

- PR#6760: closures evaluated in the toplevel can now be marshalled
  (whitequark, review by Jacques-Henri Jourdan)

- PR#6902, GPR#210: emit a runtime warning on stderr
  when finalizing an I/O channel which is still open:
    "channel opened on file '...' dies without being closed"
  this is controlled by OCAMLRUNPARAM=W=1 or with Sys.enable_runtime_warnings.
  The behavior of affected program is not changed,
  but they should still be fixed.
  (Alain Frisch, review by Damien Doligez)

- Signal handling: for read-and-clear, use GCC/Clang atomic builtins
  if available.
  (Xavier Leroy)

- PR#6910, GPR#224: marshaling (output_value, input_value, et al)
  now support marshaled data bigger than 4 Gb.
  (Xavier Leroy)

* GPR#226: select higher levels of optimization for GCC >= 3.4 and Clang
  when compiling the run-time system and C stub code.
  "-std=gnu99 -O2 -fno-strict-aliasing -fwrapv" is used by default.
  This also affects default flags for user stubs compiled with "ocamlc -c foo.c"
  and may uncover bugs in them.
  (Xavier Leroy)

- GPR#262: Multiple GC roots per compilation unit
  (Pierre Chambart, Mark Shinwell, review by Damien Doligez)

* GPR#297: Several changes to improve the worst-case GC pause time.
  Changes Gc.control and Gc.major_slice and adds functions to the Gc module.
  (Damien Doligez, with help from Francois Bobot, Thomas Braibant, Leo White)

- GPR#325: Add v=0x400 flag to OCAMLRUNPARAM to display GC stats on exit
  (Louis Gesbert, review by Alain Frisch)

### Standard library:

- PR#1460, GPR#230: Array.map2, Array.iter2
  (John Christopher McAlpine)

- PR#5197, GPR#63: Arg: allow flags such as --flag=arg as well as --flag arg
  (Richard Jones)

- PR#6017, PR#7034, GPR#267: More efficient ifprintf implementation
  (Jeremy Yallop, review by Gabriel Scherer)

- PR#6296: Some documentation on the floating-point representations
    recognized by Pervasives.float_of_string
  (Xavier Leroy)

- PR#6316: Scanf.scanf failure on %u formats when reading big integers
  (Xavier Leroy, Benoît Vaugon)

- PR#6321: guarantee that "hypot infinity nan = infinity"
  (for conformance with ISO C99)
  (Xavier Leroy)

- PR#6390, GPR#36: expose Sys.{int_size,max_wosize} for js_of_ocaml portability
  (Hugo Heuzard)

- PR#6449: Add Map.union
  (Alain Frisch)

* PR#6494: Add 'equal' functions in modules
  Bytes, Char, Digest, Int32, Int64, Nativeint, and String
  Users defining their own modules with signature 'module type of Int32'
  have to extend their implementation.
  (Romain Calascibetta)

* PR#6524, GPR#79: Filename: Optional ?perms argument to open_temp_file
  May break partial applications of the function (fix by passing ?perms:None)
  (Daniel Bünzli, review by Jacques-Pascal Deplaix)

* PR#6525, GPR#80: Add Uchar module to the standard library
  May introduce module name conflicts with existing projects.
  (Daniel Bünzli, review by Yoriyuki Yamagata and Damien Doligez)

- PR#6577: improve performance of %L, %l, %n, %S, %C format specifiers
  (Alain Frisch)

- PR#6585: fix memory leak in win32unix/createprocess.c
  (Alain Frisch, report by user 'aha')

- PR#6645, GPR#174: Guarantee that Set.add, Set.remove, Set.filter
  return the original set if no change is required
  (Alain Frisch, Mohamed Iguernlala)

- PR#6649, GPR#222: accept (int_of_string "+3")
  (John Christopher McAlpine)

- PR#6694, PR#6695, GPR#124: deprecate functions using ISO-8859-1 character set
  in Char, Bytes, String and provide alternatives *_acii using US-ASCII.
  Affected functions:
    {Char,String,Bytes}.{uppercase,lowercase},
    {String,Bytes}.{capitalize,uncaptialize}
  (whitequark, review by Damien Doligez)

- GPR#22: Add the Ephemeron module that implements ephemerons and weak
  hash table
  (François Bobot, review by Damien Doligez, Daniel Bünzli,
  Alain Frisch, Pierre Chambart)

- GPR#164: more efficient (branchless) implementation of Pervasives.compare
  specialized at type 'float'.
  (Vladimir Brankov)

- GPR#175: Guarantee that Map.add, Map.remove, Map.filter
  return the original map if no change is required.
  (Mohamed Iguernlala)

- GPR#201: generalize types of Printf.{ifprintf,ikfprintf}
  (Maxence Guesdon)

- GPR#216: add the missing POSIX.1-2001 signals in Sys
  (Guillaume Bury)

- GPR#239: remove type-unsafe code from Stream
  (Pierre Chambart, review by Gabriel Scherer and Jeremy Yallop)

- GPR#250: Check for negative start element in Array.sub
  (Jeremy Yallop)

- GPR#265: new implementation of Queue avoiding Obj.magic
  (Jérémie Dimino)

- GPR#268, GPR#303: '%h' and '%H' modifiers for printf and scanf to
  support floating-point numbers in hexadecimal notation
  (Xavier Leroy, Benoît Vaugon)

- GPR#272: Switch classify_float to [@@unboxed]
  (Alain Frisch)

- Improve speed of classify_float by not going through fpclassify()
  (Alain Frisch, Xavier Leroy)

- GPR#277: Switch the following externals to [@@unboxed]:
  * {Nativeint,Int32,Int64}.{of,to}_float
  * Int{32,64}.float_of_bits
  * Int{32,64}.bits_of_float
  (Jérémie Dimino)

- GPR#281: Switch the following externals to [@@unboxed]:
  * Sys.time (and [@@noalloc])
  * Pervasives.ldexp (and [@@noalloc])
  * Pervasives.compare for float, nativeint, int32, int64.
  (François Bobot)

- PR#3622, GPR#195: add function Stack.fold
  (Simon Cruanes)

- GPR#329: Add exists, for_all,  mem and memq functions in Array
  (Bernhard Schommer)

- GPR#337: Add [Hashtbl.filter_map_inplace]
  (Alain Frisch)

- GPR#356: Add [Format.kasprintf]
  (Jérémie Dimino, Mark Shinwell)

### Type system:

- PR#5545: Type annotations on methods cannot control the choice of abbreviation
  (Jacques Garrigue)

* PR#6465: allow incremental weakening of module aliases.
  This is done by adding equations to submodules when expanding aliases.
  In theory this may be incompatible is some corner cases defining a module
  type through inference, but no breakage known on published code.
  (Jacques Garrigue)

- PR#6593: Functor application in tests/basic-modules fails after commit 15405
  (Jacques Garrigue)

### Toplevel and debugger:

- PR#6113: Add descriptions to directives, and display them via #help
  (Nick Giannarakis, Berke Durak, Francis Southern and Gabriel Scherer)

- PR#6396: Warnings-as-errors not properly flushed in the toplevel
  (Alain Frisch)

- PR#6401: use proper error reporting for toplevel environment initialization:
  no more Env.Error(_) at start time
  (Gabriel Scherer, Alain Frisch)

- PR#6468: toplevel now supports backtraces if invoked with OCAMLRUNPARAM=b
  (whitequark and Jake Donham,
   review by Gabriel Scherer and Jacques-Henri Jourdan)

- PR#6906: wrong error location for unmatched paren with #use in toplevel
  (Damien Doligez, report by Kenichi Asai)

- PR#6935, GPR#298: crash in debugger when load_printer is given a directory
  (Junsong Li, review by Gabriel Scherer)

- PR#7081: report preprocessor warnings in the toplevel
  (Valentin Gatien-Baron, review by Jérémie Dimino)

- PR#7098: Loss of ppx context in toplevel after an exception
  (Alain Frisch, report by whitequark)

- PR#7101: The toplevel does not close in_channel for libraries specified on
  its command line
  (Alain Frisch)

- PR#7119: the toplevel does not respect [@@@warning]
  (Alain Frisch, report by Gabriel Radanne)

### Other libraries:

* Unix library: channels created by Unix.in_channel_of_descr or
  Unix.out_channel_of_descr no longer support text mode under Windows.
  Calling [set_binary_mode_{in,out} chan false] on these channels
  now causes an error.
  (Xavier Leroy)

- PR#4023 and GPR#68: add Unix.sleepf (sleep with sub-second resolution)
  (Evgenii Lepikhin and Xavier Leroy)

* Protect Unix.sleep against interruptions by handled signals.
  Before, a handled signal could cause Unix.sleep to return early.
  Now, the sleep is restarted until the given time is elapsed.
  (Xavier Leroy)

* PR#6120, GPR#462: implement Unix.symlink and Unix.readlink on
  Windows. Unix.symlink has a new optional argument to_dir (ignored on
  non-native Windows platforms). stat functions reimplemented to avoid
  buggy Microsoft CRT implementations (native Windows only)
  (David Allsopp, review by Daniel Bünzli)

- PR#6263: add kind_size_in_bytes and size_in_bytes functions
  to Bigarray module.
  (Runhang Li, review by Mark Shinwell)

- PR#6289: Unix.utimes uses the current time only if both arguments
    are exactly 0.0.  Also, use sub-second resolution if available.
  (Xavier Leroy, report by Christophe Troestler)

- PR#6896: serious reimplementation of Big_int.float_of_big_int and
  Ratio.float_of_ratio, ensuring that the result is correctly rounded.
  (Xavier Leroy)

- PR#6989: in Str library, make sure that all \(...\) groups are binding
    and can be consulted with Str.matched_group.  There used to be
    a limitation to 32 binding groups.
  (Xavier Leroy)

- PR#7013: spurious wake-up in the Event module
  (Xavier Leroy)

- PR#7024: in documentation of Str regular expressions, clarify what
    "end of line" means for "^" and "$" regexps.
  (Xavier Leroy, question by Fredrik Lindgren)

- PR#7209: do not run at_exit handlers in [Unix.create_process] and
  similar functions when the [exec] call fails in the child process
  (Jérémie Dimino)

### OCamldep:

- GPR#286: add support for module aliases
  (Jacques Garrigue)

### Manual:

- GPR#302: The OCaml reference manual is now included in the manual/
  subdirectory of the main OCaml source repository. Contributions to
  the manual are warmly welcome.
  (François Bobot, review by Florian Angeletti)

- PR#6601: replace strcpy with caml_strdup in sample code
  (Christopher Zimmermann)

- PR#6676: ongoing simplification of the "Language Extensions" section
  (Alain Frisch, John Whitington)

- PR#6898: Update win32 support documentation of the Unix library
  (Damien Doligez, report by Daniel Bünzli)

- PR#7092, GPR#379: Add missing documentation for new 4.03 features
  (Florian Angeletti)

- PR#7094, GPR#468, GPR#551: add new section 8.5 to document warnings
  The general idea is to document warnings that may require explanations.
  Currently documented warnings are:
  - 52: Fragile constant pattern.
  - 57: Ambiguous or-pattern variables under guard
  (Florian Angeletti and Gabriel Scherer)

- PR#7109, GPR#380: Fix bigarray documentation layout
  (Florian Angeletti, Leo White)

### Bug fixes:

- PR#3612: memory leak in bigarray read from file
  (Pierre Chambart, report by Gary Huber)

* PR#4166, PR#6956: force linking when calling external C primitives
  (Jacques Garrigue, reports by Markus Mottl and Christophe Troestler)

* PR#4466, PR#5325: under Windows, concurrent read and write operations
    on the same socket could block unexpectedly.  Fixed by keeping sockets
    in asynchronous mode rather than creating them in synchronous mode.
  (Xavier Leroy)

* PR#4539: change exception string raised when comparing functional values
  May break programs matching on the string argument of Invalid_argument.
  Matching on the string argument of Invalid_argument or Failure is a
  programming mistake: these strings may change in future versions.
  (Nicolas Braud-Santoni, report by Eric Cooper)

- PR#4832: Filling bigarrays may block out runtime
  (Markus Mottl)

- PR#5663: program rejected due to nongeneralizable type variable that
    appears nowhere
  (Jacques Garrigue, report by Stephen Weeks)

- PR#5780: report more informative type names in GADTs error messages
  (Jacques Garrigue, report by Sebastien Furic)

- PR#5887: move the byterun/*.h headers to byterun/caml/*.h to avoid header
    name clashes
  (Jérôme Vouillon and Adrien Nader and whitequark)

* PR#6081: ocaml now adds script's directory to search path, not current
    directory
  (Thomas Leonard and Damien Doligez)

- PR#6108, PR#6802: fail cleanly if dynlink.cma or ocamltoplevel.cma
    are loaded inside the toplevel loop.
  (Xavier Leroy)

- PR#6171: Confusing error message when a type escapes its scope.
  (Jacques Garrigue and Leo White, report by John Whitington)

- PR#6340: Incorrect handling of \r when processing "Windows" source files
  (Damien Doligez, report by David Allsopp)

- PR#6342: Incorrect error message when type constraints differ
  (Alain Frisch, report by Philippe Wang)

* PR#6521: {Bytes,Char,String}.escaped were locale-dependent
  we now escape all non-ASCII-printable instead of a locale-dependent subset.
  (Damien Doligez, report by Jun Furuse)

- PR#6526: ocamllex should not warn on unescaped newline inside comments
  (Damien Doligez, report by user 'dhekir')

- PR#6341: ocamldoc -colorize-code adds spurious <br> tags to <pre> blocks
  (Maxence Guesdon, report by Damien Doligez)

- PR#6560: Wrong failure message for {Int32,Int64,NativeInt}.of_string
  It reported (Failure "int_of_string"), now "Int32.of_string" etc.
  (Maxime Dénès and Gabriel Scherer)

- PR#6648: show_module should indicate its elision
  (Jacques Garrigue, report by Leo White)

- PR#6650: Cty_constr not handled correctly by Subst
  (Jacques Garrigue, report by Leo White)

- PR#6651: Failing component lookup
  (Jacques Garrigue, report by Leo White)

* PR#6664: Crash when finalising lazy values of the wrong type.
  (Damien Doligez)

- PR#6672: Unused variance specification allowed in with constraint
  (Jacques Garrigue, report by Leo White)

- PR#6677: Allow to disable warning 39 (useless "rec") with [@ocaml.warning]
  applied to the first value binding of the would-be "rec" declaration
  (Alain Frisch, report by Jun Furuse)

- PR#6744: Univars can escape through polymorphic variants (partial fix)
  (Jacques Garrigue, report by Leo White)

- PR#6752: Extensible variant types and scope escaping
  A side-effect of the fix is that (ocamlc -i) sometimes reports
  (type-sound) invalid signature, with a type used before its declaration.
  (Jacques Garrigue, report by Maxence Guesdon)

- PR#6762: improve warning 45 in presence of re-exported type definitions
  (Warning 45: open statement shadows the constructor)
  (Alain Frisch, report by Olivier Andrieu)

- PR#6776: Failure to kill the "tick" thread, segfault when exiting the runtime
  (Damien Doligez, report by Thomas Braibant)

- PR#6780: Poor error message for wrong -farch and -ffpu options (ocamlopt, ARM)
  (Xavier Leroy, report by whitequark)

- PR#6805: Duplicated expression in case of hole in a non-failing switch.
  (Luc Maranget)

* PR#6808: the parsing of OCAMLRUNPARAM is too lax
  (Damien Doligez)

- PR#6874: Inefficient code generated for module function arguments
  (Jacques Garrigue, report by Markus Mottl)

- PR#6888: The list command of ocamldebug uses the wrong file
  (Damien Doligez, report by Pierre-Marie Pédrot)

- PR#6897: Bad error message for some pattern matching on extensible variants
  (Alain Frisch, report by Gabriel Radanne)

- PR#6899: Optional parameters and non generalizable type variables
  (Thomas Refis and Leo White)

- PR#6907: Stack overflow printing error in class declaration
  (Jacques Garrigue, report by Ivan Gotovchits)

- PR#6931: Incorrect error message on type error inside record construction
  (Damien Doligez, report by Leo White)

- PR#6938: fix regression on "%047.27{l,L,n}{d,i,x,X,o,u}"
  (Benoît Vaugon, report by Arduino Cascella)

- PR#6944: let module X = Path in … is not typed as a module alias
  (Jacques Garrigue, report by Frédéric Bour)

- PR#6945 and GPR#227: protect Sys and Unix functions against string
    arguments containing the null character '\000'
  (Simon Cruanes and Xavier Leroy, report by Daniel Bünzli)

- PR#6946: Uncaught exception with wrong type for "%ignore"
  (Jacques Garrigue, report by Leo White)

- PR#6954: Infinite loop in type checker with module aliases
  (Jacques Garrigue, report by Mark Mottl)

- PR#6972, GPR#276: 4.02.3 regression on documentation comments in .cmt files
  (Leo White, report by Olivier Andrieu)

- PR#6977: String literals in comments interpret escape sequences
  (Damien Doligez, report by Daniel Bünzli and David Sheets)

- PR#6980: Assert failure from polymorphic variants and existentials
  (Jacques Garrigue, report by Leo White)

- PR#6981: Ctype.Unify(_) with associated functor arg refering to previous one
  (Jacques Garrigue, report by Nicholas Labich)

- PR#6982: unexpected type error when packing a module alias
  (Jacques Garrigue, report by Valentin Gatien-Baron)

- PR#6985: `module type of struct include Bar end exposes
           %s#row when Bar contains private row types
  (Jacques Garrigue, report by Nicholas Labich)

- PR#6992: Segfault from bug in GADT/module typing
  (Jacques Garrigue, report by Stephen Dolan)

- PR#6993: Segfault from recursive modules violating exhaustiveness assumptions
  (Jacques Garrigue, report by Stephen Dolan)

- PR#6998: Typer fails reading unnecessary cmis with -no-alias-deps and -w -49
  (Leo White, report by Valentin Gatien-Baron)

- PR#7003: String.sub may cause segmentation fault on sizes above 2^31
  (Damien Doligez, report by Radek Micek)

- PR#7008: Fatal error in ocamlc with empty compilation unit name
  (Damien Doligez, report by Cesar Kunz)

- PR#7012: Variable name forgotten when it starts with a capital letter
  (Jacques Garrigue, Gabriel Scherer,
   report by Thomas Leonard and Florian Angeletti)

- PR#7016: fix Stack overflow in GADT typing
  Note: Equi-recursive types are considered when checking GADT pattern
  exhaustiveness, even when -rectypes is not used.
  (Jacques Garrigue, report by Mikhail Mandrykin)

- PR#7030: libasmrun_shared.so fails to build on SPARC Solaris
  (report and fix by Patrick Star)

- PR#7036: Module alias is not taken into account when checking module
  type compatibility (in a class type)
  (Jacques Garrigue)

- PR#7037: more reproducible builds, don't put temp file names into objects
  (Xavier Leroy)

- PR#7038: out of memory condition in caml_io_mutex_lock
  (Xavier Leroy, report by Marc Lasson)

- PR#7039: Unix.getsockname returns garbage for unnamed PF_UNIX sockets
  (Xavier Leroy)

- PR#7042 and GPR#295: CSE optimization confuses the FP literals +0.0 and -0.0
  (Xavier Leroy)

- PR#7075: Fix repetitions in ocamldoc generated documentation
  (Florian Angeletti)

- PR#7082: Object type in recursive module's `with` annotation
  (Jacques Garrigue and Alain Frisch, report by Nicholas Labich)

- PR#7096: ocamldoc uses an incorrect subscript/superscript style
  (Gabriel Scherer, report by user 'pierpa')

- PR#7108: ocamldoc, have -html preserve custom/extended html generators
  (Armaël Guéneau)

- PR#7111: reject empty let bindings instead of printing incorrect syntax
  (Jérémie Dimino)

* PR#7113: -safe-string can break GADT compatibility check
  bytes and string are now considered compatible even with -safe-string,
  which may break exhaustivity for code assuming they were disjoint
  (Jacques Garrigue, report by Jeremy Yallop)

- PR#7115: shadowing in a branch of a GADT match breaks unused variable warning
  (Alain Frisch, report by Valentin Gatien-Baron)

- PR#7133, GPR#450: generate local jump labels on OS X
  (Bart Jacobs)

- PR#7135: only warn about ground coercions in -principal mode
  (Jacques Garrigue, report by Jeremy Yallop)

* PR#7152: Typing equality involving non-generalizable type variable
  A side-effect of the fix is that, for deeply nested non generalizable
  type variables, having an interface file may no longer be sufficient,
  and you may have to add a local type annotation (cf PR#7313)
  (Jacques Garrigue, report by François Bobot)

- PR#7160: Type synonym definitions can weaken gadt constructor types
  (Jacques Garrigue, report by Mikhail Mandrykin)

- PR#7181: Misleading error message with GADTs and polymorphic variants
  (Jacques Garrigue, report by Pierre Chambart)

- PR#7182: Assertion failure with recursive modules and externals
  (Jacques Garrigue, report by Jeremy Yallop)

- PR#7196: "let open" is not correctly pretty-printed to the left of a ';'
  (Gabriel Scherer, report by Christophe Raffalli)

- PR#7214: Assertion failure in Env.add_gadt_instances
  (Jacques Garrigue, report by Stephen Dolan)

- PR#7220: fix a memory leak when using both threads and exception backtraces
  (Gabriel Scherer, review by François Bobot, report by Rob Hoes)

- PR#7222: Escaped existential type
  (Jacques Garrigue, report by Florian Angeletti)

- PR#7230: Scrutinee discarded in match with only refutation cases
  (Jacques Garrigue, report by Jeremy Yallop)

- PR#7234: Compatibility check wrong for abstract type constructors
  (Jacques Garrigue, report by Stephen Dolan)

- PR#7324: OCaml 4.03.0 type checker dies with an assert failure when
  given some cyclic recusive module expression
  (Jacques Garrigue, report by jmcarthur)

- PR#7368: Manual major GC fails to compact the heap
  (Krzysztof Pszeniczny)

- GPR#205: Clear caml_backtrace_last_exn before registering as root
  (report and fix by Frederic Bour)

- GPR#220: minor -dsource error on recursive modules
  (Hongbo Zhang)

- GPR#228: fix a dangling internal pointer in (bytecode )debug_info
  (Gabriel Scherer and Mark Shinwell and Xavier Leroy)

- GPR#233: Make CamlinternalMod.init_mod robust to optimization
  (Pierre Chambart, Mark Shinwell)

- GPR#249: fix a few hardcoded ar commands
  (Daniel Bünzli)

- GPR#251: fix cross-compilation with ocamldoc enabled
  (whitequark)

- GPR#280: Fix stdlib dependencies for .p.cmx
  (Pierre Chambart, Mark Shinwell)

- GPR#283: Fix memory leaks in intern.c when OOM is raised
  (Marc Lasson, review by Alain Frisch)

- GPR#22: Fix the cleaning of weak pointers. In very rare cases
  accessing a value during the cleaning of the weak pointers could
  result in the value being removed from one weak arrays and kept in
  another one. That breaks the property that a value is removed from a
  weak pointer only when it is dead and garbage collected.
  (François Bobot, review by Damien Doligez)

- GPR#313: Prevent quadratic cases in CSE
  (Pierre Chambart, review by Xavier Leroy)

- PR#6795, PR#6996: Make ocamldep report errors passed in
  [%ocaml.error] extension points
  (Jérémie Dimino)

- GPR#355: make ocamlnat build again
  (Jérémie Dimino, Thomas Refis)

- GPR#405: fix compilation under Visual Studio 2015
  (David Allsopp)

- GPR#441: better type error location in presence of type constraints
  (Thomas Refis, report by Arseniy Alekseyev)

- GPR#477: reallow docstrings inside object types, and inside polymorphic
  variant and arrow types
  (Thomas Refis)

### Features wishes:

- PR#4518, GPR#29: change location format for reporting errors in ocamldoc
  (Sergei Lebedev)

- PR#4714: List.cons

- PR#5418 (comments) : generate dependencies with $(CC) instead of gcc
  (Damien Doligez, report by Michael Grünewald)

- PR#6167: OCAMLPARAM support for disabling PIC generation ("pic=0")
  (Gabor Pali)

- PR#6367, GPR#25: introduce Asttypes.arg_label to encode labelled arguments
  (Frédéric Bour and Jacques Garrigue)

- PR#6452, GPR#140: add internal suport for custom printing formats
  (Jérémie Dimino)

- PR#6611: remove the option wrapper on optional arguments in the syntax tree
  (Alain Frisch, review by Damien Doligez, request by whitequark)

- PR#6635: support M.[], M.(), M.{< >} and M.[| |]
  (Jeremy Yallop, review by Gabriel Radanne)

- PR#6691: install .cmt[i] files for stdlib and compiler-libs
  (David Sheets, request by Gabriel Radanne)

- PR#6722: compatibility with x32 architecture (x86-64 in ILP32 mode).
  ocamlopt is not supported, but bytecode compiles cleanly.
  (Adam Borowski and Xavier Leroy)

- PR#6742: remove duplicate virtual_flag information from Tstr_class
  (Gabriel Radanne and Jacques Garrigue)

- PR#6719: improve Buffer.add_channel when not enough input is available
  (Simon Cruanes)

* PR#6816: reject integer and float literals directly followed by an identifier.
  This was prevously read as two separate tokens.
  [let abc = 1 in (+) 123abc] was accepted and is now rejected.
  (Hugo Heuzard)

- PR#6876: improve warning 6 by listing the omitted labels.
  (Warning 6: Label omitted in function application)
  (Eyyüb Sari)

- PR#6924: tiny optim to avoid some spilling of floats in x87
  (Alain Frisch)

- GPR#111: `(f [@taillcall]) x y` warns if `f x y` is not a tail-call
  (Simon Cruanes)

- GPR#118: ocamldep -allow-approx: fallback to a lexer-based approximation
  (Frédéric Bour)

- GPR#137: add untypeast.ml (in open recursion style) to compiler-libs
  (Gabriel Radanne)

- GPR#142: add a CAMLdrop macro for undoing CAMLparam*/CAMLlocal*
  (Thomas Braibant and Damien Doligez)

- GPR#145: speeedup bigarray access by optimizing Cmmgen.bigarray_indexing
  (Vladimir Brankov, review by Gabriel Scherer)

- GPR#147: [type 'a result = Ok of 'a | Error of 'b] in Pervasives
  (Yaron Minsky)

- GPR#156, GPR#279: optimize caml_frame_descriptors realloc (dynlink speedup)
  (Pierre Chambart, Alain Frisch,
   review by François Bobot, Xavier Leroy and Damien Doligez)

- GPR#165, GPR#221: fix windows compilation warnings
  (Bernhard Schommer, Gabriel Scherer, report by Alain Frisch)

* GPR#170: Parse arbitrary precision integers.
  Accept a single [A-Za-z] as modifier for integers (generalizing 'l','L','n')
  and floats.
  May cause breakage (ie. ppx preprocessor) because of changes in the parsetree.
  This changes PR#6816 a little bit by reading the literal [123a] as a single
  token that can later be rewritten by a ppx preprocessor.
  (Hugo Heuzard)

- GPR#189: Added .dylib and .so as extensions for ocamlmklib
  (Edgar Aroutiounian, whitequark)

- GPR#191: Making gc.h and some part of memory.h public
  (Thomas Refis)

- GPR#196: Make [Thread.id] and [Thread.self] [noalloc]
  (Clark Gaebel)

- GPR#237: a CONTRIBUTING document
  (François Bobot, Gabriel Scherer, review by Xavier Leroy)

- GPR#245: remove a few remaining French comments
  (Florian Angeletti)

- GPR#252: improve build instructions in MSVC Windows README
  (Philip Daian)

- GPR#308: add experimental support for NetBSD/arm (verified on RaspberryPi)
  (Rich Neswold)

- GPR#335: Type error messages specifies if a type is abstract
  because no corresponding cmi could be found.
  (Hugo Heuzard)

- GPR#365: prevent printing just a single type variable on one side
  of a type error clash.
  (Hugo Heuzard)

- GPR#383: configure: define _ALL_SOURCE for build on AIX7.1
  (tkob)

- GPR#401: automatically retry failed test directories in the testsuite
  (David Allsopp)

- GPR#451: an optional 'parallel' target in testsuite/Makefile using the
  GNU parallel tool to run tests in parallel.
  (Gabriel Scherer)

- GPR#555: ensure that register typing constraints are respected at
  join points in the control flow graph
  (Mark Shinwell, debugging & test case by Arseniy Alekseyev and Leo White,
    code review by Xavier Leroy)

### Build system:

- GPR#388: FlexDLL added as a Git submodule and bootstrappable with the compiler
  (David Allsopp)

OCaml 4.02.3 (27 Jul 2015):
---------------------------

Bug fixes:
- PR#6908: Top-level custom printing for GADTs: interface change in 4.02.2
  (Grégoire Henry, report by Jeremy Yallop)
- PR#6919: corrupted final_table
  (ygrek)
- PR#6926: Regression: ocamldoc lost unattached comment
  (Damien Doligez, report by François Bobot)
- PR#6930: Aliased result type of GADT constructor results in assertion failure
  (Jacques Garrigue)

Feature wishes:
- PR#6691: install .cmt[i] files for stdlib and compiler-libs
  (David Sheets, request by Gabriel Radanne)
- GPR#37: New primitive: caml_alloc_dummy_function
  (Hugo Heuzard)

OCaml 4.02.2 (17 Jun 2015):
---------------------------

(Changes that can break existing programs are marked with a "*")

Language features:
- PR#6583: add a new class of binary operators with the same syntactic
  precedence as method calls; these operators start with # followed
  by a non-empty sequence of operator symbols (for instance #+, #!?).
  It is also possible to use '#' as part of these extra symbols
  (for instance ##, or #+#); this is rejected by the type-checker,
  but can be used e.g. by ppx rewriters.
  (Alain Frisch, request by Gabriel Radanne)
* PR#6016: add a "nonrec" keyword for type declarations
  (Jérémie Dimino)
* PR#6612, GPR#152: change the precedence of attributes in type declarations
  (Jérémie Dimino)

Compilers:
- PR#6600: make -short-paths faster by building the printing map
  incrementally
  (Jacques Garrigue)
- PR#6642: replace $CAMLORIGIN in -ccopt with the path to cma or cmxa
  (whitequark, Gabriel Scherer, review by Damien Doligez)
- PR#6797: new option -output-complete-obj
  to output an object file with included runtime and autolink libraries
  (whitequark)
- PR#6845: -no-check-prims to tell ocamlc not to check primitives in runtime
  (Alain Frisch)
- GPR#149: Attach documentation comments to parse tree
  (Leo White)
- GPR#159: Better locations for structure/signature items
  (Leo White)

Toplevel and debugger:
- PR#5958: generalized polymorphic #install_printer
  (Pierre Chambart and Grégoire Henry)

OCamlbuild:
- PR#6237: explicit "infer" tag to control or disable menhir --infer
  (Hugo Heuzard)
- PR#6625: pass -linkpkg to files built with -output-obj.
  (whitequark)
- PR#6702: explicit "linkpkg" and "dontlink(foo)" flags
  (whitequark, Gabriel Scherer)
- PR#6712: Ignore common VCS directories
  (whitequark)
- PR#6720: pass -g to C compilers when tag 'debug' is set
  (whitequark, Gabriel Scherer)
- PR#6733: add .byte.so and .native.so targets to pass
  -output-obj -cclib -shared.
  (whitequark)
- PR#6733: "runtime_variant(X)" to pass -runtime-variant X option.
  (whitequark)
- PR#6774: new menhir-specific flags "only_tokens" and "external_tokens(Foo)"
  (François Pottier)

Libraries:
- PR#6285: Add support for nanosecond precision in Unix.stat()
  (Jérémie Dimino, report by user 'gfxmonk')
- PR#6781: Add higher baud rates to Unix termios
  (Damien Doligez, report by Berke Durak)
- PR#6834: Add Obj.{first,last}_non_constant_constructor_tag
  (Mark Shinwell, request by Gabriel Scherer)

Runtime:
- PR#6078: Release the runtime system when calling caml_dlopen
  (Jérémie Dimino)
- PR#6675: GC hooks
  (Damien Doligez and Roshan James)

Build system:
- PR#5418 (comments) : generate dependencies with $(CC) instead of gcc
  (Damien Doligez and Michael Grünewald)
- PR#6266: Cross compilation for iOs, Android etc
  (whitequark, review by Damien Doligez and Mark Shinwell)

Installation procedure:
- Update instructions for x86-64 PIC mode and POWER architecture builds
  (Mark Shinwell)

Bug fixes:
- PR#5271: Location.prerr_warning is hard-coded to use Format.err_formatter
  (Damien Doligez, report by Rolf Rolles)
- PR#5395: OCamlbuild mishandles relative symlinks and include paths
  (Damien Doligez, report by Didier Le Botlan)
- PR#5822: wrong value of Options.ext_dll on windows
  (Damien Doligez and Daniel Weil)
- PR#5836, PR#6684: printing lazy values in ocamldebug may segfault
  (Gabriel Scherer, request by the Coq team)
- PR#5887: move the byterun/*.h headers to byterun/caml/*.h to avoid
  header name clashes
  (Jérôme Vouillon and Adrien Nader and whitequark)
- PR#6281: Graphics window does not acknowledge second click (double click)
  (Kyle Headley)
- PR#6490: incorrect backtraces in gdb on AArch64.  Also fixes incorrect
  backtraces on 32-bit ARM.
  (Mark Shinwell)
- PR#6573: extern "C" for systhreads/threads.h
  (Mickaël Delahaye)
- PR#6575: Array.init evaluates callback although it should not do so
  (Alain Frisch, report by Gerd Stolpmann)
- PR#6607: The manual doesn't mention 0x200 flag for OCAMLRUNPARAM=v
  (Alain Frisch)
- PR#6616: allow meaningful use of -use-runtime without -custom.
  (whitequark)
- PR#6617: allow android build with pthreads support (since SDK r10c)
  (whitequark)
- PR#6626: ocamlbuild on cygwin cannot find ocamlfind
  (Gergely Szilvasy)
- PR#6628: Configure script rejects legitimate arguments
  (Michael Grünewald, Damien Doligez)
- PR#6630: Failure of tests/prim-bigstring/{big,}string.ml on big-endian
  architectures
  (Pierre Chambart, testing by Mark Shinwell)
- PR#6640: ocamlbuild: wrong "unused tag" warning on "precious"
  (report by user 'william')
- PR#6652: ocamlbuild -clean does not print a newline after output
  (Damien Doligez, report by Andi McClure)
- PR#6658: cross-compiler: version check not working on OS X
  (Gerd Stolpmann)
- PR#6665: Failure of tests/asmcomp on sparc
  (Stéphane Glondu)
- PR#6667: wrong implementation of %bswap16 on ARM64
  (Xavier Leroy)
- PR#6669: fix 4.02 regression in toplevel printing of lazy values
  (Leo White, review by Gabriel Scherer)
- PR#6671: Windows: environment variable 'TZ' affects Unix.gettimeofday
  (Mickael Delahaye and Damien Doligez)
- PR#6680: Missing parentheses in warning about polymorphic variant value
  (Jacques Garrigue and Gabriel Scherer, report by Philippe Veber)
- PR#6686: Bug in [subst_boxed_number]
  (Jérémie Dimino, Mark Shinwell)
- PR#6690: Uncaught exception (Not_found) with (wrong) wildcard or unification
  type variable in place of a local abstract type
  (Jacques Garrigue, report by Mikhail Mandrykin)
- PR#6693 (part two): Incorrect relocation types in x86-64 runtime system
  (whitequark, review by Jacques-Henri Jourdan, Xavier Leroy and Mark Shinwell)
- PR#6717: Pprintast does not print let-pattern attributes
  (Gabriel Scherer, report by whitequark)
- PR#6727: Printf.sprintf "%F" misbehavior
  (Benoît Vaugon, report by Vassili Karpov)
- PR#6747: ocamlobjinfo: missing symbol caml_plugin_header due to underscore
  (Damien Doligez, Maverick Woo)
- PR#6749: ocamlopt returns n for (n mod 1) instead of 0
  (Mark Shinwell and Jérémie Dimino)
- PR#6753: Num.quo_num and Num.mod_num incorrect for some negative arguments
  (Xavier Leroy)
- PR#6758: Ocamldoc "analyse_module: parsetree and typedtree don't match"
  (Damien Doligez, report by user 'maro')
- PR#6759: big_int_of_string incorrectly parses some hexa literals
  (Damien Doligez, report by Pierre-yves Strub)
- PR#6763: #show with -short-paths doesn't select shortest type paths
  (Jacques Garrigue, report by David Sheets)
- PR#6768: Typechecker overflow the stack on cyclic type
  (Jacques Garrigue, report by user 'darktenaibre')
- PR#6770: (duplicate of PR#6686)
- PR#6772: asmrun/signals_asm.c doesn't compile on NetBSD/i386
  (Kenji Tokudome)
- PR#6775: Digest.file leaks file descriptor on error
  (Valentin Gatien-Baron)
- PR#6779: Cross-compilers cannot link bytecode using custom primitives
  (Damien Doligez, request by whitequark)
- PR#6787: Soundness bug with polymorphic variants
  (Jacques Garrigue, with help from Leo White and Grégoire Henry,
   report by Michael O'Connor)
- PR#6790: otherlibs should be built with -g
  (Damien Doligez, report by whitequark)
- PR#6791: "%s@[", "%s@{" regression in Scanf
  (Benoît Vaugon)
- PR#6793: ocamlbuild passes nonsensical "-ocamlc ..." commands to menhir
  (Gabriel Scherer, report by Damien Doligez)
- PR#6799: include guards missing for unixsupport.h and other files
  (Andreas Hauptmann)
- PR#6810: Improve documentation of Bigarray.Genarray.map_file
  (Mark Shinwell and Daniel Bünzli)
- PR#6812: -short-paths and -no-alias-deps can create inconsistent assumptions
  (Jacques Garrigue, report by Valentin Gatien-Baron)
- PR#6817: GADT exhaustiveness breakage with modules
  (Leo White, report by Pierre Chambart)
- PR#6824: fix buffer sharing on partial application of Format.asprintf
  (Gabriel Scherer, report by Alain Frisch)
- PR#6831: Build breaks for -aspp gcc on solaris-like OSs
  (John Tibble)
- PR#6836: Assertion failure using -short-paths
  (Jacques Garrigue, report by David Sheets)
- PR#6837: Build profiling libraries on FreeBSD and NetBSD x86-64
  (Mark Shinwell, report by Michael Grünewald)
- PR#6841: Changing compilation unit name with -o breaks ocamldebug
  (Jacques Garrigue, report by Jordan Walke)
- PR#6842: export Typemod.modtype_of_package
- PR#6843: record weak dependencies even when the .cmi is missing
  (Leo White, Gabriel Scherer)
- PR#6849: Inverted pattern unification error
  (Jacques Garrigue, report by Leo White)
- PR#6857: __MODULE__ doesn't give the current module with -o
  (Jacques Garrigue, report by Valentin Gatien-Baron)
- PR#6862: Exhaustiveness check wrong for class constructor arguments
  (Jacques Garrigue)
- PR#6869: Improve comment on [Hashtbl.hash_param]
  (Mark Shinwell, report by Jun Furuse)
- PR#6870: Unsoundness when -rectypes fails to detect non-contractive type
  (Jacques Garrigue, report by Stephen Dolan)
- PR#6872: Type-directed propagation fails to disambiguate variants
  that are also exception constructors
  (Jacques Garrigue, report by Romain Beauxis)
- PR#6878: AArch64 backend generates invalid asm: conditional branch
  out of range (Mark Shinwell, report by Richard Jones, testing by Richard
  Jones and Xavier Leroy, code review by Xavier Leroy and Thomas Refis)
- PR#6879: Wrong optimization of 1 mod n
  (Mark Shinwell, report by Jean-Christophe Filliâtre)
- PR#6884: The __CYGWIN32__ #define should be replaced with __CYGWIN__
  (Adrien Nader)
- PR#6886: -no-alias-deps allows to build self-referential compilation units
  (Jacques Garrigue, report by Valentin Gatien-Baron)
- PR#6889: ast_mapper fails to rewrite class attributes
  (Sébastien Briais)
- PR#6893: ocamlbuild:  "tag not used" warning when using (p)dep
  (Gabriel Scherer, report by Christiano Haesbaert)
- GPR#143: fix getsockopt behaviour for boolean socket options
  (Anil Madhavapeddy and Andrew Ray)
- GPR#190: typo in pervasives
  (Guillaume Bury)
- Misplaced assertion in major_gc.c for no-naked-pointers mode
  (Stephen Dolan, Mark Shinwell)

Feature wishes:
- PR#6452, GPR#140: add internal suport for custom printing formats
  (Jérémie Dimino)
- PR#6641: add -g, -ocamlcflags, -ocamloptflags options to ocamlmklib
  (whitequark)
- PR#6693: also build libasmrun_shared.so and lib{asm,caml}run_pic.a
  (whitequark, review by Mark Shinwell)
- PR#6842: export Typemod.modtype_of_package
  (Jacques Garrigue, request by Jun Furuse)
- GPR#139: more versatile specification of locations of .annot
  (Christophe Troestler, review by Damien Doligez)
- GPR#171: allow custom warning printers / catchers
  (Benjamin Canou, review by Damien Doligez)
- GPR#191: Making gc.h and some part of memory.h public
  (Thomas Refis)

OCaml 4.02.1 (14 Oct 2014):
---------------------------

(Changes that can break existing programs are marked with a "*")

Standard library:
* Add optional argument ?limit to Arg.align.

Bug Fixes:
- PR#4099: Bug in Makefile.nt: won't stop on error
  (George Necula)
- PR#6181: Improve MSVC build
  (Chen Gang)
- PR#6207: Configure doesn't detect features correctly on Haiku
  (Jessica Hamilton)
- PR#6466: Non-exhaustive matching warning message for open types is confusing
  (whitequark)
- PR#6529: fix quadratic-time algorithm in Consistbl.extract.
  (Xavier Leroy, Alain Frisch, relase-worthy report by Jacques-Pascal Deplaix)
- PR#6530: Add stack overflow handling for native code (OpenBSD i386 and amd64)
  (Cristopher Zimmermann)
- PR#6533: broken semantics of %(%) when substituted by a box
  (Benoît Vaugon, report by Boris Yakobowski)
- PR#6534: legacy support for %.10s
  (Benoît Vaugon, Gabriel Scherer, report by Nick Chapman)
- PR#6536: better documentation of flag # in format strings
  (Damien Doligez, report by Nick Chapman)
- PR#6544: Bytes and CamlinternalFormat missing from threads stdlib.cma
  (Christopher Zimmermann)
- PR#6546: -dsource omits parens for `List ((`String "A")::[]) in patterns
  (Gabriel Scherer, report by whitequark)
- PR#6547: __MODULE__ aborts the compiler if the module name cannot be inferred
  (Jacques Garrigue, report by Kaustuv Chaudhuri)
- PR#6549: Debug section is sometimes not readable when using -pack
  (Hugo Heuzard, review by Gabriel Scherer)
- PR#6553: Missing command line options for ocamldoc
  (Maxence Guesdon)
- PR#6554: fix race condition when retrieving backtraces
  (Jérémie Dimino, Mark Shinwell).
- PR#6557: String.sub throws Invalid_argument("Bytes.sub")
  (Damien Doligez, report by Oliver Bandel)
- PR#6562: Fix ocamldebug module source lookup
  (Leo White)
- PR#6563: Inclusion of packs failing to run module initializers
  (Jacques Garrigue, report by Mark Shinwell)
- PR#6564: infinite loop in Mtype.remove_aliases
  (Jacques Garrigue, report by Mark Shinwell)
- PR#6565: compilation fails with Env.Error(_)
  (Jacques Garrigue and Mark Shinwell)
- PR#6566: -short-paths and signature inclusion errors
  (Jacques Garrigue, report by Mark Shinwell)
- PR#6572: Fatal error with recursive modules
  (Jacques Garrigue, report by Quentin Stievenart)
- PR#6575: Array.init evaluates callback although it should not do so
  (Alain Frisch, report by Gerd Stolpmann)
- PR#6578: Recursive module containing alias causes Segmentation fault
  (Jacques Garrigue)
- PR#6581: Some bugs in generative functors
  (Jacques Garrigue, report by Mark Shinwell)
- PR#6584: ocamldep support for "-open M"
  (Gabriel Scherer, review by Damien Doligez, report by Hezekiah M. Carty)
- PR#6588: Code generation errors for ARM
  (Mark Shinwell, Xavier Leroy)
- PR#6590: Improve Windows (MSVC and mingw) build
  (Chen Gang)
- PR#6599: ocamlbuild: add -bin-annot when using -pack
  (Christopher Zimmermann)
- PR#6602: Fatal error when tracing a function with abstract type
  (Jacques Garrigue, report by Hugo Herbelin)
- ocamlbuild: add an -ocamlmklib option to change the ocamlmklib command
  (Jérôme Vouillon)

OCaml 4.02.0 (29 Aug 2014):
---------------------------

(Changes that can break existing programs are marked with a "*")

Language features:
- Attributes and extension nodes
  (Alain Frisch)
- Generative functors (PR#5905)
  (Jacques Garrigue)
* Module aliases
  (Jacques Garrigue)
* Alternative syntax for string literals {id|...|id} (can break comments)
  (Alain Frisch)
- Separation between read-only strings (type string) and read-write byte
  sequences (type bytes). Activated by command-line option -safe-string.
  (Damien Doligez)
- PR#6318: Exception cases in pattern matching
  (Jeremy Yallop, backend by Alain Frisch)
- PR#5584: Extensible open datatypes
  (Leo White)

Build system for the OCaml distribution:
- Use -bin-annot when building.
- Use GNU make instead of portable makefiles.
- Updated build instructions for 32-bit Mac OS X on Intel hardware.

Shedding weight:
* Removed Camlp4 from the distribution, now available as third-party software.
* Removed Labltk from the distribution, now available as a third-party library.

Type system:
* PR#6235: Keep typing of pattern cases independent in principal mode
  (i.e. information from previous cases is no longer used when typing
  patterns; cf. 'PR#6235' in testsuite/test/typing-warnings/records.ml)
  (Jacques Garrigue)
- Allow opening a first-class module or applying a generative functor
  in the body of a generative functor. Allow it also in the body of
  an applicative functor if no types are created
  (Jacques Garrigue, suggestion by Leo White)
* Module aliases are now typed in a specific way, which remembers their
  identity. Compiled interfaces become smaller, but may depend on the
  original modules. This also changes the signature inferred by
  "module type of".
  (Jacques Garrigue, feedback from Leo White, Mark Shinwell and Nick Chapman)
- PR#6331: Slight change in the criterion to distinguish private
  abbreviations and private row types: create a private abbreviation for
  closed objects and fixed polymorphic variants.
  (Jacques Garrigue)
* PR#6333: Compare first class module types structurally rather than
  nominally. Value subtyping allows module subtyping as long as the internal
  representation is unchanged.
  (Jacques Garrigue)

Compilers:
- More aggressive constant propagation, including float and
  int32/int64/nativeint arithmetic.  Constant propagation for floats
  can be turned off with option -no-float-const-prop, for codes that
  change FP rounding modes at run-time.
  (Xavier Leroy)
- New back-end optimization pass: common subexpression elimination (CSE).
  (Reuses results of previous computations instead of recomputing them.)
  (Xavier Leroy)
- New back-end optimization pass: dead code elimination.
  (Removes arithmetic and load instructions whose results are unused.)
  (Xavier Leroy)
- PR#6269: Optimization of sequences of string patterns
  (Benoît Vaugon and Luc Maranget)
- Experimental native code generator for AArch64 (ARM 64 bits)
  (Xavier Leroy)
- PR#6042: Optimization of integer division and modulus by constant divisors
  (Xavier Leroy and Phil Denys)
- Add "-open" command line flag for opening a single module before typing
  (Leo White, Mark Shinwell and Nick Chapman)
* "-o" now sets module name to the output file name up to the first "."
  (it also applies when "-o" is not given, i.e. the module name is then
   the input file name up to the first ".")
  (Leo White, Mark Shinwell and Nick Chapman)
* PR#5779: better sharing of structured constants
  (Alain Frisch)
- PR#5817: new flag to keep locations in cmi files
  (Alain Frisch)
- PR#5854: issue warning 3 when referring to a value marked with
  the [@@ocaml.deprecated] attribute
  (Alain Frisch, suggestion by Pierre-Marie Pédrot)
- PR#6017: a new format implementation based on GADTs
  (Benoît Vaugon and Gabriel Scherer)
* PR#6203: Constant exception constructors no longer allocate
  (Alain Frisch)
- PR#6260: avoid unnecessary boxing in let
  (Vladimir Brankov)
- PR#6345: Better compilation of optional arguments with default values
  (Alain Frisch, review by Jacques Garrigue)
- PR#6389: ocamlopt -opaque option for incremental native compilation
  (Pierre Chambart, Gabriel Scherer)

Toplevel interactive system:
- PR#5377: New "#show_*" directives
  (ygrek, Jacques Garrigue and Alain Frisch)

Runtime system:
- New configure option "-no-naked-pointers" to improve performance by
  avoiding page table tests during block darkening and the marking phase
  of the major GC.  In this mode, all out-of-heap pointers must point at
  things that look like OCaml values: in particular they must have a valid
  header.  The colour of said headers should be black.
  (Mark Shinwell, reviews by Damien Doligez and Xavier Leroy)
- Fixed bug in native code version of [caml_raise_with_string] that could
  potentially lead to heap corruption.
  (Mark Shinwell)
* Blocks initialized by [CAMLlocal*] and [caml_alloc] are now filled with
  [Val_unit] rather than zero.
  (Mark Shinwell)
- Fixed a major performance problem on large heaps (~1GB) by making heap
  increments proportional to heap size by default
  (Damien Doligez)
- PR#4765: Structural equality treats exception specifically
  (Alain Frisch)
- PR#5009: efficient comparison/indexing of exceptions
  (Alain Frisch, request by Markus Mottl)
- PR#6075: avoid using unsafe C library functions (strcpy, strcat, sprintf)
  (Xavier Leroy, reports from user 'jfc' and Anil Madhavapeddy)
- An ISO C99-compliant C compiler and standard library is now assumed.
  (Plus special exceptions for MSVC.)  In particular, emulation code for
  64-bit integer arithmetic was removed, the C compiler must support a
  64-bit integer type.
  (Xavier Leroy)

Standard library:
* Add new modules Bytes and BytesLabels for mutable byte sequences.
  (Damien Doligez)
- PR#4986: add List.sort_uniq and Set.of_list
  (Alain Frisch)
- PR#5935: a faster version of "raise" which does not maintain the backtrace
  (Alain Frisch)
- PR#6146: support "Unix.kill pid Sys.sigkill" under Windows
  (Romain Bardou and Alain Frisch)
- PR#6148: speed improvement for Buffer
  (John Whitington)
- PR#6180: efficient creation of uninitialized float arrays
  (Alain Frisch, request by Markus Mottl)
- PR#6355: Improve documentation regarding finalisers and multithreading
  (Daniel Bünzli, Mark Shinwell)
- Trigger warning 3 for all values marked as deprecated in the documentation.
  (Damien Doligez)

OCamldoc:
- PR#6257: handle full doc comments for variant constructors and
  record fields
  (Maxence Guesdon, request by ygrek)
- PR#6274: allow doc comments on object types
  (Thomas Refis)
- PR#6310: fix ocamldoc's subscript/superscript CSS font size
  (Anil Madhavapeddy)
- PR#6425: fix generation of man pages
  (Maxence Guesdon, report by Anil Madhavapeddy)

Bug fixes:
- PR#2719: wrong scheduling of bound checks within a
  try...with Invalid_argument -> _ ...  (Xavier Leroy)
- PR#4719: Sys.executable_name wrong if executable name contains dots (Windows)
  (Alain Frisch, report by Bart Jacobs)
- PR#5406 ocamlbuild: "tag 'package' does not expect a parameter"
  (Gabriel Scherer)
- PR#5598, PR#6165: Alterations to handling of \013 in source files
  breaking other tools
  (David Allsopp and Damien Doligez)
- PR#5820: Fix camlp4 lexer roll back problem
  (Hongbo Zhang)
- PR#5946: CAMLprim taking (void) as argument
  (Benoît Vaugon)
- PR#6038: on x86-32, enforce 16-byte stack alignment for compatibility
  with recent GCC and Clang.  Win32/MSVC keeps 4-byte stack alignment.
  (Xavier Leroy)
- PR#6062: Fix a 4.01 camlp4 DELETE_RULE regression caused by commit 13047
  (Hongbo Zhang, report by Christophe Troestler)
- PR#6173: Typing error message is worse than before
  (Jacques Garrigue and John Whitington)
- PR#6174: OCaml compiler loops on an example using GADTs (-rectypes case)
  (Jacques Garrigue and Grégoire Henry, report by Chantal Keller)
- PR#6175: open! was not suppored by camlp4
  (Hongbo Zhang)
- PR#6184: ocamlbuild: `ocamlfind ocamldep` does not support -predicate
  (Jacques-Pascal Deplaix)
- PR#6194: Incorrect unused warning with first-class modules in patterns
  (Jacques Garrigue, report by Markus Mottl and Leo White)
- PR#6211: in toplevel interactive use, bad interaction between uncaught
  exceptions and multiple bindings of the form "let x = a let y = b;;".
  (Xavier Leroy)
- PR#6216: inlining of GADT matches generates invalid assembly
  (Xavier Leroy and Alain Frisch, report by Mark Shinwell)
- PR#6232: Don't use [mktemp] on platforms where [mkstemp] is available
  (Stéphane Glondu, Mark Shinwell)
- PR#6233: out-of-bounds exceptions lose their locations on ARM, PowerPC
  (Jacques-Henri Jourdan and Xavier Leroy,
   report and testing by Stéphane Glondu)
- PR#6235: Issue with type information flowing through a variant pattern
  (Jacques Garrigue, report by Hongbo Zhang)
- PR#6239: sometimes wrong stack alignment when raising exceptions
           in -g mode with backtraces active
  (Xavier Leroy, report by Yaron Minsky)
- PR#6240: Fail to expand module type abbreviation during substyping
  (Jacques Garrigue, report by Leo White)
- PR#6241: Assumed inequality between paths involving functor arguments
  (Jacques Garrigue, report by Jeremy Yallop)
- PR#6243: Make "ocamlopt -g" more resistant to ill-formed locations
  (Xavier Leroy, report by Pierre-Marie Pédrot)
- PR#6262: equality of first-class modules take module aliases into account
  (Alain Frisch and Leo White)
- PR#6268: -DMODEL_$(MODEL) not passed when building asmrun/arm.p.o
  (Peter Michael Green)
- PR#6273: fix Sys.file_exists on large files (Win32)
  (Christoph Bauer)
- PR#6275: Soundness bug related to type constraints
  (Jacques Garrigue, report by Leo White)
- PR#6293: Assert_failure with invalid package type
  (Jacques Garrigue, report by Elnatan Reisner)
- PR#6300: ocamlbuild -use-ocamlfind conflicts with -ocamlc
  (Gabriel Scherer)
- PR#6302: bytecode debug information re-read from filesystem every time
  (Jacques-Henri Jourdan)
- PR#6307: Behavior of 'module type of' w.r.t. module aliases
  (Jacques Garrigue, report by Alain Frisch)
- PR#6332: Unix.open_process fails to pass empty arguments under Windows
  (Damien Doligez, report Virgile Prevosto)
- PR#6346: Build failure with latest version of xcode on OSX
  (Jérémie Dimino)
- PR#6348: Unification failure for GADT when original definition is hidden
  (Leo White and Jacques Garrigue, report by Jeremy Yallop)
- PR#6352: Automatic removal of optional arguments and sequencing
  (Jacques Garrigue and Alain Frisch)
- PR#6361: Hashtbl.hash not terminating on some lazy values w/ recursive types
  (Xavier Leroy, report by Leo White)
- PR#6383: Exception Not_found when using object type in absent module
  (Jacques Garrigue, report by Sébastien Briais)
- PR#6384: Uncaught Not_found exception with a hidden .cmi file
  (Leo White)
- PR#6385: wrong allocation of large closures by the bytecode interpreter
  (Xavier Leroy, report by Stephen Dolan)
- PR#6394: Assertion failed in Typecore.expand_path
  (Alain Frisch and Jacques Garrigue)
- PR#6405: unsound interaction of -rectypes and GADTs
  (Jacques Garrigue, report by Gabriel Scherer and Benoît Vaugon)
- PR#6408: Optional arguments given as ~?arg instead of ?arg in message
  (Michael O'Connor)
- PR#6411: missing libgcc_s_sjlj-1.dll in mingw (add -static-libgcc)
  (Jun Furuse and Alain Frisch, Jonathan Protzenko and Adrien Nader)
- PR#6436: Typos in @deprecated text in stdlib/arrayLabels.mli
  (John Whitington)
- PR#6439: Don't use the deprecated [getpagesize] function
  (John Whitington, Mark Shinwell)
- PR#6441: undetected tail-call in some mutually-recursive functions
  (many arguments, and mutual block mixes functions and non-functions)
  (Stefan Holdermans, review by Xavier Leroy)
- PR#6443: ocaml segfault when List.fold_left is traced then executed
  (Jacques Garrigue, report by user 'Reventlov')
- PR#6451: some bugs in untypeast.ml
  (Jun Furuse, review by Alain Frisch)
- PR#6460: runtime assertion failure with large [| e1;...eN |]
  float array expressions
  (Leo White)
- PR#6463: -dtypedtree fails on class fields
  (Leo White)
- PR#6469: invalid -dsource printing of "external _pipe = ...", "Pervasives.(!)"
  (Gabriel Scherer and Damien Doligez, user 'ngunn')
- PR#6482: ocamlbuild fails when _tags file in unhygienic directory
  (Gabriel Scherer)
- PR#6502: ocamlbuild spurious warning on "use_menhir" tag
  (Xavier Leroy)
- PR#6505: Missed Type-error leads to a segfault upon record access
  (Jacques Garrigue, Jeremy Yallop, report by Christoph Höger)
- PR#6507: crash on AArch64 resulting from incorrect setting of
  [caml_bottom_of_stack].  (Richard Jones, Mark Shinwell)
- PR#6509: add -linkall flag to ocamlcommon.cma
  (Frédéric Bour)
- PR#6513: Fatal error Ctype.Unify(_) in functor type
- PR#6523: failure upon character bigarray access, and unnecessary change
  in comparison ordering (Jeremy Yallop, Mark Shinwell)
- bound-checking bug in caml_string_{get,set}{16,32,64}
  (Pierre Chambart and Gabriel Scherer, report by Nicolas Trangez)
- sometimes wrong stack alignment at out-of-bounds array access
  (Gabriel Scherer and Xavier Leroy, report by Pierre Chambart)

Features wishes:
- PR#4243: make the Makefiles parallelizable
  (Grégoire Henry and Damien Doligez)
- PR#4323: have "of_string" in Num and Big_int work with binary and
           hex representations
  (Zoe Paraskevopoulou, review by Gabriel Scherer)
- PR#4771: Clarify documentation of Dynlink.allow_only
  (Damien Doligez, report by David Allsopp)
- PR#4855: 'camlp4 -I +dir' accepted, dir is relative to 'camlp4 -where'
  (Jun Furuse and Hongbo Zhang, report by Dmitry Grebeniuk)
- PR#5201: ocamlbuild: add --norc to the bash invocation to help performances
  (Daniel Weil)
- PR#5650: Camlp4FoldGenerator doesn't handle well "abstract" types
  (Hongbo Zhang)
- PR#5808: allow simple patterns, not just identifiers, in "let p : t = ..."
  (Alain Frisch)
- PR#5851: warn when -r is disabled because no _tags file is present
  (Gabriel Scherer)
- PR#5899: a programmer-friendly access to backtrace information
  (Jacques-Henri Jourdan and Gabriel Scherer)
- PR#6000 comment 9644: add a warning for non-principal coercions to format
  (Jacques Garrigue, report by Damien Doligez)
- PR#6054: add support for M.[ foo ], M.[| foo |] etc.
  (Kaustuv Chaudhuri)
- PR#6064: GADT representation for Bigarray.kind + CAML_BA_CHAR runtime kind
  (Jeremy Yallop, review by Gabriel Scherer)
- PR#6071: Add a -noinit option to the toplevel
  (David Sheets)
- PR#6087: ocamlbuild, improve _tags parsing of escaped newlines
  (Gabriel Scherer, request by Daniel Bünzli)
- PR#6109: Typos in ocamlbuild error messages
  (Gabriel Kerneis)
- PR#6116: more efficient implementation of Digest.to_hex
  (ygrek)
- PR#6142: add cmt file support to ocamlobjinfo
  (Anil Madhavapeddy)
- PR#6166: document -ocamldoc option of ocamlbuild
  (Xavier Clerc)
- PR#6182: better message for virtual objects and class types
  (Leo White, Stephen Dolan)
- PR#6183: enhanced documentation for 'Unix.shutdown_connection'
  (Anil Madhavapeddy, report by Jun Furuse)
- PR#6187: ocamlbuild: warn when using -plugin-tag(s) without myocamlbuild.ml
  (Jacques-Pascal Deplaix)
- PR#6246: allow wildcard _ as for-loop index
  (Alain Frisch, request by ygrek)
- PR#6267: more information printed by "bt" command of ocamldebug
  (Josh Watzman)
- PR#6270: remove need for -I directives to ocamldebug in common case
  (Josh Watzman, review by Xavier Clerc and Alain Frisch)
- PR#6311: Improve signature mismatch error messages
  (Alain Frisch, suggestion by Daniel Bünzli)
- PR#6358: obey DESTDIR in install targets
  (Gabriel Scherer, request by François Berenger)
- PR#6388, PR#6424: more parsetree correctness checks for -ppx users
  (Alain Frisch, request by whitequark and Jun Furuse)
- PR#6406: Expose OCaml version in C headers
  (whitequark and Romain Calascibetta)
- PR#6446: improve "unused declaration" warnings wrt. name shadowing
  (Alain Frisch)
- PR#6495: ocamlbuild tags 'safe_string', 'unsafe_string'
  (Anil Madhavapeddy)
- PR#6497: pass context information to -ppx preprocessors
  (whitequark, Alain Frisch)
- ocamllex: user-definable refill action
  (Frédéric Bour, review by Gabriel Scherer and Luc Maranget)
- shorten syntax for functor signatures: "functor (M1:S1) (M2:S2) .. -> .."
  (Thomas Gazagnaire and Jeremy Yallop, review by Gabriel Scherer)
- make ocamldebug -I auto-detection work with ocamlbuild
  (Josh Watzman)

OCaml 4.01.0 (12 Sep 2013):
---------------------------

(Changes that can break existing programs are marked with a "*")

Other libraries:
- Labltk: updated to Tcl/Tk 8.6.

Type system:
- PR#5759: use well-disciplined type information propagation to
  disambiguate label and constructor names
  (Jacques Garrigue, Alain Frisch and Leo White)
* Propagate type information towards pattern-matching, even in the presence of
  polymorphic variants (discarding only information about possibly-present
  constructors). As a result, matching against absent constructors is no longer
  allowed for exact and fixed polymorphic variant types.
  (Jacques Garrigue)
* PR#6035: Reject multiple declarations of the same method or instance variable
  in an object
  (Alain Frisch)

Compilers:
- PR#5861: raise an error when multiple private keywords are used in type
  declarations
  (Hongbo Zhang)
- PR#5634: parsetree rewriter (-ppx flag)
  (Alain Frisch)
- ocamldep now supports -absname
  (Alain Frisch)
- PR#5768: On "unbound identifier" errors, use spell-checking to suggest names
  present in the environment
  (Gabriel Scherer)
- ocamlc has a new option -dsource to visualize the parsetree
  (Alain Frisch, Hongbo Zhang)
- tools/eqparsetree compares two parsetree ignoring location
  (Hongbo Zhang)
- ocamlopt now uses clang as assembler on OS X if available, which enables
  CFI support for OS X.
  (Benedikt Meurer)
- Added a new -short-paths option, which attempts to use the shortest
  representation for type constructors inside types, taking open modules
  into account. This can make types much more readable if your code
  uses lots of functors.
  (Jacques Garrigue)
- PR#5986: added flag -compat-32 to ocamlc, ensuring that the generated
  bytecode executable can be loaded on 32-bit hosts.
  (Xavier Leroy)
- PR#5980: warning on open statements which shadow an existing
  identifier (if it is actually used in the scope of the open); new
  open! syntax to silence it locally
  (Alain Frisch, thanks to a report of Daniel Bünzli)
* warning 3 is extended to warn about other deprecated features:
  - ISO-latin1 characters in identifiers
  - uses of the (&) and (or) operators instead of (&&) and (||)
  (Damien Doligez)
- Experimental OCAMLPARAM for ocamlc and ocamlopt
  (Fabrice Le Fessant)
- PR#5571: incorrect ordinal number in error message
  (Alain Frisch, report by John Carr)
- PR#6073: add signature to Tstr_include
  (patch by Leo White)

Standard library:
- PR#5899: expose a way to inspect the current call stack,
  Printexc.get_callstack
  (Gabriel Scherer, Jacques-Henri Jourdan, Alain Frisch)
- PR#5986: new flag Marshal.Compat_32 for the serialization functions
  (Marshal.to_*), forcing the output to be readable on 32-bit hosts.
  (Xavier Leroy)
- infix application operators |> and @@ in Pervasives
  (Fabrice Le Fessant)
- PR#6176: new Format.asprintf function with a %a formatter
  compatible with Format.fprintf (unlike Format.sprintf)
  (Pierre Weis)

Other libraries:
- PR#5568: add O_CLOEXEC flag to Unix.openfile, so that the returned
  file descriptor is created in close-on-exec mode
  (Xavier Leroy)

Runtime system:
* PR#6019: more efficient implementation of caml_modify() and caml_initialize().
  The new implementations are less lenient than the old ones: now,
  the destination pointer of caml_modify() must point within the minor or
  major heaps, and the destination pointer of caml_initialize() must
  point within the major heap.
  (Xavier Leroy, from an experiment by Brian Nigito, with feedback
  from Yaron Minsky and Gerd Stolpmann)

Internals:
- Moved debugger/envaux.ml to typing/envaux.ml to publish env_of_only_summary
  as part of compilerlibs, to be used on bin-annot files.
  (Fabrice Le Fessant)
- The test suite can now be run without installing OCaml first.
  (Damien Doligez)

Bug fixes:
- PR#3236: Document the fact that queues are not thread-safe
  (Damien Doligez)
- PR#3468: (part 1) Sys_error documentation
  (Damien Doligez)
- PR#3679: Warning display problems
  (Fabrice Le Fessant)
- PR#3963: Graphics.wait_next_event in Win32 hangs if window closed
  (Damien Doligez)
- PR#4079: Queue.copy is now tail-recursive
  (patch by Christophe Papazian)
- PR#4138: Documentation for Unix.mkdir
  (Damien Doligez)
- PR#4469: emacs mode: caml-set-compile-command is annoying with ocamlbuild
  (Daniel Bünzli)
- PR#4485: Graphics: Keyboard events incorrectly delivered in native code
  (Damien Doligez, report by Sharvil Nanavati)
- PR#4502: ocamlbuild now reliably excludes the build-dir from hygiene check
  (Gabriel Scherer, report by Romain Bardou)
- PR#4762: ?? is not used at all, but registered as a lexer token
  (Alain Frisch)
- PR#4788: wrong error message when executable file is not found for backtrace
  (Damien Doligez, report by Claudio Sacerdoti Coen)
- PR#4812: otherlibs/unix: add extern int code_of_unix_error (value error);
  (Goswin von Berdelow)
- PR#4887: input_char after close_in crashes ocaml (msvc runtime)
  (Alain Frisch and Christoph Bauer, report by ygrek)
- PR#4994: ocaml-mode doesn't work with xemacs21
  (Damien Doligez, report by Stéphane Glondu)
- PR#5098: creating module values may lead to memory leaks
  (Alain Frisch, report by Milan Stanojević)
- PR#5102: ocamlbuild fails when using an unbound variable in rule dependency
  (Xavier Clerc, report by Daniel Bünzli)
* PR#5119: camlp4 now raises a specific exception when 'DELETE_RULE' fails,
  rather than raising 'Not_found'
  (ygrek)
- PR#5121: %( %) in Format module seems to be broken
  (Pierre Weis, first patch by Valentin Gatien-Baron, report by Khoo Yit Phang)
- PR#5178: document in INSTALL how to build a 32-bit version under Linux x86-64
  (Benjamin Monate)
- PR#5212: Improve ocamlbuild error messages of _tags parser
  (ygrek)
- PR#5240: register exception printers for Unix.Unix_error and Dynlink.Error
  (Jérémie Dimino)
- PR#5300: ocamlbuild: verbose parameter should implicitly set classic display
  (Xavier Clerc, report by Robert Jakob)
- PR#5327: (Windows) Unix.select blocks if same socket listed in first and
  third arguments
  (David Allsopp, displaying impressive MSDN skills)
- PR#5343: ocaml -rectypes is unsound wrt module subtyping (was still unsound)
  (Jacques Garrigue)
- PR#5350: missing return code checks in the runtime system
  (Xavier Leroy)
- PR#5468: ocamlbuild should preserve order of parametric tags
  (Wojciech Meyer, report by Dario Texeira)
- PR#5551: Avoid repeated lookups for missing cmi files
  (Alain Frisch)
- PR#5552: unrecognized gcc option -no-cpp-precomp
  (Damien Doligez, report by Markus Mottl)
* PR#5580: missed opportunities for constant propagation
  (Xavier Leroy and John Carr)
- PR#5611: avoid clashes betwen .cmo files and output files during linking
  (Wojciech Meyer)
- PR#5662: typo in md5.c
  (Olivier Andrieu)
- PR#5673: type equality in a polymorphic field
  (Jacques Garrigue, report by Jean-Louis Giavitto)
- PR#5674: Methods call are 2 times slower with 4.00 than with 3.12
  (Jacques Garrigue, Gabriel Scherer, report by Jean-Louis Giavitto)
- PR#5694: Exception raised by type checker
  (Jacques Garrigue, report by Markus Mottl)
- PR#5695: remove warnings on sparc code emitter
  (Fabrice Le Fessant)
- PR#5697: better location for warnings on statement expressions
  (Dan Bensen)
- PR#5698: remove harcoded limit of 200000 labels in emitaux.ml
  (Fabrice Le Fessant, report by Marcin Sawicki)
- PR#5702: bytecomp/bytelibrarian lib_sharedobjs was defined but never used
  (Hongbo Zhang, Fabrice Le Fessant)
- PR#5708: catch Failure"int_of_string" in ocamldebug
  (Fabrice Le Fessant, report by user 'schommer')
- PR#5712: (9) new option -bin-annot is not documented
  (Damien Doligez, report by Hendrik Tews)
- PR#5731: instruction scheduling forgot to account for destroyed registers
  (Xavier Leroy, Benedikt Meurer, reported by Jeffrey Scofield)
- PR#5734: improved Win32 implementation of Unix.gettimeofday
  (David Allsopp)
- PR#5735: %apply and %revapply not first class citizens
  (Fabrice Le Fessant, reported by Jun Furuse)
- PR#5738: first class module patterns not handled by ocamldep
  (Fabrice Le Fessant, Jacques Garrigue, reported by Hongbo Zhang)
- PR#5739: Printf.printf "%F" (-.nan) returns -nan
  (Xavier Leroy, David Allsopp, reported by Samuel Mimram)
- PR#5741: make pprintast.ml in compiler_libs
  (Alain Frisch, Hongbo Zhang)
- PR#5747: 'unused open' warning not given when compiling with -annot
  (Alain Frisch, reported by Valentin Gatien-Baron)
- PR#5752: missing dependencies at byte-code link with mlpack
  (Wojciech Meyer, Nicholas Lucaroni)
- PR#5763: ocamlbuild does not give correct flags when running menhir
  (Gabriel Scherer, reported by Philippe Veber)
- PR#5765: ocamllex doesn't preserve line directives
  (Damien Doligez, reported by Martin Jambon)
- PR#5770: Syntax error messages involving unclosed parens are sometimes
  incorrect
  (Michel Mauny)
- PR#5772: problem with marshaling of mutually-recursive functions
  (Jacques-Henri Jourdan, reported by Cédric Pasteur)
- PR#5775: several bug fixes for tools/pprintast.ml
  (Hongbo Zhang)
- PR#5784: -dclambda option is ignored
  (Pierre Chambart)
- PR#5785: misbehaviour with abstracted structural type used as GADT index
  (Jacques Garrigue, report by Jeremy Yallop)
- PR#5787: Bad behavior of 'Unused ...' warnings in the toplevel
  (Alain Frisch)
- PR#5793: integer marshalling is inconsistent between architectures
  (Xavier Clerc, report by Pierre-Marie Pédrot)
- PR#5798: add ARM VFPv2 support for Raspbian (ocamlopt)
  (Jeffrey Scofield and Anil Madhavapeddy, patch review by Benedikt Meurer)
- PR#5802: Avoiding "let" as a value name
  (Jacques Garrigue, report by Tiphaine Turpin)
- PR#5805: Assert failure with warning 34 on pre-processed file
  (Alain Frisch, report by Tiphaine Turpin)
- PR#5806: ensure that backtrace tests are always run (testsuite)
  (Xavier Clerc, report by user 'michi')
- PR#5809: Generating .cmt files takes a long time, in case of type error
  (Alain Frisch)
- PR#5810: error in switch printing when using -dclambda
  (Pierre Chambart)
- PR#5811: Untypeast produces singleton tuples for constructor patterns
  with only one argument
  (Tiphaine Turpin)
- PR#5813: GC not called when unmarshaling repeatedly in a tight loop (ocamlopt)
  (Xavier Leroy, report by David Waern)
- PR#5814: read_cmt -annot does not report internal references
  (Alain Frisch)
- PR#5815: Multiple exceptions in signatures gives an error
  (Leo White)
- PR#5816: read_cmt -annot does not work for partial .cmt files
  (Alain Frisch)
- PR#5819: segfault when using [with] on large recursive record (ocamlopt)
  (Xavier Leroy, Damien Doligez)
- PR#5821: Wrong record field is reported as duplicate
  (Alain Frisch, report by Martin Jambon)
- PR#5824: Generate more efficient code for immediate right shifts.
  (Pierre Chambart, review by Xavier Leroy)
- PR#5825: Add a toplevel primitive to use source file wrapped with the
  coresponding module
  (Grégoire Henry, Wojciech Meyer, caml-list discussion)
- PR#5833: README.win32 can leave the wrong flexlink in the path
  (Damien Doligez, report by William Smith)
- PR#5835: nonoptional labeled arguments can be passed with '?'
  (Jacques Garrigue, report by Elnatan Reisner)
- PR#5840: improved documentation for 'Unix.lseek'
  (Xavier Clerc, report by Matej Košík)
- PR#5848: Assertion failure in type checker
  (Jacques Garrigue, Alain Frisch, report by David Waern)
- PR#5858: Assert failure during typing of class
  (Jacques Garrigue, report by Julien Signoles)
- PR#5865: assert failure when reporting undefined field label
  (Jacques Garrigue, report by Anil Madhavapeddy)
- PR#5872: Performance: Buffer.add_char is not inlined
  (Gerd Stolpmann, Damien Doligez)
- PR#5876: Uncaught exception with a typing error
  (Alain Frisch, Gabriel Scherer, report by Julien Moutinho)
- PR#5877: multiple "open" can become expensive in memory
  (Fabrice Le Fessant and Alain Frisch)
- PR#5880: 'Genlex.make_lexer' documention mentions the wrong exception
  (Xavier Clerc, report by Virgile Prevosto)
- PR#5885: Incorrect rule for compiling C stubs when shared libraries are not
  supported.
  (Jérôme Vouillon)
- PR#5891: ocamlbuild: support rectypes tag for mlpack
  (Khoo Yit Phang)
- PR#5892: GADT exhaustiveness check is broken
  (Jacques Garrigue and Leo White)
- PR#5906: GADT exhaustiveness check is still broken
  (Jacques Garrigue, report by Sébastien Briais)
- PR#5907: Undetected cycle during typecheck causes exceptions
  (Jacques Garrigue, report by Pascal Zimmer)
- PR#5910: Fix code generation bug for "mod 1" on ARM.
  (Benedikt Meurer, report by user 'jteg68')
- PR#5911: Signature substitutions fail in submodules
  (Jacques Garrigue, report by Markus Mottl)
- PR#5912: add configure option -no-cfi (for OSX 10.6.x with XCode 4.0.2)
  (Damien Doligez against XCode versions, report by Thomas Gazagnaire)
- PR#5914: Functor breaks with an equivalent argument signature
  (Jacques Garrigue, report by Markus Mottl and Grégoire Henry)
- PR#5920, PR#5957: linking failure for big bytecodes on 32bit architectures
  (Benoît Vaugon and Chet Murthy, report by Jun Furuse and Sebastien Mondet)
- PR#5928: Missing space between words in manual page for ocamlmktop
  (Damien Doligez, report by Matej Košík)
- PR#5930: ocamldep leaks temporary preprocessing files
  (Gabriel Scherer, report by Valentin Gatien-Baron)
- PR#5933: Linking is slow when there are functions with large arities
  (Valentin Gatien-Baron, review by Gabriel Scherer)
- PR#5934: integer shift by negative amount (in otherlibs/num)
  (Xavier Leroy, report by John Regehr)
- PR#5944: Bad typing performances of big variant type declaration
  (Benoît Vaugon)
- PR#5945: Mix-up of Minor_heap_min and Minor_heap_max units
  (Benoît Vaugon)
- PR#5948: GADT with polymorphic variants bug
  (Jacques Garrigue, report by Leo White)
- PR#5953: Unix.system does not handle EINTR
  (Jérémie Dimino)
- PR#5965: disallow auto-reference to a recursive module in its definition
  (Alain Frisch, report by Arthur Windler via Gabriel Scherer)
- PR#5973: Format module incorrectly parses format string
  (Pierre Weis, report by Frédéric Bour)
- PR#5974: better documentation for Str.regexp
  (Damien Doligez, report by william)
- PR#5976: crash after recovering from two stack overflows (ocamlopt on MacOS X)
  (Xavier Leroy, report by Pierre Boutillier)
- PR#5977: Build failure on raspberry pi: "input_value: integer too large"
  (Alain Frisch, report by Sylvain Le Gall)
- PR#5981: Incompatibility check assumes abstracted types are injective
  (Jacques Garrigue, report by Jeremy Yallop)
- PR#5982: caml_leave_blocking section and errno corruption
  (Jérémie Dimino)
- PR#5985: Unexpected interaction between variance and GADTs
  (Jacques Garrigue, Jeremy Yallop and Leo White and Gabriel Scherer)
- PR#5988: missing from the documentation: -impl is a valid flag for ocamlopt
  (Damien Doligez, report by Vincent Bernardoff)
- PR#5989: Assumed inequalities involving private rows
  (Jacques Garrigue, report by Jeremy Yallop)
- PR#5992: Crash when pattern-matching lazy values modifies the scrutinee
  (Luc Maranget, Leo White)
- PR#5993: Variance of private type abbreviations not checked for modules
  (Jacques Garrigue)
- PR#5997: Non-compatibility assumed for concrete types with same constructor
  (Jacques Garrigue, report by Gabriel Scherer)
- PR#6004: Type information does not flow to "inherit" parameters
  (Jacques Garrigue, report by Alain Frisch)
- PR#6005: Type unsoundness with recursive modules
  (Jacques Garrigue, report by Jérémie Dimino and Josh Berdine)
- PR#6010: Big_int.extract_big_int gives wrong results on negative arguments
  (Xavier Leroy, report by Drake Wilson via Stéphane Glondu)
- PR#6024: Format syntax for printing @ is incompatible with 3.12.1
  (Damien Doligez, report by Boris Yakobowski)
- PR#6001: Reduce the memory used by compiling Camlp4
  (Hongbo Zhang and Gabriel Scherer, report by Henri Gouraud)
- PR#6031: Camomile problem with -with-frame-pointers
  (Fabrice Le Fessant, report by Anil Madhavapeddy)
- PR#6032: better Random.self_init under Windows
  (Alain Frisch, Xavier Leroy)
- PR#6033: Matching.inline_lazy_force needs eta-expansion (command-line flags)
  (Pierre Chambart, Xavier Leroy and Luc Maranget,
   regression report by Gabriel Scherer)
- PR#6046: testsuite picks up the wrong ocamlrun dlls
  (Anil Madhavapeddy)
- PR#6056: Using 'match' prevents generalization of values
  (Jacques Garrigue, report by Elnatan Reisner)
- PR#6058: 'ocamlbuild -use-ocamlfind -tag thread -package threads t.cma' fails
  (Gabriel Scherer, report by Hezekiah M. Carty)
- PR#6069: ocamldoc: lexing: empty token
  (Maxence Guesdon, Grégoire Henry, report by ygrek)
- PR#6072: configure does not handle FreeBSD current (i.e. 10) correctly
  (Damien Doligez, report by Prashanth Mundkur)
- PR#6074: Wrong error message for failing Condition.broadcast
  (Markus Mottl)
- PR#6084: Define caml_modify and caml_initialize as weak symbols to help
  with Netmulticore
  (Xavier Leroy, Gerd Stolpmann)
- PR#6090: Module constraint + private type seems broken in ocaml 4.01.0
  (Jacques Garrigue, report by Jacques-Pascal Deplaix)
- PR#6109: Typos in ocamlbuild error messages
  (Gabriel Kerneis)
- PR#6123: Assert failure when self escapes its class
  (Jacques Garrigue, report by whitequark)
- PR#6158: Fatal error using GADTs
  (Jacques Garrigue, report by Jeremy Yallop)
- PR#6163: Assert_failure using polymorphic variants in GADTs
  (Jacques Garrigue, report by Leo White)
- PR#6164: segmentation fault on Num.power_num of 0/1
  (Fabrice Le Fessant, report by Johannes Kanig)
- PR#6210: Camlp4 location error
  (Hongbo Zhang, report by Jun Furuse)

Feature wishes:
- PR#5181: Merge common floating point constants in ocamlopt
  (Benedikt Meurer)
- PR#5243: improve the ocamlbuild API documentation in signatures.mli
  (Christophe Troestler)
- PR#5546: moving a function into an internal module slows down its use
  (Alain Frisch, report by Fabrice Le Fessant)
- PR#5597: add instruction trace option 't' to OCAMLRUNPARAM
  (Anil Madhavapeddy, Wojciech Meyer)
- PR#5676: IPv6 support under Windows
  (Jérôme Vouillon, review by Jonathan Protzenko)
- PR#5721: configure -with-frame-pointers for Linux perf profiling
  (Fabrice Le Fessant, test by Jérémie Dimino)
- PR#5722: toplevel: print full module path only for first record field
  (Jacques Garrigue, report by ygrek)
- PR#5762: Add primitives for fast access to bigarray dimensions
  (Pierre Chambart)
- PR#5769: Allow propagation of Sys.big_endian in native code
  (Pierre Chambart, stealth commit by Fabrice Le Fessant)
- PR#5771: Add primitives for reading 2, 4, 8 bytes in strings and bigarrays
  (Pierre Chambart)
- PR#5774: Add bswap primitives for amd64 and arm
  (Pierre Chambart, test by Alain Frisch)
- PR#5795: Generate sqrtsd opcode instead of external call to sqrt on amd64
  (Pierre Chambart)
- PR#5827: provide a dynamic command line parsing mechanism
  (Hongbo Zhang)
- PR#5832: patch to improve "wrong file naming" error messages
  (William Smith)
- PR#5864: Add a find operation to Set
  (François Berenger)
- PR#5886: Small changes to compile for Android
  (Jérôme Vouillon, review by Benedikt Meurer)
- PR#5902: -ppx based pre-processor executables accept arguments
  (Alain Frisch, report by Wojciech Meyer)
- PR#5986: Protect against marshaling 64-bit integers in bytecode
  (Xavier Leroy, report by Alain Frisch)
- PR#6049: support for OpenBSD/macppc platform
  (Anil Madhavapeddy, review by Benedikt Meurer)
- PR#6059: add -output-obj rules for ocamlbuild
  (Anil Madhavapeddy)
- PR#6060: ocamlbuild tags 'principal', 'strict_sequence' and 'short_paths'
  (Anil Madhavapeddy)
- ocamlbuild tag 'no_alias_deps'
  (Daniel Bünzli)

Tools:
- OCamlbuild now features a bin_annot tag to generate .cmt files.
  (Jonathan Protzenko)
- OCamlbuild now features a strict_sequence tag to trigger the
  strict-sequence option.
  (Jonathan Protzenko)
- OCamlbuild now picks the non-core tools like ocamlfind and menhir from PATH
  (Wojciech Meyer)
- PR#5884: Misc minor fixes and cleanup for emacs mode
  (Stefan Monnier)
- PR#6030: Improve performance of -annot
  (Guillaume Melquiond, Alain Frisch)


OCaml 4.00.1 (5 Oct 2012):
--------------------------

Bug fixes:
- PR#4019: better documentation of Str.matched_string
- PR#5111: ocamldoc, heading tags inside spans tags is illegal in html
- PR#5278: better error message when typing "make"
- PR#5468: ocamlbuild should preserve order of parametric tags
- PR#5563: harden Unix.select against file descriptors above FD_SETSIZE
- PR#5690: "ocamldoc ... -text README" raises exception
- PR#5700: crash with native-code stack backtraces under MacOS 10.8 x86-64
- PR#5707: AMD64 code generator: do not use r10 and r11 for parameter passing,
  as these registers can be destroyed by the dynamic loader
- PR#5712: some documentation problems
- PR#5715: configuring with -no-shared-libs breaks under cygwin
- PR#5718: false positive on 'unused constructor' warning
- PR#5719: ocamlyacc generates code that is not warning 33-compliant
- PR#5725: ocamldoc output of preformatted code
- PR#5727: emacs caml-mode indents shebang line in toplevel scripts
- PR#5729: tools/untypeast.ml creates unary Pexp_tuple
- PR#5731: instruction scheduling forgot to account for destroyed registers
- PR#5735: %apply and %revapply not first class citizens
- PR#5738: first class module patterns not handled by ocamldep
- PR#5742: missing bound checks in Array.sub
- PR#5744: ocamldoc error on "val virtual"
- PR#5757: GC compaction bug (crash)
- PR#5758: Compiler bug when matching on floats
- PR#5761: Incorrect bigarray custom block size


OCaml 4.00.0 (26 Jul 2012):
---------------------------

(Changes that can break existing programs are marked with a "*")

- The official name of the language is now OCaml.

Language features:
- Added Generalized Algebraic Data Types (GADTs) to the language.
  See chapter "Language extensions" of the reference manual for documentation.
- It is now possible to omit type annotations when packing and unpacking
  first-class modules. The type-checker attempts to infer it from the context.
  Using the -principal option guarantees forward compatibility.
- New (module M) and (module M : S) syntax in patterns, for immediate
  unpacking of a first-class module.

Compilers:
- Revised simplification of let-alias (PR#5205, PR#5288)
- Better reporting of compiler version mismatch in .cmi files
* Warning 28 is now enabled by default.
- New option -absname to use absolute paths in error messages
- Optimize away compile-time beta-redexes, e.g. (fun x y -> e) a b.
- Added option -bin-annot to dump the AST with type annotations.
- Added lots of new warnings about unused variables, opens, fields,
  constructors, etc.
* New meaning for warning 7: it is now triggered when a method is overridden
  with the "method" keyword.  Use "method!" to avoid the warning.

Native-code compiler:
- Optimized handling of partially-applied functions (PR#5287)
- Small improvements in code generated for array bounds checks (PR#5345,
  PR#5360).
* New ARM backend (PR#5433):
    . Supports both Linux/EABI (armel) and Linux/EABI+VFPv3 (armhf).
    . Added support for the Thumb-2 instruction set with average code size
      savings of 28%.
    . Added support for position-independent code, natdynlink, profiling and
      exception backtraces.
- Generation of CFI information, and filename/line number debugging (with -g)
  annotations, enabling in particular precise stack backtraces with
  the gdb debugger. Currently supported for x86 32-bits and 64-bits only.
  (PR#5487)
- New tool: ocamloptp, the equivalent of ocamlcp for the native-code compiler.

OCamldoc:
- PR#5645: ocamldoc doesn't handle module/type substitution in signatures
- PR#5544: improve HTML output (less formatting in html code)
- PR#5522: allow refering to record fields and variant constructors
- fix PR#5419 (error message in french)
- fix PR#5535 (no cross ref to class after dump+load)
* Use first class modules for custom generators, to be able to
  load various plugins incrementally adding features to the current
  generator
* PR#5507: Use Location.t structures for locations.
- fix: do not keep code when not told to keep code.

Standard library:
- Added float functions "hypot" and "copysign" (PR#3806, PR#4752, PR#5246)
* Arg: options with empty doc strings are no longer included in the usage string
  (PR#5437)
- Array: faster implementations of "blit", "copy", "sub", "append" and "concat"
  (PR#2395, PR#2787, PR#4591)
* Hashtbl:
    . Statistically-better generic hash function based on Murmur 3 (PR#5225)
    . Fixed behavior of generic hash function w.r.t. -0.0 and NaN (PR#5222)
    . Added optional "random" parameter to Hashtbl.create to randomize
      collision patterns and improve security (PR#5572, CVE-2012-0839)
    . Added "randomize" function and "R" parameter to OCAMLRUNPARAM
      to turn randomization on by default (PR#5572, CVE-2012-0839)
    . Added new functorial interface "MakeSeeded" to support randomization
      with user-provided seeded hash functions.
    . Install new header <caml/hash.h> for C code.
- Filename: on-demand (lazy) initialization of the PRNG used by "temp_file".
- Marshal: marshalling of function values (flag Marshal.Closures) now
  also works for functions that come from dynamically-loaded modules (PR#5215)
- Random:
     . More random initialization (Random.self_init()), using /dev/urandom
       when available (e.g. Linux, FreeBSD, MacOS X, Solaris)
     * Faster implementation of Random.float (changes the generated sequences)
- Format strings for formatted input/output revised to correct PR#5380
    . Consistently treat %@ as a plain @ character
    . Consistently treat %% as a plain % character
- Scanf: width and precision for floating point numbers are now handled
- Scanf: new function "unescaped" (PR#3888)
- Set and Map: more efficient implementation of "filter" and "partition"
- String: new function "map" (PR#3888)

Installation procedure:
- Compiler internals are now installed in `ocamlc -where`/compiler-libs.
  The files available there include the .cmi interfaces for all compiler
  modules, plus the following libraries:
      ocamlcommon.cma/.cmxa     modules common to ocamlc, ocamlopt, ocaml
      ocamlbytecomp.cma/.cmxa   modules for ocamlc and ocaml
      ocamloptcomp.cma/.cmxa    modules specific to ocamlopt
      ocamltoplevel.cma         modules specific to ocaml
   (PR#1804, PR#4653, frequently-asked feature).
* Some .cmi for toplevel internals that used to be installed in
  `ocamlc -where` are now to be found in  `ocamlc -where`/compiler-libs.
  Add "-I +compiler-libs" where needed.
* toplevellib.cma is no longer installed because subsumed by
  ocamlcommon.cma ocamlbytecomp.cma ocamltoplevel.cma
- Added a configuration option (-with-debug-runtime) to compile and install
  a debug version of the runtime system, and a compiler option
  (-runtime-variant) to select the debug runtime.

Bug Fixes:

- PR#1643: functions of the Lazy module whose named started with 'lazy_' have
  been deprecated, and new ones without the prefix added
- PR#3571: in Bigarrays, call msync() before unmapping to commit changes
- PR#4292: various documentation problems
- PR#4511, PR#4838: local modules remove polymorphism
* PR#4549: Filename.dirname is not handling multiple / on Unix
- PR#4688: (Windows) special floating-point values aren't converted to strings
  correctly
- PR#4697: Unix.putenv leaks memory on failure
- PR#4705: camlp4 does not allow to define types with `True or `False
- PR#4746: wrong detection of stack overflows in native code under Linux
- PR#4869: rare collisions between assembly labels for code and data
- PR#4880: "assert" constructs now show up in the exception stack backtrace
- PR#4892: Array.set could raise "out of bounds" before evaluating 3rd arg
- PR#4937: camlp4 incorrectly handles optional arguments if 'option' is
  redefined
- PR#5024: camlp4r now handles underscores in irrefutable pattern matching of
  records
- PR#5064, PR#5485: try to ensure that 4K words of stack are available
  before calling into C functions, raising a Stack_overflow exception
  otherwise.  This reduces (but does not eliminate) the risk of
  segmentation faults due to stack overflow in C code
- PR#5073: wrong location for 'Unbound record field label' error
- PR#5084: sub-sub-module building fails for native code compilation
- PR#5120: fix the output function of Camlp4.Debug.formatter
- PR#5131: compilation of custom runtime with g++ generates lots of warnings
- PR#5137: caml-types-explore does not work
- PR#5159: better documentation of type Lexing.position
- PR#5171: Map.join does more comparisons than needed
- PR#5176: emacs mode: stack overflow in regexp matcher
- PR#5179: port OCaml to mingw-w64
- PR#5211: updated Genlex documentation to state that camlp4 is mandatory for
  'parser' keyword and associated notation
- PR#5214: ocamlfind plugin invokes 'cut' utility
- PR#5218: use $(MAKE) instead of "make" in Makefiles
- PR#5224: confusing error message in non-regular type definition
- PR#5231: camlp4: fix parsing of <:str_item< type t = $x$ >>
- PR#5233: finaliser on weak array gives dangling pointers (crash)
- PR#5238, PR#5277: Sys_error when getting error location
- PR#5261, PR#5497: Ocaml source-code examples are not "copy-paste-able"
* PR#5279: executable name is not initialized properly in caml_startup_code
- PR#5290: added hash functions for channels, nats, mutexes, conditions
- PR#5291: undetected loop in class initialization
- PR#5295: OS threads: problem with caml_c_thread_unregister()
- PR#5301: camlp4r and exception equal to another one with parameters
- PR#5305: prevent ocamlbuild from complaining about links to _build/
- PR#5306: comparing to Thread.self() raises exception at runtime
- PR#5309: Queue.add is not thread/signal safe
- PR#5310: Ratio.create_ratio/create_normalized_ratio have misleading names
- PR#5311: better message for warning 23
* PR#5312: command-line arguments @reponsefile auto-expansion feature
  removed from the Windows OCaml runtime, to avoid conflicts with "-w @..."
- PR#5313: ocamlopt -g misses optimizations
- PR#5214: ocamlfind plugin invokes 'cut' utility
- PR#5316: objinfo now shows ccopts/ccobjs/force_link when applicable
- PR#5318: segfault on stack overflow when reading marshaled data
- PR#5319: %r11 clobbered by Lswitch in Windows AMD64 native-code compilation
- PR#5322: type abbreviations expanding to a universal type variable
- PR#5328: under Windows, Unix.select leaves sockets in non-blocking mode
- PR#5330: thread tag with '.top' and '.inferred.mli' targets
- PR#5331: ocamlmktop is not always a shell script
- PR#5335: Unix.environment segfaults after a call to clearenv
- PR#5338: sanitize.sh has windows style end-of-lines (mingw)
- PR#5344: some predefined exceptions need special printing
- PR#5349: Hashtbl.replace uses new key instead of reusing old key
- PR#5356: ocamlbuild handling of 'predicates' for ocamlfind
- PR#5364: wrong compilation of "((val m : SIG1) : SIG2)"
- PR#5370: ocamldep omits filename in syntax error message
- PR#5374: camlp4 creates wrong location for type definitions
- PR#5380: strange sscanf input segfault
- PR#5382: EOPNOTSUPP and ENOTSUPP different on exotic platforms
- PR#5383: build failure in Win32/MSVC
- PR#5387: camlp4: str_item and other syntactic elements with Nils are
  not very usable
- PR#5389: compaction sometimes leaves a very large heap
- PR#5393: fails to build from source on GNU/kFreeBSD because of -R link option
- PR#5394: documentation for -dtypes is missing in manpage
- PR#5397: Filename.temp_dir_name should be mutable
- PR#5410: fix printing of class application with Camlp4
- PR#5416: (Windows) Unix.(set|clear)_close_on_exec now preserves blocking mode
- PR#5435: ocamlbuild does not find .opt executables on Windows
- PR#5436: update object ids on unmarshaling
- PR#5442: camlp4: quotation issue with strings
- PR#5453: configure doesn't find X11 under Ubuntu/MultiarchSpec
- PR#5461: Double linking of bytecode modules
- PR#5463: Bigarray.*.map_file fail if empty array is requested
- PR#5465: increase stack size of ocamlopt.opt for windows
- PR#5469: private record type generated by functor loses abbreviation
- PR#5475: Wrapper script for interpreted LablTk wrongly handles command line
  parameters
- PR#5476: bug in native code compilation of let rec on float arrays
- PR#5477: use pkg-config to configure graphics on linux
- PR#5481: update camlp4 magic numbers
- PR#5482: remove bashism in test suite scripts
- PR#5495: camlp4o dies on infix definition (or)
- PR#5498: Unification with an empty object only checks the absence of
  the first method
- PR#5503: error when ocamlbuild is passed an absolute path as build directory
- PR#5509: misclassification of statically-allocated empty array that
  falls exactly at beginning of an otherwise unused data page.
- PR#5510: ocamldep has duplicate -ml{,i}-synonym options
- PR#5511: in Bigarray.reshape, unwarranted limitation on new array dimensions.
- PR#5513: Int64.div causes floating point exception (ocamlopt, x86)
- PR#5516: in Bigarray C stubs, use C99 flexible array types if possible
- PR#5518: segfault with lazy empty array
- PR#5531: Allow ocamlbuild to add ocamldoc flags through -docflag
  and -docflags switches
- PR#5538: combining -i and -annot in ocamlc
- PR#5543: in Bigarray.map_file, try to avoid using lseek() when growing file
- PR#5648: (probably fixed) test failures in tests/lib-threads
- PR#5551: repeated calls to find_in_path degrade performance
- PR#5552: Mac OS X: unrecognized gcc option "-no-cpp-precomp"
- PR#5555: add Hashtbl.reset to resize the bucket table to its initial size
- PR#5560: incompatible type for tuple pattern with -principal
- PR#5575: Random states are not marshallable across architectures
- PR#5579: camlp4: when a plugin is loaded in the toplevel,
  Token.Filter.define_filter has no effect before the first syntax error
- PR#5585: typo: "explicitely"
- PR#5587: documentation: "allows to" is not correct English
- PR#5593: remove C file when -output-obj fails
- PR#5597: register names for instrtrace primitives in embedded bytecode
- PR#5598: add backslash-space support in strings in ocamllex
- PR#5603: wrong .file debug info generated by ocamlopt -g
- PR#5604: fix permissions of files created by ocamlbuild itself
- PR#5610: new unmarshaler (from PR#5318) fails to freshen object identifiers
- PR#5614: add missing -linkall flag when compiling ocamldoc.opt
- PR#5616: move ocamlbuild documentation to the reference manual
- PR#5619: Uncaught CType.Unify exception in the compiler
- PR#5620: invalid printing of type manifest (camlp4 revised syntax)
- PR#5637: invalid printing of anonymous type parameters (camlp4 revised syntax)
- PR#5643: issues with .cfi and .loc directives generated by ocamlopt -g
- PR#5644: Stream.count broken when used with Sapp or Slazy nodes
- PR#5647: Cannot use install_printer in debugger
- PR#5651: printer for abstract data type (camlp4 revised syntax)
- PR#5654: self pattern variable location tweak
- PR#5655: ocamlbuild doesn't pass cflags when building C stubs
- PR#5657: wrong error location for abbreviated record fields
- PR#5659: ocamlmklib -L option breaks with MSVC
- PR#5661: fixes for the test suite
- PR#5668: Camlp4 produces invalid syntax for "let _ = ..."
- PR#5671: initialization of compare_ext field in caml_final_custom_operations()
- PR#5677: do not use "value" as identifier (genprintval.ml)
- PR#5687: dynlink broken when used from "output-obj" main program (bytecode)
- problem with printing of string literals in camlp4 (reported on caml-list)
- emacs mode: colorization of comments and strings now works correctly
- problem with forall and method (reported on caml-list on 2011-07-26)
- crash when using OCAMLRUNPARAM=a=X with invalid X (reported in private)

Feature wishes:
- PR#352: new option "-stdin" to make ocaml read stdin as a script
- PR#1164: better error message when mixing -a and .cmxa
- PR#1284: documentation: remove restriction on mixed streams
- PR#1496: allow configuring LIBDIR, BINDIR, and MANDIR relative to $(PREFIX)
- PR#1835: add Digest.from_hex
- PR#1898: toplevel: add option to suppress continuation prompts
- PR#4278: configure: option to disable "graph" library
- PR#4444: new String.trim function, removing leading and trailing whistespace
- PR#4549: make Filename.dirname/basename POSIX compliant
- PR#4830: add option -v to expunge.ml
- PR#4898: new Sys.big_endian boolean for machine endianness
- PR#4963, PR#5467: no extern "C" into ocaml C-stub headers
- PR#5199: tests are run only for bytecode if either native support is missing,
  or a non-empty value is set to "BYTECODE_ONLY" Makefile variable
- PR#5215: marshalling of dynlinked closure
- PR#5236: new '%revapply' primitive with the semantics 'revapply x f = f x',
    and '%apply' with semantics 'apply f x = f x'.
- PR#5255: natdynlink detection on powerpc, hurd, sparc
- PR#5295: OS threads: problem with caml_c_thread_unregister()
- PR#5297: compiler now checks existence of builtin primitives
- PR#5329: (Windows) more efficient Unix.select if all fd's are sockets
- PR#5357: warning for useless open statements
- PR#5358: first class modules don't allow "with type" declarations for types
  in sub-modules
- PR#5385: configure: emit a warning when MACOSX_DEPLOYMENT_TARGET is set
- PR#5396: ocamldep: add options -sort, -all, and -one-line
- PR#5397: Filename.temp_dir_name should be mutable
- PR#5403: give better error message when emacs is not found in PATH
- PR#5411: new directive for the toplevel: #load_rec
- PR#5420: Unix.openfile share mode (Windows)
- PR#5421: Unix: do not leak fds in various open_proc* functions
- PR#5434: implement Unix.times in win32unix (partially)
- PR#5438: new warnings for unused declarations
- PR#5439: upgrade config.guess and config.sub
- PR#5445 and others: better printing of types with user-provided names
- PR#5454: Digest.compare is missing and md5 doc update
- PR#5455: .emacs instructions, add lines to recognize ocaml scripts
- PR#5456: pa_macro: replace __LOCATION__ after macro expansion; add LOCATION_OF
- PR#5461: bytecode: emit warning when linking two modules with the same name
- PR#5478: ocamlopt assumes ar command exists
- PR#5479: Num.num_of_string may raise an exception, not reflected in the
  documentation.
- PR#5501: increase IO_BUFFER_SIZE to 64KiB
- PR#5532: improve error message when bytecode file is wrong
- PR#5555: add function Hashtbl.reset to resize the bucket table to
  its initial size.
- PR#5586: increase UNIX_BUFFER_SIZE to 64KiB
- PR#5597: register names for instrtrace primitives in embedded bytecode
- PR#5599: Add warn() tag in ocamlbuild to control -w compiler switch
- PR#5628: add #remove_directory and Topdirs.remove_directory to remove
  a directory from the load path
- PR#5636: in system threads library, issue with linking of pthread_atfork
- PR#5666: C includes don't provide a revision number
- ocamldebug: ability to inspect values that contain code pointers
- ocamldebug: new 'environment' directive to set environment variables
  for debuggee
- configure: add -no-camlp4 option

Shedding weight:
* Removed the obsolete native-code generators for Alpha, HPPA, IA64 and MIPS.
* The "DBM" library (interface with Unix DBM key-value stores) is no
  longer part of this distribution.  It now lives its own life at
  https://forge.ocamlcore.org/projects/camldbm/
* The "OCamlWin" toplevel user interface for MS Windows is no longer
  part of this distribution.  It now lives its own life at
  https://forge.ocamlcore.org/projects/ocamltopwin/

Other changes:
- Copy VERSION file to library directory when installing.


OCaml 3.12.1 (4 Jul 2011):
--------------------------

Bug fixes:
- PR#4345, PR#4767: problems with camlp4 printing of float values
- PR#4380: ocamlbuild should not use tput on windows
- PR#4487, PR#5164: multiple 'module type of' are incompatible
- PR#4552: ocamlbuild does not create symlinks when using '.itarget' file
- PR#4673, PR#5144: camlp4 fails on object copy syntax
- PR#4702: system threads: cleanup tick thread at exit
- PR#4732: camlp4 rejects polymorphic variants using keywords from macros
- PR#4778: Win32/MSVC port: rare syntax error in generated MASM assembly file
- PR#4794, PR#4959: call annotations not generated by ocamlopt
- PR#4820: revised syntax pretty printer crashes with 'Stack_overflow'
- PR#4928: wrong printing of classes and class types by camlp4
- PR#4939: camlp4 rejects patterns of the '?x:_' form
- PR#4967: ocamlbuild passes wrong switches to ocamldep through menhir
- PR#4972: mkcamlp4 does not include 'dynlink.cma'
- PR#5039: ocamlbuild should use '-linkpkg' only when linking programs
- PR#5066: ocamldoc: add -charset option used in html generator
- PR#5069: fcntl() in caml_sys_open may block, do it within blocking section
- PR#5071, PR#5129, PR#5134: inconsistencies between camlp4 and camlp4* binaries
- PR#5080, PR#5104: regression in type constructor handling by camlp4
- PR#5090: bad interaction between toplevel and camlp4
- PR#5095: ocamlbuild ignores some tags when building bytecode objects
- PR#5100: ocamlbuild always rebuilds a 'cmxs' file
- PR#5103: build and install objinfo when building with ocamlbuild
- PR#5109: crash when a parser calls a lexer that calls another parser
- PR#5110: invalid module name when using optional argument
- PR#5115: bytecode executables produced by msvc64 port crash on 32-bit versions
- PR#5117: bigarray: wrong function name without HAS_MMAP; missing include
- PR#5118: Camlp4o and integer literals
- PR#5122: camlp4 rejects lowercase identifiers for module types
- PR#5123: shift_right_big_int returns a wrong zero
- PR#5124: substitution inside a signature leads to odd printing
- PR#5128: typo in 'Camlp4ListComprehension' syntax extension
- PR#5136: obsolete function used in emacs mode
- PR#5145: ocamldoc: missing html escapes
- PR#5146: problem with spaces in multi-line string constants
- PR#5149: (partial) various documentation problems
- PR#5156: rare compiler crash with objects
- PR#5165: ocamlbuild does not pass '-thread' option to ocamlfind
- PR#5167: camlp4r loops when printing package type
- PR#5172: camlp4 support for 'module type of' construct
- PR#5175: in bigarray accesses, make sure bigarray expr is evaluated only once
- PR#5177: Gc.compact implies Gc.full_major
- PR#5182: use bytecode version of ocamldoc to generate man pages
- PR#5184: under Windows, alignment issue with bigarrays mapped from files
- PR#5188: double-free corruption in bytecode system threads
- PR#5192: mismatch between words and bytes in interpreting max_young_wosize
- PR#5202: error in documentation of atan2
- PR#5209: natdynlink incorrectly detected on BSD systems
- PR#5213: ocamlbuild should pass '-rectypes' to ocamldoc when needed
- PR#5217: ocamlfind plugin should add '-linkpkg' for toplevel
- PR#5228: document the exceptions raised by functions in 'Filename'
- PR#5229: typo in build script ('TAG_LINE' vs 'TAGLINE')
- PR#5230: error in documentation of Scanf.Scanning.open_in
- PR#5234: option -shared reverses order of -cclib options
- PR#5237: incorrect .size directives generated for x86-32 and x86-64
- PR#5244: String.compare uses polymorphic compare_val (regression of PR#4194)
- PR#5248: regression introduced while fixing PR#5118
- PR#5252: typo in docs
- PR#5258: win32unix: unix fd leak under windows
- PR#5269: (tentative fix) Wrong ext_ref entries in .annot files
- PR#5272: caml.el doesn't recognize downto as a keyword
- PR#5276: issue with ocamlc -pack and recursively-packed modules
- PR#5280: alignment constraints incorrectly autodetected on MIPS 32
- PR#5281: typo in error message
- PR#5308: unused variables not detected in "include (struct .. end)"
- camlp4 revised syntax printing bug in the toplevel (reported on caml-list)
- configure: do not define _WIN32 under cygwin
- Hardened generic comparison in the case where two custom blocks
  are compared and have different sets of custom operations.
- Hardened comparison between bigarrays in the case where the two
  bigarrays have different kinds.
- Fixed wrong autodetection of expm1() and log1p().
- don't add .exe suffix when installing the ocamlmktop shell script
- ocamldoc: minor fixes related to the display of ocamldoc options
- fixed bug with huge values in OCAMLRUNPARAM
- mismatch between declaration and definition of caml_major_collection_slice

Feature wishes:
- PR#4992: added '-ml-synonym' and '-mli-synonym' options to ocamldep
- PR#5065: added '-ocamldoc' option to ocamlbuild
- PR#5139: added possibility to add options to ocamlbuild
- PR#5158: added access to current camlp4 parsers and printers
- PR#5180: improved instruction selection for float operations on amd64
- stdlib: added a 'usage_string' function to Arg
- allow with constraints to add a type equation to a datatype definition
- ocamldoc: allow to merge '@before' tags like other ones
- ocamlbuild: allow dependency on file "_oasis"

Other changes:
- Changed default minor heap size from 32k to 256k words.
- Added new operation 'compare_ext' to custom blocks, called when
  comparing a custom block value with an unboxed integer.


Objective Caml 3.12.0 (2 Aug 2010):
-----------------------------------

(Changes that can break existing programs are marked with a "*"  )

Language features:
- Shorthand notation for records: in expressions and patterns,
    { lbl } stands for { lbl = lbl } and { M.lbl } for { M.lbl = lbl }
- Record patterns of the form { lbl = pat; _ } to mark that not all
  labels are listed, purposefully.  (See new warning below.)
- Explicit naming of a generic type; in an expression
  "fun ... (type t) ... -> e", the type t is considered abstract in its
  scope (the arguments that follow it and the body of the function),
  and then replaced by a fresh type variable. In particular, the type
  t can be used in contexts where a type variable is not allowed
  (e.g. for defining an exception in a local module).
- Explicit polymorphic types and polymorphic recursion. In let
  definitions, one can write an explicit polymorphic type just
  immediately the function name; the polymorphism will be enforced,
  and recursive calls may use the polymorphism.
  The syntax is the same as for polymorphic methods:
    "let [rec] <ident> : 'a1 ... 'an. <typexp> = ..."
- First-class packages modules.
  New kind of type expression, for packaged modules: (module PT).
  New kind of expression, to pack a module as a first-class value:
    (module MODEXPR : PT).
  New kind of module expression, to unpack a first-class value as a module:
    (val EXPR : PT).
  PT is a package type of the form "S" or
  "S with type t1 = ... and ... and type tn = ..." (S refers to a module type).
- Local opening of modules in a subexpression.
  Syntax: "let open M in e", or "M.(e)"
- In class definitions, method and instance variable override can now
  be made explicit, by writing "method!", "val!" or "inherit!" in place of
  "method", "val" and "inherit". It is an error to override an
  undefined member (or to use overriding inheritance when nothing get
  overridden). Additionally, these constructs disactivate respectively
  warnings 7 (method override, code 'M') and 13 (instance variable
  override, code 'V'). Note that, by default, warning 7 is inactive
  and warning 13 is active.
- "Destructive" substitution in signatures.
  By writing "<signature> with type t := <typeconstr>" and
  "<signature> with module M := <module-path>" one replaces "t" and "M"
  inside the signature, removing their respective fields. Among other
  uses, this allows to merge two signatures containing identically
  named fields.
* While fixing PR#4824, also corrected a gaping hole in the type checker,
  which allowed instantiating separately object parameters and instance
  variables in an interface. This hole was here since the beginning of
  ocaml, and as a result many programs using object inheritance in a non
  trivial way will need to be corrected. You can look at lablgtk2 for an
  example.

Compilers and toplevel:
- Warnings are now numbered and can be switched on and off individually.
  The old system with letters referring to sets of warnings is still
  supported.
- New warnings:
  + 9 (code 'R') to signal record patterns without "; _" where
    some labels of the record type are not listed in the pattern.
  + 28 when giving a wildcard argument to a constant constructor in
    a pattern-matching.
  + 29 when an end-of-line appears unescaped in a string constant.
  + 30 when the same constructor or record field is defined twice in
    mutually-recursive type definitions.
* The semantics of warning 7 (code 'M', method override) have changed
  (it now detects all overrides, not just repeated definitions inside
  the same class body), and it is now inactive by default.
- Better error report in case of unbound qualified identifier: if the module
  is unbound this error is reported in the first place.
- Added option '-strict-sequence' to force left hand part of sequence to have
  type unit.
- Added option '-no-app-funct' to turn applicative functors off.
  This option can help working around mysterious type incompatibilities
  caused by the incomplete comparison of applicative paths F(X).t.

Native-code compiler:
- AMD64: shorter and slightly more efficient code generated for
  float comparisons.

Standard library:
- Format: new function ikfprintf analoguous to ifprintf with a continuation
  argument.
* PR#4210, #4245: stricter range checking in string->integer conversion
  functions (int_of_string, Int32.of_string, Int64.of_string,
  Nativeint.of_string).  The decimal string corresponding to
  max_int + 1 is no longer accepted.
- Scanf: to prevent confusion when mixing Scanf scanning functions and direct
  low level input, value Scanf.stdin has been added.
* Random: changed the algorithm to produce better randomness.  Now passes the
  DieHard tests.
- Map: implement functions from Set that make sense for Map.

Other libraries:
* Str: letters that constitute a word now include digits 0-9 and
  underscore _.  This changes the interpretation of '\b' (word boundary)
  in regexps, but is more consistent with other regexp libraries. (PR#4874).

Ocamlbuild:
- Add support for native dynlink.

New tool:
- ocamlobjinfo: displays various information, esp. dependencies, for
  compiled OCaml files (.cmi, .cmo, .cma, .cmx, .cmxa, .cmxs, and bytecode
  executables).  Extends and makes more official the old objinfo tool
  that was installed by some OCaml packages.

All tools:
- PR#4857: add a -vnum option to display the version number and nothing else

Bug Fixes:
- PR#4012: Map.map and Map.mapi do not conform to specification
- PR#4478: better error messages for type definition mismatches
- PR#4683: labltk script uses fixed path on windows
- PR#4742: finalisation function raising an exception blocks other finalisations
- PR#4775: compiler crash on crazy types (temporary fix)
- PR#4824: narrowing the type of class parameters with a module specification
- PR#4862: relaxed value restriction and records
- PR#4884: optional arguments do not work when Some is redefined
- PR#4964: parenthesized names for infix functions in annot files
- PR#4970: better error message for instance variables
- PR#4975: spelling mistakes
- PR#4988: contravariance lost with ocamlc -i
- PR#5004: problem in Buffer.add_channel with very large lengths.
- PR#5008: on AMD64/MSVC port, rare float corruption during GC.
- PR#5018: wrong exception raised by Dynlink.loadfile.
- PR#5057: fatal typing error with local module + functor + polymorphic variant
- Wrong type for Obj.add_offset.
- Small problem with representation of Int32, Int64, and Nativeint constants.
- Use RTLD_LOCAL for native dynlink in private mode.

Objective Caml 3.11.2 (20 Jan 2010):
------------------------------------

Bug fixes:
- PR#4151: better documentation for min and max w.r.t. NaN
- PR#4421: ocamlbuild uses wrong compiler for C files
- PR#4710, PR#4720: ocamlbuild does not use properly configuration information
- PR#4750: under some Windows installations, high start-up times for Unix lib
- PR#4777: problem with scanf and CRLF
- PR#4783: ocamlmklib problem under Windows
- PR#4810: BSD problem with socket addresses, e.g. in Unix.getnameinfo
- PR#4813: issue with parsing of float literals by the GNU assembler
- PR#4816: problem with modules and private types
- PR#4818: missed opportunity for type-based optimization of bigarray accesses
- PR#4821: check for duplicate method names in classes
- PR#4823: build problem on Mac OS X
- PR#4836: spurious errors raised by Unix.single_write under Windows
- PR#4841, PR#4860, PR#4930: problem with ocamlopt -output-obj under Mac OS X
- PR#4847: C compiler error with ocamlc -output-obj under Win64
- PR#4856: ocamlbuild uses ocamlrun to execute a native plugin
- PR#4867, PR#4760: ocamlopt -shared fails on Mac OS X 64bit
- PR#4873: ocamlbuild ignores "thread" tag when building a custom toplevel
- PR#4890: ocamlbuild tries to use native plugin on bytecode-only arch
- PR#4896: ocamlbuild should always pass -I to tools for external libraries
- PR#4900: small bug triggering automatic compaction even if max_overhead = 1M
- PR#4902: bug in %.0F printf format
- PR#4910: problem with format concatenation
- PR#4922: ocamlbuild recompiles too many files
- PR#4923: missing \xff for scanf %S
- PR#4933: functors not handling private types correctly
- PR#4940: problem with end-of-line in DOS text mode, tentative fix
- PR#4953: problem compiling bytecode interpreter on ARM in Thumb mode.
- PR#4955: compiler crash when typing recursive type expression with constraint
- Module Printf: the simple conversion %F (without width indication) was not
           treated properly.
- Makefile: problem with cygwin, flexdll, and symbolic links
- Various build problems with ocamlbuild under Windows with msvc

Feature wishes:
- PR#9: (tentative implementation) make ocamldebug use #linenum annotations
- PR#123, PR#4477: custom exception printers
- PR#3456: Obj.double_field and Obj.set_double_field functions
- PR#4003: destination directory can be given to Filename.[open_]temp_file
- PR#4647: Buffer.blit function
- PR#4685: access to Filename.dir_sep
- PR#4703: support for debugging embedded applications
- PR#4723: "clear_rules" function to empty the set of ocamlbuild rules
- PR#4921: configure option to help cross-compilers

Objective Caml 3.11.1 (12 Jun 2009):
------------------------------------

Bug fixes:
- PR#4095: ocamldebug: strange behaviour of control-C
- PR#4403: ocamldebug: improved handling of packed modules
- PR#4650: Str.regexp_case_fold mis-handling complemented character sets [^a]
- PR#4660: Scanf.format_from_string: handling of double quote
- PR#4666: Unix.exec* failure in multithread programs under MacOS X and FreeBSD
- PR#4667: debugger out of sync with dynlink changes
- PR#4678: random "out of memory" error with systhreads
- PR#4690: issue with dynamic loading under MacOS 10.5
- PR#4692: wrong error message with options -i and -pack passed to ocamlc
- PR#4699: in otherlibs/dbm, fixed construction of dlldbm.so.
- PR#4704: error in caml_modify_generational_global_root()
- PR#4708: (ocamldoc) improved printing of infix identifiers such as "lor".
- PR#4722: typo in configure script
- PR#4729: documented the fact that PF_INET6 is not available on all platforms
- PR#4730: incorrect typing involving abbreviation "type 'a t = 'a"
- PR#4731: incorrect quoting of arguments passed to the assembler on x86-64
- PR#4735: Unix.LargeFile.fstat cannot report size over 32bits on Win32
- PR#4740: guard against possible processor error in
           {Int32,Int64,Nativeint}.{div,rem}
- PR#4745: type inference wrongly produced non-generalizable type variables.
- PR#4749: better pipe size for win32unix
- PR#4756: printf: no error reported for wrong format '%_s'
- PR#4758: scanf: handling of \<newline> by format '%S'
- PR#4766: incorrect simplification of some type abbreviations.
- PR#4768: printf: %F does not respect width and precision specifications
- PR#4769: Format.bprintf fails to flush
- PR#4775: fatal error Ctype.Unify during module type-checking (temporary fix)
- PR#4776: bad interaction between exceptions and classes
- PR#4780: labltk build problem under Windows.
- PR#4790: under Windows, map ERROR_NO_DATA Win32 error to EPIPE Unix error.
- PR#4792: bug in Big_int.big_int_of_int64 on 32-bit platforms.
- PR#4796: ocamlyacc: missing NUL termination of string
- PR#4804: bug in Big_int.int64_of_big_int on 32-bit platforms.
- PR#4805: improving compatibility with the clang C compiler
- PR#4809: issue with Unix.create_process under Win32
- PR#4814: ocamlbrowser: crash when editing comments
- PR#4816: module abbreviations remove 'private' type restrictions
- PR#4817: Object type gives error "Unbound type parameter .."
- Module Parsing: improved computation of locations when an ocamlyacc rule
                  starts with an empty nonterminal
- Type-checker: fixed wrong variance computation for private types
- x86-32 code generator, MSVC port: wrong "fld" instruction generated.
- ocamlbuild: incorrectly using the compile-time value of $OCAMLLIB
- Makefile problem when configured with -no-shared-libs
- ocamldoc: use dynamic loading in native code

Other changes:
- Improved wording of various error messages
  (contributed by Jonathan Davies, Citrix).
- Support for 64-bit mode in Solaris/x86 (PR#4670).


Objective Caml 3.11.0 (03 Dec 2008):
------------------------------------

(Changes that can break existing programs are marked with a "*"  )

Language features:
- Addition of lazy patterns: "lazy <pat>" matches suspensions whose values,
  after forcing, match the pattern <pat>.
- Introduction of private abbreviation types "type t = private <type-expr>",
  for abstracting the actual manifest type in type abbreviations.
- Subtyping is now allowed between a private abbreviation and its definition,
  and between a polymorphic method and its monomorphic instance.

Compilers:
- The file name for a compilation unit should correspond to a valid
  identifier (Otherwise dynamic linking and other things can fail, and
  a warning is emitted.)
* Revised -output-obj: the output name must now be provided; its
  extension must be one of .o/.obj, .so/.dll, or .c for the
  bytecode compiler. The compilers can now produce a shared library
  (with all the needed -ccopts/-ccobjs options) directly.
- -dtypes renamed to -annot, records (in .annot files) which function calls
  are tail calls.
- All compiler error messages now include a file name and location, for
  better interaction with Emacs' compilation mode.
- Optimized compilation of "lazy e" when the argument "e" is
  already evaluated.
- Optimized compilation of equality tests with a variant constant constructor.
- The -dllib options recorded in libraries are no longer ignored when
  -use_runtime or -use_prims is used (unless -no_auto_link is
  explicitly used).
- Check that at most one of -pack, -a, -shared, -c, -output-obj is
  given on the command line.
- Optimized compilation of private types as regular manifest types
  (e.g. abbreviation to float, float array or record types with only
   float fields).

Native-code compiler:
- New port: Mac OS X / Intel in 64-bit mode (configure with -cc "gcc -m64").
- A new option "-shared" to produce a plugin that can be dynamically
  loaded with the native version of Dynlink.
- A new option "-nodynlink" to enable optimizations valid only for code
  that is never dynlinked (no-op except for AMD64).
- More aggressive unboxing of floats and boxed integers.
- Can select which assembler and asm options to use at configuration time.

Run-time system:
- New implementation of the page table describing the heap (two-level
  array in 32 bits, sparse hashtable in 64 bits), fixes issues with address
  space randomization on 64-bit OS (PR#4448).
- New "generational" API for registering global memory roots with the GC,
  enables faster scanning of global roots.
  (The functions are caml_*_generational_global_root in <caml/memory.h>.)
- New function "caml_raise_with_args" to raise an exception with several
  arguments from C.
- Changes in implementation of dynamic linking of C code:
  under Win32, use Alain Frisch's flexdll implementation of the dlopen
  API; under MacOSX, use dlopen API instead of MacOSX bundle API.
- Programs may now choose a first-fit allocation policy instead of
  the default next-fit.  First-fit reduces fragmentation but is
  slightly slower in some cases.

Standard library:
- Parsing library: new function "set_trace" to programmatically turn
  on or off the printing of a trace during parsing.
- Printexc library: new functions "print_backtrace" and "get_backtrace"
  to obtain a stack backtrace of the most recently raised exception.
  New function "record_backtrace" to turn the exception backtrace mechanism
  on or off from within a program.
- Scanf library: fine-tuning of meta format implementation;
  fscanf behaviour revisited: only one input buffer is allocated for any
  given input channel;
  the %n conversion does not count a lookahead character as read.

Other libraries:
- Dynlink: on some platforms, the Dynlink library is now available in
  native code. The boolean Dynlink.is_native allows the program to
  know whether it has been compiled in bytecode or in native code.
- Bigarrays: added "unsafe_get" and "unsafe_set"
  (non-bound-checking versions of "get" and "set").
- Bigarrays: removed limitation "array dimension < 2^31".
- Labltk: added support for TK 8.5.
- Num: added conversions between big_int and int32, nativeint, int64.
  More efficient implementation of Num.quo_num and Num.mod_num.
- Threads: improved efficiency of mutex and condition variable operations;
  improved interaction with Unix.fork (PR#4577).
- Unix: added getsockopt_error returning type Unix.error.
  Added support for TCP_NODELAY and IPV6_ONLY socket options.
- Win32 Unix: "select" now supports all kinds of file descriptors.
  Improved emulation of "lockf" (PR#4609).

Tools:
- ocamldebug now supported under Windows (MSVC and Mingw ports),
  but without the replay feature.  (Contributed by Dmitry Bely
  and Sylvain Le Gall at OCamlCore with support from Lexifi.)
- ocamldoc: new option -no-module-constraint-filter to include functions
  hidden by signature constraint in documentation.
- ocamlmklib and ocamldep.opt now available under Windows ports.
- ocamlmklib no longer supports the -implib option.
- ocamlnat: an experimental native toplevel (not built by default).

Camlp4:
* programs linked with camlp4lib.cma now also need dynlink.cma.

Bug fixes:
- Major GC and heap compaction: fixed bug involving lazy values and
  out-of-heap pointers.
- PR#3915: updated most man pages.
- PR#4261: type-checking of recursive modules
- PR#4308: better stack backtraces for "spontaneous" exceptions such as
  Stack_overflow, Out_of_memory, etc.
- PR#4338: Str.global_substitute, Str.global_replace and the Str.*split*
  functions are now tail-recursive.
- PR#4503: fixed bug in classify_float on ARM.
- PR#4512: type-checking of recursive modules
- PR#4517: crash in ocamllex-generated lexers.
- PR#4542: problem with return value of Unix.nice.
- PR#4557: type-checking of recursive modules.
- PR#4562: strange %n semantics in scanf.
- PR#4564: add note "stack is not executable" to object files generated by
  ocamlopt (Linux/x86, Linux/AMD64).
- PR#4566: bug in Ratio.approx_ratio_fix and Num.approx_num_fix.
- PR#4582: clarified the documentation of functions in the String module.
- PR#4583: stack overflow in "ocamlopt -g" during closure conversion pass.
- PR#4585: ocamldoc and "val virtual" declarations.
- PR#4587: ocamldoc and escaped @ characters.
- PR#4605: Buffer.add_substitute was sometime wrong when target string had
           backslashes.
- PR#4614: Inconsistent declaration of CamlCBCmd in LablTk library.


Objective Caml 3.10.2 (29 Feb 2008):
------------------------------------

Bug fixes:
- PR#1217 (partial) Typo in ocamldep man page
- PR#3952 (partial) ocamlopt: allocation problems on ARM
- PR#4339 (continued) ocamlopt: problems on HPPA
- PR#4455 str.mli not installed under Windows
- PR#4473 crash when accessing float array with polymorphic method
- PR#4480 runtime would not compile without gcc extensions
- PR#4481 wrong typing of exceptions with object arguments
- PR#4490 typo in error message
- Random crash on 32-bit when major_heap_increment >= 2^22
- Big performance bug in Weak hashtables
- Small bugs in the make-package-macosx script
- Bug in typing of polymorphic variants (reported on caml-list)


Objective Caml 3.10.1 (11 Jan 2008):
------------------------------------

Bug fixes:
- PR#3830 small bugs in docs
- PR#4053 compilers: improved compilation time for large variant types
- PR#4174 ocamlopt: fixed ocamlopt -nopervasives
- PR#4199 otherlibs: documented a small problem in Unix.utimes
- PR#4280 camlp4: parsing of identifier (^)
- PR#4281 camlp4: parsing of type constraint
- PR#4285 runtime: cannot compile under AIX
- PR#4286 ocamlbuild: cannot compile under AIX and SunOS
- PR#4288 compilers: including a functor application with side effects
- PR#4295 camlp4 toplevel: synchronization after an error
- PR#4300 ocamlopt: crash with backtrace and illegal array access
- PR#4302 camlp4: list comprehension parsing problem
- PR#4304 ocamlbuild: handle -I correctly
- PR#4305 stdlib: alignment of Arg.Symbol
- PR#4307 camlp4: assertion failure
- PR#4312 camlp4: accept "let _ : int = 1"
- PR#4313 ocamlbuild: -log and missing directories
- PR#4315 camlp4: constraints in classes
- PR#4316 compilers: crash with recursive modules and Lazy
- PR#4318 ocamldoc: installation problem with Cygwin (tentative fix)
- PR#4322 ocamlopt: stack overflow under Windows
- PR#4325 compilers: wrong error message for unused var
- PR#4326 otherlibs: marshal Big_int on win64
- PR#4327 ocamlbuild: make emacs look for .annot in _build directory
- PR#4328 camlp4: stack overflow with nil nodes
- PR#4331 camlp4: guards on fun expressions
- PR#4332 camlp4: parsing of negative 32/64 bit numbers
- PR#4336 compilers: unsafe recursive modules
- PR#4337 (note) camlp4: invalid character escapes
- PR#4339 ocamlopt: problems on HP-UX (tentative fix)
- PR#4340 camlp4: wrong pretty-printing of optional arguments
- PR#4348 ocamlopt: crash on Mac Intel
- PR#4349 camlp4: bug in private type definitions
- PR#4350 compilers: type errors with records and polymorphic variants
- PR#4352 compilers: terminal recursion under Windows (tentative fix)
- PR#4354 ocamlcp: mismatch with ocaml on polymorphic let
- PR#4358 ocamlopt: float constants wrong on ARM
- PR#4360 ocamldoc: string inside comment
- PR#4365 toplevel: wrong pretty-printing of polymorphic variants
- PR#4373 otherlibs: leaks in win32unix
- PR#4374 otherlibs: threads module not initialized
- PR#4375 configure: fails to build on bytecode-only architectures
- PR#4377 runtime: finalisation of infix pointers
- PR#4378 ocamlbuild: typo in plugin.ml
- PR#4379 ocamlbuild: problem with plugins under Windows
- PR#4382 compilers: typing of polymorphic record fields
- PR#4383 compilers: including module with private type
- PR#4385 stdlib: Int32/Int64.format are unsafe
- PR#4386 otherlibs: wrong signal numbers with Unix.sigprocmask etc.
- PR#4387 ocamlbuild: build directory not used properly
- PR#4392 ocamldep: optional argument of class
- PR#4394 otherlibs: infinite loops in Str
- PR#4397 otherlibs: wrong size for flag arrays in win32unix
- PR#4402 ocamldebug: doesn't work with -rectypes
- PR#4410 ocamlbuild: problem with plugin and -build
- PR#4411 otherlibs: crash with Unix.access under Windows
- PR#4412 stdlib: marshalling broken on 64 bit architectures
- PR#4413 ocamlopt: crash on AMD64 with out-of-bound access and reraise
- PR#4417 camlp4: pretty-printing of unary minus
- PR#4419 camlp4: problem with constraint in type class
- PR#4426 compilers: problem with optional labels
- PR#4427 camlp4: wrong pretty-printing of lists of functions
- PR#4433 ocamlopt: fails to build on MacOSX 10.5
- PR#4435 compilers: crash with objects
- PR#4439 fails to build on MacOSX 10.5
- PR#4441 crash when build on sparc64 linux
- PR#4442 stdlib: crash with weak pointers
- PR#4446 configure: fails to detect X11 on MacOSX 10.5
- PR#4448 runtime: huge page table on 64-bit architectures
- PR#4450 compilers: stack overflow with recursive modules
- PR#4470 compilers: type-checking of recursive modules too restrictive
- PR#4472 configure: autodetection of libX11.so on Fedora x86_64
- printf: removed (partially implemented) positional specifications
- polymorphic < and <= comparisons: some C compiler optimizations
  were causing incorrect results when arguments are incomparable

New features:
- made configure script work on PlayStation 3
- ARM port: brought up-to-date for Debian 4.0 (Etch)
- many other small changes and bugfixes in camlp4, ocamlbuild, labltk,
  emacs files


Objective Caml 3.10.0 (18 May 2007):
------------------------------------

(Changes that can break existing programs are marked with a "*"  )

Language features:
- Added virtual instance variables in classes "val virtual v : t"
* Changed the behaviour of instance variable overriding; the new
  definition replaces the old one, rather than creating a new
  variable.

New tools:
- ocamlbuild: compilation manager for OCaml applications and libraries.
  See draft documentation at http://gallium.inria.fr/~pouillar/
* Camlp4: heavily revised implementation, new API.

New ports:
- MacOS X PowerPC 64 bits.
- MS Windows 64 bits (x64) using the Microsoft PSDK toolchain.
- MS Windows 32 bits using the Visual Studio 2005 toolchain.

Compilers:
- Faster type-checking of functor applications.
- Referencing an interface compiled with -rectypes from a module
    not compiled with -rectypes is now an error.
- Revised the "fragile matching" warning.

Native-code compiler:
- Print a stack backtrace on an uncaught exception.
  (Compile and link with ocamlopt -g; execute with OCAMLRUNPARAM=b.)
  Supported on Intel/AMD in 32 and 64 bits, PPC in 32 and 64 bits.
- Stack overflow detection on MS Windows 32 bits (courtesy O. Andrieu).
- Stack overflow detection on MacOS X PPC and Intel.
- Intel/AMD 64 bits: generate position-independent code by default.
- Fixed bug involving -for-pack and missing .cmx files (PR#4124).
- Fixed bug causing duplication of literals  (PR#4152).

Run-time system:
- C/Caml interface functions take "char const *" arguments
  instead of "char *" when appropriate.
- Faster string comparisons (fast case if strings are ==).

Standard library:
- Refined typing of format strings (type format6).
- Printf, Format: new function ifprintf that consumes its arguments
    and prints nothing (useful to print conditionally).
- Scanf:
    new function format_from_string to convert a string to a format string;
    new %r conversion to accomodate user defined scanners.
- Filename: improved Win32 implementation of Filename.quote.
- List: List.nth now tail-recursive.
- Sys: added Sys.is_directory.  Some functions (e.g. Sys.command) that
    could incorrectly raise Sys_io_blocked now raise Sys_error as intended.
- String and Char: the function ``escaped'' now escapes all the characters
    especially handled by the compiler's lexer (PR#4220).

Other libraries:
- Bigarray: mmap_file takes an optional argument specifying
    the start position of the data in the mapped file.
- Dynlink: now defines only two modules, Dynlink and Dynlinkaux (internal),
    reducing risks of name conflicts with user modules.
- Labltk under Win32: now uses Tcl/Tk 8.4 instead of 8.3 by default.
- VM threads: improved performance of I/O operations (less polling).
- Unix: new function Unix.isatty.
- Unix emulation under Win32:
    fixed incorrect error reporting in several functions (PR#4097);
    better handling of channels opened on sockets (PR#4098);
    fixed GC bug in Unix.system (PR#4112).

Documentation generator (OCamldoc):
- correctly handle '?' in value names (PR#4215)
- new option -hide-warnings not to print ocamldoc warnings

Lexer generator (ocamllex): improved error reporting.

License: fixed a typo in the "special exception" to the LGPL.


Objective Caml 3.09.3 (15 Sep 2006):
------------------------------------

Bug fixes:
- ocamldoc: -using modtype constraint to filter module elements displayed
    in doc PR#4016
- ocamldoc: error in merging of top dependencies of modules PR#4007
- ocamldoc: -dot-colors has no effect PR#3981
- ocamdloc: missing crossref in text from intro files PR#4066
- compilers: segfault with recursive modules PR#4008
- compilers: infinite loop when compiling objects PR#4018
- compilers: bad error message when signature mismatch PR#4001
- compilers: infinite loop with -rectypes PR#3999
- compilers: contravariance bug in private rows
- compilers: unsafe cast with polymorphic exception PR#4002
- native compiler: bad assembly code generated for AMD64 PR#4067
- native compiler: stack alignment problems on MacOSX/i386 PR#4036
- stdlib: crash in marshalling PR#4030
- stdlib: crash when closing a channel twice PR#4039
- stdlib: memory leak in Sys.readdir PR#4093
- C interface: better definition of CAMLreturn PR#4068
- otherlibs/unix: crash in gethostbyname PR#3043
- tools: subtle problem with unset in makefile PR#4048
- camlp4: install pa_o_fast.o PR#3812
- camlp4: install more modules PR#3689

New features:
- ocamldoc: name resolution in cross-referencing {!name}: if name is not
    found, then it is searched in the parent module/class, and in the parent
    of the parent, and so on until it is found.
- ocamldoc: new option -short-functors to use a short form to display
    functors in html generator PR#4017
- ocamlprof: added "-version" option



Objective Caml 3.09.2 (14 Apr 2006):
------------------------------------

Bug fixes:
- Makefile: problem with "make world.opt" PR#3954
- compilers: problem compiling several modules with one command line PR#3979
- compilers,ocamldoc: error message that Emacs cannot parse
- compilers: crash when printing type error PR#3968
- compilers: -dtypes wrong for monomorphic type variables PR#3894
- compilers: wrong warning on optional arguments PR#3980
- compilers: crash when wrong use of type constructor in let rec PR#3976
- compilers: better wording of "statement never returns" warning PR#3889
- runtime: inefficiency of signal handling PR#3990
- runtime: crashes with I/O in multithread programs PR#3906
- camlp4: empty file name in error messages PR#3886
- camlp4: stack overflow PR#3948
- otherlibs/labltk: ocamlbrowser ignores its command line options PR#3961
- otherlibs/unix: Unix.times wrong under Mac OS X PR#3960
- otherlibs/unix: wrong doc for execvp and execvpe PR#3973
- otherlibs/win32unix: random crash in Unix.stat PR#3998
- stdlib: update_mod not found under Windows PR#3847
- stdlib: Filename.dirname/basename wrong on Win32 PR#3933
- stdlib: incomplete documentation of Pervasives.abs PR#3967
- stdlib: Printf bugs PR#3902, PR#3955
- tools/checkstack.c: missing include
- yacc: crash when given argument "-" PR#3956

New features:
- ported to MacOS X on Intel PR#3985
- configure: added support for GNU Hurd PR#3991

Objective Caml 3.09.1 (4 Jan 2006):
-----------------------------------

Bug fixes:
- compilers: raise not_found with -principal PR#3855
- compilers: assert failure in typeclass.cml PR#3856
- compilers: assert failure in typing/ctype.ml PR#3909
- compilers: fatal error exception Ctype.Unify PR#3918
- compilers: spurious warning Y in objects PR#3868
- compilers: spurious warning Z on loop index PR#3907
- compilers: error message that emacs cannot parse
- ocamlopt: problems with -for-pack/-pack PR#3825, PR#3826, PR#3919
- ocamlopt: can't produce shared libraries on x86_64 PR#3869, PR#3924
- ocamlopt: float alignment problem on SPARC PR#3944
- ocamlopt: can't compile on MIPS PR#3936
- runtime: missing dependence for ld.conf
- runtime: missing dependence for .depend.nt PR#3880
- runtime: memory leak in caml_register_named_value PR#3940
- runtime: crash in Marshal.to_buffer PR#3879
- stdlib: Sys.time giving wrong results on Mac OS X PR#3850
- stdlib: Weak.get_copy causing random crashes in rare cases
- stdlib, debugger, labltk: use TMPDIR if set PR#3895
- stdlib: scanf bug on int32 and nativeint PR#3932
- camlp4: mkcamlp4 option parsing problem PR#3941
- camlp4: bug in pretty-printing of lazy/assert/new
- camlp4: update the unmaintained makefile for _loc name
- ocamldoc: several fixes see ocamldoc/Changes.txt
- otherlibs/str: bug in long sequences of alternatives PR#3783
- otherlibs/systhreads: deadlock in Windows PR#3910
- tools: update dumpobj to handle new event format PR#3873
- toplevel: activate warning Y in toplevel PR#3832

New features:
- otherlibs/labltk: browser uses menu bars instead of menu buttons

Objective Caml 3.09.0 (27 Oct 2006):
------------------------------------

(Changes that can break existing programs are marked with a "*"  )

Language features:
- Introduction of private row types, for abstracting the row in object
  and variant types.

Type checking:
- Polymorphic variants with at most one constructor [< `A of t] are no
  longer systematically promoted to the exact type [`A of t]. This was
  more confusing than useful, and created problems with private row
  types.

Both compilers:
- Added warnings 'Y' and 'Z' for local variables that are bound but
  never used.
- Added warning for some uses non-returning functions (e.g. raise), when they
  are passed extra arguments, or followed by extra statements.
- Pattern matching: more prudent compilation in case of guards; fixed PR#3780.
- Compilation of classes: reduction in size of generated code.
- Compilation of "module rec" definitions: fixed a bad interaction with
  structure coercion (to a more restrictive signature).

Native-code compiler (ocamlopt):
* Revised implementation of the -pack option (packing of several compilation
  units into one).  The .cmx files that are to be packed with
  "ocamlopt -pack -o P.cmx" must be compiled with "ocamlopt -for-pack P".
  In exchange for this additional constraint, ocamlopt -pack is now
  available on all platforms (no need for binutils).
* Fixed wrong evaluation order for arguments to certain inlined functions.
- Modified code generation for "let rec ... and ..." to reduce compilation
  time (which was quadratic in the number of mutually-recursive functions).
- x86 port: support tail-calls for functions with up to 21 arguments.
- AMD64 port, Linux: recover from system stack overflow.
- Sparc port: more portable handling of out-of-bound conditions
  on systems other than Solaris.

Standard library:
- Pervasives: faster implementation of close_in, close_out.
  set_binary_mode_{out,in} now working correctly under Cygwin.
- Printf: better handling of partial applications of the printf functions.
- Scanf: new function sscanf_format to read a format from a
  string. The type of the resulting format is dynamically checked and
  should be the type of the template format which is the second argument.
- Scanf: no more spurious lookahead attempt when the end of file condition
  is set and a correct token has already been read and could be returned.

Other libraries:
- System threads library: added Thread.sigmask; fixed race condition
  in signal handling.
- Bigarray library: fixed bug in Array3.of_array.
- Unix library: use canonical signal numbers in results of Unix.wait*;
  hardened Unix.establish_server against EINTR errors.

Run-time system:
- Support platforms where sizeof(void *) = 8 and sizeof(long) = 4.
- Improved and cleaned up implementation of signal handling.

Replay debugger:
- Improved handling of locations in source code.

OCamldoc:
- extensible {foo } syntax
- user can give .txt files on the command line, containing ocamldoc formatted
  text, to be able to include bigger texts out of source files
- -o option is now used by the html generator to indicate the prefix
  of generated index files (to avoid conflict when a Index module exists
  on case-insensitive file systems).

Miscellaneous:
- Configuration information is installed in `ocamlc -where`/Makefile.config
  and can be used by client Makefiles or shell scripts.

Objective Caml 3.08.4 (11 Aug 2005):
------------------------------------

New features:
- configure: find X11 config in some 64-bit Linux distribs
- ocamldoc: (**/**) can be canceled with another (**/**) PR#3665
- graphics: added resize_window
- graphics: check for invalid arguments to drawing primitives PR#3595
- ocamlbrowser: use windows subsystem on mingw

Bug fixes:
- ocamlopt: code generation problem on AMD64 PR#3640
- wrong code generated for some classes PR#3576
- fatal error when compiling some OO code PR#3745
- problem with comparison on constant constructors PR#3608
- camlp4: cryptic error message PR#3592
- camlp4: line numbers in multi-line antiquotations PR#3549
- camlp4: problem with make depend
- camlp4: parse error with :> PR#3561
- camlp4: ident conversion problem with val/contents/contents__
- camlp4: several small parsing problems PR#3688
- ocamldebug: handling of spaces in executable file name PR#3736
- emacs-mode: problem when caml-types-buffer is deleted by user PR#3704
- ocamldoc: extra backslash in ocamldoc man page PR#3687
- ocamldoc: improvements to HTML display PR#3698
- ocamldoc: escaping of @ in info files
- ocamldoc: escaping of . and \ in man pages PR#3686
- ocamldoc: better error reporting of misplaced comments
- graphics: fixed .depend file PR#3558
- graphics: segfault with threads and graphics PR#3651
- nums: several bugs: PR#3718, PR#3719, others
- nums: inline asm problems with gcc 4.0 PR#3604, PR#3637
- threads: problem with backtrace
- unix: problem with getaddrinfo PR#3565
- stdlib: documentation of Int32.rem and Int64.rem PR#3573
- stdlib: documentation of List.rev_map2 PR#3685
- stdlib: wrong order in Map.fold PR#3607
- stdlib: documentation of maximum float array length PR#3714
- better detection of cycles when using -rectypes
- missing case of module equality PR#3738
- better error messages for unbound type variables
- stack overflow while printing type error message PR#3705
- assert failure when typing some classes PR#3638
- bug in type_approx
- better error messages related to type variance checking
- yacc: avoid name capture for idents of the Parsing module


Objective Caml 3.08.3 (24 Mar 2005):
------------------------------------

New features:
- support for ocamlopt -pack under Mac OS X (PR#2634, PR#3320)
- ignore unknown warning options for forward and backward compatibility
- runtime: export caml_compare_unordered (PR#3479)
- camlp4: install argl.* files (PR#3439)
- ocamldoc: add -man-section option
- labltk: add the "solid" relief option (PR#3343)

Bug fixes:
- typing: fix unsoundness in type declaration variance inference.
    Type parameters which are constrained must now have an explicit variant
    annotation, otherwise they are invariant. This is not backward
    compatible, so this might break code which either uses subtyping or
    uses the relaxed value restriction (i.e. was not typable before 3.07)
- typing: erroneous partial match warning for polymorphic variants (PR#3424)
- runtime: handle the case of an empty command line (PR#3409, PR#3444)
- stdlib: make Sys.executable_name an absolute path in native code (PR#3303)
- runtime: fix memory leak in finalise.c
- runtime: auto-trigger compaction even if gc is called manually (PR#3392)
- stdlib: fix segfault in Obj.dup on zero-sized values (PR#3406)
- camlp4: correct parsing of the $ identifier (PR#3310, PR#3469)
- windows (MS tools): use link /lib instead of lib (PR#3333)
- windows (MS tools): change default install destination
- autoconf: better checking of SSE2 instructions (PR#3329, PR#3330)
- graphics: make close_graph close the X display as well as the window (PR#3312)
- num: fix big_int_of_string (empty string) (PR#3483)
- num: fix big bug on 64-bit architecture (PR#3299)
- str: better documentation of string_match and string_partial_match (PR#3395)
- unix: fix file descriptor leak in Unix.accept (PR#3423)
- unix: miscellaneous clean-ups
- unix: fix documentation of Unix.tm (PR#3341)
- graphics: fix problem when allocating lots of images under Windows (PR#3433)
- compiler: fix error message with -pack when .cmi is missing (PR#3028)
- cygwin: fix problem with compilation of camlheader (PR#3485)
- stdlib: Filename.basename doesn't return an empty string any more (PR#3451)
- stdlib: better documentation of Open_excl flag (PR#3450)
- ocamlcp: accept -thread option (PR#3511)
- ocamldep: handle spaces in file names (PR#3370)
- compiler: remove spurious warning in pattern-matching on variants (PR#3424)
- windows: better handling of InterpreterPath registry entry (PR#3334, PR#3432)


Objective Caml 3.08.2 (22 Nov 2004):
------------------------------------

Bug fixes:
- runtime: memory leak when unmarshalling big data structures (PR#3247)
- camlp4: incorrect line numbers in errors (PR#3188)
- emacs: xemacs-specific code, wrong call to "sit-for"
- ocamldoc: "Lexing: empty token" (PR#3173)
- unix: problem with close_process_* (PR#3191)
- unix: possible coredumps (PR#3252)
- stdlib: wrong order in Set.fold (PR#3161)
- ocamlcp: array out of bounds in profiled programs (PR#3267)
- yacc: problem with polymorphic variant types for grammar entries (PR#3033)

Misc:
- export <caml/printexc.h> for caml_format_exception (PR#3080)
- clean up caml_search_exe_in_path (maybe PR#3079)
- camlp4: new function "make_lexer" for new-style locations
- unix: added missing #includes (PR#3088)


Objective Caml 3.08.1 (19 Aug 2004):
------------------------------------

Licence:
- The emacs files are now under GPL
- Slightly relaxed some conditions of the QPL

Bug fixes:
- ld.conf now generated at compile-time instead of install-time
- fixed -pack on Windows XP (PR#2935)
- fixed Obj.tag (PR#2946)
- added support for multiple dlopen in Darwin
- run ranlib when installing camlp4 libraries (PR#2944)
- link camlp4opt with -linkall (PR#2949)
- camlp4 parsing of patterns now conforms to normal parsing (PR#3015)
- install camlp4 *.cmx files (PR#2955)
- fixed handling of linefeed in string constants in camlp4 (PR#3074)
- ocamldoc: fixed display of class parameters in HTML and LaTeX (PR#2994)
- ocamldoc: fixed display of link to class page in html (PR#2994)
- Windows toplevel GUI: assorted fixes (including PR#2932)

Misc:
- added -v option to ocamllex
- ocamldoc: new -intf and -impl options supported (PR#3036)

Objective Caml 3.08.0 (13 Jul 2004):
------------------------------------

(Changes that can break existing programs are marked with a "*"  )

Language features:
- Support for immediate objects, i.e. objects defined without going
  through a class.  (Syntax is "object <fields and methods> end".)

Type-checking:
- When typing record construction and record patterns, can omit
  the module qualification on all labels except one.  I.e.
  { M.l1 = ...; l2 = ... } is interpreted as { M.l1 = ...; M.l2 = ... }

Both compilers:
- More compact compilation of classes.
- Much more efficient handling of class definitions inside functors
  or local modules.
- Simpler representation for method tables. Objects can now be marshaled
  between identical programs with the flag Marshal.Closures.
- Improved error messages for objects and variants.
- Improved printing of inferred module signatures (toplevel and ocamlc -i).
  Recursion between type, class, class type and module definitions is now
  correctly printed.
- The -pack option now accepts compiled interfaces (.cmi files) in addition
  to compiled implementations (.cmo or .cmx).
* A compile-time error is signaled if an integer literal exceeds the
  range of representable integers.
- Fixed code generation error for "module rec" definitions.
- The combination of options -c -o sets the name of the generated
  .cmi / .cmo / .cmx files.

Bytecode compiler:
- Option -output-obj is now compatible with Dynlink and
  with embedded toplevels.

Native-code compiler:
- Division and modulus by zero correctly raise exception Division_by_zero
  (instead of causing a hardware trap).
- Improved compilation time for the register allocation phase.
- The float constant -0.0 was incorrectly treated as +0.0 on some processors.
- AMD64: fixed bugs in asm glue code for GC invocation and exception raising
  from C.
- IA64: fixed incorrect code generated for "expr mod 1".
- PowerPC: minor performance tweaks for the G4 and G5 processors.

Standard library:
* Revised handling of NaN floats in polymorphic comparisons.
  The polymorphic boolean-valued comparisons (=, <, >, etc) now treat
  NaN as uncomparable, as specified by the IEEE standard.
  The 3-valued comparison (compare) treats NaN as equal to itself
  and smaller than all other floats.  As a consequence, x == y
  no longer implies x = y but still implies compare x y = 0.
* String-to-integer conversions now fail if the result overflows
  the range of integers representable in the result type.
* All array and string access functions now raise
  Invalid_argument("index out of bounds") when a bounds check fails.
  In earlier releases, different exceptions were raised
  in bytecode and native-code.
- Module Buffer: new functions Buffer.sub, Buffer.nth
- Module Int32: new functions Int32.bits_of_float, Int32.float_of_bits.
- Module Map: new functions is_empty, compare, equal.
- Module Set: new function split.
* Module Gc: in-order finalisation, new function finalise_release.

Other libraries:
- The Num library: complete reimplementation of the C/asm lowest
  layer to work around potential licensing problems.
  Improved speed on the PowerPC and AMD64 architectures.
- The Graphics library: improved event handling under MS Windows.
- The Str library: fixed bug in "split" functions with nullable regexps.
- The Unix library:
   . Added Unix.single_write.
   . Added support for IPv6.
   . Bug fixes in Unix.closedir.
   . Allow thread switching on Unix.lockf.

Runtime System:
* Name space depollution: all global C identifiers are now prefixed
  with "caml" to avoid name clashes with other libraries.  This
  includes the "external" primitives of the standard runtime.

Ports:
- Windows ports: many improvements in the OCamlWin toplevel application
  (history, save inputs to file, etc).  Contributed by Christopher A. Watford.
- Native-code compilation supported for HPPA/Linux. Contributed by Guy Martin.
- Removed support for MacOS9.  Mac OS 9 is obsolete and the port was not
  updated since 3.05.
- Removed ocamlopt support for HPPA/Nextstep and Power/AIX.

Ocamllex:
- #line directives in the input file are now accepted.
- Added character set concatenation operator "cset1 # cset2".

Ocamlyacc:
- #line directives in the input file are now accepted.

Camlp4:
* Support for new-style locations (line numbers, not just character numbers).
- See camlp4/CHANGES and camlp4/ICHANGES for more info.


Objective Caml 3.07 (29 Sep 2003):
----------------------------------

Language features:
- Experimental support for recursive module definitions
      module rec A : SIGA = StructA and B : SIGB = StructB and ...
- Support for "private types", or more exactly concrete data types
  with private constructors or labels.  These data types can be
  de-structured normally in pattern matchings, but values of these
  types cannot be constructed directly outside of their defining module.
- Added integer literals of types int32, nativeint, int64
  (written with an 'l', 'n' or 'L' suffix respectively).

Type-checking:
- Allow polymorphic generalization of covariant parts of expansive
  expressions.  For instance, if f: unit -> 'a list, "let x = f ()"
  gives "x" the generalized type forall 'a. 'a list, instead of '_a list
  as before.
- The typing of polymorphic variants in pattern matching has changed.
  It is intended to be more regular, sticking to the principle of "closing
  only the variants which would be otherwise incomplete". Two potential
  consequences: (1) some types may be left open which were closed before,
  and the resulting type might not match the interface anymore (expected to
  be rare); (2) in some cases an incomplete match may be generated.
- Lots of bug fixes in the handling of polymorphism and recursion inside
  types.
- Added a new "-dtypes" option to ocamlc/ocamlopt, and an emacs extension
  "emacs/caml-types.el".  The compiler option saves inferred type information
  to file *.annot, and the emacs extension allows the user to look at the
  type of any subexpression in the source file.  Works even in the case
  of a type error (all the types computed up to the error are available).
  This new feature is also supported by ocamlbrowser.
- Disable "method is overridden" warning when the method was explicitly
  redefined as virtual beforehand (i.e. not through inheritance). Typing
  and semantics are unchanged.

Both compilers:
- Added option "-dtypes" to dump detailed type information to a file.
- The "-i" option no longer generates compiled files, it only prints
  the inferred types.
- The sources for the module named "Mod" can be placed either in Mod.ml or
  in mod.ml.
- Compilation of "let rec" on non-functional values: tightened some checks,
  relaxed some other checks.
- Fixed wrong code that was generated for "for i = a to max_int"
  or "for i = a downto min_int".
- An explicit interface Mod.mli can now be provided for the module obtained
  by ocamlc -pack -o Mod.cmo ... or ocamlopt -pack -o Mod.cmx ...
- Revised internal handling of source code locations, now handles
  preprocessed code better.
- Pattern-matching bug on float literals fixed.
- Minor improvements on pattern-matching over variants.
- More efficient compilation of string comparisons and the "compare" function.
- More compact code generated for arrays of constants.
- Fixed GC bug with mutable record fields of type "exn".
- Added warning "E" for "fragile patterns": pattern matchings that would
  not be flagged as partial if new constructors were added to the data type.

Bytecode compiler:
- Added option -vmthread to select the threads library with VM-level
  scheduling.  The -thread option now selects the system threads library.

Native-code compiler:
- New port: AMD64 (Opteron).
- Fixed instruction selection bug on expressions of the kind (raise Exn)(arg).
- Several bug fixes in ocamlopt -pack (tracking of imported modules,
  command line too long).
- Signal handling bug fixed.
- x86 port:
    Added -ffast-math option to use inline trigo and log functions.
    Small performance tweaks for the Pentium 4.
    Fixed illegal "imul" instruction generated by reloading phase.
- Sparc port:
    Enhanced code generation for Sparc V8 (option -march=v8) and
    Sparc V9 (option -march=v9).
    Profiling support added for Solaris.
- PowerPC port:
    Keep stack 16-aligned for compatibility with C calling conventions.

Toplevel interactive system:
- Tightened interface consistency checks between .cmi files, .cm[oa] files
  loaded by #load, and the running toplevel.
- #trace on mutually-recursive functions was broken, works again.
- Look for .ocamlinit file in home directory in addition to the current dir.

Standard library:
- Match_failure and Assert_failure exceptions now report
  (file, line, column), instead of (file, starting char, ending char).
- float_of_string, int_of_string: some ill-formed input strings were not
    rejected.
- Added format concatenation, string_of_format, format_of_string.
- Module Arg: added new option handlers Set_string, Set_int, Set_float,
    Symbol, Tuple.
- Module Format: tag handling is now turned off by default,
    use [Format.set_tags true] to activate.
- Modules Lexing and Parsing: added better handling of positions
    in source file.  Added function Lexing.flush_input.
- Module Scanf: %n and %N formats to count characters / items read so far;
    assorted bug fixes, %! to match end of input. New ``_'' special
    flag to skip reresulting value.
- Module Format: tags are not activated by default.
- Modules Set and Map: fixed bugs causing trees to become unbalanced.
- Module Printf: less restrictive typing of kprintf.
- Module Random: better seeding; functions to generate random int32, int64,
    nativeint; added support for explicit state management.
- Module Sys: added Sys.readdir for reading the contents of a directory.

Runtime system:
- output_value/input_value: fixed bug with large blocks (>= 4 Mwords)
  produced on a 64-bit platform and incorrectly read back on a 32-bit
  platform.
- Fixed memory compaction bug involving input_value.
- Added MacOS X support for dynamic linking of C libraries.
- Improved stack backtraces on uncaught exceptions.
- Fixed float alignment problem on Sparc V9 with gcc 3.2.

Other libraries:
- Dynlink:
    By default, dynamically-loaded code now has access to all
      modules defined by the program; new functions Dynlink.allow_only
      and Dynlink.prohibit implement access control.
    Fixed Dynlink problem with files generated with ocamlc -pack.
    Protect against references to modules not yet fully initialized.
- LablTK/CamlTK: added support for TCL/TK 8.4.
- Str: reimplemented regexp matching engine, now less buggy, faster,
    and LGPL instead of GPL.
- Graphics: fixed draw_rect and fill_rect bug under X11.
- System threads and bytecode threads libraries can be both installed.
- System threads: better implementation of Thread.exit.
- Bytecode threads: fixed two library initialization bugs.
- Unix: make Unix.openfile blocking to account for named pipes;
  GC bug in Unix.*stat fixed; fixed problem with Unix.dup2 on Windows.

Ocamllex:
- Can name parts of the matched input text, e.g.
    "0" (['0'-'7']+ as s) { ... s ... }

Ocamldebug:
- Handle programs that run for more than 2^30 steps.

Emacs mode:
- Added file caml-types.el to interactively display the type information
  saved by option -dtypes.

Win32 ports:
- Cygwin port: recognize \ as directory separator in addition to /
- MSVC port: ocamlopt -pack works provided GNU binutils are installed.
- Graphics library: fixed bug in Graphics.blit_image; improved event handling.

OCamldoc:
- new ty_code field for types, to keep code of a type (with option -keep-code)
- new ex_code field for types, to keep code of an exception
    (with option -keep-code)
- some fixes in html generation
- don't overwrite existing style.css file when generating HTML
- create the ocamldoc.sty file when generating LaTeX (if nonexistent)
- man pages are now installed in man/man3 rather than man/mano
- fix: empty [] in generated HTML indexes


Objective Caml 3.06 (20 Aug 2002):
----------------------------------

Type-checking:
- Apply value restriction to polymorphic record fields.

Run-time system:
- Fixed GC bug affecting lazy values.

Both compilers:
- Added option "-version" to print just the version number.
- Fixed wrong dependencies in .cmi generated with the -pack option.

Native-code compiler:
- Fixed wrong return value for inline bigarray assignments.

Libraries:
- Unix.getsockopt: make sure result is a valid boolean.

Tools:
- ocamlbrowser: improved error reporting; small Win32 fixes.

Windows ports:
- Fixed two problems with the Mingw port under Cygwin 1.3.


Objective Caml 3.05 (29 Jul 2002):
----------------------------------

Language features:
- Support for polymorphic methods and record fields.
- Allows _ separators in integer and float literals, e.g. 1_000_000.

Type-checker:
- New flag -principal to enforce principality of type inference.
- Fixed subtle typing bug with higher-order functors.
- Fixed several complexity problems; changed (again) the  behaviour of
  simple coercions.
- Fixed various bugs with objects and polymorphic variants.
- Improved some error messages.

Both compilers:
- Added option "-pack" to assemble several compilation units as one unit
  having the given units as sub-modules.
- More precise detection of unused sub-patterns in "or" patterns.
- Warnings for ill-formed \ escapes in string and character literals.
- Protect against spaces and other special characters in directory names.
- Added interface consistency check when building a .cma or .cmxa library.
- Minor reduction in code size for class initialization code.
- Added option "-nostdlib" to ignore standard library entirely.

Bytecode compiler:
- Fixed issue with ocamlc.opt and dynamic linking.

Native-code compiler:
- Added link-time check for multiply-defined module names.
- Fixed GC bug related to constant constructors of polymorphic variant types.
- Fixed compilation bug for top-level "include" statements.
- PowerPC port: work around limited range for relative branches,
  thus removing assembler failures on large functions.
- IA64 port: fixed code generation bug for 3-way constructor matching.

Toplevel interactive system:
- Can load object files given on command line before starting up.
- ocamlmktop: minimized possibility of name clashes with user-provided modules.

Run-time system:
- Minor garbage collector no longer recursive.
- Better support for lazy data in the garbage collector.
- Fixed issues with the heap compactor.
- Fixed issues with finalized Caml values.
- The type "int64" is now supported on all platforms: we use software
  emulation if the C compiler doesn't support 64-bit integers.
- Support for float formats that are neither big-endian nor little-endian
  (one known example: the ARM).
- Fixed bug in callback*_exn functions in the exception-catching case.
- Work around gcc 2.96 bug on RedHat 7.2 and Mandrake 8.0, 8.1 among others.
- Stub DLLs now installed in subdir stublibs/ of standard library dir.

Standard library:
- Protect against integer overflow in sub-string and sub-array bound checks.
- New module Complex implementing arithmetic over complex numbers.
- New module Scanf implementing format-based scanning a la scanf() in C.
- Module Arg: added alternate entry point Arg.parse_argv.
- Modules Char, Int32, Int64, Nativeint, String: added type "t" and function
  "compare" so that these modules can be used directly with e.g. Set.Make.
- Module Digest: fixed issue with Digest.file on large files (>= 1Gb);
    added Digest.to_hex.
- Module Filename: added Filename.open_temp_file to atomically create and
    open the temp file; improved security of Filename.temp_file.
- Module Genlex: allow _ as first character of an identifier.
- Module Lazy: more efficient implementation.
- Module Lexing: improved performances for very large tokens.
- Module List: faster implementation of sorting functions.
- Module Printf:
    added %S and %C formats (quoted, escaped strings and characters);
    added kprintf (calls user-specified continuation on formatted string).
- Module Queue: faster implementation (courtesy of Francois Pottier).
- Module Random: added Random.bool.
- Module Stack: added Stack.is_empty.
- Module Pervasives:
    added sub-module LargeFile to support files larger than 1Gb
      (file offsets are int64 rather than int);
    opening in "append" mode automatically sets "write" mode;
    files are now opened in close-on-exec mode;
    string_of_float distinguishes its output from a plain integer;
    faster implementation of input_line for long lines.
- Module Sys:
     added Sys.ocaml_version containing the OCaml version number;
     added Sys.executable_name containing the (exact) path of the
       file being executable;
     Sys.argv.(0) is now unchanged w.r.t. what was provided as 0-th argument
       by the shell.
- Module Weak: added weak hash tables.

Other libraries:
- Bigarray:
    support for bigarrays of complex numbers;
    added functions Genarray.dims,
      {Genarray,Array1,Array2,Array3}.{kind,layout}.
- Dynlink: fixed bug with loading of mixed-mode Caml/C libraries.
- LablTK:
    now supports also the CamlTK API (no labels);
    support for Activate and Deactivate events;
    support for virtual events;
    added UTF conversion;
    export the tcl interpreter as caml value, to avoid DLL dependencies.
- Unix:
    added sub-module LargeFile to support files larger than 1Gb
      (file offsets are int64 rather than int);
    added POSIX opening flags (O_NOCTTY, O_*SYNC);
    use reentrant functions for gethostbyname and gethostbyaddr when available;
    fixed bug in Unix.close_process and Unix.close_process_full;
    removed some overhead in Unix.select.

Tools:
- ocamldoc (the documentation generator) is now part of the distribution.
- Debugger: now supports the option -I +dir.
- ocamllex: supports the same identifiers as ocamlc; warns for
  bad \ escapes in strings and characters.
- ocamlbrowser:
    recenter the module boxes when showing a cross-reference;
    include the current directory in the ocaml path.

Windows port:
- Can now compile with Mingw (the GNU compilers without the Cygwin
  runtime library) in addition to MSVC.
- Toplevel GUI: wrong filenames were given to #use and #load commands;
  read_line() was buggy for short lines (2 characters or less).
- OCamlBrowser: now fully functional.
- Graphics library: fixed several bugs in event handling.
- Threads library: fixed preemption bug.
- Unix library: better handling of the underlying differences between
  sockets and regular file descriptors;
  added Unix.lockf and a better Unix.rename (thanks to Tracy Camp).
- LablTk library: fixed a bug in Fileinput


Objective Caml 3.04 (13 Dec 2001):
----------------------------------

Type-checker:
- Allowed coercing self to the type of the current class, avoiding
  an obscure error message about "Self type cannot be unified..."

Both compilers:
- Use OCAMLLIB environment variable to find standard library, falls
  back on CAMLLIB if not defined.
- Report out-of-range ASCII escapes in character or string literals
  such as "\256".

Byte-code compiler:
- The -use-runtime and -make-runtime flags are back by popular demand
  (same behavior as in 3.02).
- Dynamic loading (of the C part of mixed Caml/C libraries): arrange that
  linking in -custom mode uses the static libraries for the C parts,
  not the shared libraries, for maximal robustness and compatibility with
  3.02.

Native-code compiler:
- Fixed bug in link-time consistency checking.

Tools:
- ocamlyacc: added parser debugging support (set OCAMLRUNPARAM=p to get
  a trace of the pushdown automaton actions).
- ocamlcp: was broken in 3.03 (Sys_error), fixed.

Run-time system:
- More work on dynamic loading of the C part of mixed Caml/C libraries.
- On uncaught exception, flush output channels before printing exception
  message and backtrace.
- Corrected several errors in exception backtraces.

Standard library:
- Pervasives: integer division and modulus are now fully specified
  on negative arguments (with round-towards-zero semantics).
- Pervasives.float_of_string: now raises Failure on ill-formed input.
- Pervasives: added useful float constants max_float, min_float, epsilon_float.
- printf functions in Printf and Format: added % formats for int32, nativeint,
  int64; "*" in width and precision specifications now supported
  (contributed by Thorsten Ohl).
- Added Hashtbl.copy, Stack.copy.
- Hashtbl: revised resizing strategy to avoid quadratic behavior
  on Hashtbl.add.
- New module MoreLabels providing labelized versions of modules
  Hashtbl, Map and Set.
- Pervasives.output_value and Marshal.to_* : improved hashing strategy
  for internal data structures, avoid excessive slowness on
  quasi-linearly-allocated inputs.

Other libraries:
- Num: fixed bug in big integer exponentiation (Big_int.power_*).

Windows port:
- New GUI for interactive toplevel (Jacob Navia).
- The Graphics library is now available for stand-alone executables
  (Jacob Navia).
- Unix library: improved reporting of system error codes.
- Fixed error in "globbing" of * and ? patterns on command line.

Emacs mode: small fixes; special color highlighting for ocamldoc comments.

License: added special exception to the LGPL'ed code (libraries and
  runtime system) allowing unrestricted linking, whether static or dynamic.


Objective Caml 3.03 ALPHA (12 Oct 2001):
----------------------------------------

Language:
- Removed built-in syntactic sugar for streams and stream patterns
  [< ... >], now supported via CamlP4, which is now included in the
  distribution.
- Switched the default behaviour to labels mode (labels are compulsory),
  but allows omitting labels when a function application is complete.
  -nolabels mode is available but deprecated for programming.
  (See also scrapelabels and addlabels tools below.)
- Removed all labels in the standard libraries, except labltk.
  Labelized versions are kept for ArrayLabels, ListLabels, StringLabels
  and UnixLabels. "open StdLabels" gives access to the first three.
- Extended polymorphic variant type syntax, allowing union types and
  row abbreviations for both sub- and super-types. #t deprecated in types.
- See the Upgrading file for how to adapt to all the changes above.

Type-checker:
- Fixed obscure bug in module typing causing the type-checker to loop
  on signatures of the form
        module type M
        module A: sig module type T = sig module T: M end end
        module B: A.T
- Improved efficiency of module type-checking via lazy computation of
  certain signature summary information.
- An empty polymorphic variant type is now an error.

Both compilers:
- Fixed wrong code generated for "struct include M ... end" when M
  contains one or several "external" declarations.

Byte-code compiler:
- Protect against VM stack overflow caused by module initialization code
  with many local variables.
- Support for dynamic loading of the C part of mixed Caml/C libraries.
- Removed the -use-runtime and -make-runtime flags, obsoleted by dynamic
  loading of C libraries.

Native-code compiler:
- Attempt to recover gracefully from system stack overflow.  Currently
  works on x86 under Linux and BSD.
- Alpha: work around "as" bug in Tru64 5.1.

Toplevel environment:
- Revised printing of inferred types and evaluation results
  so that an external printer (e.g. Camlp4's) can be hooked in.

Tools:
- The CamlP4 pre-processor-pretty-printer is now included in the standard
  distribution.
- New tool ocamlmklib to help build mixed Caml/C libraries.
- New tool scrapelabels and addlabels, to either remove (non-optional)
  labels in interfaces, or automatically add them in the definitions.
  They provide easy transition from classic mode ocaml 3.02 sources,
  depending on whether you want to keep labels or not.
- ocamldep: added -pp option to handle preprocessed source files.

Run-time system:
- Support for dynamic loading of the C part of mixed Caml/C libraries.
  Currently works under Linux, FreeBSD, Windows, Tru64, Solaris and Irix.
- Implemented registration of global C roots with a skip list,
  runs much faster when there are many global C roots.
- Autoconfiguration script: fixed wrong detection of Mac OS X; problem
  with the Sparc, gcc 3.0, and float alignment fixed.

Standard library:
- Added Pervasives.flush_all to flush all opened output channels.

Other libraries:
- All libraries revised to allow dynamic loading of the C part.
- Graphics under X Windows: revised event handling, should no longer lose
    mouse events between two calls to wait_next_event(); wait_next_event()
    now interruptible by signals.
- Bigarrays: fixed bug in marshaling of big arrays.

Windows port:
- Fixed broken Unix.{get,set}sockopt*



Objective Caml 3.02 (30 Jul 2001):
----------------------------------

Both compilers:
- Fixed embarrassing bug in pattern-matching compilation
  (affected or-patterns containing variable bindings).
- More optimizations in pattern-matching compilation.

Byte-code compiler:
- Protect against VM stack overflow caused by functions with many local
  variables.

Native-code compiler:
- Removed re-sharing of string literals, causes too many surprises with
  in-place string modifications.
- Corrected wrong compilation of toplevel "include" statements.
- Fixed bug in runtime function "callbackN_exn".
- Signal handlers receive the conventional signal number as argument
  instead of the system signal number (same behavior as with the
  bytecode compiler).
- ARM port: fixed issue with immediate operand overflow in large functions.

Toplevel environment:
- User-definer printers (for #install_printer) now receive as first argument
  the pretty-printer formatter where to print their second argument.
  Old printers (with only one argument) still supported for backward
  compatibility.

Standard library:
- Module Hashtbl: added Hashtbl.fold.

Other libraries:
- Dynlink: better error reporting in add_interfaces for missing .cmi files.
- Graphics: added more drawing functions (multiple points, polygons,
    multiple lines, splines).
- Bytecode threads: the module Unix is now thread-safe, ThreadUnix is
    deprecated.  Unix.exec* now resets standard descriptors to blocking mode.
- Native threads: fixed a context-switch-during-GC problem causing
    certain C runtime functions to fail, most notably input_value.
- Unix.inet_addr_of_string: call inet_aton() when available so as to
    handle correctly the address 255.255.255.255.
- Unix: added more getsockopt and setsockopt functions to get/set
    options that have values other than booleans.
- Num: added documentation for the Big_int module.

Tools:
- ocamldep: fixed wrong dependency issue with nested modules.

Run-time system:
- Removed floating-point error at start-up on some non-IEEE platforms
  (e.g. FreeBSD prior to 4.0R).
- Stack backtrace mechanism now works for threads that terminate on
  an uncaught exception.

Auto-configuration:
- Updated config.guess and config.sub scripts, should recognize a greater
  number of recent platform.

Windows port:
- Fixed broken Unix.waitpid.  Unix.file_descr can now be compared or hashed.
- Toplevel application: issue with spaces in name of stdlib directory fixed.

MacOS 9 port:
- Removed the last traces of support for 68k


Objective Caml 3.01 (09 Mar 2001):
----------------------------------

New language features:
- Variables are allowed in "or" patterns, e.g.
     match l with [t] | [_;t] -> ... t ...
- "include <structure expression>" to re-export all components of a
  structure inside another structure.
- Variance annotation on parameters of type declarations, e.g.
    type (+'a,-'b,'c) t (covariant in 'a, contravariant in 'b, invariant in 'c)

New ports:
- Intel IA64/Itanium under Linux (including the native-code compiler).
- Cygwin under MS Windows.  This port is an alternative to the earlier
  Windows port of OCaml, which relied on MS compilers; the Cygwin
  Windows port does not need MS Visual C++ nor MASM, runs faster
  in bytecode, and has a better implementation of the Unix library,
  but currently lacks threads and COM component support.

Type-checking:
- Relaxed "monomorphic restriction" on type constructors in a
  mutually-recursive type definition, e.g. the following is again allowed
    type u = C of int t | D of string t and 'a t = ...
- Fixed name-capture bug in "include SIG" and "SIG with ..." constructs.
- Improved implicit subtypes built by (... :> ty), closer to intuition.
- Several bug fixes in type-checking of variants.
- Typing of polymorphic variants is more restrictive:
   do not allow conjunctive types inside the same pattern matching.
   a type has either an upper bound, or all its tags are in the lower bound.
  This may break some programs (this breaks lablgl-0.94).

Both compilers:
- Revised compilation of pattern matching.
- Option -I +<subdir> to search a subdirectory <subdir> of the standard
  library directory (i.e. write "ocamlc -I +labltk" instead of
  "ocamlc -I /usr/local/lib/ocaml/labltk").
- Option -warn-error to turn warnings into errors.
- Option -where to print the location of the standard library directory.
- Assertions are now type-checked even if the -noassert option is given,
  thus -noassert can no longe change the types of modules.

Bytecode compiler and bytecode interpreter:
- Print stack backtrace when a program aborts due to an uncaught exception
  (requires compilation with -g and running with ocamlrun -b or
   OCAMLRUNPARAM="b=1").

Native-code compiler:
- Better unboxing optimizations on the int32, int64, and nativeint types.
- Tail recursion preserved for functions having more parameters than
  available registers (but tail calls to other functions are still
  turned off if parameters do not fit entirely in registers).
- Fixed name-capture bug in function inlining.
- Improved spilling/reloading strategy for conditionals.
- IA32, Alpha: better alignment of branch targets.
- Removed spurious dependency on the -lcurses library.

Toplevel environment:
- Revised handling of top-level value definitions, allows reclaimation
  of definitions that are shadowed by later definitions with the same names.
  (E.g. "let x = <big list>;; let x = 1;;" allows <big list> to be reclaimed.)
- Revised the tracing facility so that for standard library functions,
  only calls from user code are traced, not calls from the system.
- Added a "*" prompt when within a comment.

Runtime system:
- Fixed portability issue on bcopy() vs memmove(), affecting Linux RedHat 7.0
  in particular.
- Structural comparisons (=, <>, <, <=, >, >=, compare) reimplemented
  so as to avoid overflowing the C stack.
- Input/output functions: arrange so that reads and writes on closed
  in_channel or out_channel raise Sys_error immediately.

Standard library:
- Module Gc: changed some counters to float in order to avoid overflow;
    added alarms
- Module Hashtbl: added Hashtbl.replace.
- Module Int64: added bits_of_float, float_of_bits (access to IEEE 754
    representation of floats).
- Module List:  List.partition now tail-rec;
    improved memory behavior of List.stable_sort.
- Module Nativeint: added Nativeint.size (number of bits in a nativeint).
- Module Obj: fixed incorrect resizing of float arrays in Obj.resize.
- Module Pervasives: added float constants "infinity", "neg_infinity", "nan";
    added a "classify_float" function to test a float for NaN, infinity, etc.
- Pervasives.input_value: fixed bug affecting shared custom objects.
- Pervasives.output_value: fixed size bug affecting "int64" values.
- Pervasives.int_of_string, {Int32,Int64,Nativeint}.of_string:
  fixed bug causing bad digits to be accepted without error.
- Module Random: added get_state and set_state to checkpoint the generator.
- Module Sys: signal handling functions are passed the system-independent
  signal number rather than the raw system signal number whenever possible.
- Module Weak: added Weak.get_copy.

Other libraries:
- Bigarray: added Bigarray.reshape to take a view of the elements of a
  bigarray with different dimensions or number of dimensions;
  fixed bug causing "get" operations to be unavailable in custom
  toplevels including Bigarray.
- Dynlink: raise an error instead of crashing when the loaded module
  refers to the not-yet-initialized module performing a dynlink operation.
- Bytecode threads: added a thread-safe version of the Marshal module;
    fixed a rare GC bug in the thread scheduler.
- POSIX threads: fixed compilation problem with threads.cmxa.
- Both thread libraries: better tail-recursion in Event.sync.
- Num library: fixed bug in square roots (Nat.sqrt_nat, Big_int.sqrt_big_int).

Tools:
- ocamldep: fixed missing dependencies on labels of record patterns and
    record construction operations

Win32 port:
- Unix.waitpid now implements the WNOHANG option.

Mac OS ports:
- Mac OS X public beta is supported.
- Int64.format works on Mac OS 8/9.


Objective Caml 3.00 (25 Apr 2000):
----------------------------------

Language:
- OCaml/OLabl merger:
  * Support for labeled and optional arguments for functions and classes.
  * Support for variant types (sum types compared by structure).
  See tutorial (chapter 2 of the OCaml manual) for more information.
- Syntactic change: "?" in stream error handlers changed to "??".
- Added exception renaming in structures (exception E = F).
- (OCaml 2.99/OLabl users only) Label syntax changed to preserve
  backward compatibility with 2.0x (labeled function application
  is f ~lbl:arg instead of f lbl:arg).  A tool is provided to help
  convert labelized programs to OCaml 3.00.

Both compilers:
- Option -labels to select commuting label mode (labels are mandatory,
  but labeled arguments can be passed in a different order than in
  the definition of the function; in default mode, labels may be omitted,
  but argument reordering is only allowed for optional arguments).
- Libraries (.cma and .cmxa files) now "remember" C libraries given
  at library construction time, and add them back at link time.
  Allows linking with e.g. just unix.cma instead of
  unix.cma -custom -cclib -lunix
- Revised printing of error messages, now use Format.fprintf; no visible
  difference for users, but could facilitate internationalization later.
- Fixed bug in unboxing of records containing only floats.
- Fixed typing bug involving applicative functors as components of modules.
- Better error message for inconsistencies between compiled interfaces.

Bytecode compiler:
- New "modular" format for bytecode executables; no visible differences
  for users, but will facilitate further extensions later.
- Fixed problems in signal handling.

Native-code compiler:
- Profiling support on x86 under FreeBSD
- Open-coding and unboxing optimizations for the new integer types
  int32, int64, nativeint, and for bigarrays.
- Fixed instruction selection bug with "raise" appearing in arguments
  of strict operators, e.g. "1 + raise E".
- Better error message when linking incomplete/incorrectly ordered set
  of .cmx files.
- Optimized scanning of global roots during GC, can reduce total running
  time by up to 8% on GC-intensive programs.

Interactive toplevel:
- Better printing of exceptions, including arguments, when possible.
- Fixed rare GC bug occurring during interpretation of scripts.
- Added consistency checks between interfaces and implementations
  during #load.

Run-time system:
- Added support for "custom" heap blocks (heap blocks carrying
  C functions for finalization, comparison, hashing, serialization
  and deserialization).
- Support for finalisation functions written in Caml.

Standard library:
- New modules Int32, Int64, Nativeint for 32-bit, 64-bit and
  platform-native integers
- Module Array: added Array.sort, Array.stable_sort.
- Module Gc: added Gc.finalise to attach Caml finalisation functions to
  arbitrary heap-allocated data.
- Module Hashtbl: do not bomb when resizing very large table.
- Module Lazy: raise Lazy.Undefined when a lazy evaluation needs itself.
- Module List: added List.sort, List.stable_sort; fixed bug in List.rev_map2.
- Module Map: added mapi (iteration with key and data).
- Module Set: added iterators for_all, exists, filter, partition.
- Module Sort: still here but deprecated in favor of new sorting functions
  in Array and List.
- Module Stack: added Stack.top
- Module String: fixed boundary condition on String.rindex_from
- Added labels on function arguments where appropriate.

New libraries and tools:
- ocamlbrowser: graphical browser for OCaml sources and compiled interfaces,
  supports cross-referencing, editing, running the toplevel.
- LablTK: GUI toolkit based on TK, using labeled and optional arguments,
  easier to use than CamlTK.
- Bigarray: large, multi-dimensional numerical arrays, facilitate
  interfacing with C/Fortran numerical code, efficient support for
  advanced array operations such as slicing and memory-mapping of files.

Other libraries:
- Bytecode threads: timer-based preemption was broken, works back again;
  fixed bug in Pervasives.input_line; exported Thread.yield.
- System threads: several GC / reentrancy bugs fixed in buffered I/O
  and Unix I/O; revised Thread.join implementation for strict POSIX
  conformance; exported Thread.yield.
- Graphics: added support for double buffering; added, current_x, current_y,
  rmoveto, rlineto, and draw_rect.
- Num: fixed bug in Num.float_of_num.
- Str: worked around potential symbol conflicts with C standard library.
- Dbm: fixed bug with Dbm.iter on empty database.

New or updated ports:
- Alpha/Digital Unix: lifted 256M limitation on total memory space
  induced by -taso
- Port to AIX 4.3 on PowerPC
- Port to HPUX 10 on HPPA
- Deprecated 680x0 / SunOS port

Macintosh port:
- Implemented the Unix and Thread libraries.
- The toplevel application does not work on 68k Macintoshes; maybe
  later if there's a demand.
- Added a new tool, ocamlmkappli, to build an application from a
  program written in O'Caml.


Objective Caml 2.04 (26 Nov 1999):
----------------------------------

- C interface: corrected inconsistent change in the CAMLparam* macros.
- Fixed internal error in ocamlc -g.
- Fixed type-checking of "S with ...", where S is a module type name
  abbreviating another module type name.
- ocamldep: fixed stdout/stderr mismatch after failing on one file.
- Random.self_init more random.
- Windows port:
  - Toplevel application: fixed spurious crash on exit.
  - Native-code compiler: fixed bug in assembling certain
    floating-point constants (masm doesn't grok 2e5, wants 2.0e5).

Objective Caml 2.03 (19 Nov 1999):
----------------------------------

New ports:
- Ported to BeOS / Intel x86 (bytecode and native-code).
- BSD / Intel x86 port now supports both a.out and ELF binary formats.
- Added support for {Net,Open}BSD / Alpha.
- Revamped Rhapsody port, now works on MacOS X server.

Syntax:
- Warning for "(*)" and "*)" outside comment.
- Removed "#line LINENO", too ambiguous with a method invocation;
  the equivalent "# LINENO" is still supported.

Typing:
- When an incomplete pattern-matching is detected, report also a
  value or value template that is not covered by the cases of
  the pattern-matching.
- Several bugs in class type matching and in type error reporting fixed.
- Added an option -rectypes to support general recursive types,
  not just those involving object types.

Bytecode compiler:
- Minor cleanups in the bytecode emitter.
- Do not remove "let x = y" bindings in -g mode; makes it easier to
  debug the code.

Native-code compiler:
- Fixed bug in grouping of allocations performed in the same basic block.
- Fixed bug in constant propagation involving expressions containing
  side-effects.
- Fixed incorrect code generation for "for" loops whose upper bound is
  a reference assigned inside the loop.
- MIPS code generator: work around a bug in the IRIX 6 assembler.

Toplevel:
- Fixed incorrect redirection of standard formatter to stderr
  while executing toplevel scripts.

Standard library:
- Added List.rev_map, List.rev_map2.
- Documentation of List functions now says which functions are
  tail-rec, and how much stack space is needed for non-tailrec functions.
- Wrong type for Printf.bprintf fixed.
- Fixed weird behavior of Printf.sprintf and Printf.bprintf in case of
  partial applications.
- Added Random.self_init, which initializes the PRNG from the system date.
- Sort.array: serious bugs fixed.
- Stream.count: fixed incorrect behavior with ocamlopt.

Run-time system and external interface:
- Fixed weird behavior of signal handlers w.r.t. signal masks and exceptions
  raised from the signal handler.
- Fixed bug in the callback*_exn() functions.

Debugger:
- Fixed wrong printing of float record fields and elements of float arrays.
- Supports identifiers starting with '_'.

Profiler:
- Handles .mli files, so ocamlcp can be used to replace ocamlc (e.g. in a
  makefile).
- Now works on programs that use stream expressions and stream parsers.

Other libraries:
- Graphics: under X11, treat all mouse buttons equally; fixed problem
  with current font reverting to the default font when the graphics
  window is resized.
- Str: fixed reentrancy bugs in Str.replace and Str.full_split.
- Bytecode threads: set standard I/O descriptors to non-blocking mode.
- OS threads: revised implementation of Thread.wait_signal.
- All threads: added Event.wrap_abort, Event.choose [].
- Unix.localtime, Unix.gmtime: check for errors.
- Unix.create_process: now supports arbitrary redirections of std descriptors.
- Added Unix.open_process_full.
- Implemented Unix.chmod under Windows.
- Big_int.square_big_int now gives the proper sign to its result.

Others:
- ocamldep: don't stop at first error, skip to next file.
- Emacs mode: updated with Garrigue and Zimmerman's snapshot of 1999/10/18.
- configure script: added -prefix option.
- Windows toplevel application: fixed problem with graphics library
  not loading properly.


Objective Caml 2.02 (04 Mar 1999):
----------------------------------

* Type system:
  - Check that all components of a signature have unique names.
  - Fixed bug in signature matching involving a type component and
    a module component, both sharing an abstract type.
  - Bug involving recursive classes constrained by a class type fixed.
  - Fixed bugs in printing class types and in printing unification errors.

* Compilation:
  - Changed compilation scheme for "{r with lbl = e}" when r has many fields
    so as to avoid code size explosion.

* Native-code compiler:
  - Better constant propagation in boolean expressions and in conditionals.
  - Removal of unused arguments during function inlining.
  - Eliminated redundant tagging/untagging in bit shifts.
  - Static allocation of closures for functions without free variables,
    reduces the size of initialization code.
  - Revised compilation scheme for definitions at top level of compilation
    units, so that top level functions have no free variables.
  - Coalesced multiple allocations of heap blocks inside one expression
    (e.g. x :: y :: z allocates the two conses in one step).
  - Ix86: better handling of large integer constants in instruction selection.
  - MIPS: fixed wrong asm generated for String.length "literal".

* Standard library:
  - Added the "ignore" primitive function, which just throws away its
    argument and returns "()".  It allows to write
    "ignore(f x); y" if "f x" doesn't have type unit and you don't
    want the warning caused by "f x; y".
  - Added the "Buffer" module (extensible string buffers).
  - Module Format: added formatting to buffers and to strings.
  - Added "mem" functions (membership test) to Hashtbl and Map.
  - Module List: added find, filter, partition.
    Renamed remove and removeq to remove_assoc and remove_assq.
  - Module Marshal: fixed bug in marshaling functions when passed functional
    values defined by mutual recursion with other functions.
  - Module Printf: added Printf.bprintf (print to extensible buffer);
    added %i format as synonymous for %d (as per the docs).
  - Module Sort: added Sort.array (Quicksort).

* Runtime system:
  - New callback functions for callbacks with arbitrary many arguments
    and for catching Caml exceptions escaping from a callback.

* The ocamldep dependency generator: now performs full parsing of the
    sources, taking into account the scope of module bindings.

* The ocamlyacc parser generator: fixed sentinel error causing wrong
    tables to be generated in some cases.

* The str library:
  - Added split_delim, full_split as variants of split that control
    more precisely what happens to delimiters.
  - Added replace_matched for separate matching and replacement operations.

* The graphics library:
  - Bypass color lookup for 16 bpp and 32 bpp direct-color displays.
  - Larger color cache.

* The thread library:
  - Bytecode threads: more clever use of non-blocking I/O, makes I/O
    operations faster.
  - POSIX threads: gcc-ism removed, should now compile on any ANSI C compiler.
  - Both: avoid memory leak in the Event module when a communication
    offer is never selected.

* The Unix library:
  - Fixed inversion of ctime and mtime in Unix.stat, Unix.fstat, Unix.lstat.
  - Unix.establish_connection: properly reclaim socket if connect fails.

* The DBM library: no longer crashes when calling Dbm.close twice.

* Emacs mode:
  - Updated with Garrigue and Zimmerman's latest version.
  - Now include an "ocamltags" script for using etags on OCaml sources.

* Win32 port:
  - Fixed end-of-line bug in ocamlcp causing problems with generated sources.


Objective Caml 2.01 (09 Dec 1998):
----------------------------------

* Typing:
  - Added warning for expressions of the form "a; b" where a does not have
    type "unit"; catches silly mistake such as
    "record.lbl = newval; ..." instead of "record.lbl <- newval; ...".
  - Typing bug in "let module" fixed.

* Compilation:
  - Fixed bug in compilation of recursive and mutually recursive classes.
  - Option -w to turn specific warnings on/off.
  - Option -cc to choose the C compiler used with ocamlc -custom and ocamlopt.

* Bytecode compiler and bytecode interpreter:
  - Intel x86: removed asm declaration causing "fixed or forbidden register
    spilled" error with egcs and gcc 2.8 (but not with gcc 2.7, go figure).
  - Revised handling of debugging information, allows faster linking with -g.

* Native-code compiler:
  - Fixed bugs in integer constant propagation.
  - Out-of-bound accesses in array and strings now raise an Invalid_argument
    exception (like the bytecode system) instead of stopping the program.
  - Corrected scheduling of bound checks.
  - Port to the StrongARM under Linux (e.g. Corel Netwinder).
  - I386: fixed bug in profiled code (ocamlopt -p).
  - Mips: switched to -n32 model under IRIX; dropped the Ultrix port.
  - Sparc: simplified the addressing modes, allows for better scheduling.
  - Fixed calling convention bug for Pervasives.modf.

* Toplevel:
  - #trace works again.
  - ocamlmktop: use matching ocamlc, not any ocamlc from the search path.

* Memory management:
  - Fixed bug in heap expansion that could cause the GC to loop.

* C interface:
  - New macros CAMLparam... and CAMLlocal... to simplify the handling
    of local roots in C code.
  - Simplified procedure for allocating and filling Caml blocks from C.
  - Declaration of string_length in <caml/mlvalues.h>.

* Standard library:
  - Module Format: added {get,set}_all_formatter_output_functions,
    formatter_of_out_channel, and the control sequence @<n> in printf.
  - Module List: added mem_assoc, mem_assq, remove, removeq.
  - Module Pervasives: added float_of_int (synonymous for float),
    int_of_float (truncate), int_of_char (Char.code), char_of_int (Char.chr),
    bool_of_string.
  - Module String: added contains, contains_from, rcontains_from.

* Unix library:
  - Unix.lockf: added F_RLOCK, F_TRLOCK; use POSIX locks whenever available.
  - Unix.tc{get,set}attr: added non-standard speeds 57600, 115200, 230400.
  - Unix.chroot: added.

* Threads:
  - Bytecode threads: improved speed of I/O scheduling.
  - Native threads: fixed a bug involving signals and exceptions
    generated from C.

* The "str" library:
  - Added Str.string_partial_match.
  - Bumped size of internal stack.

* ocamlyacc: emit correct '# lineno' directive for prelude part of .mly file.

* Emacs editing mode: updated with Jacques Garrigue's newest code.

* Windows port:
  - Added support for the "-cclib -lfoo" option (instead of
     -cclib /full/path/libfoo.lib as before).
  - Threads: fixed a bug at initialization time.

* Macintosh port: source code for Macintosh application merged in.


Objective Caml 2.00 (19 Aug 1998):
----------------------------------

* Language:
  - New class language.  See http://caml.inria.fr/ocaml/refman/
    for a tutorial (chapter 2) and for the reference manual (section 4.9).
  - Local module definitions "let module X = <module-expr> in <expr>".
  - Record copying with update "{r with lbl1 = expr1; ...}".
  - Array patterns "[|pat1; ...;patN|]" in pattern-matchings.
  - New reserved keywords: "object", "initializer".
  - No longer reserved: "closed", "protected".

* Bytecode compiler:
  - Use the same compact memory representations for float arrays, float
    records and recursive closures as the native-code compiler.
  - More type-dependent optimizations.
  - Added the -use_runtime and -make_runtime flags to build separately
    and reuse afterwards custom runtime systems
    (inspired by Fabrice Le Fessant's patch).

* Native-code compiler:
  - Cross-module constant propagation of integer constants.
  - More type-dependent optimizations.
  - More compact code generated for "let rec" over data structures.
  - Better code generated for "for" loops (test at bottom of code).
  - More aggressive scheduling of stores.
  - Added -p option for time profiling with gprof
    (fully supported on Intel x86/Linux and Alpha/Digital Unix only)
    (inspired by Aleksey Nogin's patch).
  - A case of bad spilling with high register pressure fixed.
  - Fixed GC bug when GC called from C without active Caml code.
  - Alpha: $gp handling revised to follow Alpha's standard conventions,
    allow running "atom" and "pixie" on ocamlopt-generated binaries.
  - Intel x86: use movzbl and movsbl systematically to load 8-bit and 16-bit
    quantities, no more hacks with partial registers (better for the
    Pentium Pro, worse for the Pentium).
  - PowerPC: more aggressive scheduling of return address reloading.
  - Sparc: scheduling bug related to register pairs fixed.

* Runtime system:
  - Better printing of uncaught exceptions (print a fully qualified
    name whenever possible).

* New ports:
  - Cray T3E (bytecode only) (in collaboration with CEA).
  - PowerMac under Rhapsody.
  - SparcStations under Linux.

* Standard library:
  - Added set_binary_mode_in and set_binary_mode_out in Pervasives
    to toggle open channels between text and binary modes.
  - output_value and input_value check that the given channel is in
    binary mode.
  - input_value no longer fails on very large marshalled data (> 16 Mbytes).
  - Module Arg: added option Rest.
  - Module Filename: temp_file no longer loops if temp dir doesn't exist.
  - Module List: added rev_append (tail-rec alternative to @).
  - Module Set: tell the truth about "elements" returning a sorted list;
    added min_elt, max_elt, singleton.
  - Module Sys: added Sys.time for simple measuring of CPU time.

* ocamllex:
  - Check for overflow when generating the tables for the automaton.
  - Error messages in generated .ml file now point to .mll source.
  - Added "let <id> = <regexp>" to name regular expressions
    (inspired by Christian Lindig's patch).

* ocamlyacc:
  - Better error recovery in presence of EOF tokens.
  - Error messages in generated .ml file now point to .mly source.
  - Generated .ml file now type-safe even without the generated .mli file.

* The Unix library:
  - Use float instead of int to represent Unix times (number of seconds
    from the epoch).  This fixes a year 2005 problem on 32-bit platforms.
    Functions affected: stat, lstat, fstat, time, gmtime, localtime,
    mktime, utimes.
  - Added putenv.
  - Better handling of "unknown" error codes (EUNKNOWNERR).
  - Fixed endianness bug in getservbyport.
  - win32unix (the Win32 implementation of the Unix library) now has
    the same interface as the unix implementation, this allows exchange
    of compiled .cmo and .cmi files between Unix and Win32.

* The thread libraries:
  - Bytecode threads: bug with escaping exceptions fixed.
  - System threads (POSIX, Win32): malloc/free bug fixed; signal bug fixed.
  - Both: added Thread.wait_signal to wait synchronously for signals.

* The graph library: bigger color cache.

* The str library: added Str.quote, Str.regexp_string,
  Str.regexp_string_case_fold.

* Emacs mode:
  - Fixed bug with paragraph fill.
  - Fixed bug with next-error under Emacs 20.


Objective Caml 1.07 (11 Dec 1997):
----------------------------------

* Native-code compiler:
  - Revised interface between generated code and GC, fixes serious GC
    problems with signals and native threads.
  - Added "-thread" option for compatibility with ocamlc.

* Debugger: correctly print instance variables of objects.

* Run-time system: ported to OpenBSD.

* Standard library: fixed wrong interface for Marshal.to_buffer and
  Obj.unmarshal.

* Num library: added Intel x86 optimized asm code (courtesy of
  Bernard Serpette).

* Thread libraries:
  - Native threads: fixed GC bugs and installation procedure.
  - Bytecode threads: fixed problem with "Marshal" module.
  - Both: added Event.always.

* MS Windows port: better handling of long command lines in Sys.command

Objective Caml 1.06 (18 Nov 1997):
----------------------------------

* Language:
  - Added two new keywords: "assert" (check assertion) and "lazy"
    (delay evaluation).
  - Allow identifiers to start with "_" (such identifiers are treated
    as lowercase idents).

* Objects:
  - Added "protected" methods (visible only from subclasses, can be hidden
    in class type declared in module signature).
  - Objects can be compared using generic comparison functions.
  - Fixed compilation of partial application of object constructors.

* Type system:
  - Occur-check now more strict (all recursions must traverse an object).
  - A few bugs fixed.

* Run-time system:
  - A heap compactor was implemented, so long-running programs can now
    fight fragmentation.
  - The meaning of the "space_overhead" parameter has changed.
  - The macros Push_roots and Pop_roots are superseded by Begin_roots* and
    End_roots.
  - Bytecode executable includes list of primitives used, avoids crashes
    on version mismatch.
  - Reduced startup overhead for marshalling, much faster marshalling of
    small objects.
  - New exception Stack_overflow distinct from Out_of_memory.
  - Maximum stack size configurable.
  - I/O revised for compatibility with compactor and with native threads.
  - All C code ANSIfied (new-style function declarations, etc).
  - Threaded code work on all 64-bit processors, not just Alpha/Digital Unix.
  - Better printing of uncaught exceptions.

* Both compilers:
  - Parsing: more detailed reporting of syntax errors (e.g. shows
    unmatched opening parenthesis on missing closing parenthesis).
  - Check consistency between interfaces (.cmi).
  - Revised rules for determining dependencies between modules.
  - Options "-verbose" for printing calls to C compiler, "-noassert"
    for turning assertion checks off.

* Native-code compiler:
  - Machine-dependent parts rewritten using inheritance instead of
    parameterized modules.
  - GC bug in value let rec fixed.
  - Port to Linux/Alpha.
  - Sparc: cleaned up use of %g registers, now compatible with Solaris threads.

* Top-level interactive system:
  - Can execute Caml script files given on command line.
  - Reads commands from ./.ocamlinit on startup.
  - Now thread-compatible.

* Standard library:
  - New library module: Lazy (delayed computations).
  - New library module: Marshal.  Allows marshalling to strings and
    transmission of closures between identical programs (SPMD parallelism).
  - Filename: "is_absolute" is superseded by "is_implicit" and "is_relative".
    To adapt old programs, change "is_absolute x" to "not (is_implicit x)"
    (but the new "is_relative" is NOT the opposite of the old "is_absolute").
  - Array, Hashtbl, List, Map, Queue, Set, Stack, Stream:
    the "iter" functions now take as argument a unit-returning function.
  - Format: added "printf" interface to the formatter (see the documentation).
    Revised behaviour of simple boxes: no more than one new line is output
    when consecutive break hints should lead to multiple line breaks.
  - Stream: revised implementation, renamed Parse_failure to Failure and
    Parse_error to Error (don't you love gratuitous changes?).
  - String: added index, rindex, index_from, rindex_from.
  - Array: added mapi, iteri, fold_left, fold_right, init.
  - Added Map.map, Set.subset, Printexc.to_string.

* ocamllex: lexers generated by ocamllex can now handle all characters,
  including '\000'.

* ocamlyacc: fixed bug with function closures returned by parser rules.

* Debugger:
  - Revised generation of events.
  - Break on function entrance.
  - New commands start/previous.
  - The command loadprinter now try to recursively load required
    modules.
  - Numerous small fixes.

* External libraries:
  - systhreads: can now use POSIX threads; POSIX and Win32 threads are
    now supported by the native-code compiler.
  - dbm and graph: work in native code.
  - num: fixed bug in Nat.nat_of_string.
  - str: fixed deallocation bug with case folding.
  - win32unix: use Win32 handles instead of (buggy) VC++ emulation of Unix
    file handles; added gettimeofday.

* Emacs editing mode and debugger interface updated to July '97 version.

Objective Caml 1.05 (21 Mar 1997):
----------------------------------

* Typing: fixed several bugs causing spurious type errors.

* Native-code compiler: fixed instruction selection bug causing GC to
see ill-formed pointers; fixed callbacks to support invocation from a
main program in C.

* Standard library: fixed String.lowercase; Weak now resists integers.

* Toplevel: multiple phrases without intermediate ";;" now really supported;
fixed value printing problems where the wrong printer was selected.

* Debugger: fixed printing problem with local references; revised
handling of checkpoints; various other small fixes.

* Macintosh port: fixed signed division problem in bytecomp/emitcode.ml

Objective Caml 1.04 (11 Mar 1997):
----------------------------------

* Replay debugger ported from Caml Light; added debugger support in
  compiler (option -g) and runtime system. Debugger is alpha-quality
  and needs testing.

* Parsing:
  - Support for "# linenum" directives.
  - At toplevel, allow several phrases without intermediate ";;".

* Typing:
  - Allow constraints on datatype parameters, e.g.
    type 'a foo = ... constraint 'a = 'b * 'c.
  - Fixed bug in signature matching in presence of free type variables '_a.
  - Extensive cleanup of internals of type inference.

* Native-code compilation:
  - Inlining of small functions at point of call (fairly conservative).
  - MIPS code generator ported to SGI IRIX 6.
  - Better code generated for large integer constants.
  - Check for urgent GC when allocating large objects in major heap.
  - PowerPC port: better scheduling, reduced TOC consumption.
  - HPPA port: handle long conditional branches gracefully,
    several span-dependent bugs fixed.

* Standard library:
  - More floating-point functions (all ANSI C float functions now available).
  - Hashtbl: added functorial interface (allow providing own equality
    and hash functions); rehash when resizing, avoid memory leak on
    Hashtbl.remove.
  - Added Char.uppercase, Char.lowercase, String.uppercase, String.lowercase,
    String.capitalize, String.uncapitalize.
  - New module Weak for manipulating weak pointers.
  - New module Callback for registering closures and exceptions to be
    used from C.

* Foreign interface:
  - Better support for callbacks (C calling Caml), exception raising
    from C, and main() in C. Added function to remove a global root.
  - Option -output-obj to package Caml code as a C library.

* Thread library: fixed bug in timed_read and timed_write operations;
  Lexing.from_function and Lexing.from_channel now reentrant.

* Unix interface: renamed EACCESS to EACCES (the POSIX name); added setsid;
  fixed bug in inet_addr_of_string for 64-bit platforms.

* Ocamlyacc: default error function no longer prevents error recovery.

* Ocamllex: fixed reentrancy problem w.r.t. exceptions during refill;
  fixed output problem (\r\r\n) under Win32.

* Macintosh port:
  - The makefiles are provided for compiling and installing O'Caml on
    a Macintosh with MPW 3.4.1.
  - An application with the toplevel in a window is forthcoming.

* Windows NT/95 port: updated toplevel GUI to that of Caml Light 0.73.

* Emacs editing mode and debugger interface included in distribution.


Objective Caml 1.03 (29 Oct 1996):
----------------------------------

* Typing:
  - bug with type names escaping their scope via unification with
    non-generalized type variables '_a completely fixed;
  - fixed bug in occur check : it was too restrictive;
  - fixed bug of coercion operators;
  - check that no two types of the same name are generated in a module
    (there was no check for classes);
  - "#install_printer" works again;
  - fixed bug in printing of subtyping errors;
  - in class interfaces, construct "method m" (without type) change
    the status of method m from abstract to concrete;
  - in a recursive definition of class interfaces, a class can now
    inherit from a previous class;
  - typing of a method make use of an eventual previously given type
    of this method, yielding clearer type errors.

* Compilation (ocamlc and ocamlopt):
  - fixed bug in compilation of classes.

* Native-code compilation:
  - optimization of functions taking tuples of arguments;
  - code emitter for the Motorola 680x0 processors (retrocomputing week);
  - Alpha/OSF1: generate frame descriptors, avoids crashes when e.g.
    exp() or log() cause a domain error; fixed bug with
    String.length "literal";
  - Sparc, Mips, HPPA: removed marking of scanned stack frames
    (benefits do not outweight cost).

* Standard library:
  - Arg.parse now prints documentation for command-line options;
  - I/O buffers (types in_channel and out_channel) now heap-allocated,
    avoids crashing when closing a channel several times;
  - Overflow bug in compare() fixed;
  - GC bug in raising Sys_error from I/O functions fixed;
  - Parsing.symbol_start works even for epsilon productions.

* Foreign interface: main() in C now working, fixed bug in library
  order at link time.

* Thread library: guard against calling thread functions before Thread.create.

* Unix library: fixed getsockopt, setsockopt, open_process_{in,out}.

* Perl-free, cpp-free, cholesterol-free installation procedure.


Objective Caml 1.02 (27 Sep 1996):
----------------------------------

* Typing:
  - fixed bug with type names escaping their scope via unification
    with non-generalized type variables '_a;
  - keep #class abbreviations longer;
  - faster checking of well-formed abbreviation definitions;
  - stricter checking of "with" constraints over signatures (arity
    mismatch, overriding of an already manifest type).

* Compilation (ocamlc and ocamlopt):
  - fixed bug in compilation of recursive classes;
  - [|...|] and let...rec... allowed inside definitions of recursive
    data structures;

* Bytecode compilation: fixed overflow in linker for programs with
  more than 65535 globals and constants.

* Native-code compilation:
  - ocamlopt ported to HPPA under HP/UX, Intel x86 under Solaris 2,
    PowerMacintosh under MkLinux;
  - fixed two bugs related to floating-point arrays (one with "t array"
    where t is an abstract type implemented as float, one with
    comparison between two float arrays on 32 bit platforms);
  - fixed reloading/spilling problem causing non-termination of
    register allocation;
  - fixed bugs in handling of () causing loss of tail recursion;
  - fixed reloading bug in indirect calls.

* Windows NT/95 port:
  - complete port of the threads library (Pascal Cuoq);
  - partial port of the Unix library (Pascal Cuoq);
  - expansion of *, ? and @ on the command line.

* Standard library:
  - bug in in List.exists2 fixed;
  - bug in "Random.int n" for very large n on 64-bit machines fixed;
  - module Format: added a "general purpose" type of box (open_box);
    can output on several formatters at the same time.

* The "threads" library:
  - implementation on top of native threads available for Win32 and
    POSIX 1003.1c;
  - added -thread option to select a thread-safe version of the
    standard library, the ThreadIO module is no longer needed.

* The "graph" library: avoid invalid pixmaps when doing
  open_graph/close_graph several times.

* The "dynlink" library: support for "private" (no re-export) dynamic loading.

* ocamlyacc: skip '...' character literals correctly.

* C interface: C code linked with O'Caml code can provide its own main()
  and call caml_main() later.


Objective Caml 1.01 (12 Jun 1996):
----------------------------------

* Typing: better report of type incompatibilities;
  non-generalizable type variables in a struct...end no longer flagged
  immediately as an error;
  name clashes during "open" avoided.

* Fixed bug in output_value where identical data structures
  could have different external representations; this bug caused wrong
  "inconsistent assumptions" errors when checking compatibility of
  interfaces at link-time.

* Standard library: fixed bug in Array.blit on overlapping array sections

* Unmarshaling from strings now working.

* ocamlc, ocamlopt: new flags -intf and -impl to force compilation as
  an implementation/an interface, regardless of file extension;
  overflow bug on wide-range integer pattern-matchings fixed.

* ocamlc: fixed bytecode generation bug causing problems with compilation
  units defining more than 256 values

* ocamlopt, all platforms:
  fixed GC bug in "let rec" over data structures;
  link startup file first, fixes "undefined symbol" errors with some
  libraries.

* ocamlopt, Intel x86:
  more efficient calling sequence for calling C functions;
  floating-point wars, chapter 5: don't use float stack for holding
  float pseudo-registers, stack-allocating them is just as efficient.

* ocamlopt, Alpha and Intel x86: more compact calling sequence for garbage
  collection.

* ocamllex: generated automata no longer use callbacks for refilling
  the input buffer (works better with threads); character literals
  correctly skipped inside actions.

* ocamldep: "-I" directories now searched in the right order

* Thread library: incompatibilities with callbacks, signals, and
  dynamic linking removed; scheduling bug with Thread.wait fixed.

* New "dbm" library, interfaces with NDBM.

* Object-oriented extensions:
    instance variables can now be omitted in class types;
    some error messages have been made clearer;
    several bugs fixes.

Objective Caml 1.00 (9 May 1996):
---------------------------------

* Merge of Jerome Vouillon and Didier Remy's object-oriented
extensions.

* All libraries: all "new" functions renamed to "create" because "new"
is now a reserved keyword.

* Compilation of "or" patterns (pat1 | pat2) completely revised to
avoid code size explosion.

* Compiler support for preprocessing source files (-pp flag).

* Library construction: flag -linkall to force linking of all units in
a library.

* Native-code compiler: port to the Sparc under NetBSD.

* Toplevel: fixed bug when tracing several times the same function
under different names.

* New format for marshaling arbitrary data structures, allows
marshaling to/from strings.

* Standard library: new module Genlex (configurable lexer for streams)

* Thread library: much better support for I/O and blocking system calls.

* Graphics library: faster reclaimation of unused pixmaps.

* Unix library: new functions {set,clear}_nonblock, {set,clear}_close_on_exec,
{set,get}itimer, inet_addr_any, {get,set}sockopt.

* Dynlink library: added support for linking libraries (.cma files).

Caml Special Light 1.15 (15 Mar 1996):
--------------------------------------

* Caml Special Light now runs under Windows NT and 95. Many thanks to
Kevin Gallo (Microsoft Research) who contributed his initial port.

* csllex now generates tables for a table-driven automaton.
The resulting lexers are smaller and run faster.

* Completely automatic configuration script.

* Typing: more stringent checking of module type definitions against
manifest module type specifications.

* Toplevel: recursive definitions of values now working.

* Native-code compiler, all platforms:
        toplevel "let"s with refutable patterns now working;
        fixed bug in assignment to float record fields;
        direct support for floating-point negation and absolute value.

* Native-code compiler, x86: fixed bug with tail calls (with more than
4 arguments) from a function with a one-word stack frame.

* Native-code compiler, Sparc: problem with -compact fixed.

* Thread library: support for non-blocking writes; scheduler revised.

* Unix library: bug in gethostbyaddr fixed; bounds checking for read,
write, etc.

Caml Special Light 1.14 (8 Feb 1996):
-------------------------------------

* cslopt ported to the PowerPC/RS6000 architecture. Better support for
AIX in the bytecode system as well.

* cslopt, all platforms: fixed bug in live range splitting around catch/exit.

* cslopt for the Intel (floating-point wars, chapter 4):
implemented Ershov's algorithm to minimize floating-point stack usage;
out-of-order pops fixed.

* Several bug fixes in callbacks and signals.

Caml Special Light 1.13 (4 Jan 1996):
-------------------------------------

* Pattern-matching compilation revised to factor out accesses inside
matched structures.

* Callbacks and signals now supported in cslopt.
Signals are only detected at allocation points, though.
Added callback functions with 2 and 3 arguments.

* More explicit error messages when a native-code program aborts due
to array or string bound violations.

* In patterns, "C _" allowed even if the constructor C has several arguments.

* && and || allowed as alternate syntax for & and or.

* cslopt for the Intel: code generation for floating-point
operations entirely redone for the third time (a pox on whomever at
Intel decided to organize the floating-point registers as a stack).

* cslopt for the Sparc: don't use Sparc V8 smul and sdiv instructions,
emulation on V7 processors is abysmal.

Caml Special Light 1.12 (30 Nov 1995):
--------------------------------------

* Fixed an embarrassing bug with references to floats.

Caml Special Light 1.11 (29 Nov 1995):
--------------------------------------

* Streams and stream parsers a la Caml Light are back (thanks to
Daniel de Rauglaudre).

* User-level concurrent threads, with low-level shared memory primitives
(locks and conditions) as well as channel-based communication primitives
with first-class synchronous events, in the style of Reppy's CML.

* The native-code compiler has been ported to the HP PA-RISC processor
running under NextStep (sorry, no HPUX, its linker keeps dumping
core on me).

* References not captured in a function are optimized into variables.

* Fixed several bugs related to exceptions.

* Floats behave a little more as specified in the IEEE standard
(believe it or not, but x < y is not the negation of x >= y).

* Lower memory consumption for the native-code compiler.

Caml Special Light 1.10 (07 Nov 1995):
--------------------------------------

* Many bug fixes (too many to list here).

* Module language: introduction of a "with module" notation over
signatures for concise sharing of all type components of a signature;
better support for concrete types in signatures.

* Native-code compiler: the Intel 386 version has been ported to
NextStep and FreeBSD, and generates better code (especially for
floats)

* Tools and libraries: the Caml Light profiler and library for
arbitrary-precision arithmetic have been ported (thanks to John
Malecki and Victor Manuel Gulias Fernandez); better docs for the Unix
and regexp libraries.

Caml Special Light 1.07 (20 Sep 1995):
--------------------------------------

* Syntax: optional ;; allowed in compilation units and structures
(back by popular demand)

* cslopt:
generic handling of float arrays fixed
direct function application when the function expr is not a path fixed
compilation of "let rec" over values fixed
multiple definitions of a value name in a module correctly handled
no calls to ranlib in Solaris

* csltop: #trace now working

* Standard library: added List.memq; documentation of Array fixed.

Caml Special Light 1.06 (12 Sep 1995):
--------------------------------------

* First public release.<|MERGE_RESOLUTION|>--- conflicted
+++ resolved
@@ -240,15 +240,15 @@
 
 - PR#7427, GPR#959: Don't delete let bodies in Cmmgen (Mark Shinwell)
 
-<<<<<<< HEAD
-- PR#7346, GPR#966: One example of evaluation order in the native code
-  compiler not matching the bytecode compiler
+- PR#7346, GPR#966: Fix evaluation order problem whereby expressions could
+  be incorrectly re-ordered when compiling with Flambda.  This also fixes one
+  example of evaluation order in the native code compiler not matching the
+  bytecode compiler (even when not using Flambda)
   (Mark Shinwell)
-=======
+
 - GPR#967, PR#6136: Fix Closure so that overapplication evaluation order
   matches the bytecode compiler and Flambda.
   (Mark Shinwell, report by Jeremy Yallop, review by Frédéric Bour)
->>>>>>> 8127e311
 
 - GPR#987: alloc_sockaddr: don't assume a null terminator. It is not inserted
   on macOS by system calls that fill in a struct sockaddr (e.g. getsockname).
