--- conflicted
+++ resolved
@@ -581,13 +581,11 @@
   no-naked-pointers
   (Sam Goldman, review by Gabriel Scherer, David Allsopp, Stephen Dolan)
 
-<<<<<<< HEAD
 - #8567, #8569: on ARM64, use 32-bit loads to access caml_backtrace_active
   (Xavier Leroy, review by Mark Shinwell and Greta Yorsh)
-=======
+
 - #8568: Fix a memory leak in mmapped bigarrays
   (Damien Doligez, review by Xavier Leroy and Jérémie Dimino)
->>>>>>> 364a2b6b
 
 ### Tools
 
