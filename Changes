Working version
---------------

(Changes that can break existing programs are marked with a "*")

### Language features:

- GRP#1705: Allow @@attributes on exceptions
  (Hugo Heuzard, review by Gabriel Radanne and Thomas Refis)

### Type system:

### Standard library:

- GPR#1590: ocamllex-generated lexers can be instructed not to update
  their lex_curr_p/lex_start_p fields, resulting in a significant
  performance gain when those fields are not required
  (Alain Frisch, Jérémie Dimino)

- MPR#7795, GPR#1782: Fix off-by-one error in Weak.create
  (KC Sivaramakrishnan)

- GPR#1731: Format, use raise_notrace to preserve backtraces
  (Frédéric Bour, report by Jules Villard, review by Gabriel Scherer)

- GPR#1792, MPR#7794: Add Unix.open_process_args{,_in,_out,_full} similar to
  Unix.open_process{,_in,_out,_full}, but passing an explicit argv array.
  (Nicolás Ojeda Bär, review by Jérémie Dimino, request by Volker Diels-Grabsch)

- GPR#1182: Add new Printf formats %#d %#Ld %#ld %#nd (idem for %i and %u) for
  alternative integer formatting.
  (ygrek, review by Gabriel Scherer)

### Other libraries:

### Compiler user-interface and warnings:

- MPR#7116, GPR#1430: new -config-var option
  to get the value of a single configuration variable in scripts
  (Gabriel Scherer, review by Sébastien Hinderer and David Allsopp,
   request by Adrien Nader)

- GPR#1733: change the perspective of the unexpected existential error message
  (Florian Angeletti, review by Gabriel Scherer and Jeremy Yallop)

- GPR#1720: Improve error reporting for missing 'rec' in let-bindings
  (Arthur Charguéraud and Armaël Guéneau, with help and advice
   from Gabriel Scherer, Frédéric Bour, Xavier Clerc and Leo White)

- GPR#1737: Update locations during destructive substitutions
  (Thomas Refis, review by Gabriel Radanne)

- GPR#1748: do not error when instantiating polymorphic fields in patterns
  (Thomas Refis, review by Gabriel Scherer)

### Code generation and optimizations:

- MPR#7725, GPR#1754: improve AFL instrumentation for objects and lazy values
  (Stephen Dolan)

- GPR#1631: AMD64 code generator: emit shorter instruction sequences for the
  sign-extension operations
  (LemonBoy, review by Alain Frisch and Xavier Leroy)

### Runtime system:

- GPR#1793: add the -m and -M command-line options to ocamlrun
  (Sébastien Hinderer, review by Xavier Clerc and Damien Doligez)

- GPR#1723: Remove internal Meta.static_{alloc,free} primitives.
  (Stephen Dolan, review by Gabriel Scherer)

### Tools:

- GPR#1711: the new 'open' flag in OCAMLRUNPARAM takes a comma-separated list of
  modules to open as if they had been passed via the command line -open flag.
  (Nicolás Ojeda Bär, review by Mark Shinwell)

### Manual and documentation:

- GPR#1788: move the quoted string description to the main chapters
  (Florian Angeletti, review by Xavier Clerc and Perry E. Metzger)

### Compiler distribution build system:

- GPR#1776: add -no-install-bytecode-programs and related configure options to
  control (non-)installation of ".byte" executables
  (Mark Shinwell, review by Sébastien Hinderer and Gabriel Scherer)

- GPR#1777: add -no-install-source-artifacts and related configure options to
  control installation of .cmt, .cmti, .mli and .ml files
  (Mark Shinwell, review by Nicolas Ojeda Bar and Sébastien Hinderer)

- GPR#1781: cleanup of the manual's build process
  (steinuil, review by Marcello Seri, Gabriel Scherer and Florian Angeletti)

- GPR#1797: remove the deprecated Makefile.nt files
  (Sébastien Hinderer, review by Nicolas Ojeda Bar)
<<<<<<< HEAD
=======

- GPR#1805: fix the bootstrap procedure and its documentation
  (Sébastien Hinderer, Xavier Leroy and Damien Doligez; review by
  Gabriel Scherer)
>>>>>>> b147dbe0

### Internal/compiler-libs changes:

- GPR#1745: do not generalize the type of every sub-pattern, only of variables
  (Thomas Refis, review by Leo White)

- GPR#1746: remove unreachable error variant: Make_seltype_nongen
  (Florian Angeletti, review by Gabriel Radanne)

- GPR#1747: type_cases: always propagate
  (Thomas Refis, review by Jacques Garrigue)

### Bug fixes:

- GPR#1719: fix Pervasives.LargeFile functions under Windows
  (Alain Frisch)

- GPR#1739: ensure ocamltest waits for child processes to terminate on Windows
  (David Allsopp, review by Sébastien Hinderer)

OCaml 4.07
----------

(Changes that can break existing programs are marked with a "*")

### Language features:

- MPR#6023, GPR#1648: Allow type-based selection of GADT constructors
  (Thomas Refis and Leo White, review by Jacques Garrigue and Gabriel Scherer)

- GPR#1546: Allow empty variants
  (Runhang Li, review by Gabriel Radanne and Jacques Garrigue)

### Type system:

- MPR#7767, GPR#1712: restore legacy treatment of partially-applied
  labeled functions in 'let rec' bindings.
  (Jeremy Yallop, report by Ivan Gotovchits, review by Gabriel Scherer)

- MPR#7611, GPR#1491: reject the use of generative functors as applicative
  (Valentin Gatien-Baron)

- MPR#7706, GPR#1565: in recursive value declarations, track
  static size of locally-defined variables
  (Gabriel Scherer, review by Jeremy Yallop and Leo White, report by Leo White)

- MPR#7717, GPR#1593: in recursive value declarations, don't treat
  unboxed constructor size as statically known
  (Jeremy Yallop, report by Pierre Chambart, review by Gabriel Scherer)

- GPR#1469: Use the information from [@@immediate] annotations when
  computing whether a type can be [@@unboxed]
  (Damien Doligez, report by Stephan Muenzel, review by Alain Frisch)

- GPR#1516: Allow float array construction in recursive bindings
  when configured with -no-flat-float-array
  (Jeremy Yallop, report by Gabriel Scherer)

- GPR#1468: Do not enrich type_decls with incoherent manifests
  (Thomas Refis and Leo White, review by Jacques Garrigue)

- GPR#1583: propagate refined ty_arg to Parmatch checks
  (Thomas Refis, review by Jacques Garrigue)

- GPR#1513: Allow compilation units to shadow sub-modules of Pervasives.
  For instance users can now use a largeFile.ml file in their project.
  (Jérémie Dimino, review by Nicolas Ojeda Bar, Alain Frisch and Gabriel Radanne)

- GPR#1609: Changes to ambivalence scope tracking
  (Thomas Refis and Leo White, review by Jacques Garrigue)

- GPR#1628: Treat reraise and raise_notrace as nonexpansive.
  (Leo White, review by Alain Frisch)

* GPR#1652, MPR#7787, GPR#1743: Don't remove module aliases in `module type of`
  and `with module`.
  The old behaviour can be obtained using the `[@remove_aliases]` attribute.
  (Leo White and Thomas Refis, review by Jacques Garrigue)

* GPR#1778: Fix Soundness bug with non-generalized type variable and
  local modules.  This is the same bug as MPR#7414, but using local
  modules instead of non-local ones.
  (Leo White, review by Jacques Garrigue)

### Standard library:

- MPR#4170, GPR#1674: add the constant `Float.pi`.
  (Christophe Troestler, review by Damien Doligez)

- MPR#7690, GPR#1528: fix the float_of_string function for hexadecimal floats
  with very large values of the exponent.
  (Olivier Andrieu)

- GPR#1002: add a new `Seq` module defining a list-of-thunks style iterator.
  Also add `{to,of}_seq` to several standard modules.
  (Simon Cruanes, review by Alain Frisch and François Bobot)

- GPR#1637: String.escaped is faster does and not allocate when called with a
  string that does not contain any characters needing to be escaped.
  (Alain Frisch, review by Xavier Leroy and Gabriel Scherer)

- GPR#1638: add Float module.
  (Nicolás Ojeda Bär, review by Alain Frisch and Jeremy Yallop)

- GPR#1697: Tune [List.init] tailrec threshold so that it does not stack overflow
  when compiled with the Js_of_ocaml backend.
  (Hugo Heuzard, reviewed by Gabriel Scherer)

- MPR#6139, GPR#1685: Move the Bigarray module to the standard library. Keep the
  bigarray library as on overlay adding the deprecated map_file functions
  (Jérémie Dimino, review by Mark Shinwell)

### Other libraries:

- MPR#7745, GPR#1629: Graphics.open_graph displays the correct window title on
  Windows again (fault introduced by 4.06 Unicode changes).
  (David Allsopp)

* GPR#1406: Unix.isatty now returns true in the native Windows ports when
  passed a file descriptor connected to a Cygwin PTY. In particular, compiler
  colors for the native Windows ports now work under Cygwin/MSYS2.
  (Nicolás Ojeda Bär, review by Gabriel Scherer, David Allsopp, Xavier Leroy)

- GPR#1451: [getpwuid], [getgrgid], [getpwnam], [getgrnam] now raise Unix error
  instead of returning [Not_found] when interrupted by a signal.
  (Arseniy Alekseyev, review by Mark Shinwell and Xavier Leroy)

- GPR#1477: raw_spacetime_lib can now be used in bytecode.
  (Nicolás Ojeda Bär, review by Mark Shinwell)

- GPR#1533: (a) The implementation of Thread.yield for system thread
  now uses nanosleep(1) for enabling better preemption.
  (b) Thread.delay is now an alias for Unix.sleepf.

### Compiler user-interface and warnings:

- MPR#7663, GPR#1694: print the whole cycle and add a reference to the manual in
  the unsafe recursive module evaluation error message.
  (Florian Angeletti, report by Matej Košík, review by Gabriel Scherer)

- GPR#1166: In OCAMLPARAM, an alternative separator can be specified as
  first character (instead of comma) in the set ":|; ,"
  (Fabrice Le Fessant)

- GPR#1358: Fix usage warnings with no mli file
  (Leo White, review by Alain Frisch)

- GPR#1428: give a non dummy location for warning 49 (no cmi found)
  (Valentin Gatien-Baron)

- GPR#1491: Improve error reporting for ill-typed applicative functor
  types, F(M).t.
  (Valentin Gatien-Baron, review by Florian Angeletti and Gabriel Radanne)

- GPR#1496: Refactor the code printing explanation for unification type errors,
  in order to avoid duplicating pattern matches
  (Armaël Guéneau, review by Florian Angeletti and Gabriel Scherer)

- GPR#1505: Add specific error messages for unification errors involving
  functions of type "unit -> _"
  (Arthur Charguéraud and Armaël Guéneau, with help from Leo White, review by
  Florian Angeletti and Gabriel Radanne)

- GPR#1510: Add specific explanation for unification errors caused by type
  constraints propagated by keywords (such as if, while, for...)
  (Armaël Guéneau and Gabriel Scherer, original design by Arthur Charguéraud,
  review by Frédéric Bour, Gabriel Radanne and Alain Frisch)

- GPR#1515: honor the BUILD_PATH_PREFIX_MAP environment variable
  to enable reproducible builds
  (Gabriel Scherer, with help from Ximin Luo, review by Damien Doligez)

- GPR#1534: Extend the warning printed when (*) is used, adding a hint to
  suggest using ( * ) instead
  (Armaël Guéneau, with help and review from Florian Angeletti and Gabriel
  Scherer)

- GPR#1552, GPR#1577: do not warn about ambiguous variables in guards
  (warning 57) when the ambiguous values have been filtered by
  a previous clause
  (Gabriel Scherer and Thomas Refis, review by Luc Maranget)

- GPR#1554: warnings 52 and 57: fix reference to manual detailed explanation
  (Florian Angeletti, review by Thomas Refis and Gabriel Scherer)

- GPR#1618: add the -dno-unique-ids and -dunique-ids compiler flags
  (Sébastien Hinderer, review by Leo White and Damien Doligez)

- GPR#1649 change compilation order of toplevel definitions, so that some warnings
  emitted by the bytecode compiler appear more in-order than before.
  (Luc Maranget, advice and review by Damien Doligez)

- GPR#1806: add linscan to OCAMLPARAM options
  (Raja Boujbel)

### Code generation and optimizations:

- MPR#7630, GPR#1401: Faster compilation of large modules with Flambda.
  (Pierre Chambart, report by Emilio Jesús Gallego Arias,
  Pierre-Marie Pédrot and Paul Steckler, review by Gabriel Scherer
  and Leo White)

- MPR#7630, GPR#1455: Disable CSE for the initialization function
  (Pierre Chambart, report by Emilio Jesús Gallego Arias,
   review by Gabriel Scherer and Xavier Leroy)

- GPR#1370: Fix code duplication in Cmmgen
  (Vincent Laviron, with help from Pierre Chambart,
   reviews by Gabriel Scherer and Luc Maranget)

- GPR#1486: ARM 32-bit port: add support for ARMv8 in 32-bit mode,
  a.k.a. AArch32.
  For this platform, avoid ITE conditional instruction blocks and use
  simpler IT blocks instead
  (Xavier Leroy, review by Mark Shinwell)

- GPR#1487: Treat negated float comparisons more directly
  (Leo White, review by Xavier Leroy)

- GPR#1606: Simplify the semantics of Lambda.free_variables and Lambda.subst,
  including some API changes in bytecomp/lambda.mli
  (Pierre Chambart, review by Gabriel Scherer)

- GPR#1613: ensure that set-of-closures are processed first so that other
  entries in the let-rec symbol do not get dummy approximations
  (Leo White and Xavier Clerc, review by Pierre Chambart)

* GPR#1617: Make string/bytes distinguishable in the bytecode.
  (Hugo Heuzard, reviewed by Nicolás Ojeda Bär)

- GPR#1686: Turn off by default flambda invariants checks.
  (Pierre Chambart)

- GPR#1707: Add [Closure_origin.t] to trace inlined functions to prevent
  infinite loops from repeatedly inlining copies of the same function.
  (Fu Yong Quah)

- GPR#1740: make sure startup.o is always linked in when using
  "-output-complete-obj". Previously, it was always linked in only on some
  platforms, making this option unusable on platforms where it wasn't
  (Jérémie Dimino, review by Sébastien Hinderer and Xavier Leroy)

### Runtime system:

- MPR#6411, GPR#1535: don't compile everything with -static-libgcc on mingw32,
  only dllbigarray.dll and libbigarray.a. Allows the use of C++ libraries which
  raise exceptions.
  (David Allsopp)

- MPR#7100, GPR#1476: trigger a minor GC when custom blocks accumulate
  in minor heap
  (Alain Frisch, report by talex, review by Damien Doligez, Leo White,
  Gabriel Scherer)

- GPR#1431: remove ocamlrun dependencies on curses/terminfo/termcap C library
  (Xavier Leroy, review by Daniel Bünzli)

- GPR#1478: The Spacetime profiler now works under Windows (but it is not yet
  able to collect profiling information from C stubs).
  (Nicolás Ojeda Bär, review by Xavier Leroy, Mark Shinwell)

- GPR#1483: fix GC freelist accounting for chunks larger than the maximum block
  size.
  (David Allsopp and Damien Doligez)

- GPR#1526: install the debug and instrumented runtimes
  (lib{caml,asm}run{d,i}.a)
  (Gabriel Scherer, reminded by Julia Lawall)

- GPR#1563: simplify implementation of LSRINT and ASRINT
  (Max Mouratov, review by Frédéric Bour)

- GPR#1644: remove caml_alloc_float_array from the bytecode primitives list
  (it's a native code primitive)
  (David Allsopp)

- GPR#1701: fix missing root bug in GPR#1476
  (Mark Shinwell)

- GPR#1752: do not alias function arguments to sigprocmask (Anil Madhavapeddy)

- GPR#1753: avoid potential off-by-one overflow in debugger socket path
  length (Anil Madhavapeddy)

### Tools:

- MPR#7643, GPR#1377: ocamldep, fix an exponential blowup in presence of nested
  structures and signatures (e.g. "include struct … include(struct … end) … end")
  (Florian Angeletti, review by Gabriel Scherer, report by Christophe Raffalli)

- MPR#7687, GPR#1653: deprecate -thread option,
  which is equivalent to -I +threads.
  (Nicolás Ojeda Bär, report by Daniel Bünzli)

- MPR#7710: `ocamldep -sort` should exit with nonzero code in case of
  cyclic dependencies
  (Xavier Leroy, report by Mantis user baileyparker)

- GPR#1585: optimize output of "ocamllex -ml"
  (Alain Frisch, review by Frédéric Bour and Gabriel Scherer)

- GPR#1667: add command-line options -no-propt, -no-version, -no-time,
  -no-breakpoint and -topdirs-path to ocamldebug
  (Sébastien Hinderer, review by Damien Doligez)

- GPR#1537: boot/ocamldep is no longer included in the source distribution;
  boot/ocamlc -depend can be used in its place.
  (Nicolás Ojeda Bär, review by Xavier Leroy and Damien Doligez)

- GPR#1695: add the -null-crc command-line option to ocamlobjinfo.
  (Sébastien Hinderer, review by David Allsopp and Gabriel Scherer)

- GPR#1710: ocamldoc, improve the 'man' rendering of subscripts and
  superscripts.
  (Gabriel Scherer)

- GPR#1771: ocamdebug, avoid out of bound access
  (Thomas Refis)

### Manual and documentation:

- MPR#7613: minor reword of the "refutation cases" paragraph
  (Florian Angeletti, review by Jacques Garrigue)

- PR#7647, GPR#1384: emphasize ocaml.org website and forum in README
  (Yawar Amin, review by Gabriel Scherer)

- PR#7698, GPR#1545: improve wording in OCaml manual in several places,
  mostly in Chapter 1.  This addresses the easier changes suggested in the PR.
  (Jim Fehrle, review by Florian Angeletti and David Allsopp)

- GPR#1540: manual, decouple verbatim and toplevel style in code examples
  (Florian Angeletti, review by Gabriel Scherer)

- GPR#1556: manual, add a consistency test for manual references inside
  the compiler source code.
  (Florian Angeletti, review by Gabriel Scherer)

- GPR#1647: manual, subsection on record and variant disambiguation
  (Florian Angeletti, review by Alain Frisch and Gabriel Scherer)

- GPR#1702: manual, add a signature mode for code examples
  (Florian Angeletti, review by Gabriel Scherer)

- GPR#1741: manual, improve typesetting and legibility in HTML output
  (steinuil, review by Gabriel Scherer)

- GPR#1757: style the html manual, changing type and layout
  (Charles Chamberlain, review by Florian Angeletti, Xavier Leroy,
  Gabriel Radanne, Perry E. Metzger, and Gabriel Scherer)

- GPR#1765: manual, ellipsis in code examples
  (Florian Angeletti, review and suggestion by Gabriel Scherer)

- GPR#1779: integrate the Bigarray documentation into the main manual.
  (Perry E. Metzger, review by Florian Angeletti and Xavier Clerc)

- GPR#1767: change html manual to use relative font sizes
  (Charles Chamberlain, review by Daniel Bünzli, Perry E. Metzger,
  Josh Berdine, and Gabriel Scherer)

### Compiler distribution build system

- MPR#5219, GPR#1680: use 'install' instead of 'cp' in install scripts
  (Gabriel Scherer, review by Sébastien Hinderer)

- MPR#7679: make sure .a files are erased before calling ar rc, otherwise
  leftover .a files from an earlier compilation may contain unwanted modules
  (Xavier Leroy)

- GPR#1571: do not perform architecture tests on 32-bit platforms, allowing
  64-bit back-ends to use 64-bit specific constructs
  (Xavier Clerc, review by Damien Doligez)

### Internal/compiler-libs changes:

- MPR#7738, GPR#1624: Asmlink.reset also resets lib_ccobjs/ccopts
  (Cedric Cellier, review by Gabriel Scherer)

- GPR#1488, GPR#1560: Refreshing parmatch
  (Gabriel Scherer and Thomas Refis, review by Luc Maranget)

- GPR#1502: more command line options for expect tests
  (Florian Angeletti, review by Gabriel Scherer)

- GPR#1511: show code at error location in expect-style tests,
  using new Location.show_code_at_location function
  (Gabriel Scherer and Armaël Guéneau,
   review by Valentin Gatien-Baron and Damien Doligez)

- GPR#1519, GPR#1532, GRP#1570: migrate tests to ocamltest
  (Sébastien Hinderer, review by Gabriel Scherer, Valentin Gatien-Baron
  and Nicolás Ojeda Bär)

- GPR#1520: more robust implementation of Misc.no_overflow_mul
  (Max Mouratov, review by Xavier Leroy)

- GPR#1557: Organise and simplify translation of primitives
  (Leo White, review by François Bobot and Nicolás Ojeda Bär)

- GPR#1567: register all idents relevant for reraise
  (Thomas Refis, review by Alain Frisch and Frédéric Bour)

- GPR#1573: emitcode: merge events after instructions reordering
  (Thomas Refis and Leo White, with help from David Allsopp, review by Frédéric
  Bour)

- GPR#1586: testsuite: 'make promote' for ocamltest tests
  (The new "-promote" option for ocamltest is experimental
  and subject to change/removal).
  (Gabriel Scherer)

- GPR#1619: expect_test: print all the exceptions, even the unexpected ones
  (Thomas Refis, review by Jérémie Dimino)

- GPR#1621: expect_test: make sure to not use the installed stdlib
  (Jérémie Dimino, review by Thomas Refis)

- GPR#1627: Reduce cmx sizes by sharing variable names (Flambda only)
  (Fuyong Quah, Leo White, review by Xavier Clerc)

- GPR#1646 : add ocamldoc test to ocamltest and
  migrate ocamldoc tests to ocamltest
  (Florian Angeletti, review by Sébastien Hinderer)

- GPR#1663: refactor flambda specialise/inlining handling
  (Leo White and Xavier Clerc, review by Pierre Chambart)

- GPR#1665: reduce the size of cmx files in classic mode by droping the
  bodies of functions that will not be inlined
  (Fuyong Quah, review by Leo White and Pierre Chambart)

- GPR#1666: reduce the size of cmx files in classic mode by droping the
  bodies of functions that cannot be reached from the module block
  (Fuyong Quah, review by Leo White and Pierre Chambart)

- GPR#1679 : remove Pbittest from primitives in lambda
  (Hugo Heuzard, review by Mark Shinwell)

* GPR#1704: Make Ident.t abstract and immutable.
  (Gabriel Radanne, review by Mark Shinwell)

### Bug fixes

- MPR#4499, GPR#1479: Use native Windows API to implement Sys.getenv,
  Unix.getenv and Unix.environment under Windows.
  (Nicolás Ojeda Bär, report by Alain Frisch, review by David Allsopp, Xavier
  Leroy)

- MPR#5250, GPR#1435: on Cygwin, when ocamlrun searches the path
  for a bytecode executable file, skip directories and other
  non-regular files, like other Unix variants do.
  (Xavier Leroy)

- MPR#6394, GPR#1425: fix fatal_error from Parmatch.get_type_path
  (Virgile Prevosto, review by David Allsopp, Thomas Refis and Jacques Garrigue)

* MPR#6604, GPR#931: Only allow directives with filename and at the beginning of
  the line
  (Tadeu Zagallo, report by Roberto Di Cosmo,
   review by Hongbo Zhang, David Allsopp, Gabriel Scherer, Xavier Leroy)

- MPR#7138, MPR#7701, GPR#1693: Keep documentation comments
  even in empty structures and signatures
  (Leo White, Florian Angeletti, report by Anton Bachin)

- MPR#7178, MPR#7253, MPR#7796, GPR#1790: Make sure a function
  registered with "at_exit" is executed only once when the program exits
  (Nicolás Ojeda Bär and Xavier Leroy, review by Max Mouratov)

- MPR#7391, GPR#1620: Do not put a dummy method in object types
  (Thomas Refis, review by Jacques Garrigue)

- PR#7660, GPR#1445: Use native Windows API to implement Unix.utimes in order to
  avoid unintended shifts of the argument timestamp depending on DST setting.
  (Nicolás Ojeda Bär, review by David Allsopp, Xavier Leroy)

- MPR#7668: -principal is broken with polymorphic variants
  (Jacques Garrigue, report by Jun Furuse)

- MPR#7680, GPR#1497: Incorrect interaction between Matching.for_let and
  Simplif.simplify_exits
  (Alain Frisch, report and review by Vincent Laviron)

- MPR#7682, GPR#1495: fix [@@unboxed] for records with 1 polymorphic field
  (Alain Frisch, report by Stéphane Graham-Lengrand, review by Gabriel Scherer)

- MPR#7695, GPR#1541: Fatal error: exception Ctype.Unify(_) with field override
  (Jacques Garrigue, report by Nicolás Ojeda Bär)

- MPR#7704, GPR#1564: use proper variant tag in non-exhaustiveness warning
  (Jacques Garrigue, report by Thomas Refis)

- MPR#7711, GPR#1581: Internal typechecker error triggered by a constraint on
   self type in a class type
  (Jacques Garrigue, report and review by Florian Angeletti)

- MPR#7712, GPR#1576: assertion failure with type abbreviations
  (Thomas Refis, report by Michael O'Connor, review by Jacques Garrigue)

- MPR#7747: Type checker can loop infinitly and consumes all computer memory
  (Jacques Garrigue, report by kantian)

- MPR#7751, GPR#1657: The toplevel prints some concrete types as abstract
  (Jacques Garrigue, report by Matej Kosik)

- MPR#7765, GPR#1718: When unmarshaling bigarrays, protect against integer
  overflows in size computations
  (Xavier Leroy, report by Maximilian Tschirschnitz,
   review by Gabriel Scherer)

- MPR#7760, GPR#1713: Exact selection of lexing engine, that is
  correct "Segfault in ocamllex-generated code using 'shortest'"
  (Luc Maranget, Frédéric Bour, report by Stephen Dolan,
  review by Gabriel Scherer)

- MPR#7769, GPR#1714: calls to Stream.junk could, under some conditions, be
  ignored when used on streams based on input channels.
  (Nicolás Ojeda Bär, report by Michael Perin, review by Gabriel Scherer)

- GPR#1517: More robust handling of type variables in mcomp
  (Leo White and Thomas Refis, review by Jacques Garrigue)

- GPR#1530, GPR#1574: testsuite, fix 'make parallel' and 'make one DIR=...'
  to work on ocamltest-based tests.
  (Runhang Li and Sébastien Hinderer, review by Gabriel Scherer)

- GPR#1550, GPR#1555: Make pattern matching warnings more robust
  to ill-typed columns
  (Thomas Refis, with help from Gabriel Scherer and Luc Maranget)

- GPR#1614: consider all bound variables when inlining, fixing a compiler
  fatal error.
  (Xavier Clerc, review by Pierre Chambart, Leo White)

- GPR#1622: fix bug in the expansion of command-line arguments under Windows
  which could result in some elements of Sys.argv being truncated in some cases.
  (Nicolás Ojeda Bär, review by Sébastien Hinderer)

- GPR#1623: Segfault on Windows 64 bits when expanding wildcards in arguments.
  (Marc Lasson, review by David Allsopp, Alain Frisch, Sébastien Hinderer,
   Xavier Leroy, Nicolas Ojeda Bar)

- GPR#1661: more precise principality warning regarding record fields
  disambiguation
  (Thomas Refis, review by Leo White)

- GPR#1687: fix bug in the printing of short functor types "(S1 -> S2) -> S3"
  (Pieter Goetschalckx, review by Gabriel Scherer)

- GPR#1722: Scrape types in Typeopt.maybe_pointer
  (Leo White, review by Thomas Refis)

- GPR#1755: ensure that a bigarray is never collected while reading complex
  values (Xavier Clerc, Mark Shinwell and Leo White, report by Chris Hardin,
  reviews by Stephen Dolan and Xavier Leroy)

- GPR#1764: in byterun/memory.c, struct pool_block, use C99 flexible arrays
  if available
  (Xavier Leroy, review by Max Mouratov)

- MPR#7793, GPR#1766: the toplevel #use directive now accepts sequences of ';;'
  tokens. This fixes a bug in which certain files accepted by the compiler were
  rejected by ocamldep.
  (Nicolás Ojeda Bär, report by Hugo Heuzard, review by Hugo Heuzard)

- GPR#1774: ocamlopt for ARM could generate VFP loads and stores with bad
  offsets, rejected by the assembler.
  (Xavier Leroy, review by Mark Shinwell)

<<<<<<< HEAD
- GPR#1808: handle `[@inlined]` attributes under a module constraint
  (Xavier Clerc, review by Leo White)

=======
- GPR#1810: use bit-pattern comparison when meeting float approximations
  (Xavier Clerc, report by Christophe Troestler, review by Nicolás Ojeda Bär
   and Gabriel Scherer)
>>>>>>> b147dbe0

OCaml 4.06.1 (16 Feb 2018):
---------------------------

### Bug fixes

- MPR#7661, GPR#1459: fix faulty compilation of patterns
  using extensible variants constructors
  (Luc Maranget, review by Thomas Refis and Gabriel Scherer, report
  by Abdelraouf Ouadjaout and Thibault Suzanne)

- MPR#7702, GPR#1553: refresh raise counts when inlining a function
  (Vincent Laviron, Xavier Clerc, report by Cheng Sun)

- MPR#7704, GPR#1559: Soundness issue with private rows and pattern-matching
  (Jacques Garrigue, report by Jeremy Yallop, review by Thomas Refis)

- MPR#7705, GPR#1558: add missing bounds check in Bigarray.Genarray.nth_dim.
  (Nicolás Ojeda Bär, report by Jeremy Yallop, review by Gabriel Scherer)

- MPR#7713, GPR#1587: Make pattern matching warnings more robust
  to ill-typed columns; this is a backport of GPR#1550 from 4.07+dev
  (Thomas Refis, review by Gabriel Scherer, report by Andreas Hauptmann)

- GPR#1470: Don't commute negation with float comparison
  (Leo White, review by Xavier Leroy)

- GPR#1538: Make pattern matching compilation more robust to ill-typed columns
  (Gabriel Scherer and Thomas Refis, review by Luc Maranget)

OCaml 4.06.0 (3 Nov 2017):
--------------------------

(Changes that can break existing programs are marked with a "*")

### Language features:

- MPR#6271, MPR#7529, GPR#1249: Support "let open M in ..."
  in class expressions and class type expressions.
  (Alain Frisch, reviews by Thomas Refis and Jacques Garrigue)

- GPR#792: fix limitations of destructive substitutions, by
  allowing "S with type t := type-expr",
  "S with type M.t := type-expr", "S with module M.N := path"
  (Valentin Gatien-Baron, review by Jacques Garrigue and Leo White)

* GPR#1064, GPR#1392: extended indexing operators, add a new class of
  user-defined indexing operators, obtained by adding at least
  one operator character after the dot symbol to the standard indexing
  operators: e,g ".%()", ".?[]", ".@{}<-":
    let ( .%() ) = List.nth in [0; 1; 2].%(1)
  After this change, functions or methods with an explicit polymorphic type
  annotation and of which the first argument is optional now requires a space
  between the dot and the question mark,
  e.g. "<f:'a.?opt:int->unit>" must now be written "<f:'a. ?opt:int->unit>".
  (Florian Angeletti, review by Damien Doligez and Gabriel Radanne)

- GPR#1118: Support inherited field in object type expression
    type t = < m : int >
    type u = < n : int; t; k : int >
  (Runhang Li, review by Jeremy Yallop, Leo White, Jacques Garrigue,
   and Florian Angeletti)

* GPR#1232: Support Unicode character escape sequences in string
  literals via the \u{X+} syntax. These escapes are substituted by the
  UTF-8 encoding of the Unicode character.
  (Daniel Bünzli, review by Damien Doligez, Alain Frisch, Xavier
  Leroy and Leo White)

- GPR#1247: M.(::) construction for expressions
  and patterns (plus fix printing of (::) in the toplevel)
  (Florian Angeletti, review by Alain Frisch, Gabriel Scherer)

* GPR#1252: The default mode is now safe-string, can be overridden
  at configure time or at compile time.
  (See GPR#1386 below for the configure-time options)
  This breaks the code that uses the 'string' type as mutable
  strings (instead of Bytes.t, introduced by 4.02 in 2014).
  (Damien Doligez)

* GPR#1253: Private extensible variants
  This change breaks code relying on the undocumented ability to export
  extension constructors for abstract type in signature. Briefly,
    module type S = sig
      type t
      type t += A
    end
   must now be written
    module type S = sig
      type t = private ..
      type t += A
   end
  (Leo White, review by Alain Frisch)

- GPR#1333: turn off warning 40 by default
  (Constructor or label name used out of scope)
  (Leo White)

- GPR#1348: accept anonymous type parameters in `with` constraints:
    S with type _ t = int
  (Valentin Gatien-Baron, report by Jeremy Yallop)

### Type system

- MPR#248, GPR#1225: unique names for weak type variables
    # ref [];;
    - : '_weak1 list ref = {contents = []}
  (Florian Angeletti, review by Frédéric Bour, Jacques Garrigue,
   Gabriel Radanne and Gabriel Scherer)

* MPR#6738, MPR#7215, MPR#7231, GPR#556: Add a new check that 'let rec'
  bindings are well formed.
  (Jeremy Yallop, reviews by Stephen Dolan, Gabriel Scherer, Leo
   White, and Damien Doligez)

- GPR#1142: Mark assertions nonexpansive, so that 'assert false'
  can be used as a placeholder for a polymorphic function.
  (Stephen Dolan)

### Standard library:

- MPR#1771, MPR#7309, GPR#1026: Add update to maps. Allows to update a
  binding in a map or create a new binding if the key had no binding
    val update: key -> ('a option -> 'a option) -> 'a t -> 'a t
  (Sébastien Briais, review by Daniel Bünzli, Alain Frisch and
  Gabriel Scherer)

- MPR#7515, GPR#1147: Arg.align now optionally uses the tab character '\t' to
  separate the "unaligned" and "aligned" parts of the documentation string. If
  tab is not present, then space is used as a fallback. Allows to have spaces in
  the unaligned part, which is useful for Tuple options.
  (Nicolás Ojeda Bär, review by Alain Frisch and Gabriel Scherer)

* GPR#615: Format, add symbolic formatters that output symbolic
  pretty-printing items. New fields have been added to the
  formatter_out_functions record, thus this change will break any code building
  such record from scratch.
  When building Format.formatter_out_functions values redefining the out_spaces field,
  "{ fmt_out_funs with out_spaces = f; }" should be replaced by
  "{ fmt_out_funs with out_spaces = f; out_indent = f; }" to maintain the old behavior.
  (Richard Bonichon and Pierre Weis, review by Alain Frisch, original request by
  Spiros Eliopoulos in GPR#506)

* GPR#943: Fixed the divergence of the Pervasives module between the stdlib
  and threads implementations.  In rare circumstances this can change the
  behavior of existing applications: the implementation of Pervasives.close_out
  used when compiling with thread support was inconsistent with the manual.
  It will now not suppress exceptions escaping Pervasives.flush anymore.
  Developers who want the old behavior should use Pervasives.close_out_noerr
  instead.  The stdlib implementation, used by applications not compiled
  with thread support, will now only suppress Sys_error exceptions in
  Pervasives.flush_all.  This should allow exceedingly unlikely assertion
  exceptions to escape, which could help reveal bugs in the standard library.
  (Markus Mottl, review by Hezekiah M. Carty, Jeremie Dimino, Damien Doligez,
  Alain Frisch, Xavier Leroy, Gabriel Scherer and Mark Shinwell)

- GPR#1034: List.init : int -> (int -> 'a) -> 'a list
  (Richard Degenne, review by David Allsopp, Thomas Braibant, Florian
  Angeletti, Gabriel Scherer, Nathan Moreau, Alain Frisch)

- GRP#1091 Add the Uchar.{bom,rep} constants.
  (Daniel Bünzli, Alain Frisch)

- GPR#1091: Add Buffer.add_utf_{8,16le,16be}_uchar to encode Uchar.t
  values to the corresponding UTF-X transformation formats in Buffer.t
  values.
  (Daniel Bünzli, review by Damien Doligez, Max Mouratov)

- GPR#1175: Bigarray, add a change_layout function to each Array[N]
  submodules.
  (Florian Angeletti)

* GPR#1306: In the MSVC and Mingw ports, "Sys.rename src dst" no longer fails if
  file "dst" exists, but replaces it with file "src", like in the other ports.
  (Xavier Leroy)

- GPR#1314: Format, use the optional width information
  when formatting a boolean: "%8B", "%-8B" for example
  (Xavier Clerc, review by Gabriel Scherer)

- c9cc0f25138ce58e4f4e68c4219afe33e2a9d034: Resurrect tabulation boxes
  in module Format. Rewrite/extend documentation of tabulation boxes.
  (Pierre Weis)

### Other libraries:

- MPR#7564, GPR#1211: Allow forward slashes in the target of symbolic links
  created by Unix.symlink under Windows.
  (Nicolás Ojeda Bär, review by David Allsopp)

* MPR#7640, GPR#1414: reimplementation of Unix.execvpe to fix issues
  with the 4.05 implementation.  The main issue is that the current
  directory was always searched (last), even if the current directory
  is not listed in the PATH.
  (Xavier Leroy, report by Louis Gesbert and Arseniy Alekseyev,
   review by Ivan Gotovchits)

- GPR#997, GPR#1077: Deprecate Bigarray.*.map_file and add Unix.map_file as a
  first step towards moving Bigarray to the stdlib
  (Jérémie Dimino and Xavier Leroy)

* GPR#1178: remove the Num library for arbitrary-precision arithmetic.
  It now lives as a separate project https://github.com/ocaml/num
  with an OPAM package called "num".
  (Xavier Leroy)

- GPR#1217: Restrict Unix.environment in privileged contexts; add
  Unix.unsafe_environment.
  (Jeremy Yallop, review by Mark Shinwell, Nicolás Ojeda Bär,
  Damien Doligez and Hannes Mehnert)

- GPR#1321: Reimplement Unix.isatty on Windows. It no longer returns true for
  the null device.
  (David Allsopp)

### Compiler user-interface and warnings:

- MPR#7361, GPR#1248: support "ocaml.warning" in all attribute contexts, and
  arrange so that "ocaml.ppwarning" is correctly scoped by surrounding
  "ocaml.warning" attributes
  (Alain Frisch, review by Florian Angeletti and Thomas Refis)

- MPR#7444, GPR#1138: trigger deprecation warning when a "deprecated"
  attribute is hidden by signature coercion
  (Alain Frisch, report by bmillwood, review by Leo White)

- MPR#7472: ensure .cmi files are created atomically,
  to avoid corruption of .cmi files produced simultaneously by a run
  of ocamlc and a run of ocamlopt.
  (Xavier Leroy, from a suggestion by Gerd Stolpmann)

* MPR#7514, GPR#1152: add -dprofile option, similar to -dtimings but
  also displays memory allocation and consumption.
  The corresponding addition of a new compiler-internal
  Profile module may affect some users of
  compilers-libs/ocamlcommon (by creating module conflicts).
  (Valentin Gatien-Baron, report by Gabriel Scherer)

- MPR#7620, GPR#1317: Typecore.force_delayed_checks does not run with -i option
  (Jacques Garrigue, report by Jun Furuse)

- MPR#7624: handle warning attributes placed on let bindings
  (Xavier Clerc, report by dinosaure, review by Alain Frisch)

- GPR#896: "-compat-32" is now taken into account when building .cmo/.cma
  (Hugo Heuzard)

- GPR#948: the compiler now reports warnings-as-errors by prefixing
  them with "Error (warning ..):", instead of "Warning ..:" and
  a trailing "Error: Some fatal warnings were triggered" message.
  (Valentin Gatien-Baron, review by Alain Frisch)

- GPR#1032: display the output of -dtimings as a hierarchy
  (Valentin Gatien-Baron, review by Gabriel Scherer)

- GPR#1114, GPR#1393, GPR#1429: refine the (ocamlc -config) information
  on C compilers: the variables `{bytecode,native}_c_compiler` are deprecated
  (the distinction is now mostly meaningless) in favor of a single
  `c_compiler` variable combined with `ocaml{c,opt}_cflags`
  and `ocaml{c,opt}_cppflags`.
  (Sébastien Hinderer, Jeremy Yallop, Gabriel Scherer, review by
   Adrien Nader and David Allsopp)

* GPR#1189: allow MSVC ports to use -l option in ocamlmklib
  (David Allsopp)

- GPR#1332: fix ocamlc handling of "-output-complete-obj"
  (François Bobot)

- GPR#1336: -thread and -vmthread option information is propagated to
  PPX rewriters.
  (Jun Furuse, review by Alain Frisch)

### Code generation and optimizations:

- MPR#5324, GPR#375: An alternative Linear Scan register allocator for
  ocamlopt, activated with the -linscan command-line flag. This
  allocator represents a trade-off between worse generated code
  performance for higher compilation speed (especially interesting in
  some cases graph coloring is necessarily quadratic).
  (Marcell Fischbach and Benedikt Meurer, adapted by Nicolás Ojeda Bär, review
  by Nicolás Ojeda Bär and Alain Frisch)

- MPR#6927, GPR#988: On macOS, when compiling bytecode stubs, plugins,
  and shared libraries through -output-obj, generate dylibs instead of
  bundles.
  (whitequark)

- MPR#7447, GPR#995: incorrect code generation for nested recursive bindings
  (Leo White and Jeremy Yallop, report by Stephen Dolan)

- MPR#7501, GPR#1089: Consider arrays of length zero as constants
  when using Flambda.
  (Pierre Chambart, review by Mark Shinwell and Leo White)

- MPR#7531, GPR#1162: Erroneous code transformation at partial applications
  (Mark Shinwell)

- MPR#7614, GPR#1313: Ensure that inlining does not depend on the order
  of symbols (flambda)
  (Leo White, Xavier Clerc, report by Alex, review by Gabriel Scherer
  and Pierre Chambart)

- MPR#7616, GPR#1339: don't warn on mutation of zero size blocks.
  (Leo White)

- MPR#7631, GPR#1355: "-linscan" option crashes ocamlopt
  (Xavier Clerc, report by Paul Steckler)

- MPR#7642, GPR#1411: ARM port: wrong register allocation for integer
  multiply on ARMv4 and ARMv5; possible wrong register allocation for
  floating-point multiply and add on VFP and for floating-point
  negation and absolute value on soft FP emulation.
  (Xavier Leroy, report by Stéphane Glondu and Ximin Luo,
   review and additional sightings by Mark Shinwell)

* GPR#659: Remove support for SPARC native code generation
  (Mark Shinwell)

- GPR#850: Optimize away some physical equality
  (Pierre Chambart, review by Mark Shinwell and Leo White)

- GPR#856: Register availability analysis
  (Mark Shinwell, Thomas Refis, review by Pierre Chambart)

- GPR#1143: tweaked several allocation functions in the runtime by
  checking for likely conditions before unlikely ones and eliminating
  some redundant checks.
  (Markus Mottl, review by Alain Frisch, Xavier Leroy, Gabriel Scherer,
  Mark Shinwell and Leo White)

- GPR#1183: compile curried functors to multi-argument functions
  earlier in the compiler pipeline; correctly propagate [@@inline]
  attributes on such functors; mark functor coercion veneers as
  stubs.
  (Mark Shinwell, review by Pierre Chambart and Leo White)

- GPR#1195: Merge functions based on partiality rather than
  Parmatch.irrefutable.
  (Leo White, review by Thomas Refis, Alain Frisch and Gabriel Scherer)

- GPR#1215: Improve compilation of short-circuit operators
  (Leo White, review by Frédéric Bour and Mark Shinwell)

- GPR#1250: illegal ARM64 assembly code generated for large combined allocations
  (report and initial fix by Steve Walk, review and final fix by Xavier Leroy)

- GPR#1271: Don't generate Ialloc instructions for closures that exceed
  Max_young_wosize; instead allocate them on the major heap.  (Related
  to GPR#1250.)
  (Mark Shinwell)

- GPR#1294: Add a configure-time option to remove the dynamic float array
  optimization and add a floatarray type to let the user choose when to
  flatten float arrays. Note that float-only records are unchanged: they
  are still optimized by unboxing their fields.
  (Damien Doligez, review by Alain Frisch and Mark Shinwell)

- GPR#1304: Mark registers clobbered by PLT stubs as destroyed across
  allocations.
  (Mark Shinwell, Xavier Clerc, report and initial debugging by
  Valentin Gatien-Baron)

- GPR#1323: make sure that frame tables are generated in the data
  section and not in the read-only data section, as was the case
  before in the PPC and System-Z ports.  This avoids relocations in
  the text segment of shared libraries and position-independent
  executables generated by ocamlopt.
  (Xavier Leroy, review by Mark Shinwell)

- GPR#1330: when generating dynamically-linkable code on AArch64, always
  reference symbols (even locally-defined ones) through the GOT.
  (Mark Shinwell, review by Xavier Leroy)

### Tools:

- MPR#1956, GPR#973: tools/check-symbol-names checks for globally
  linked names not namespaced with caml_
  (Stephen Dolan)

- MPR#6928, GPR#1103: ocamldoc, do not introduce an empty <h1> in index.html
  when no -title has been provided
  (Pierre Boutillier)

- MPR#7048: ocamldoc, in -latex mode, don't escape Latin-1 accented letters
  (Xavier Leroy, report by Hugo Herbelin)

* MPR#7351: ocamldoc, use semantic tags rather than <br> tags in the html
  backend
  (Florian Angeletti, request and review by Daniel Bünzli )

* MPR#7352, MPR#7353: ocamldoc, better paragraphs in html output
  (Florian Angeletti, request by Daniel Bünzli)

* MPR#7363, GPR#830: ocamldoc, start heading levels at {1 not {2 or {6.
  This change modifies the mapping between ocamldoc heading level and
  html heading level, breaking custom css style for ocamldoc.
  (Florian Angeletti, request and review by Daniel Bünzli)

* MPR#7478, GPR#1037: ocamldoc, do not use as a module preamble documentation
  comments that occur after the first module element. This change may break
  existing documenation. In particular, module preambles must now come before
  any `open` statement.
  (Florian Angeletti, review by David Allsopp and report by Daniel Bünzli)

- MPR#7521, GPR#1159: ocamldoc, end generated latex file with a new line
  (Florian Angeletti)

- MPR#7575, GPR#1219: Switch compilers from -no-keep-locs
  to -keep-locs by default: produced .cmi files will contain locations.
  This provides better error messages. Note that, as a consequence,
  .cmi digests now depend on the file path as given to the compiler.
  (Daniel Bünzli)

- MPR#7610, GPR#1346: caml.el (the Emacs editing mode) was cleaned up
  and made compatible with Emacs 25.
  (Stefan Monnier, Christophe Troestler)

- MPR#7635, GPR#1383: ocamldoc, add an identifier to module
  and module type elements
  (Florian Angeletti, review by Yawar Amin and Gabriel Scherer)

- GPR#681, GPR#1426: Introduce ocamltest, a new test driver for the
  OCaml compiler testsuite
  (Sébastien Hinderer, review by Damien Doligez)

- GPR#1012: ocamlyacc, fix parsing of raw strings and nested comments, as well
  as the handling of ' characters in identifiers.
  (Demi Obenour)

- GPR#1045: ocamldep, add a "-shared" option to generate dependencies
  for native plugin files (i.e. .cmxs files)
  (Florian Angeletti, suggestion by Sébastien Hinderer)

- GPR#1078: add a subcommand "-depend" to "ocamlc" and "ocamlopt",
  to behave as ocamldep. Should be used mostly to replace "ocamldep" in the
  "boot" directory to reduce its size in the future.
  (Fabrice Le Fessant)

- GPR#1036: ocamlcmt (tools/read_cmt) is installed, converts .cmt to .annot
  (Fabrice Le Fessant)

- GPR#1180: Add support for recording numbers of direct and indirect
  calls over the lifetime of a program when using Spacetime profiling
  (Mark Shinwell)

- GPR#1457, ocamldoc: restore label for exception in the latex backend
  (omitted since 4.04.0)
  (Florian Angeletti, review by Gabriel Scherer)

### Toplevel:

- MPR#7570: remove unusable -plugin option from the toplevel
  (Florian Angeletti)

- GPR#1041: -nostdlib no longer ignored by toplevel.
  (David Allsopp, review by Xavier Leroy)

- GPR#1231: improved printing of unicode texts in the toplevel,
  unless OCAMLTOP_UTF_8 is set to false.
  (Florian Angeletti, review by Daniel Bünzli, Xavier Leroy and
   Gabriel Scherer)

- GPR#1688: Fix printing of -0.
  (Nicolás Ojeda Bär, review by Jérémie Dimino)

### Runtime system:

* MPR#3771, GPR#153, GPR#1200, GPR#1357, GPR#1362, GPR#1363, GPR#1369, GPR#1398,
  GPR#1446, GPR#1448: Unicode support for the Windows runtime.
  (ygrek, Nicolás Ojeda Bär, review by Alain Frisch, David Allsopp, Damien
  Doligez)

* MPR#7594, GPR#1274, GPR#1368: String_val now returns 'const char*', not
  'char*' when -safe-string is enabled at configure time.  New macro Bytes_val
  for accessing bytes values.
  (Jeremy Yallop, reviews by Mark Shinwell and Xavier Leroy)

- GPR#71: The runtime can now be shut down gracefully by means of the new
  caml_shutdown and caml_startup_pooled functions. The new 'c' flag in
  OCAMLRUNPARAM enables shutting the runtime properly on process exit.
  (Max Mouratov, review and discussion by Damien Doligez, Gabriel Scherer,
  Mark Shinwell, Thomas Braibant, Stephen Dolan, Pierre Chambart,
  François Bobot, Jacques Garrigue, David Allsopp, and Alain Frisch)

- GPR#938, GPR#1170, GPR#1289: Stack overflow detection on 64-bit Windows
  (Olivier Andrieu, tweaked by David Allsopp)

- GPR#1070, GPR#1295: enable gcc typechecking for caml_alloc_sprintf,
  caml_gc_message. Make caml_gc_message a variadic function. Fix many
  caml_gc_message format strings.
  (Olivier Andrieu, review and 32bit fix by David Allsopp)

- GPR#1073: Remove statically allocated compare stack.
  (Stephen Dolan)

- GPR#1086: in Sys.getcwd, just fail instead of calling getwd()
  if HAS_GETCWD is not set.
  (Report and first fix by Sebastian Markbåge, final fix by Xavier Leroy,
   review by Mark Shinwell)

- GPR#1269: Remove 50ms delay at exit for programs using threads
  (Valentin Gatien-Baron, review by Stephen Dolan)

* GPR#1309: open files with O_CLOEXEC (or equivalent) in caml_sys_open, thus
  unifying the semantics between Unix and Windows and also eliminating race
  condition on Unix.
  (David Allsopp, report by Andreas Hauptmann)

- GPR#1326: Enable use of CFI directives in AArch64 and ARM runtime
  systems' assembly code (asmrun/arm64.S).  Add CFI directives to enable
  unwinding through [caml_c_call] and [caml_call_gc] with correct termination
  of unwinding at [main].
  (Mark Shinwell, review by Xavier Leroy and Gabriel Scherer, with thanks
  to Daniel Bünzli and Fu Yong Quah for testing)

- GPR#1338: Add "-g" for bytecode runtime system compilation
  (Mark Shinwell)

* GPR#1416, GPR#1444: switch the Windows 10 Console to UTF-8 encoding.
  (David Allsopp, reviews by Nicolás Ojeda Bär and Xavier Leroy)

### Manual and documentation:

- MPR#6548: remove obsolete limitation in the description of private
  type abbreviations
  (Florian Angeletti, suggestion by Leo White)

- MPR#6676, GPR#1110: move record notation to tutorial
  (Florian Angeletti, review by Gabriel Scherer)

- MPR#6676, GPR#1112: move local opens to tutorial
  (Florian Angeletti)

- MPR#6676, GPR#1153: move overriding class definitions to reference
  manual and tutorial
  (Florian Angeletti)

- MPR#6709: document the associativity and precedence level of
  pervasive operators
  (Florian Angeletti, review by David Allsopp)

- MPR#7254, GPR#1096: Rudimentary documentation of ocamlnat
  (Mark Shinwell)

- MPR#7281, GPR#1259: fix .TH macros in generated manpages
  (Olaf Hering)

- MPR#7507: Align the description of the printf conversion
  specification "%g" with the ISO C90 description.
  (Florian Angeletti, suggestion by Armaël Guéneau)

- MPR#7551, GPR#1194 : make the final ";;" potentially optional in
  caml_example
  (Florian Angeletti, review and suggestion by Gabriel Scherer)

- MPR#7588, GPR#1291: make format documentation predictable
  (Florian Angeletti, review by Gabriel Radanne)

- MPR#7604: Minor Ephemeron documentation fixes
  (Miod Vallat, review by Florian Angeletti)

- GPR#594: New chapter on polymorphism troubles:
  weakly polymorphic types, polymorphic recursion,and higher-ranked
  polymorphism.
  (Florian Angeletti, review by Damien Doligez, Gabriel Scherer,
   and Gerd Stolpmann)

- GPR#1187: Minimal documentation for compiler plugins
  (Florian Angeletti)

- GPR#1202: Fix Typos in comments as well as basic grammar errors.
  (JP Rodi, review and suggestions by David Allsopp, Max Mouratov,
  Florian Angeletti, Xavier Leroy, Mark Shinwell and Damien Doligez)

- GPR#1220: Fix "-keep-docs" option in ocamlopt manpage
  (Etienne Millon)

### Compiler distribution build system:

- MPR#6373, GPR#1093: Suppress trigraph warnings from macOS assembler
  (Mark Shinwell)

- MPR#7639, GPR#1371: fix configure script for correct detection of
  int64 alignment on Mac OS X 10.13 (High Sierra) and above; fix bug in
  configure script relating to such detection.
  (Mark Shinwell, report by John Whitington, review by Xavier Leroy)

- GPR#558: enable shared library and natdynlink support on more Linux
  platforms
  (Felix Janda, Mark Shinwell)

* GPR#1104: remove support for the NeXTStep platform
  (Sébastien Hinderer)

- GPR#1130: enable detection of IBM XL C compiler (one need to run configure
  with "-cc <path to xlc compiler>"). Enable shared library support for
  bytecode executables on AIX/xlc (tested on AIX 7.1, XL C 12).
  To enable 64-bit, run both "configure" and "make world" with OBJECT_MODE=64.
  (Konstantin Romanov, Enrique Naudon)

- GPR#1203: speed up the manual build by using ocamldoc.opt
  (Gabriel Scherer, review by Florian Angeletti)

- GPR#1214: harden config/Makefile against '#' characters in PREFIX
  (Gabriel Scherer, review by David Allsopp and Damien Doligez)

- GPR#1216: move Compplugin and friends from BYTECOMP to COMP
  (Leo White, review by Mark Shinwell)

* GPR#1242: disable C plugins loading by default
  (Alexey Egorov)

- GPR#1275: correct configure test for Spacetime availability
  (Mark Shinwell)

- GPR#1278: discover presence of <sys/shm.h> during configure for afl runtime
  (Hannes Mehnert)

- GPR#1386: provide configure-time options to fine-tune the safe-string
  options and default settings changed by GPR#1525.

  The previous configure option -safe-string is now
  renamed -force-safe-string.

  At configure-time, -force-safe-string forces all module to use
  immutable strings (this disables the per-file, compile-time
  -unsafe-string option). The new default-(un)safe-string options
  let you set the default choice for the per-file compile-time
  option. (The new GPR#1252 behavior corresponds to having
  -default-safe-string, while 4.05 and older had
  -default-unsafe-string).

  (Gabriel Scherer, review by Jacques-Pascal Deplaix and Damien Doligez)

- GPR#1409: Fix to enable NetBSD/powerpc to work.
  (Håvard Eidnes)

### Internal/compiler-libs changes:

- MPR#6826, GPR#828, GPR#834: improve compilation time for open
  (Alain Frisch, review by Frédéric Bour and Jacques Garrigue)

- MPR#7127, GPR#454, GPR#1058: in toplevel, print bytes and strip
  strings longer than the size specified by the "print_length" directive
  (Fabrice Le Fessant, initial PR by Junsong Li)

- GPR#406: remove polymorphic comparison for Types.constructor_tag in compiler
  (Dwight Guth, review by Gabriel Radanne, Damien Doligez, Gabriel Scherer,
   Pierre Chambart, Mark Shinwell)

- GRP#1119: Change Set (private) type to inline records.
  (Albin Coquereau)

* GPR#1127: move config/{m,s}.h to byterun/caml and install them.
  User code should not have to include them directly since they are
  included by other header files.
  Previously {m,s}.h were not installed but they were substituted into
  caml/config.h; they are now just #include-d by this file. This may
  break some scripts relying on the (unspecified) presence of certain
  #define in config.h instead of m.h and s.h -- they can be rewritten
  to try to grep those files if they exist.
  (Sébastien Hinderer)

- GPR#1281: avoid formatter flushes inside exported printers in Location
  (Florian Angeletti, review by Gabriel Scherer)

### Bug fixes

- MPR#5927: Type equality broken for conjunctive polymorphic variant tags
  (Jacques Garrigue, report by Leo White)

- MPR#6329, GPR#1437: Introduce padding word before "data_end" symbols
  to ensure page table tests work correctly on an immediately preceding
  block of zero size.
  (Mark Shinwell, review by Xavier Leroy)

- MPR#6587: only elide Pervasives from printed type paths in unambiguous context
  (Florian Angeletti and Jacques Garrigue)

- MPR#6934: nonrec misbehaves with GADTs
  (Jacques Garrigue, report by Markus Mottl)

- MPR#7070, GPR#1139: Unexported values can cause non-generalisable variables
  error
  (Leo White)

- MPR#7261: Warn on type constraints in GADT declarations
  (Jacques Garrigue, report by Fabrice Le Botlan)

- MPR#7321: Private type in signature clashes with type definition via
  functor instantiation
  (Jacques Garrigue, report by Markus Mottl)

- MPR#7372, GPR#834: fix type-checker bug with GADT and inline records
  (Alain Frisch, review by Frédéric Bour and Jacques Garrigue)

- MPR#7344: Inconsistent behavior with type annotations on let
  (Jacques Garrigue, report by Leo White)

- MPR#7468: possible GC problem in caml_alloc_sprintf
  (Xavier Leroy, discovery by Olivier Andrieu)

- MPR#7496: Fixed conjunctive polymorphic variant tags do not unify
  with themselves
  (Jacques Garrigue, report by Leo White)

- MPR#7506: pprintast ignores attributes in tails of a list
  (Alain Frisch, report by Kenichi Asai and Gabriel Scherer)

- MPR#7513: List.compare_length_with mishandles negative numbers / overflow
  (Fabrice Le Fessant, report by Jeremy Yallop)

- MPR#7519: Incorrect rejection of program due to faux scope escape
  (Jacques Garrigue, report by Markus Mottl)

- MPR#7540, GPR#1179: Fixed setting of breakpoints within packed modules
  for ocamldebug
  (Hugo Herbelin, review by Gabriel Scherer, Damien Doligez)

- MPR#7543: short-paths printtyp can fail on packed type error messages
  (Florian Angeletti)

- MPR#7553, GPR#1191: Prevent repeated warnings with recursive modules.
  (Leo White, review by Josh Berdine and Alain Frisch)

- MPR#7563, GPR#1210: code generation bug when a module alias and
  an extension constructor have the same name in the same module
  (Gabriel Scherer, report by Manuel Fähndrich,
   review by Jacques Garrigue and Leo White)

- MPR#7591, GPR#1257: on x86-64, frame table is not 8-aligned
  (Xavier Leroy, report by Mantis user "voglerr", review by Gabriel Scherer)

- MPR#7601, GPR#1320: It seems like a hidden non-generalized type variable
  remains in some inferred signatures, which leads to strange errors
  (Jacques Garrigue, report by Mandrikin)

- MPR#7609: use-after-free memory corruption if a program debugged
  under ocamldebug calls Pervasives.flush_all
  (Xavier Leroy, report by Paul Steckler, review by Gabriel Scherer)

- MPR#7612, GPR#1345: afl-instrumentation bugfix for classes.
  (Stephen Dolan, review by Gabriel Scherer and David Allsopp)

- MPR#7617, MPR#7618, GPR#1318: Ambiguous (mistakenly) type escaping the
  scope of its equation
  (Jacques Garrigue, report by Thomas Refis)

- MPR#7619, GPR#1387: position of the optional last semi-column not included
  in the position of the expression (same behavior as for lists)
  (Christophe Raffalli, review by Gabriel Scherer)

- MPR#7638: in the Windows Mingw64 port, multithreaded programs compiled
  to bytecode could crash when raising an exception from C code.
  This looks like a Mingw64 issue, which we work around with GCC builtins.
  (Xavier Leroy)

- MPR#7656, GPR#1423: false 'unused type/constructor/value' alarms
  in the 4.06 development version
  (Alain Frisch, review by Jacques Garrigue, report by Jacques-Pascal Deplaix)

- MPR#7657, GPR#1424: ensures correct call-by-value semantics when
  eta-expanding functions to eliminate optional arguments
  (Alain Frisch, report by sliquister, review by Leo White and Jacques
  Garrigue)

- MPR#7658, GPR#1439: Fix Spacetime runtime system compilation with
  -force-safe-string
  (Mark Shinwell, report by Christoph Spiel, review by Gabriel Scherer)

- GPR#1155: Fix a race condition with WAIT_NOHANG on Windows
  (Jérémie Dimino and David Allsopp)

- GPR#1199: Pretty-printing formatting cleanup in pprintast
  (Ethan Aubin, suggestion by Gabriel Scherer, review by David Allsopp,
  Florian Angeletti, and Gabriel Scherer)

- GPR#1223: Fix corruption of the environment when using -short-paths
  with the toplevel.
  (Leo White, review by Alain Frisch)

- GPR#1243: Fix pprintast for #... infix operators
  (Alain Frisch, report by Omar Chebib)

- GPR#1324: ensure that flambda warning are printed only once
  (Xavier Clerc)

- GPR#1329: Prevent recursive polymorphic variant names
  (Jacques Garrigue, fix suggested by Leo White)

- GPR#1308: Only treat pure patterns as inactive
  (Leo White, review by Alain Frisch and Gabriel Scherer)

- GPR#1390: fix the [@@unboxed] type check to accept parametrized types
  (Leo White, review by Damien Doligez)

- GPR#1407: Fix raw_spacetime_lib
  (Leo White, review by Gabriel Scherer and Damien Doligez)

OCaml 4.05.0 (13 Jul 2017):
---------------------------

(Changes that can break existing programs are marked with a "*")

### Language features:

### Code generation and optimizations:

- MPR#7201, GPR#954: Correct wrong optimisation of "0 / <expr>"
  and "0 mod <expr>" in the case when <expr> was a non-constant
  evaluating to zero
  (Mark Shinwell, review by Gabriel Scherer, Leo White and Xavier Leroy)

- MPR#7357, GPR#832: Improve compilation time for toplevel
  include(struct ... end : sig ... end)
  (Alain Frisch, report by Hongbo Zhang, review by Jacques Garrigue)

- MPR#7533, GPR#1173: Correctly perform side effects for certain
  cases of "/" and "mod"
  (Mark Shinwell, report by Jan Mitgaard)

- GPR#504: Instrumentation support for fuzzing with afl-fuzz.
  (Stephen Dolan, review by Alain Frisch, Pierre Chambart, Mark
  Shinwell, Gabriel Scherer and Damien Doligez)

- GPR#863, GPR#1068, GPR#1069: Optimise matches with constant
  results to lookup tables.
  (Stephen Dolan, review by Gabriel Scherer, Pierre Chambart,
  Mark Shinwell, and bug report by Gabriel Scherer)

- GPR#1150: Fix typo in arm64 assembler directives
  (KC Sivaramakrishnan)

### Runtime system:

- MPR#385, GPR#953: Add caml_startup_exn
  (Mark Shinwell)

- MPR#7423, GPR#946: expose new exception-raising functions
  `void caml_{failwith,invalid_argument}_value(value msg)`
  in addition to
  `void caml_{failwith,invalid_argument}(char const *msg)`.
  The previous functions would not free their message argument, so
  were inconvient for dynamically-allocated messages; the messages
  passed to the new functions are handled by the garbage collector.
  (Gabriel Scherer, review by Mark Shinwell, request by Immanuel Litzroth)

- MPR#7557, GPR#1213: More security for getenv
  (Damien Doligez, reports by Seth Arnold and Eric Milliken, review by
  Xavier Leroy, David Allsopp, Stephen Dolan, Hannes Mehnert)

- GPR#795: remove 256-character limitation on Sys.executable_name
  (Xavier Leroy)

- GPR#891: Use -fno-builtin-memcmp when building runtime with gcc.
  (Leo White)

### Type system:

- MPR#6608, GPR#901: unify record types when overriding all fields
  (Tadeu Zagallo and Gabriel Scherer, report by Jeremy Yallop,
  review by David Allsopp, Jacques Garrigue)

* MPR#7414, GPR#929: Soundness bug with non-generalized type variables and
  functors.
  (compatibility: some code using module-global mutable state will
   fail at compile-time and is fixed by adding extra annotations;
   see the Mantis and Github discussions.)
  (Jacques Garrigue, report by Leo White)

### Compiler user-interface and warnings:

- MPR#7050, GPR#748 GPR#843 GPR#864: new `-args/-args0 <file>` parameters to
  provide extra command-line arguments in a file -- see documentation.
  User programs may implement similar options using the new `Expand`
  constructor of the `Arg` module.
  (Bernhard Schommer, review by Jérémie Dimino, Gabriel Scherer
   and Damien Doligez, discussion with Alain Frisch and Xavier Leroy,
   feature request from the Coq team)

- MPR#7137, GPR#960: "-open" command line flag now accepts
  a module path (not a module name)
  (Arseniy Alekseyev and Leo White)

- MPR#7172, GPR#970: add extra (ocamlc -config) options
  int_size, word_size, ext_exe
  (Gabriel Scherer, request by Daniel Bünzli)

- MPR#7315, GPR#736: refine some error locations
  (Gabriel Scherer and Alain Frisch, report by Matej Košík)

- MPR#7473, GPR#1025: perform proper globbing for command-line arguments on
  Windows
  (Jonathan Protzenko)

- MPR#7479: make sure "ocamlc -pack" is only given .cmo and .cmi files,
  and that "ocamlopt -pack" is only given .cmx and .cmi files.
  (Xavier Leroy)

- GPR#796: allow compiler plugins to declare their own arguments.
  (Fabrice Le Fessant)

- GPR#829: better error when opening a module aliased to a functor
  (Alain Frisch)

- GPR#911: ocamlc/ocamlopt do not pass warnings-related options to C
  compiler when called to compile third-party C source files
  (Sébastien Hinderer, review by Adrien Nader and David Allsopp)

- GPR#915: fix -dsource (pprintast.ml) bugs
  (Runhang Li, review by Alain Frisch)

* GPR#933: ocamlopt -p now reports an error on platforms that do not
  support profiling with gprof; dummy profiling libraries are no longer
  installed on such platforms.
  This can be tested with ocamlopt -config
  (Sébastien Hinderer)

- GPR#1009: "ocamlc -c -linkall" and "ocamlopt -c -linkall" can now be used
  to set the "always link" flag on individual compilation units.  This
  controls linking with finer granularity than "-a -linkall", which sets
  the "always link" flag on all units of the given library.
  (Xavier Leroy)

- GPR#1015: add option "-plugin PLUGIN" to ocamldep too. Use compilerlibs
  to build ocamldep. Add option "-depend" to ocamlc/ocamlopt to behave
  as ocamldep. Remove any use of ocamldep to build the distribution.
  (Fabrice Le Fessant)

- GPR#1027: various improvements to -dtimings, mostly including time
  spent in subprocesses like preprocessors
  (Valentin Gatien-Baron, review by Gabriel Scherer)

- GPR#1098: the compiler now takes the boolean "OCAML_COLOR" environment
  variable into account if "-color" is not provided.  This allows users
  to override the default behaviour without modifying invocations of ocaml
  manually.
  (Hannes Mehnert, Guillaume Bury,
   review by Daniel Bünzli, Gabriel Scherer, Damien Doligez)

### Standard library:

- MPR#6975, GPR#902: Truncate function added to stdlib Buffer module
  (Dhruv Makwana, review by Alain Frisch and Gabriel Scherer)

- MPR#7279, GPR#710: `Weak.get_copy` `Ephemeron.*_copy` doesn't copy
  custom blocks anymore
  (François Bobot, Alain Frisch, bug reported by Martin R. Neuhäußer,
  review by Thomas Braibant and Damien Doligez)

* MPR#7500, GPR#1081: Remove Uchar.dump
  (Daniel Bünzli)

- GPR#760: Add a functions List.compare_lengths and
  List.compare_length_with to avoid full list length computations
  (Fabrice Le Fessant, review by Leo White, Josh Berdine and Gabriel Scherer)

- GPR#778: Arg: added option Expand that allows to expand a string
  argument to a string array of new arguments
  (Bernhard Schommer, review by Gabriel Scherer and Jérémie Dimino)

- GPR#849: Expose a Spacetime.enabled value
  (Leo White)

- GPR#885: Option-returning variants of stdlib functions
  (Alain Frisch, review by David Allsopp and Bart Jacobs)

- GPR#869: Add find_first, find_first_opt, find_last, find_last_opt to
  maps and sets.  Find the first or last binding or element
  satisfying a monotonic predicate.
  (Gabriel de Perthuis, with contributions from Alain Frisch, review by
  Hezekiah M. Carty and Simon Cruanes, initial report by Gerd Stolpmann)

- GPR#875: Add missing functions to ArrayLabels, BytesLabels,
  ListLabels, MoreLabels, StringLabels so they are compatible with
  non-labeled counterparts. Also add missing @@ocaml.deprecated attributes
  in StringLabels and BytesLabels.
  (Roma Sokolov, review by Gabriel Scherer, Jacques Garrigue,
   Gabriel Radanne, Alain Frisch)

- GPR#999: Arg, do not repeat the usage message thrice when reporting an error
  (this was a regression in 4.03)
  (Florian Angeletti, review by Gabriel Scherer)

- GPR#1042: Fix escaping of command-line arguments in
  Unix.create_process{,_env} under Windows.  Arguments with tabs should now
  be received verbatim by the child process.
  (Nicolás Ojeda Bär, Andreas Hauptmann review by Xavier Leroy)

### Debugging and profiling:

- MPR#7258: ocamldebug's "install_printer" command had problems with
  module aliases
  (Xavier Leroy)

- GPR#378: Add [Printexc.raise_with_backtrace] to raise an exception using
  an explicit backtrace
  (François Bobot, review by Gabriel Scherer, Xavier Leroy, Damien Doligez,
   Frédéric Bour)

* GPR#1010: pack all standard library modules into a single module Stdlib
  which is the default opened module (Stdlib itself includes Pervasives) to free
  up the global namespace for other standard libraries, while still allowing any
  OCaml standard library module to be referred to as Stdlib.Module). This is
  implemented efficiently using module aliases (prefixing all modules with
  Stdlib__, e.g. Stdlib__string).
  (Jérémie Dimino, David Allsopp and Florian Angeletti, review by David Allsopp
   and Gabriel Radanne)

### Manual and documentation:

- MPR#6597, GPR#1030: add forward references to language extensions
  that extend non-terminal symbols in the language reference section.
  (Florian Angeletti, review by Gabriel Scherer)

- MPR#7497, GPR#1095: manual, enable numbering for table of contents
  (Florian Angeletti, request by Daniel Bünzli)

- MPR#7539, GPR#1181: manual, update dead links in ocamldoc chapter
  (Florian Angeletti)

- GPR#633: manpage and manual documentation for the `-opaque` option
  (Konstantin Romanov, Gabriel Scherer, review by Mark Shinwell)

- GPR#751, GPR#925: add a HACKING.adoc file to contain various
  tips and tricks for people hacking on the repository. See also
  CONTRIBUTING.md for advice on sending contributions upstream.
  (Gabriel Scherer and Gabriel Radanne, review by David Allsopp,
  inspired by John Whitington)

- GPR#916: new tool lintapidiff, use it to update the manual with
  @since annotations for API changes introduced between 4.00-4.05.
  (Edwin Török, review by Gabriel Scherer, discussion with Alain Frisch,
   David Allsopp, Sébastien Hinderer, Damien Doligez and Xavier Leroy)

- GPR#939: activate the caml_example environment in the language
  extensions section of the manual. Convert some existing code
  examples to this format.
  (Florian Angeletti)

- GPR#1082: clarify that the use of quoted string for preprocessed
  foreign quotations still requires the use of an extension node
  [%foo ...] to mark non-standard interpretation.
  (Gabriel Scherer, request by Matthew Wahab in GPR#1066,
   review by Florian Angeletti)

### Other libraries:

- MPR#7158: Event.sync, Mutex.create, Condition.create cause too many GCs.
  The fix is to no longer consider mutexes and condition variables
  as rare kernel resources.
  (Xavier Leroy)

- MPR#7264: document the different behaviors of Unix.lockf under POSIX
  and under Win32.
  (Xavier Leroy, report by David Allsopp)

- MPR#7339, GPR#787: Support the '0 dimension' case for bigarrays
  (see Bigarray documentation)
  (Laurent Mazare,
   review by Gabriel Scherer, Alain Frisch and Hezekiah M. Carty)

* MPR#7342, GPR#797: fix Unix.read on pipes with no data left on Windows
  it previously raised an EPIPE error, it now returns 0 like other OSes
  (Jonathan Protzenko, review by Andreas Hauptmann and Damien Doligez)

- GPR#650: in the Unix library, add `?cloexec:bool` optional arguments to
  functions that create file descriptors (`dup`, `dup2`, `pipe`, `socket`,
  `socketpair`, `accept`).  Implement these optional arguments in the
  most atomic manner provided by the operating system to set (or clear)
  the close-on-exec flag at the same time the file descriptor is created,
  reducing the risk of race conditions with `exec` or `create_process`
  calls running in other threads, and improving security.  Also: add a
  `O_KEEPEXEC` flag for `openfile` by symmetry with `O_CLOEXEC`.
  (Xavier Leroy, review by Mark Shinwell, David Allsopp and Alain Frisch,
   request by Romain Beauxis)

- GPR#996: correctly update caml_top_of_stack in systhreads
  (Fabrice Le Fessant)

- GPR#997, GPR#1077: Deprecate Bigarray.*.map_file and add Unix.map_file as a
  first step towards moving Bigarray to the stdlib
  (Jérémie Dimino and Xavier Leroy)

### Toplevel:

- MPR#7060, GPR#1035: Print exceptions in installed custom printers
  (Tadeu Zagallo, review by David Allsopp)

### Tools:

- MPR#5163: ocamlobjinfo, dump globals defined by bytecode executables
  (Stéphane Glondu)

- MPR#7333: ocamldoc, use the first sentence of text file as
  a short description in overviews.
  (Florian Angeletti)

- GPR#848: ocamldoc, escape link targets in HTML output
  (Etienne Millon, review by Gabriel Scherer, Florian Angeletti and
  Daniel Bünzli)

- GPR#986: ocamldoc, use relative paths in error message
  to solve ocamlbuild+doc usability issue (ocaml/ocamlbuild#79)
  (Gabriel Scherer, review by Florian Angeletti, discussion with Daniel Bünzli)

- GPR#1017: ocamldoc, add an option to detect code fragments that could be
  transformed into a cross-reference to a known element.
  (Florian Angeletti, review and suggestion by David Allsopp)

- clarify ocamldoc text parsing error messages
  (Gabriel Scherer)

### Compiler distribution build system:

- MPR#7377: remove -std=gnu99 for newer gcc versions
  (Damien Doligez, report by ygrek)

- MPR#7452, GPR#1228: tweak GCC options to try to avoid the
  Skylake/Kaby lake bug
  (Damien Doligez, review by David Allsopp, Xavier Leroy and Mark Shinwell)

- GPR#693: fail on unexpected errors or warnings within caml_example
  environment.
  (Florian Angeletti)

- GPR#803: new ocamllex-based tool to extract bytecode compiler
  opcode information from C headers.
  (Nicolás Ojeda Bär)

- GPR#827: install missing mli and cmti files, new make target
  install-compiler-sources for installation of compiler-libs ml files
  (Hendrik Tews)

- GPR#887: allow -with-frame-pointers if clang is used as compiler on Linux
  (Bernhard Schommer)

- GPR#898: fix locale-dependence of primitive list order,
  detected through reproducible-builds.org.
  (Hannes Mehnert, review by Gabriel Scherer and Ximin Luo)

- GPR#907: Remove unused variable from the build system
  (Sébastien Hinderer, review by whitequark, Gabriel Scherer, Adrien Nader)

- GPR#911: Clarify the use of C compiler related variables in the build system.
  (Sébastien Hinderer, review by Adrien Nader, Alain Frisch, David Allsopp)

- GPR#919: use clang as preprocessor assembler if clang is used as compiler
  (Bernhard Schommer)

- GPR#927: improve the detection of hashbang support in the configure script
  (Armaël Guéneau)

- GPR#932: install ocaml{c,lex}->ocaml{c,lex}.byte symlink correctly
  when the opt target is built but opt.opt target is not.
  (whitequark, review by Gabriel Scherer)

- GPR#935: allow build in Android's termux
  (ygrek, review by Gabriel Scherer)

- GPR#984: Fix compilation of compiler distribution when Spacetime
  enabled
  (Mark Shinwell)

- GPR#991: On Windows, fix installation when native compiler is not
  built
  (Sébastien Hinderer, review by David Allsopp)

- GPR#1033: merge Unix and Windows build systems in the root directory
  (Sébastien Hinderer, review by Damien Doligez and Adrien Nader)

- GPR#1047: Make .depend files generated for C sources more portable
  (Sébastien Hinderer, review by Xavier Leroy and David Allsopp)

- GPR#1076: Simplify ocamlyacc's build system
  (Sébastien Hinderer, review by David Allsopp)

### Compiler distribution build system: Makefile factorization

The compiler distribution build system (the set of Makefiles used to
build the compiler distribution) traditionally had separate Makefiles
for Unix and Windows, which lead to some amount of duplication and
subtle differences and technical debt in general -- for people working
on the compiler distribution, but also cross-compilation or porting to
new systems. During the 4.05 development period, Sébastien Hinderer
worked on harmonizing the build rules and merging the two build
systems.

* Some changes were made to the config/Makefile file which
  is exported as $(ocamlc -where)/Makefile.config, and on
  which some advanced users might rely. The changes are
  as follows:
  - a BYTERUN variable was added that points to the installed ocamlrun
  - the PARTIALLD variable was removed (PACKLD is more complete)
  - the always-empty DLLCCCOMPOPTS was removed
  - the SHARED variable was removed; its value is "shared" or "noshared",
    which duplicates the existing and more convenient
    SUPPORTS_SHARED_LIBRARIES variable whose value is "true" or "false".

  Note that Makefile.config may change further in the future and relying
  on it is a bit fragile. We plan to make `ocamlc -config` easier to use
  for scripting purposes, and have a stable interface there. If you rely
  on Makefile.config, you may want to get in touch with Sébastien Hinderer
  or participate to MPR#7116 (Allow easy retrieval of Makefile.config's values)
  or MPR#7172 (More information in ocamlc -config).

The complete list of changes is listed below.

- GPR#705: update Makefile.nt so that ocamlnat compiles
  for non-Cygwin Windows ports.
  (Sébastien Hinderer, review by Alain Frisch)

- GPR#729: Make sure ocamlnat is built with a $(EXE) extension, merge
  rules between Unix and Windows Makefiles
  (Sébastien Hinderer, review by Alain Frisch)

- GPR#762: Merge build systems in the yacc/ directory.
  (Sébastien Hinderer, review by David Allsopp, Alain Frisch)

- GPR#764: Merge build systems in the debugger/ directory.
  (Sébastien Hinderer, review by Alain Frisch)

- GPR#785: Merge build systems in otherlibs/systhreads/
  (Sébastien Hinderer, review by Alain Frisch, David Allsopp,
   testing and regression fix by Jérémie Dimino)

- GPR#788: Merge build systems in subdirectories of otherlibs/.
  (Sébastien Hinderer, review by Alain Frisch)

- GPR#808, GPR#906: Merge Unix and Windows build systems
  in the ocamldoc/ directory
  (Sébastien Hinderer, review by Alain Frisch)

- GPR#812: Merge build systems in the tools/ subdirectory
  (Sébastien Hinderer, review by Alain Frisch)

- GPR#866: Merge build systems in the stdlib/ directory
  (Sébastien Hinderer, review by David Allsopp and Adrien Nader)

- GPR#941: Merge Unix and Windows build systems in the asmrun/ directory
  (Sébastien Hinderer, review by Mark Shinwell, Adrien Nader,
   Xavier Leroy, David Allsopp, Damien Doligez)

- GPR#981: Merge build systems in the byterun/ directory
  (Sébastien Hinderer, review by Adrien Nader)

- GPR#1033, GPR#1048: Merge build systems in the root directory
  (Sébastien Hinderer, review by Adrien Nader and Damien Doligez,
   testing and regression fix by Andreas Hauptmann)

### Internal/compiler-libs changes:

- GPR#673: distinguish initialization of block fields from mutation in lambda.
  (Frédéric Bour, review by Xavier Leroy, Stephen Dolan and Mark Shinwell)

- GPR#744, GPR#781: fix duplicate self-reference in imported cmi_crcs
  list in .cmti files + avoid rebuilding cmi_info record when creating
  .cmti files
  (Alain Frisch, report by Daniel Bünzli, review by Jérémie Dimino)

- GPR#881: change `Outcometree.out_variant` to be more general.
  `Ovar_name of out_ident * out_type list` becomes `Ovar_type of out_type`.
  (Valentin Gatien-Baron, review by Leo White)

- GPR#908: refactor PIC-handling in the s390x backend
  (Gabriel Scherer, review by Xavier Leroy and Mark Shinwell)

### Bug fixes

- MPR#5115: protect all byterun/fail.c functions against
  uninitialized caml_global_data (only changes the bytecode behavior)
  (Gabriel Scherer, review by Xavier Leroy)

- MPR#6136, GPR#967: Fix Closure so that overapplication evaluation order
  matches the bytecode compiler and Flambda.
  (Mark Shinwell, report by Jeremy Yallop, review by Frédéric Bour)

- MPR#6550, GPR#1094: Allow creation of empty .cmxa files on macOS
  (Mark Shinwell)

- MPR#6594, GPR#955: Remove "Istore_symbol" specific operation on x86-64.
  This is more robust and in particular avoids assembly failures on Win64.
  (Mark Shinwell, review by Xavier Leroy, testing by David Allsopp and
   Olivier Andrieu)

- MPR#6903: Unix.execvpe doesn't change environment on Cygwin
  (Xavier Leroy, report by Adrien Nader)

- MPR#6987: Strange error message probably caused by
  universal variable escape (with polymorphic variants)
  (Jacques Garrigue, report by Mikhail Mandrykin and Leo White)

- MPR#7216, GPR#949: don't require double parens in Functor((val x))
  (Jacques Garrigue, review by Valentin Gatien-Baron)

- MPR#7331: ocamldoc, avoid infinite loop in presence of self alias,
  i.e. module rec M:sig end = M
  (Florian Angeletti, review Gabriel Scherer)

- MPR#7346, GPR#966: Fix evaluation order problem whereby expressions could
  be incorrectly re-ordered when compiling with Flambda.  This also fixes one
  example of evaluation order in the native code compiler not matching the
  bytecode compiler (even when not using Flambda)
  (Mark Shinwell, Leo White, code review by Pierre Chambart)

- MPR#7348: Private row variables can escape their scope
  (Jacques Garrigue, report by Leo White)

- MPR#7407: Two not-quite-standard C idioms rejected by SUNWSPro compilers
  (Xavier Leroy)

- MPR#7421: Soundness bug with GADTs and lazy
  (Jacques Garrigue, report by Leo White)

- MPR#7424: Typechecker diverges on unboxed type declaration
  (Jacques Garrigue, report by Stephen Dolan)

- MPR#7426, GPR#965: Fix fatal error during object compilation (also
  introduces new [Pfield_computed] and [Psetfield_computed] primitives)
  (Mark Shinwell, report by Ulrich Singer)

- MPR#7427, GPR#959: Don't delete let bodies in Cmmgen
  (Mark Shinwell, report by Valentin Gatien-Baron)

- MPR#7432: Linking modules compiled with -labels and -nolabels is not safe
  (Jacques Garrigue, report by Jeremy Yallop)

- MPR#7437: typing assert failure with nonrec priv
  (Jacques Garrigue, report by Anil Madhavapeddy)

- MPR#7438: warning +34 exposes #row with private types
  (Alain Frisch, report by Anil Madhavapeddy)

- MPR#7443, GPR#990: spurious unused open warning with local open in patterns
  (Florian Angeletti, report by Gabriel Scherer)

- MPR#7456, GPR#1092: fix slow compilation on source files containing a lot
  of similar debugging information location entries
  (Mark Shinwell)

- MPR#7504: fix warning 8 with unconstrained records
  (Florian Angeletti, report by John Whitington)

- MPR#7511, GPR#1133: Unboxed type with unboxed argument should not be accepted
  (Damien Doligez, review by Jeremy Yallop and Leo White)

- GPR#805, GPR#815, GPR#833: check for integer overflow in String.concat
  (Jeremy Yallop,
   review by Damien Doligez, Alain Frisch, Daniel Bünzli, Fabrice Le Fessant)

- GPR#881: short-paths did not apply to some polymorphic variants
  (Valentin Gatien-Baron, review by Leo White)

- GPR#886: Fix Ctype.moregeneral's handling of row_name
  (Leo White, review by Jacques Garrigue)

- GPR#934: check for integer overflow in Bytes.extend
  (Jeremy Yallop, review by Gabriel Scherer)

- GPR#956: Keep possibly-effectful expressions when optimizing multiplication
  by zero.
  (Jeremy Yallop, review by Nicolás Ojeda Bär, Xavier Leroy and Mark Shinwell)

- GPR#977: Catch Out_of_range in ocamldebug's "list" command
  (Yunxing Dai)

- GPR#983: Avoid removing effectful expressions in Closure, and
  eliminate more non-effectful ones
  (Alain Frisch, review by Mark Shinwell and Gabriel Scherer)

- GPR#987: alloc_sockaddr: don't assume a null terminator. It is not inserted
  on macOS by system calls that fill in a struct sockaddr (e.g. getsockname).
  (Anton Bachin)

- GPR#998: Do not delete unused closures in un_anf.ml.
  (Leo White, review by Mark Shinwell and Pierre Chambart)

- GPR#1019: Fix fatal error in Flambda mode "[functions] does not map set of
  closures ID"
  (Pierre Chambart, code review by Mark Shinwell and Leo White)

- GPR#1075: Ensure that zero-sized float arrays have zero tags.
  (Mark Shinwell, Leo White, review by Xavier Leroy)

* GPR#1088: Gc.minor_words now returns accurate numbers.
  (compatibility: the .mli declaration of `Gc.minor_words`
   and `Gc.get_minor_free` changed, which may break libraries
   re-exporting these values.)
  (Stephen Dolan, review by Pierre Chambart and Xavier Leroy)

OCaml 4.04.2 (23 Jun 2017):
---------------------------

### Security fix:

- PR#7557: Local privilege escalation issue with ocaml binaries.
  (Damien Doligez, report by Eric Milliken, review by Xavier Leroy)

OCaml 4.04.1 (14 Apr 2017):
---------------------------

### Standard library:

- PR#7403, GPR#894: fix a bug in Set.map as introduced in 4.04.0
  (Gabriel Scherer, report by Thomas Leonard)

### Tools:

- PR#7411: ocamldoc, avoid nested <pre> tags in module description.
  (Florian Angeletti, report by user 'kosik')

- PR#7488: ocamldoc, wrong Latex output for variant types
  with constructors without arguments.
  (Florian Angeletti, report by Xavier Leroy)

### Build system:

- PR#7373, GPR#1023: New flexlink target in Makefile.nt to bootstrap the
  flexlink binary only, rather than the flexlink binary and the FlexDLL C
  objects.
  (David Allsopp)

### Bug fixes

- PR#7369: Str.regexp raises "Invalid_argument: index out of bounds"
  (Damien Doligez, report by John Whitington)

- PR#7373, GPR#1023: Fix ocamlmklib with bootstrapped FlexDLL. Bootstrapped
  FlexDLL objects are now installed to a subdirectory flexdll of the Standard
  Library which allows the compilers to pick them up explicitly and also
  ocamlmklib to include them without unnecessarily adding the entire Standard
  Library.
  (David Allsopp)

- PR#7385, GPR#1057: fix incorrect timestamps returned by Unix.stat on Windows
  when either TZ is set or system date is in DST.
  (David Allsopp, report and initial fix by Nicolás Ojeda Bär, review and
   superior implementation suggestion by Xavier Leroy)

- PR#7405, GPR#903: s390x: Fix address of caml_raise_exn in native dynlink modules
  (Richard Jones, review by Xavier Leroy)

- PR#7417, GPR#930: ensure 16 byte stack alignment inside caml_allocN on x86-64
  for ocaml build with WITH_FRAME_POINTERS defined
  (Christoph Cullmann)

- PR#7456, GPR#1092: fix slow compilation on source files containing a lot
  of similar debugging information location entries
  (Mark Shinwell)

- PR#7457: a case of double free in the systhreads library (POSIX implementation)
  (Xavier Leroy, report by Chet Murthy)

- PR#7460, GPR#1011: catch uncaught exception when unknown files are passed
  as argument (regression in 4.04.0)
  (Bernhard Schommer, review by Florian Angeletti and Gabriel Scherer,
   report by Stephen Dolan)

- PR#7505: Memory cannot be released after calling
    Bigarray.Genarray.change_layout.
  (Damien Doligez and Xavier Leroy, report by Liang Wang)

- GPR#912: Fix segfault in Unix.create_process on Windows caused by wrong header
  configuration.
  (David Allsopp)

- GPR#980: add dynlink options to ocamlbytecomp.cmxa to allow ocamlopt.opt
  to load plugins. See http://github.com/OCamlPro/ocamlc-plugins for examples.
  (Fabrice Le Fessant, review by David Allsopp)

- GPR#992: caml-types.el: Fix missing format argument, so that it can show kind
  of call at point correctly.
  (Chunhui He)

- GPR#1043: Allow Windows CRLF line-endings in ocamlyacc on Unix and Cygwin.
  (David Allsopp, review by Damien Doligez and Xavier Leroy)

- GPR#1072: Fix segfault in Sys.runtime_parameters when exception backtraces
  are enabled.
  (Olivier Andrieu)

OCaml 4.04.0 (4 Nov 2016):
--------------------------

(Changes that can break existing programs are marked with a "*")

### Language features:

- PR#7233: Support GADT equations on non-local abstract types
  (Jacques Garrigue)

- GPR#187, GPR#578: Local opening of modules in a pattern.
  Syntax: "M.(p)", "M.[p]","M.[| p |]", "M.{p}"
  (Florian Angeletti, Jacques Garrigue, review by Alain Frisch)

- GPR#301: local exception declarations "let exception ... in"
  (Alain Frisch)

- GPR#508: Allow shortcut for extension on semicolons: ;%foo
  (Jérémie Dimino)

- GPR#606: optimized representation for immutable records with a single
  field, and concrete types with a single constructor with a single argument.
  This is triggered with a [@@unboxed] attribute on the type definition.
  Currently mutually recursive datatypes are not well supported, this
  limitation should be lifted in the future (see MPR#7364).
  (Damien Doligez)

### Compiler user-interface and warnings:

* PR#6475, GPR#464: interpret all command-line options before compiling any
  files, changes (improves) the semantics of repeated -o options or -o
  combined with -c see the super-detailed commit message at
  https://github.com/ocaml/ocaml/commit/da56cf6dfdc13c09905c2e07f1d4849c8346eec8
  (whitequark)

- PR#7139: clarify the wording of Warning 38
  (Unused exception or extension constructor)
  (Gabriel Scherer)

* PR#7147, GPR#475: add colors when reporting errors generated by ppx rewriters.
  Remove the `Location.errorf_prefixed` function which is no longer relevant
  (Simon Cruanes, Jérémie Dimino)

- PR#7169, GPR#501: clarify the wording of Warning 8
  (Non-exhaustivity warning for pattern matching)
  (Florian Angeletti, review and report by Gabriel Scherer)

* GPR#591: Improve support for OCAMLPARAM: (i) do not use objects
  files with -a, -pack, -shared; (ii) use "before" objects in the toplevel
  (but not "after" objects); (iii) use -I dirs in the toplevel,
  (iv) fix bug where -I dirs were ignored when using threads
  (Marc Lasson, review by Damien Doligez and Alain Frisch)

- GPR#648: New -plugin option for ocamlc and ocamlopt, to dynamically extend
  the compilers at runtime.
  (Fabrice Le Fessant)

- GPR#684: Detect unused module declarations
  (Alain Frisch)

- GPR#706: Add a settable Env.Persistent_signature.load function so
  that cmi files can be loaded from other sources. This can be used to
  create self-contained toplevels.
  (Jérémie Dimino)

### Standard library:

- PR#6279, GPR#553: implement Set.map
  (Gabriel Scherer)

- PR#6820, GPR#560: Add Obj.reachable_words to compute the
  "transitive" heap size of a value
  (Alain Frisch, review by Mark Shinwell and Damien Doligez)

- GPR#473: Provide `Sys.backend_type` so that user can write backend-specific
  code in some cases (for example,  code generator).
  (Hongbo Zhang)

- GPR#589: Add a non-allocating function to recover the number of
  allocated minor words.
  (Pierre Chambart, review by Damien Doligez and Gabriel Scherer)

- GPR#626: String.split_on_char
  (Alain Frisch)

- GPR#669: Filename.extension and Filename.remove_extension
  (Alain Frisch, request by Edgar Aroutiounian, review by Daniel Bünzli
  and Damien Doligez)

- GPR#674: support unknown Sys.os_type in Filename, defaulting to Unix
  (Filename would previously fail at initialization time for
   Sys.os_type values other than "Unix", "Win32" and "Cygwin";
   mirage-os uses "xen")
  (Anil Madhavapeddy)

- GPR#772 %string_safe_set and %string_unsafe_set are deprecated aliases
  for %bytes_safe_set and %bytes_unsafe_set.
  (Hongbo Zhang and Damien Doligez)

### Other libraries

- MPR#4834, GPR#592: Add a Biggarray.Genarray.change_layout function
  to switch bigarrays between C and fortran layouts.
  (Guillaume Hennequin, review by Florian Angeletti)

### Code generation and optimizations:

- PR#4747, GPR#328: Optimize Hashtbl by using in-place updates of its
  internal bucket lists.  All operations run in constant stack size
  and are usually faster, except Hashtbl.copy which can be much
  slower
  (Alain Frisch)

- PR#6217, GPR#538: Optimize performance of record update:
  no more performance cliff when { foo with t1 = ..; t2 = ...; ... }
  hits 6 updated fields
  (Olivier Nicole, review by Thomas Braibant and Pierre Chambart)

- PR#7023, GPR#336: Better unboxing strategy
  (Alain Frisch, Pierre Chambart)

- PR#7244, GPR#840: Ocamlopt + flambda requires a lot of memory
  to compile large array literal expressions
  (Pierre Chambart, review by Mark Shinwell)

- PR#7291, GPR#780: Handle specialisation of recursive function that does
  not always preserve the arguments
  (Pierre Chambart, Mark Shinwell, report by Simon Cruanes)

- PR#7328, GPR#702: Do not eliminate boxed int divisions by zero and
  avoid checking twice if divisor is zero with flambda.
  (Pierre Chambart, report by Jeremy Yallop)

- GPR#427: Obj.is_block is now an inlined OCaml function instead of a
  C external.  This should be faster.
  (Demi Obenour)

- GPR#580: Optimize immutable float records
  (Pierre Chambart, review by Mark Shinwell)

- GPR#602: Do not generate dummy code to force module linking
  (Pierre Chambart, reviewed by Jacques Garrigue)

- GPR#703: Optimize some constant string operations when the "-safe-string"
  configure time option is enabled.
  (Pierre Chambart)

- GPR#707: Load cross module information during a meet
  (Pierre Chambart, report by Leo White, review by Mark Shinwell)

- GPR#709: Share a few more equal switch branches
  (Pierre Chambart, review by Gabriel Scherer)

- GPR#712: Small improvements to type-based optimizations for array
  and lazy
  (Alain Frisch, review by Pierre Chambart)

- GPR#714: Prevent warning 59 from triggering on Lazy of constants
  (Pierre Chambart, review by Leo White)

- GPR#723 Sort emitted functions according to source location
  (Pierre Chambart, review by Mark Shinwell)

- Lack of type normalization lead to missing simple compilation for "lazy x"
  (Alain Frisch)

### Runtime system:

- PR#7203, GPR#534: Add a new primitive caml_alloc_float_array to allocate an
  array of floats
  (Thomas Braibant)

- PR#7210, GPR#562: Allows to register finalisation function that are
  called only when a value will never be reachable anymore. The
  drawbacks compared to the existing one is that the finalisation
  function is not called with the value as argument. These finalisers
  are registered with `GC.finalise_last`
  (François Bobot reviewed by Damien Doligez and Leo White)

- GPR#247: In previous OCaml versions, inlining caused stack frames to
  disappear from stacktraces. This made debugging harder in presence of
  optimizations, and flambda was going to make this worse. The debugging
  information produced by the compiler now enables the reconstruction of the
  original backtrace. Use `Printexc.get_raw_backtrace_next_slot` to traverse
  the list of inlined stack frames.
  (Frédéric Bour, review by Mark Shinwell and Xavier Leroy)

- GPR#590: Do not perform compaction if the real overhead is less than expected
  (Thomas Braibant)

### Tools:

- PR#7189: toplevel #show, follow chains of module aliases
  (Gabriel Scherer, report by Daniel Bünzli, review by Thomas Refis)

- PR#7248: have ocamldep interpret -open arguments in left-to-right order
  (Gabriel Scherer, report by Anton Bachin)

- PR#7272, GPR#798: ocamldoc, missing line breaks in type_*.html files
  (Florian Angeletti)

- PR#7290: ocamldoc, improved support for inline records
  (Florian Angeletti)

- PR#7323, GPR#750: ensure "ocamllex -ml" works with -safe-string
  (Hongbo Zhang)

- PR#7350, GPR#806: ocamldoc, add viewport metadata to generated html pages
  (Florian Angeletti, request by Daniel Bünzli)

- GPR#452: Make the output of ocamldep more stable
  (Alain Frisch)

- GPR#548: empty documentation comments
  (Florian Angeletti)

- GPR#575: Add the -no-version option to the toplevel
  (Sébastien Hinderer)

- GPR#598: Add a --strict option to ocamlyacc treat conflicts as errors
  (this option is now used for the compiler's parser)
  (Jeremy Yallop)

- GPR#613: make ocamldoc use -open arguments
  (Florian Angeletti)

- GPR#718: ocamldoc, fix order of extensible variant constructors
  (Florian Angeletti)

### Debugging and profiling:

- GPR#585: Spacetime, a new memory profiler (Mark Shinwell, Leo White)

### Manual and documentation:

- PR#7007, PR#7311: document the existence of OCAMLPARAM and
  ocaml_compiler_internal_params
  (Damien Doligez, reports by Wim Lewis and Gabriel Scherer)

- PR#7243: warn users against using WinZip to unpack the source archive
  (Damien Doligez, report by Shayne Fletcher)

- PR#7245, GPR#565: clarification to the wording and documentation
  of Warning 52 (fragile constant pattern)
  (Gabriel Scherer, William, Adrien Nader, Jacques Garrigue)

- #PR7265, GPR#769: Restore 4.02.3 behaviour of Unix.fstat, if the
  file descriptor doesn't wrap a regular file (win32unix only)
  (Andreas Hauptmann, review by David Allsopp)

- PR#7288: flatten : Avoid confusion
  (Damien Doligez, report by user 'tormen')

- PR#7355: Gc.finalise and lazy values
  (Jeremy Yallop)

- GPR#842: Document that [Store_field] must not be used to populate
  arrays of values declared using [CAMLlocalN] (Mark Shinwell)

### Compiler distribution build system:

- GPR#324: Compiler developers: Adding new primitives to the
  standard runtime doesn't require anymore to run `make bootstrap`
  (François Bobot)

- GPR#384: Fix compilation using old Microsoft C Compilers not
  supporting secure CRT functions (SDK Visual Studio 2005 compiler and
  earlier) and standard 64-bit integer literals (Visual Studio .NET
  2002 and earlier)
  (David Allsopp)

- GPR#507: More sharing between Unix and Windows makefiles
  (whitequark, review by Alain Frisch)

* GPR#512, GPR#587: Installed `ocamlc`, `ocamlopt`, and `ocamllex` are
  now the native-code versions of the tools, if those versions were
  built.
  (Demi Obenour)

- GPR#525: fix build on OpenIndiana
  (Sergey Avseyev, review by Damien Doligez)

- GPR#687: "./configure -safe-string" to get a system where
  "-unsafe-string" is not allowed, thus giving stronger non-local
  guarantees about immutability of strings
  (Alain Frisch, review by Hezekiah M. Carty)

### Bug fixes:

* PR#6505: Missed Type-error leads to a segfault upon record access.
  (Jacques Garrigue, extra report by Stephen Dolan)
  Proper fix required a more restrictive approach to recursive types:
  mutually recursive types are seen as abstract types (i.e. non-contractive)
  when checking the well-foundedness of the recursion.

* PR#6752: Nominal types and scope escaping.
  Revert to strict scope for non-generalizable type variables, cf. Mantis.
  Note that this is actually stricter than the behavior before 4.03,
  cf. PR#7313, meaning that you may sometimes need to add type annotations
  to explicitly instantiate non-generalizable type variables.
  (Jacques Garrigue, following discussion with Jeremy Yallop,
   Nicolás Ojeda Bär and Alain Frisch)

- PR#7112: Aliased arguments ignored for equality of module types
  (Jacques Garrigue, report by Leo White)

- PR#7134: compiler forcing aliases it shouldn't while reporting type errors
  (Jacques Garrigue, report and suggestion by sliquister)

- PR#7153: document that Unix.SOCK_SEQPACKET is not really usable.

- PR#7165, GPR#494: uncaught exception on invalid lexer directive
  (Gabriel Scherer, report by KC Sivaramakrishnan using afl-fuzz)

- PR#7257, GPR#583: revert a 4.03 change of behavior on (Unix.sleep 0.),
  it now calls (nano)sleep for 0 seconds as in (< 4.03) versions.
  (Hannes Mehnert, review by Damien Doligez)

- PR#7259 and GPR#603: flambda does not collapse pattern matching
  in some cases
  (Pierre Chambart, report by Reed Wilson, review by Mark Shinwell)

- PR#7260: GADT + subtyping compile time crash
  (Jacques Garrigue, report by Nicolás Ojeda Bär)

- PR#7269: Segfault from conjunctive constraints in GADT
  (Jacques Garrigue, report by Stephen Dolan)

- PR#7276: Support more than FD_SETSIZE sockets in Windows' emulation
  of select
  (David Scott, review by Alain Frisch)

* PR#7278: Prevent private inline records from being mutated
  (Alain Frisch, report by Pierre Chambart)

- PR#7284: Bug in mcomp_fields leads to segfault
  (Jacques Garrigue, report by Leo White)

- PR#7285: Relaxed value restriction broken with principal
  (Jacques Garrigue, report by Leo White)

- PR#7297: -strict-sequence turns off Warning 21
  (Jacques Garrigue, report by Valentin Gatien-Baron)

- PR#7299: remove access to OCaml heap inside blocking section in win32unix
  (David Allsopp, report by Andreas Hauptmann)

- PR#7300: remove access to OCaml heap inside blocking in Unix.sleep on Windows
  (David Allsopp)

- PR#7305: -principal causes loop in type checker when compiling
  (Jacques Garrigue, report by Anil Madhavapeddy, analysis by Leo White)

- PR#7330: Missing exhaustivity check for extensible variant
  (Jacques Garrigue, report by Elarnon *)

- PR#7374: Contractiveness check unsound with constraints
  (Jacques Garrigue, report by Leo White)

- PR#7378: GADT constructors can be re-exposed with an incompatible type
  (Jacques Garrigue, report by Alain Frisch)

- PR#7389: Unsoundness in GADT exhaustiveness with existential variables
  (Jacques Garrigue, report by Stephen Dolan)

* GPR#533: Thread library: fixed [Thread.wait_signal] so that it
  converts back the signal number returned by [sigwait] to an
  OS-independent number
  (Jérémie Dimino)

- GPR#600: (similar to GPR#555) ensure that register typing constraints are
  respected at N-way join points in the control flow graph
  (Mark Shinwell)

- GPR#672: Fix float_of_hex parser to correctly reject some invalid forms
  (Bogdan Tătăroiu, review by Thomas Braibant and Alain Frisch)

- GPR#700: Fix maximum weak bucket size
  (Nicolás Ojeda Bär, review by François Bobot)

- GPR#708 Allow more module aliases in strengthening (Leo White)

- GPR#713, PR#7301: Fix wrong code generation involving lazy values in Flambda
  mode
  (Mark Shinwell, review by Pierre Chambart and Alain Frisch)

- GPR#721: Fix infinite loop in flambda due to [@@specialise] annotations

- GPR#779: Building native runtime on Windows could fail when bootstrapping
  FlexDLL if there was also a system-installed flexlink
  (David Allsopp, report Michael Soegtrop)

- GPR#805, GPR#815, GPR#833: check for integer overflow in String.concat
  (Jeremy Yallop,
   review by Damien Doligez, Alain Frisch, Daniel Bünzli, Fabrice Le Fessant)

- GPR#810: check for integer overflow in Array.concat
  (Jeremy Yallop)

- GPR#814: fix the Buffer.add_substring bounds check to handle overflow
  (Jeremy Yallop)

- GPR#880: Fix [@@inline] with default parameters in flambda (Leo White)

* GPR#1353: add labels to BytesLabels.sub_string (Jacques Garrigue)

### Internal/compiler-libs changes:

- PR#7200, GPR#539: Improve, fix, and add test for parsing/pprintast.ml
  (Runhang Li, David Sheets, Alain Frisch)

- GPR#351: make driver/pparse.ml functions type-safe
  (Gabriel Scherer, Dmitrii Kosarev, review by Jérémie Dimino)

- GPR#516: Improve Texp_record constructor representation, and
  propagate updated record type information
  (Pierre Chambart, review by Alain Frisch)

- GPR#678: Graphics.close_graph crashes 64-bit Windows ports (re-implementation
  of PR#3963)
  (David Allsopp)

- GPR#679: delay registration of docstring after the mapper is applied
  (Hugo Heuzard, review by Leo White)

- GPR#872: don't attach (**/**) comments to any particular node
  (Thomas Refis, review by Leo White)

OCaml 4.03.0 (25 Apr 2016):
---------------------------

(Changes that can break existing programs are marked with a "*")

### Language features:

- PR#5528: inline records for constructor arguments
  (Alain Frisch)

- PR#6220, PR#6403, PR#6437, PR#6801:
  Improved redundancy and exhaustiveness checks for GADTs.
  Namely, the redundancy checker now checks whether the uncovered pattern
  of the pattern is actually inhabited, exploding at most one wild card.
  This is also done for exhaustiveness when there is only one case.
  Additionally, one can now write unreachable cases, of the form
  "pat -> .", which are treated by the redundancy check.
  (Jacques Garrigue)

- PR#6374: allow "_ t" as a short-hand for "(_, _, ..) t" for n-ary type
  constructors
  (Alain Frisch)

- PR#6714: allow [@@ocaml.warning] on most structure and signature items:
  values, modules, module types
  (whitequark)

- PR#6806: Syntax shortcut for putting a type annotation on a record field:
  { f1 : typ = e } is sugar for { f1 = (e : typ) }
  { f1 : typ } is sugar for { f1 = (f1 : typ) }
  (Valentin Gatien-Baron, review by Jérémie Dimino)

- PR#6806: Allow type annotations before the "->" in "fun <args> -> <expr>"
  fun x y : (int * int) -> (x, y)
  (Valentin Gatien-Baron, review by Jérémie Dimino)

- GPR#26: support for "(type a b)" as syntactic sugar for "(type a) (type b)"
  (Gabriel Scherer)

- GPR#42: short functor type syntax: "S -> T" for "functor (_ : S) -> T"
  (Leo White)

- GPR#88: allow field punning in object copying expressions:
  {< x; y; >} is sugar for {< x = x; y = y; >}
  (Jeremy Yallop)

- GPR#112: octal escape sequences for char and string literals
  "Make it \o033[1mBOLD\o033[0m"
  (Rafaël Bocquet, request by John Whitington)

- GPR#167: allow to annotate externals' arguments and result types so
  they can be unboxed or untagged: [@unboxed], [@untagged]. Supports
  untagging int and unboxing int32, int64, nativeint and float.
  (Jérémie Dimino, Mark Shinwell)

- GPR#173: [@inline] and [@inlined] attributes (for function declarations
  and call sites respectively) to control inlining
  (Pierre Chambart, Mark Shinwell)

- GPR#188: accept [@@immediate] attribute on type declarations to mark types
  that are represented at runtime by an integer
  (Will Crichton, reviewed by Leo White)

* GPR#234: allow "[]" as a user-defined constructor. Demand parenthesis
  around "::" when using "::" as user-defined constructor:
  code using "| :: of ..." must change to "| (::) of ...".
  (Runhang Li, review by Damien Doligez)

- GPR#240: replace special annotations on externals by attributes:
  * "float" is generalized to [@@unboxed]
  * "noalloc" becomes [@@noalloc]
  Deprecate "float" and "noalloc".
  (Jérémie Dimino)

- GPR#254: @ocaml.warn_on_literal_pattern attribute on constructors to
  warn when the argument is matches against a constant pattern.  This
  attribute is applied on predefined exception constructors which
  carry purely informational (with no stability guarantee) messages.
  (Alain Frisch)

- GPR#268: hexadecimal notation for floating-point literals: -0x1.ffffp+987
  In OCaml source code, FP literals can be written using the hexadecimal
  notation 0x<mantissa in hex>p<exponent> from ISO C99.
  (Xavier Leroy)

- GPR#273: allow to get the extension slot of an extension constructor
  by writing [%extension_constructor <path>]
  (Jérémie Dimino)

- GPR#282: change short-paths penalty heuristic to assign the same cost to
  idents containing double underscores as to idents starting with an underscore
  (Thomas Refis, Leo White)

- PR#6681 GPR#326: signature items are now accepted as payloads for
  extension and attributes, using the syntax [%foo: SIG ] or [@foo: SIG ].
  Examples: "[%%client: val foo : int]" or "val%client foo : int".
  (Alain Frisch and Gabriel Radanne)

* GPR#342: Allow shortcuts for extension and attributes on all keywords:
  module%foo, class[@foo], etc.
  The attribute in "let[@foo] .. in .." is now attached to the value binding,
  not to the expression.
  (Gabriel Radanne)

### Compilers:

* PR#4231, PR#5461: warning 31 is now fatal by default
  (Warning 31: A module is linked twice in the same executable.)
  This is an interim solution; double-linking of modules has dangerous
  semantics, eg. exception constructors end up with two distinct declarations.
  (Alain Frisch)

- PR#4800: better compilation of tuple assignment
  (Gabriel Scherer and Alain Frisch)

- PR#5995: keep -for-pack into account to name exceptions;
  -for-pack should now be used during bytecode compilation as well
  (Alain Frisch, report by Christophe Troestler)

- PR#6400: better error message for '_' used as an expression
  (Alain Frisch, report by whitequark)

- PR#6501: harden the native-code generator against certain uses of "%identity"
  (Xavier Leroy, report by Antoine Miné)

- PR#6636: add --version option
  (whitequark)

- PR#6679: fix pprintast printing of constraints in type declarations
  (Alain Frisch, report by Jun Furuse)

- PR#6737: fix Typedtree attributes on (fun x -> body) expressions
  (Alain Frisch, report by Oleg Kiselyov)

* PR#6865: remove special case for parsing "let _ = expr" in structures
  (Jérémie Dimino, Alain Frisch)

* PR#6438, PR#7059, GPR#315: Pattern guard disables exhaustiveness check
  (function Some x when x = 0 -> ()) will now raise warning 8 (non-exhaustive)
  instead of warning 25 (all clauses are guarded). 25 isn't raised anymore.
  Projects that set warning 8 as an error may fail to compile (presumably
  this is the semantics they wanted).
  (Alain Frisch, request by Martin Jambon and John Whitington)

- PR#6920: fix debug informations around uses of %apply or %revapply
  (Jérémie Dimino, report by Daniel Bünzli)

- PR#6939: Segfault with improper use of let-rec
  (Alain Frisch)

- PR#6943: native-code generator for POWER/PowerPC 64 bits, both in
  big-endian (ppc64) and little-endian (ppc64le) configuration.
  (Xavier Leroy, with inspiration from RedHat's unofficial ppc64 and ppc64le
  ports)

- PR#6979: better code generation in x86-32 backend for copying floats to
  the stack
  (Marc Lasson, review by Xavier Leroy)

- PR#7018: fix missing identifier renaming during inlining
  (Alain Frisch, review by Xavier Leroy)

- PR#7022, GPR#259: unbox float and boxed ints earlier, avoid second pass
  (Alain Frisch)

- PR#7026, GPR#288: remove write barrier for polymorphic variants without
  arguments
  (Simon Cruanes)

- PR#7031: new warning 57, ambiguous guarded or-patterns
  (Luc Maranget, Gabriel Scherer, report by Martin Clochard and Claude Marché)

- PR#7064, GPR#316: allowing to mark compilation units and sub-modules as
  deprecated
  (Alain Frisch)

- PR#7067: fix performance regression (wrt. 4.01) in the native compiler
  for long nested structures
  (Alain Frisch, report by Daniel Bünzli, review by Jacques Garrigue)

- PR#7097: fix strange syntax error message around illegal packaged module
  signature constraints
  (Alain Frisch, report by Jun Furuse)

- PR#7118, PR#7120, GPR#408, GPR#476: Bug fixed in stack unwinding
  metadata generation. Was a cause of crashes in GUI programs on OS X.
  (Bart Jacobs, review by Mark Shinwell)

- PR#7168: Exceeding stack limit in bytecode can lead to a crash.
  (Jacques-Henri Jourdan)

- PR#7232: Strange Pprintast output with ppx_deriving
  (Damien Doligez, report by Anton Bachin)

- GPR#17: some cmm optimizations of integer operations with constants
  (Stephen Dolan, review by Pierre Chambart)

- GPR#89: improve type-specialization of unapplied primitives:
  unapplied annotations (compare : int -> _),
  type propagation (List.sort compare [1;2;3])
  and propagation from module signatures now lead to specialization
  (Frédéric Bour, review by Gabriel Scherer)

- GPR#107: Prevent more unnecessary float boxing, especially in `if` and `match`
  (Vladimir Brankov, review by Alain Frisch)

- GPR#109: new (lazy) unboxing strategy for float and int references
  (Vladimir Brankov, review by Alain Frisch)

- GPR#115: More precise typing of values at the C-- and Mach level.
  (Xavier Leroy, review by Pierre Chambart)

- GPR#132: Flambda: new intermediate language and "middle-end" optimizers
  (Pierre Chambart, Mark Shinwell, Leo White)

- GPR#212, PR#7226, GPR#542: emit column position in gas assembly `.loc`
  (Frédéric Bour, Anton Bachin)

- GPR#207: Colors in compiler messages (warnings, errors)
  configure with -color {auto|always|never} or TERM=dumb
  (Simon Cruanes, review by Gabriel Scherer)

- GPR#258: more precise information on PowerPC instruction sizes
  (Pierre Chambart, Xavier Leroy)

- GPR#263: improve code generation for if-equivalents of (&&) and (||)
  (Pierre Chambart)

- GPR#270: Make [transl_exception_constructor] generate [Immutable] blocks
  (Mark Shinwell)

- GPR#271: Fix incorrect mutability flag when records are built using "with"
  (Mark Shinwell)

- GPR#275: native-code generator for IBM z System running Linux.
  In memoriam Gene Amdahl, 1922-2015.
  (Bill O'Farrell, Tristan Amini, Xavier Leroy)

- GPR#282: relax short-paths safety check in presence of module aliases, take
  penalty into account while building the printing map.
  (Thomas Refis, Leo White)

- GPR#306: Instrument the compiler to debug performance regressions
  (Pierre Chambart)

- GPR#319: add warning 58 for missing cmx files, and
  extend -opaque option to mli files: a missing .cmx does not warn
  if the corresponding .cmi is compiled -opaque.
  (Leo White)

- GPR#388: OCAML_FLEXLINK environment variable allows overriding flexlink
  command (David Allsopp)

- GPR#392: put all parsetree invariants in a new module Ast_invariants
  (Jérémie Dimino)

- GPR#407: don't display the name of compiled .c files when calling the
  Microsoft C Compiler (same as the assembler).
  (David Allsopp)

- GPR#431: permit constant float arrays to be eligible for pattern match
  branch merging
  (Pierre Chambart)

- GPR#455: provide more debugging information to Js_of_ocaml
  (Jérôme Vouillon)

- GPR#514, GPR#554: Added several command-line flags to explicitly enable
  settings that are currently the default:
  `-alias-deps`, `-app-funct`, `-no-keep-docs`, `-no-keep-locs`,
  `-no-principal`, `-no-rectypes`, `-no-strict-formats`
  (Demi Obenour)

- GPR#545: use reraise to preserve backtrace on
  `match .. with exception e -> raise e`
  (Nicolás Ojeda Bär, review by Gabriel Scherer)

### Runtime system:

* GPR#596: make string/bytes distinguishable in the underlying
  compiler implementation; caml_fill_string and caml_create_string are
  deprecated and will be removed in the future, please use
  caml_fill_bytes and caml_create_bytes for migration
  (Hongbo Zhang, review by Damien Doligez, Alain Frisch, and Hugo Heuzard)

- PR#3612, PR#92: allow allocating custom block with finalizers
  in the minor heap.
  (Pierre Chambart)

* PR#6517: use ISO C99 types {,u}int{32,64}_t in preference to our homegrown
  types {,u}int{32,64}.
  C stubs may have to be updated as {,u}int{32,64}_t are not defined anymore.
  (Xavier Leroy)

- PR#6760: closures evaluated in the toplevel can now be marshalled
  (whitequark, review by Jacques-Henri Jourdan)

- PR#6902, GPR#210: emit a runtime warning on stderr
  when finalizing an I/O channel which is still open:
    "channel opened on file '...' dies without being closed"
  this is controlled by OCAMLRUNPARAM=W=1 or with Sys.enable_runtime_warnings.
  The behavior of affected program is not changed,
  but they should still be fixed.
  (Alain Frisch, review by Damien Doligez)

- Signal handling: for read-and-clear, use GCC/Clang atomic builtins
  if available.
  (Xavier Leroy)

- PR#6910, GPR#224: marshaling (output_value, input_value, et al)
  now support marshaled data bigger than 4 Gb.
  (Xavier Leroy)

* GPR#226: select higher levels of optimization for GCC >= 3.4 and Clang
  when compiling the run-time system and C stub code.
  "-std=gnu99 -O2 -fno-strict-aliasing -fwrapv" is used by default.
  This also affects default flags for user stubs compiled with "ocamlc -c foo.c"
  and may uncover bugs in them.
  (Xavier Leroy)

- GPR#262: Multiple GC roots per compilation unit
  (Pierre Chambart, Mark Shinwell, review by Damien Doligez)

* GPR#297: Several changes to improve the worst-case GC pause time.
  Changes Gc.control and Gc.major_slice and adds functions to the Gc module.
  (Damien Doligez, with help from François Bobot, Thomas Braibant, Leo White)

- GPR#325: Add v=0x400 flag to OCAMLRUNPARAM to display GC stats on exit
  (Louis Gesbert, review by Alain Frisch)

### Standard library:

- PR#1460, GPR#230: Array.map2, Array.iter2
  (John Christopher McAlpine)

- PR#5197, GPR#63: Arg: allow flags such as --flag=arg as well as --flag arg
  (Richard Jones)

- PR#6017, PR#7034, GPR#267: More efficient ifprintf implementation
  (Jeremy Yallop, review by Gabriel Scherer)

- PR#6296: Some documentation on the floating-point representations
    recognized by Pervasives.float_of_string
  (Xavier Leroy)

- PR#6316: Scanf.scanf failure on %u formats when reading big integers
  (Xavier Leroy, Benoît Vaugon)

- PR#6321: guarantee that "hypot infinity nan = infinity"
  (for conformance with ISO C99)
  (Xavier Leroy)

- PR#6390, GPR#36: expose Sys.{int_size,max_wosize} for js_of_ocaml portability
  (Hugo Heuzard)

- PR#6449: Add Map.union
  (Alain Frisch)

* PR#6494: Add 'equal' functions in modules
  Bytes, Char, Digest, Int32, Int64, Nativeint, and String
  Users defining their own modules with signature 'module type of Int32'
  have to extend their implementation.
  (Romain Calascibetta)

* PR#6524, GPR#79: Filename: Optional ?perms argument to open_temp_file
  May break partial applications of the function (fix by passing ?perms:None)
  (Daniel Bünzli, review by Jacques-Pascal Deplaix)

* PR#6525, GPR#80: Add Uchar module to the standard library
  May introduce module name conflicts with existing projects.
  (Daniel Bünzli, review by Yoriyuki Yamagata and Damien Doligez)

- PR#6577: improve performance of %L, %l, %n, %S, %C format specifiers
  (Alain Frisch)

- PR#6585: fix memory leak in win32unix/createprocess.c
  (Alain Frisch, report by user 'aha')

- PR#6645, GPR#174: Guarantee that Set.add, Set.remove, Set.filter
  return the original set if no change is required
  (Alain Frisch, Mohamed Iguernlala)

- PR#6649, GPR#222: accept (int_of_string "+3")
  (John Christopher McAlpine)

- PR#6694, PR#6695, GPR#124: deprecate functions using ISO-8859-1 character set
  in Char, Bytes, String and provide alternatives *_acii using US-ASCII.
  Affected functions:
    {Char,String,Bytes}.{uppercase,lowercase},
    {String,Bytes}.{capitalize,uncaptialize}
  (whitequark, review by Damien Doligez)

- GPR#22: Add the Ephemeron module that implements ephemerons and weak
  hash table
  (François Bobot, review by Damien Doligez, Daniel Bünzli,
  Alain Frisch, Pierre Chambart)

- GPR#164: more efficient (branchless) implementation of Pervasives.compare
  specialized at type 'float'.
  (Vladimir Brankov)

- GPR#175: Guarantee that Map.add, Map.remove, Map.filter
  return the original map if no change is required.
  (Mohamed Iguernlala)

- GPR#201: generalize types of Printf.{ifprintf,ikfprintf}
  (Maxence Guesdon)

- GPR#216: add the missing POSIX.1-2001 signals in Sys
  (Guillaume Bury)

- GPR#239: remove type-unsafe code from Stream
  (Pierre Chambart, review by Gabriel Scherer and Jeremy Yallop)

- GPR#250: Check for negative start element in Array.sub
  (Jeremy Yallop)

- GPR#265: new implementation of Queue avoiding Obj.magic
  (Jérémie Dimino)

- GPR#268, GPR#303: '%h' and '%H' modifiers for printf and scanf to
  support floating-point numbers in hexadecimal notation
  (Xavier Leroy, Benoît Vaugon)

- GPR#272: Switch classify_float to [@@unboxed]
  (Alain Frisch)

- Improve speed of classify_float by not going through fpclassify()
  (Alain Frisch, Xavier Leroy)

- GPR#277: Switch the following externals to [@@unboxed]:
  * {Nativeint,Int32,Int64}.{of,to}_float
  * Int{32,64}.float_of_bits
  * Int{32,64}.bits_of_float
  (Jérémie Dimino)

- GPR#281: Switch the following externals to [@@unboxed]:
  * Sys.time (and [@@noalloc])
  * Pervasives.ldexp (and [@@noalloc])
  * Pervasives.compare for float, nativeint, int32, int64.
  (François Bobot)

- PR#3622, GPR#195: add function Stack.fold
  (Simon Cruanes)

- GPR#329: Add exists, for_all,  mem and memq functions in Array
  (Bernhard Schommer)

- GPR#337: Add [Hashtbl.filter_map_inplace]
  (Alain Frisch)

- GPR#356: Add [Format.kasprintf]
  (Jérémie Dimino, Mark Shinwell)

### Type system:

- PR#5545: Type annotations on methods cannot control the choice of abbreviation
  (Jacques Garrigue)

* PR#6465: allow incremental weakening of module aliases.
  This is done by adding equations to submodules when expanding aliases.
  In theory this may be incompatible is some corner cases defining a module
  type through inference, but no breakage known on published code.
  (Jacques Garrigue)

- PR#6593: Functor application in tests/basic-modules fails after commit 15405
  (Jacques Garrigue)

### Toplevel and debugger:

- PR#6113: Add descriptions to directives, and display them via #help
  (Nick Giannarakis, Berke Durak, Francis Southern and Gabriel Scherer)

- PR#6396: Warnings-as-errors not properly flushed in the toplevel
  (Alain Frisch)

- PR#6401: use proper error reporting for toplevel environment initialization:
  no more Env.Error(_) at start time
  (Gabriel Scherer, Alain Frisch)

- PR#6468: toplevel now supports backtraces if invoked with OCAMLRUNPARAM=b
  (whitequark and Jake Donham,
   review by Gabriel Scherer and Jacques-Henri Jourdan)

- PR#6906: wrong error location for unmatched paren with #use in toplevel
  (Damien Doligez, report by Kenichi Asai)

- PR#6935, GPR#298: crash in debugger when load_printer is given a directory
  (Junsong Li, review by Gabriel Scherer)

- PR#7081: report preprocessor warnings in the toplevel
  (Valentin Gatien-Baron, review by Jérémie Dimino)

- PR#7098: Loss of ppx context in toplevel after an exception
  (Alain Frisch, report by whitequark)

- PR#7101: The toplevel does not close in_channel for libraries specified on
  its command line
  (Alain Frisch)

- PR#7119: the toplevel does not respect [@@@warning]
  (Alain Frisch, report by Gabriel Radanne)

### Other libraries:

* Unix library: channels created by Unix.in_channel_of_descr or
  Unix.out_channel_of_descr no longer support text mode under Windows.
  Calling [set_binary_mode_{in,out} chan false] on these channels
  now causes an error.
  (Xavier Leroy)

- PR#4023 and GPR#68: add Unix.sleepf (sleep with sub-second resolution)
  (Evgenii Lepikhin and Xavier Leroy)

* Protect Unix.sleep against interruptions by handled signals.
  Before, a handled signal could cause Unix.sleep to return early.
  Now, the sleep is restarted until the given time is elapsed.
  (Xavier Leroy)

* PR#6120, GPR#462: implement Unix.symlink and Unix.readlink on
  Windows. Unix.symlink has a new optional argument to_dir (ignored on
  non-native Windows platforms). stat functions reimplemented to avoid
  buggy Microsoft CRT implementations (native Windows only)
  (David Allsopp, review by Daniel Bünzli)

- PR#6263: add kind_size_in_bytes and size_in_bytes functions
  to Bigarray module.
  (Runhang Li, review by Mark Shinwell)

- PR#6289: Unix.utimes uses the current time only if both arguments
    are exactly 0.0.  Also, use sub-second resolution if available.
  (Xavier Leroy, report by Christophe Troestler)

- PR#6896: serious reimplementation of Big_int.float_of_big_int and
  Ratio.float_of_ratio, ensuring that the result is correctly rounded.
  (Xavier Leroy)

- PR#6989: in Str library, make sure that all \(...\) groups are binding
    and can be consulted with Str.matched_group.  There used to be
    a limitation to 32 binding groups.
  (Xavier Leroy)

- PR#7013: spurious wake-up in the Event module
  (Xavier Leroy)

- PR#7024: in documentation of Str regular expressions, clarify what
    "end of line" means for "^" and "$" regexps.
  (Xavier Leroy, question by Fredrik Lindgren)

- PR#7209: do not run at_exit handlers in [Unix.create_process] and
  similar functions when the [exec] call fails in the child process
  (Jérémie Dimino)

### OCamldep:

- GPR#286: add support for module aliases
  (Jacques Garrigue)

### Manual:

- GPR#302: The OCaml reference manual is now included in the manual/
  subdirectory of the main OCaml source repository. Contributions to
  the manual are warmly welcome.
  (François Bobot, review by Florian Angeletti)

- PR#6601: replace strcpy with caml_strdup in sample code
  (Christopher Zimmermann)

- PR#6676: ongoing simplification of the "Language Extensions" section
  (Alain Frisch, John Whitington)

- PR#6898: Update win32 support documentation of the Unix library
  (Damien Doligez, report by Daniel Bünzli)

- PR#7092, GPR#379: Add missing documentation for new 4.03 features
  (Florian Angeletti)

- PR#7094, GPR#468, GPR#551: add new section 8.5 to document warnings
  The general idea is to document warnings that may require explanations.
  Currently documented warnings are:
  - 52: Fragile constant pattern.
  - 57: Ambiguous or-pattern variables under guard
  (Florian Angeletti and Gabriel Scherer)

- PR#7109, GPR#380: Fix bigarray documentation layout
  (Florian Angeletti, Leo White)

### Bug fixes:

- PR#3612: memory leak in bigarray read from file
  (Pierre Chambart, report by Gary Huber)

* PR#4166, PR#6956: force linking when calling external C primitives
  (Jacques Garrigue, reports by Markus Mottl and Christophe Troestler)

* PR#4466, PR#5325: under Windows, concurrent read and write operations
    on the same socket could block unexpectedly.  Fixed by keeping sockets
    in asynchronous mode rather than creating them in synchronous mode.
  (Xavier Leroy)

* PR#4539: change exception string raised when comparing functional values
  May break programs matching on the string argument of Invalid_argument.
  Matching on the string argument of Invalid_argument or Failure is a
  programming mistake: these strings may change in future versions.
  (Nicolas Braud-Santoni, report by Eric Cooper)

- PR#4832: Filling bigarrays may block out runtime
  (Markus Mottl)

- PR#5663: program rejected due to nongeneralizable type variable that
    appears nowhere
  (Jacques Garrigue, report by Stephen Weeks)

- PR#5780: report more informative type names in GADTs error messages
  (Jacques Garrigue, report by Sebastien Furic)

- PR#5887: move the byterun/*.h headers to byterun/caml/*.h to avoid header
    name clashes
  (Jérôme Vouillon and Adrien Nader and whitequark)

* PR#6081: ocaml now adds script's directory to search path, not current
    directory
  (Thomas Leonard and Damien Doligez)

- PR#6108, PR#6802: fail cleanly if dynlink.cma or ocamltoplevel.cma
    are loaded inside the toplevel loop.
  (Xavier Leroy)

- PR#6171: Confusing error message when a type escapes its scope.
  (Jacques Garrigue and Leo White, report by John Whitington)

- PR#6340: Incorrect handling of \r when processing "Windows" source files
  (Damien Doligez, report by David Allsopp)

- PR#6342: Incorrect error message when type constraints differ
  (Alain Frisch, report by Philippe Wang)

* PR#6521: {Bytes,Char,String}.escaped were locale-dependent
  we now escape all non-ASCII-printable instead of a locale-dependent subset.
  (Damien Doligez, report by Jun Furuse)

- PR#6526: ocamllex should not warn on unescaped newline inside comments
  (Damien Doligez, report by user 'dhekir')

- PR#6341: ocamldoc -colorize-code adds spurious <br> tags to <pre> blocks
  (Maxence Guesdon, report by Damien Doligez)

- PR#6560: Wrong failure message for {Int32,Int64,NativeInt}.of_string
  It reported (Failure "int_of_string"), now "Int32.of_string" etc.
  (Maxime Dénès and Gabriel Scherer)

- PR#6648: show_module should indicate its elision
  (Jacques Garrigue, report by Leo White)

- PR#6650: Cty_constr not handled correctly by Subst
  (Jacques Garrigue, report by Leo White)

- PR#6651: Failing component lookup
  (Jacques Garrigue, report by Leo White)

* PR#6664: Crash when finalising lazy values of the wrong type.
  (Damien Doligez)

- PR#6672: Unused variance specification allowed in with constraint
  (Jacques Garrigue, report by Leo White)

- PR#6677: Allow to disable warning 39 (useless "rec") with [@ocaml.warning]
  applied to the first value binding of the would-be "rec" declaration
  (Alain Frisch, report by Jun Furuse)

- PR#6744: Univars can escape through polymorphic variants (partial fix)
  (Jacques Garrigue, report by Leo White)

- PR#6752: Extensible variant types and scope escaping
  A side-effect of the fix is that (ocamlc -i) sometimes reports
  (type-sound) invalid signature, with a type used before its declaration.
  (Jacques Garrigue, report by Maxence Guesdon)

- PR#6762: improve warning 45 in presence of re-exported type definitions
  (Warning 45: open statement shadows the constructor)
  (Alain Frisch, report by Olivier Andrieu)

- PR#6776: Failure to kill the "tick" thread, segfault when exiting the runtime
  (Damien Doligez, report by Thomas Braibant)

- PR#6780: Poor error message for wrong -farch and -ffpu options (ocamlopt, ARM)
  (Xavier Leroy, report by whitequark)

- PR#6805: Duplicated expression in case of hole in a non-failing switch.
  (Luc Maranget)

* PR#6808: the parsing of OCAMLRUNPARAM is too lax
  (Damien Doligez)

- PR#6874: Inefficient code generated for module function arguments
  (Jacques Garrigue, report by Markus Mottl)

- PR#6888: The list command of ocamldebug uses the wrong file
  (Damien Doligez, report by Pierre-Marie Pédrot)

- PR#6897: Bad error message for some pattern matching on extensible variants
  (Alain Frisch, report by Gabriel Radanne)

- PR#6899: Optional parameters and non generalizable type variables
  (Thomas Refis and Leo White)

- PR#6907: Stack overflow printing error in class declaration
  (Jacques Garrigue, report by Ivan Gotovchits)

- PR#6931: Incorrect error message on type error inside record construction
  (Damien Doligez, report by Leo White)

- PR#6938: fix regression on "%047.27{l,L,n}{d,i,x,X,o,u}"
  (Benoît Vaugon, report by Arduino Cascella)

- PR#6944: let module X = Path in … is not typed as a module alias
  (Jacques Garrigue, report by Frédéric Bour)

- PR#6945 and GPR#227: protect Sys and Unix functions against string
    arguments containing the null character '\000'
  (Simon Cruanes and Xavier Leroy, report by Daniel Bünzli)

- PR#6946: Uncaught exception with wrong type for "%ignore"
  (Jacques Garrigue, report by Leo White)

- PR#6954: Infinite loop in type checker with module aliases
  (Jacques Garrigue, report by Markus Mottl)

- PR#6972, GPR#276: 4.02.3 regression on documentation comments in .cmt files
  (Leo White, report by Olivier Andrieu)

- PR#6977: String literals in comments interpret escape sequences
  (Damien Doligez, report by Daniel Bünzli and David Sheets)

- PR#6980: Assert failure from polymorphic variants and existentials
  (Jacques Garrigue, report by Leo White)

- PR#6981: Ctype.Unify(_) with associated functor arg refering to previous one
  (Jacques Garrigue, report by Nicholas Labich)

- PR#6982: unexpected type error when packing a module alias
  (Jacques Garrigue, report by Valentin Gatien-Baron)

- PR#6985: `module type of struct include Bar end exposes
           %s#row when Bar contains private row types
  (Jacques Garrigue, report by Nicholas Labich)

- PR#6992: Segfault from bug in GADT/module typing
  (Jacques Garrigue, report by Stephen Dolan)

- PR#6993: Segfault from recursive modules violating exhaustiveness assumptions
  (Jacques Garrigue, report by Stephen Dolan)

- PR#6998: Typer fails reading unnecessary cmis with -no-alias-deps and -w -49
  (Leo White, report by Valentin Gatien-Baron)

- PR#7003: String.sub may cause segmentation fault on sizes above 2^31
  (Damien Doligez, report by Radek Micek)

- PR#7008: Fatal error in ocamlc with empty compilation unit name
  (Damien Doligez, report by Cesar Kunz)

- PR#7012: Variable name forgotten when it starts with a capital letter
  (Jacques Garrigue, Gabriel Scherer,
   report by Thomas Leonard and Florian Angeletti)

- PR#7016: fix Stack overflow in GADT typing
  Note: Equi-recursive types are considered when checking GADT pattern
  exhaustiveness, even when -rectypes is not used.
  (Jacques Garrigue, report by Mikhail Mandrykin)

- PR#7030: libasmrun_shared.so fails to build on SPARC Solaris
  (report and fix by Patrick Star)

- PR#7036: Module alias is not taken into account when checking module
  type compatibility (in a class type)
  (Jacques Garrigue)

- PR#7037: more reproducible builds, don't put temp file names into objects
  (Xavier Leroy)

- PR#7038: out of memory condition in caml_io_mutex_lock
  (Xavier Leroy, report by Marc Lasson)

- PR#7039: Unix.getsockname returns garbage for unnamed PF_UNIX sockets
  (Xavier Leroy)

- PR#7042 and GPR#295: CSE optimization confuses the FP literals +0.0 and -0.0
  (Xavier Leroy)

- PR#7075: Fix repetitions in ocamldoc generated documentation
  (Florian Angeletti)

- PR#7082: Object type in recursive module's `with` annotation
  (Jacques Garrigue and Alain Frisch, report by Nicholas Labich)

- PR#7096: ocamldoc uses an incorrect subscript/superscript style
  (Gabriel Scherer, report by user 'pierpa')

- PR#7108: ocamldoc, have -html preserve custom/extended html generators
  (Armaël Guéneau)

- PR#7111: reject empty let bindings instead of printing incorrect syntax
  (Jérémie Dimino)

* PR#7113: -safe-string can break GADT compatibility check
  bytes and string are now considered compatible even with -safe-string,
  which may break exhaustivity for code assuming they were disjoint
  (Jacques Garrigue, report by Jeremy Yallop)

- PR#7115: shadowing in a branch of a GADT match breaks unused variable warning
  (Alain Frisch, report by Valentin Gatien-Baron)

- PR#7133, GPR#450: generate local jump labels on OS X
  (Bart Jacobs)

- PR#7135: only warn about ground coercions in -principal mode
  (Jacques Garrigue, report by Jeremy Yallop)

* PR#7152: Typing equality involving non-generalizable type variable
  A side-effect of the fix is that, for deeply nested non generalizable
  type variables, having an interface file may no longer be sufficient,
  and you may have to add a local type annotation (cf PR#7313)
  (Jacques Garrigue, report by François Bobot)

- PR#7160: Type synonym definitions can weaken gadt constructor types
  (Jacques Garrigue, report by Mikhail Mandrykin)

- PR#7181: Misleading error message with GADTs and polymorphic variants
  (Jacques Garrigue, report by Pierre Chambart)

- PR#7182: Assertion failure with recursive modules and externals
  (Jacques Garrigue, report by Jeremy Yallop)

- PR#7196: "let open" is not correctly pretty-printed to the left of a ';'
  (Gabriel Scherer, report by Christophe Raffalli)

- PR#7214: Assertion failure in Env.add_gadt_instances
  (Jacques Garrigue, report by Stephen Dolan)

- PR#7220: fix a memory leak when using both threads and exception backtraces
  (Gabriel Scherer, review by François Bobot, report by Rob Hoes)

- PR#7222: Escaped existential type
  (Jacques Garrigue, report by Florian Angeletti)

- PR#7230: Scrutinee discarded in match with only refutation cases
  (Jacques Garrigue, report by Jeremy Yallop)

- PR#7234: Compatibility check wrong for abstract type constructors
  (Jacques Garrigue, report by Stephen Dolan)

- PR#7324: OCaml 4.03.0 type checker dies with an assert failure when
  given some cyclic recusive module expression
  (Jacques Garrigue, report by jmcarthur)

- PR#7368: Manual major GC fails to compact the heap
  (Krzysztof Pszeniczny)

- GPR#205: Clear caml_backtrace_last_exn before registering as root
  (report and fix by Frédéric Bour)

- GPR#220: minor -dsource error on recursive modules
  (Hongbo Zhang)

- GPR#228: fix a dangling internal pointer in (bytecode )debug_info
  (Gabriel Scherer and Mark Shinwell and Xavier Leroy)

- GPR#233: Make CamlinternalMod.init_mod robust to optimization
  (Pierre Chambart, Mark Shinwell)

- GPR#249: fix a few hardcoded ar commands
  (Daniel Bünzli)

- GPR#251: fix cross-compilation with ocamldoc enabled
  (whitequark)

- GPR#280: Fix stdlib dependencies for .p.cmx
  (Pierre Chambart, Mark Shinwell)

- GPR#283: Fix memory leaks in intern.c when OOM is raised
  (Marc Lasson, review by Alain Frisch)

- GPR#22: Fix the cleaning of weak pointers. In very rare cases
  accessing a value during the cleaning of the weak pointers could
  result in the value being removed from one weak arrays and kept in
  another one. That breaks the property that a value is removed from a
  weak pointer only when it is dead and garbage collected.
  (François Bobot, review by Damien Doligez)

- GPR#313: Prevent quadratic cases in CSE
  (Pierre Chambart, review by Xavier Leroy)

- PR#6795, PR#6996: Make ocamldep report errors passed in
  [%ocaml.error] extension points
  (Jérémie Dimino)

- GPR#355: make ocamlnat build again
  (Jérémie Dimino, Thomas Refis)

- GPR#405: fix compilation under Visual Studio 2015
  (David Allsopp)

- GPR#441: better type error location in presence of type constraints
  (Thomas Refis, report by Arseniy Alekseyev)

- GPR#477: reallow docstrings inside object types, and inside polymorphic
  variant and arrow types
  (Thomas Refis)

### Features wishes:

- PR#4518, GPR#29: change location format for reporting errors in ocamldoc
  (Sergei Lebedev)

- PR#4714: List.cons

- PR#5418 (comments) : generate dependencies with $(CC) instead of gcc
  (Damien Doligez, report by Michael Grünewald)

- PR#6167: OCAMLPARAM support for disabling PIC generation ("pic=0")
  (Gabor Pali)

- PR#6367, GPR#25: introduce Asttypes.arg_label to encode labelled arguments
  (Frédéric Bour and Jacques Garrigue)

- PR#6452, GPR#140: add internal suport for custom printing formats
  (Jérémie Dimino)

- PR#6611: remove the option wrapper on optional arguments in the syntax tree
  (Alain Frisch, review by Damien Doligez, request by whitequark)

- PR#6635: support M.[], M.(), M.{< >} and M.[| |]
  (Jeremy Yallop, review by Gabriel Radanne)

- PR#6691: install .cmt[i] files for stdlib and compiler-libs
  (David Sheets, request by Gabriel Radanne)

- PR#6722: compatibility with x32 architecture (x86-64 in ILP32 mode).
  ocamlopt is not supported, but bytecode compiles cleanly.
  (Adam Borowski and Xavier Leroy)

- PR#6742: remove duplicate virtual_flag information from Tstr_class
  (Gabriel Radanne and Jacques Garrigue)

- PR#6719: improve Buffer.add_channel when not enough input is available
  (Simon Cruanes)

* PR#6816: reject integer and float literals directly followed by an identifier.
  This was prevously read as two separate tokens.
  [let abc = 1 in (+) 123abc] was accepted and is now rejected.
  (Hugo Heuzard)

- PR#6876: improve warning 6 by listing the omitted labels.
  (Warning 6: Label omitted in function application)
  (Eyyüb Sari)

- PR#6924: tiny optim to avoid some spilling of floats in x87
  (Alain Frisch)

- GPR#111: `(f [@taillcall]) x y` warns if `f x y` is not a tail-call
  (Simon Cruanes)

- GPR#118: ocamldep -allow-approx: fallback to a lexer-based approximation
  (Frédéric Bour)

- GPR#137: add untypeast.ml (in open recursion style) to compiler-libs
  (Gabriel Radanne)

- GPR#142: add a CAMLdrop macro for undoing CAMLparam*/CAMLlocal*
  (Thomas Braibant and Damien Doligez)

- GPR#145: speeedup bigarray access by optimizing Cmmgen.bigarray_indexing
  (Vladimir Brankov, review by Gabriel Scherer)

- GPR#147: [type 'a result = Ok of 'a | Error of 'b] in Pervasives
  (Yaron Minsky)

- GPR#156, GPR#279: optimize caml_frame_descriptors realloc (dynlink speedup)
  (Pierre Chambart, Alain Frisch,
   review by François Bobot, Xavier Leroy and Damien Doligez)

- GPR#165, GPR#221: fix windows compilation warnings
  (Bernhard Schommer, Gabriel Scherer, report by Alain Frisch)

* GPR#170: Parse arbitrary precision integers.
  Accept a single [A-Za-z] as modifier for integers (generalizing 'l','L','n')
  and floats.
  May cause breakage (ie. ppx preprocessor) because of changes in the parsetree.
  This changes PR#6816 a little bit by reading the literal [123a] as a single
  token that can later be rewritten by a ppx preprocessor.
  (Hugo Heuzard)

- GPR#189: Added .dylib and .so as extensions for ocamlmklib
  (Edgar Aroutiounian, whitequark)

- GPR#191: Making gc.h and some part of memory.h public
  (Thomas Refis)

- GPR#196: Make [Thread.id] and [Thread.self] [noalloc]
  (Clark Gaebel)

- GPR#237: a CONTRIBUTING document
  (François Bobot, Gabriel Scherer, review by Xavier Leroy)

- GPR#245: remove a few remaining French comments
  (Florian Angeletti)

- GPR#252: improve build instructions in MSVC Windows README
  (Philip Daian)

- GPR#308: add experimental support for NetBSD/arm (verified on RaspberryPi)
  (Rich Neswold)

- GPR#335: Type error messages specifies if a type is abstract
  because no corresponding cmi could be found.
  (Hugo Heuzard)

- GPR#365: prevent printing just a single type variable on one side
  of a type error clash.
  (Hugo Heuzard)

- GPR#383: configure: define _ALL_SOURCE for build on AIX7.1
  (tkob)

- GPR#401: automatically retry failed test directories in the testsuite
  (David Allsopp)

- GPR#451: an optional 'parallel' target in testsuite/Makefile using the
  GNU parallel tool to run tests in parallel.
  (Gabriel Scherer)

- GPR#555: ensure that register typing constraints are respected at
  join points in the control flow graph
  (Mark Shinwell, debugging & test case by Arseniy Alekseyev and Leo White,
    code review by Xavier Leroy)

### Build system:

- GPR#388: FlexDLL added as a Git submodule and bootstrappable with the compiler
  (David Allsopp)

OCaml 4.02.3 (27 Jul 2015):
---------------------------

Bug fixes:
- PR#6908: Top-level custom printing for GADTs: interface change in 4.02.2
  (Grégoire Henry, report by Jeremy Yallop)
- PR#6919: corrupted final_table
  (ygrek)
- PR#6926: Regression: ocamldoc lost unattached comment
  (Damien Doligez, report by François Bobot)
- PR#6930: Aliased result type of GADT constructor results in assertion failure
  (Jacques Garrigue)

Feature wishes:
- PR#6691: install .cmt[i] files for stdlib and compiler-libs
  (David Sheets, request by Gabriel Radanne)
- GPR#37: New primitive: caml_alloc_dummy_function
  (Hugo Heuzard)

OCaml 4.02.2 (17 Jun 2015):
---------------------------

(Changes that can break existing programs are marked with a "*")

Language features:
- PR#6583: add a new class of binary operators with the same syntactic
  precedence as method calls; these operators start with # followed
  by a non-empty sequence of operator symbols (for instance #+, #!?).
  It is also possible to use '#' as part of these extra symbols
  (for instance ##, or #+#); this is rejected by the type-checker,
  but can be used e.g. by ppx rewriters.
  (Alain Frisch, request by Gabriel Radanne)
* PR#6016: add a "nonrec" keyword for type declarations
  (Jérémie Dimino)
* PR#6612, GPR#152: change the precedence of attributes in type declarations
  (Jérémie Dimino)

Compilers:
- PR#6600: make -short-paths faster by building the printing map
  incrementally
  (Jacques Garrigue)
- PR#6642: replace $CAMLORIGIN in -ccopt with the path to cma or cmxa
  (whitequark, Gabriel Scherer, review by Damien Doligez)
- PR#6797: new option -output-complete-obj
  to output an object file with included runtime and autolink libraries
  (whitequark)
- PR#6845: -no-check-prims to tell ocamlc not to check primitives in runtime
  (Alain Frisch)
- GPR#149: Attach documentation comments to parse tree
  (Leo White)
- GPR#159: Better locations for structure/signature items
  (Leo White)

Toplevel and debugger:
- PR#5958: generalized polymorphic #install_printer
  (Pierre Chambart and Grégoire Henry)

OCamlbuild:
- PR#6237: explicit "infer" tag to control or disable menhir --infer
  (Hugo Heuzard)
- PR#6625: pass -linkpkg to files built with -output-obj.
  (whitequark)
- PR#6702: explicit "linkpkg" and "dontlink(foo)" flags
  (whitequark, Gabriel Scherer)
- PR#6712: Ignore common VCS directories
  (whitequark)
- PR#6720: pass -g to C compilers when tag 'debug' is set
  (whitequark, Gabriel Scherer)
- PR#6733: add .byte.so and .native.so targets to pass
  -output-obj -cclib -shared.
  (whitequark)
- PR#6733: "runtime_variant(X)" to pass -runtime-variant X option.
  (whitequark)
- PR#6774: new menhir-specific flags "only_tokens" and "external_tokens(Foo)"
  (François Pottier)

Libraries:
- PR#6285: Add support for nanosecond precision in Unix.stat()
  (Jérémie Dimino, report by user 'gfxmonk')
- PR#6781: Add higher baud rates to Unix termios
  (Damien Doligez, report by Berke Durak)
- PR#6834: Add Obj.{first,last}_non_constant_constructor_tag
  (Mark Shinwell, request by Gabriel Scherer)

Runtime:
- PR#6078: Release the runtime system when calling caml_dlopen
  (Jérémie Dimino)
- PR#6675: GC hooks
  (Damien Doligez and Roshan James)

Build system:
- PR#5418 (comments) : generate dependencies with $(CC) instead of gcc
  (Damien Doligez and Michael Grünewald)
- PR#6266: Cross compilation for iOs, Android etc
  (whitequark, review by Damien Doligez and Mark Shinwell)

Installation procedure:
- Update instructions for x86-64 PIC mode and POWER architecture builds
  (Mark Shinwell)

Bug fixes:
- PR#5271: Location.prerr_warning is hard-coded to use Format.err_formatter
  (Damien Doligez, report by Rolf Rolles)
- PR#5395: OCamlbuild mishandles relative symlinks and include paths
  (Damien Doligez, report by Didier Le Botlan)
- PR#5822: wrong value of Options.ext_dll on windows
  (Damien Doligez and Daniel Weil)
- PR#5836, PR#6684: printing lazy values in ocamldebug may segfault
  (Gabriel Scherer, request by the Coq team)
- PR#5887: move the byterun/*.h headers to byterun/caml/*.h to avoid
  header name clashes
  (Jérôme Vouillon and Adrien Nader and whitequark)
- PR#6281: Graphics window does not acknowledge second click (double click)
  (Kyle Headley)
- PR#6490: incorrect backtraces in gdb on AArch64.  Also fixes incorrect
  backtraces on 32-bit ARM.
  (Mark Shinwell)
- PR#6573: extern "C" for systhreads/threads.h
  (Mickaël Delahaye)
- PR#6575: Array.init evaluates callback although it should not do so
  (Alain Frisch, report by Gerd Stolpmann)
- PR#6607: The manual doesn't mention 0x200 flag for OCAMLRUNPARAM=v
  (Alain Frisch)
- PR#6616: allow meaningful use of -use-runtime without -custom.
  (whitequark)
- PR#6617: allow android build with pthreads support (since SDK r10c)
  (whitequark)
- PR#6626: ocamlbuild on cygwin cannot find ocamlfind
  (Gergely Szilvasy)
- PR#6628: Configure script rejects legitimate arguments
  (Michael Grünewald, Damien Doligez)
- PR#6630: Failure of tests/prim-bigstring/{big,}string.ml on big-endian
  architectures
  (Pierre Chambart, testing by Mark Shinwell)
- PR#6640: ocamlbuild: wrong "unused tag" warning on "precious"
  (report by user 'william')
- PR#6652: ocamlbuild -clean does not print a newline after output
  (Damien Doligez, report by Andi McClure)
- PR#6658: cross-compiler: version check not working on OS X
  (Gerd Stolpmann)
- PR#6665: Failure of tests/asmcomp on sparc
  (Stéphane Glondu)
- PR#6667: wrong implementation of %bswap16 on ARM64
  (Xavier Leroy)
- PR#6669: fix 4.02 regression in toplevel printing of lazy values
  (Leo White, review by Gabriel Scherer)
- PR#6671: Windows: environment variable 'TZ' affects Unix.gettimeofday
  (Mickaël Delahaye and Damien Doligez)
- PR#6680: Missing parentheses in warning about polymorphic variant value
  (Jacques Garrigue and Gabriel Scherer, report by Philippe Veber)
- PR#6686: Bug in [subst_boxed_number]
  (Jérémie Dimino, Mark Shinwell)
- PR#6690: Uncaught exception (Not_found) with (wrong) wildcard or unification
  type variable in place of a local abstract type
  (Jacques Garrigue, report by Mikhail Mandrykin)
- PR#6693 (part two): Incorrect relocation types in x86-64 runtime system
  (whitequark, review by Jacques-Henri Jourdan, Xavier Leroy and Mark Shinwell)
- PR#6717: Pprintast does not print let-pattern attributes
  (Gabriel Scherer, report by whitequark)
- PR#6727: Printf.sprintf "%F" misbehavior
  (Benoît Vaugon, report by Vassili Karpov)
- PR#6747: ocamlobjinfo: missing symbol caml_plugin_header due to underscore
  (Damien Doligez, Maverick Woo)
- PR#6749: ocamlopt returns n for (n mod 1) instead of 0
  (Mark Shinwell and Jérémie Dimino)
- PR#6753: Num.quo_num and Num.mod_num incorrect for some negative arguments
  (Xavier Leroy)
- PR#6758: Ocamldoc "analyse_module: parsetree and typedtree don't match"
  (Damien Doligez, report by user 'maro')
- PR#6759: big_int_of_string incorrectly parses some hexa literals
  (Damien Doligez, report by Pierre-yves Strub)
- PR#6763: #show with -short-paths doesn't select shortest type paths
  (Jacques Garrigue, report by David Sheets)
- PR#6768: Typechecker overflow the stack on cyclic type
  (Jacques Garrigue, report by user 'darktenaibre')
- PR#6770: (duplicate of PR#6686)
- PR#6772: asmrun/signals_asm.c doesn't compile on NetBSD/i386
  (Kenji Tokudome)
- PR#6775: Digest.file leaks file descriptor on error
  (Valentin Gatien-Baron)
- PR#6779: Cross-compilers cannot link bytecode using custom primitives
  (Damien Doligez, request by whitequark)
- PR#6787: Soundness bug with polymorphic variants
  (Jacques Garrigue, with help from Leo White and Grégoire Henry,
   report by Michael O'Connor)
- PR#6790: otherlibs should be built with -g
  (Damien Doligez, report by whitequark)
- PR#6791: "%s@[", "%s@{" regression in Scanf
  (Benoît Vaugon)
- PR#6793: ocamlbuild passes nonsensical "-ocamlc ..." commands to menhir
  (Gabriel Scherer, report by Damien Doligez)
- PR#6799: include guards missing for unixsupport.h and other files
  (Andreas Hauptmann)
- PR#6810: Improve documentation of Bigarray.Genarray.map_file
  (Mark Shinwell and Daniel Bünzli)
- PR#6812: -short-paths and -no-alias-deps can create inconsistent assumptions
  (Jacques Garrigue, report by Valentin Gatien-Baron)
- PR#6817: GADT exhaustiveness breakage with modules
  (Leo White, report by Pierre Chambart)
- PR#6824: fix buffer sharing on partial application of Format.asprintf
  (Gabriel Scherer, report by Alain Frisch)
- PR#6831: Build breaks for -aspp gcc on solaris-like OSs
  (John Tibble)
- PR#6836: Assertion failure using -short-paths
  (Jacques Garrigue, report by David Sheets)
- PR#6837: Build profiling libraries on FreeBSD and NetBSD x86-64
  (Mark Shinwell, report by Michael Grünewald)
- PR#6841: Changing compilation unit name with -o breaks ocamldebug
  (Jacques Garrigue, report by Jordan Walke)
- PR#6842: export Typemod.modtype_of_package
- PR#6843: record weak dependencies even when the .cmi is missing
  (Leo White, Gabriel Scherer)
- PR#6849: Inverted pattern unification error
  (Jacques Garrigue, report by Leo White)
- PR#6857: __MODULE__ doesn't give the current module with -o
  (Jacques Garrigue, report by Valentin Gatien-Baron)
- PR#6862: Exhaustiveness check wrong for class constructor arguments
  (Jacques Garrigue)
- PR#6869: Improve comment on [Hashtbl.hash_param]
  (Mark Shinwell, report by Jun Furuse)
- PR#6870: Unsoundness when -rectypes fails to detect non-contractive type
  (Jacques Garrigue, report by Stephen Dolan)
- PR#6872: Type-directed propagation fails to disambiguate variants
  that are also exception constructors
  (Jacques Garrigue, report by Romain Beauxis)
- PR#6878: AArch64 backend generates invalid asm: conditional branch
  out of range (Mark Shinwell, report by Richard Jones, testing by Richard
  Jones and Xavier Leroy, code review by Xavier Leroy and Thomas Refis)
- PR#6879: Wrong optimization of 1 mod n
  (Mark Shinwell, report by Jean-Christophe Filliâtre)
- PR#6884: The __CYGWIN32__ #define should be replaced with __CYGWIN__
  (Adrien Nader)
- PR#6886: -no-alias-deps allows to build self-referential compilation units
  (Jacques Garrigue, report by Valentin Gatien-Baron)
- PR#6889: ast_mapper fails to rewrite class attributes
  (Sébastien Briais)
- PR#6893: ocamlbuild:  "tag not used" warning when using (p)dep
  (Gabriel Scherer, report by Christiano Haesbaert)
- GPR#143: fix getsockopt behaviour for boolean socket options
  (Anil Madhavapeddy and Andrew Ray)
- GPR#190: typo in pervasives
  (Guillaume Bury)
- Misplaced assertion in major_gc.c for no-naked-pointers mode
  (Stephen Dolan, Mark Shinwell)

Feature wishes:
- PR#6452, GPR#140: add internal suport for custom printing formats
  (Jérémie Dimino)
- PR#6641: add -g, -ocamlcflags, -ocamloptflags options to ocamlmklib
  (whitequark)
- PR#6693: also build libasmrun_shared.so and lib{asm,caml}run_pic.a
  (whitequark, review by Mark Shinwell)
- PR#6842: export Typemod.modtype_of_package
  (Jacques Garrigue, request by Jun Furuse)
- GPR#139: more versatile specification of locations of .annot
  (Christophe Troestler, review by Damien Doligez)
- GPR#171: allow custom warning printers / catchers
  (Benjamin Canou, review by Damien Doligez)
- GPR#191: Making gc.h and some part of memory.h public
  (Thomas Refis)

OCaml 4.02.1 (14 Oct 2014):
---------------------------

(Changes that can break existing programs are marked with a "*")

Standard library:
* Add optional argument ?limit to Arg.align.

Bug Fixes:
- PR#4099: Bug in Makefile.nt: won't stop on error
  (George Necula)
- PR#6181: Improve MSVC build
  (Chen Gang)
- PR#6207: Configure doesn't detect features correctly on Haiku
  (Jessica Hamilton)
- PR#6466: Non-exhaustive matching warning message for open types is confusing
  (whitequark)
- PR#6529: fix quadratic-time algorithm in Consistbl.extract.
  (Xavier Leroy, Alain Frisch, relase-worthy report by Jacques-Pascal Deplaix)
- PR#6530: Add stack overflow handling for native code (OpenBSD i386 and amd64)
  (Cristopher Zimmermann)
- PR#6533: broken semantics of %(%) when substituted by a box
  (Benoît Vaugon, report by Boris Yakobowski)
- PR#6534: legacy support for %.10s
  (Benoît Vaugon, Gabriel Scherer, report by Nick Chapman)
- PR#6536: better documentation of flag # in format strings
  (Damien Doligez, report by Nick Chapman)
- PR#6544: Bytes and CamlinternalFormat missing from threads stdlib.cma
  (Christopher Zimmermann)
- PR#6546: -dsource omits parens for `List ((`String "A")::[]) in patterns
  (Gabriel Scherer, report by whitequark)
- PR#6547: __MODULE__ aborts the compiler if the module name cannot be inferred
  (Jacques Garrigue, report by Kaustuv Chaudhuri)
- PR#6549: Debug section is sometimes not readable when using -pack
  (Hugo Heuzard, review by Gabriel Scherer)
- PR#6553: Missing command line options for ocamldoc
  (Maxence Guesdon)
- PR#6554: fix race condition when retrieving backtraces
  (Jérémie Dimino, Mark Shinwell).
- PR#6557: String.sub throws Invalid_argument("Bytes.sub")
  (Damien Doligez, report by Oliver Bandel)
- PR#6562: Fix ocamldebug module source lookup
  (Leo White)
- PR#6563: Inclusion of packs failing to run module initializers
  (Jacques Garrigue, report by Mark Shinwell)
- PR#6564: infinite loop in Mtype.remove_aliases
  (Jacques Garrigue, report by Mark Shinwell)
- PR#6565: compilation fails with Env.Error(_)
  (Jacques Garrigue and Mark Shinwell)
- PR#6566: -short-paths and signature inclusion errors
  (Jacques Garrigue, report by Mark Shinwell)
- PR#6572: Fatal error with recursive modules
  (Jacques Garrigue, report by Quentin Stievenart)
- PR#6575: Array.init evaluates callback although it should not do so
  (Alain Frisch, report by Gerd Stolpmann)
- PR#6578: Recursive module containing alias causes Segmentation fault
  (Jacques Garrigue)
- PR#6581: Some bugs in generative functors
  (Jacques Garrigue, report by Mark Shinwell)
- PR#6584: ocamldep support for "-open M"
  (Gabriel Scherer, review by Damien Doligez, report by Hezekiah M. Carty)
- PR#6588: Code generation errors for ARM
  (Mark Shinwell, Xavier Leroy)
- PR#6590: Improve Windows (MSVC and mingw) build
  (Chen Gang)
- PR#6599: ocamlbuild: add -bin-annot when using -pack
  (Christopher Zimmermann)
- PR#6602: Fatal error when tracing a function with abstract type
  (Jacques Garrigue, report by Hugo Herbelin)
- ocamlbuild: add an -ocamlmklib option to change the ocamlmklib command
  (Jérôme Vouillon)

OCaml 4.02.0 (29 Aug 2014):
---------------------------

(Changes that can break existing programs are marked with a "*")

Language features:
- Attributes and extension nodes
  (Alain Frisch)
- Generative functors (PR#5905)
  (Jacques Garrigue)
* Module aliases
  (Jacques Garrigue)
* Alternative syntax for string literals {id|...|id} (can break comments)
  (Alain Frisch)
- Separation between read-only strings (type string) and read-write byte
  sequences (type bytes). Activated by command-line option -safe-string.
  (Damien Doligez)
- PR#6318: Exception cases in pattern matching
  (Jeremy Yallop, backend by Alain Frisch)
- PR#5584: Extensible open datatypes
  (Leo White)

Build system for the OCaml distribution:
- Use -bin-annot when building.
- Use GNU make instead of portable makefiles.
- Updated build instructions for 32-bit Mac OS X on Intel hardware.

Shedding weight:
* Removed Camlp4 from the distribution, now available as third-party software.
* Removed Labltk from the distribution, now available as a third-party library.

Type system:
* PR#6235: Keep typing of pattern cases independent in principal mode
  (i.e. information from previous cases is no longer used when typing
  patterns; cf. 'PR#6235' in testsuite/test/typing-warnings/records.ml)
  (Jacques Garrigue)
- Allow opening a first-class module or applying a generative functor
  in the body of a generative functor. Allow it also in the body of
  an applicative functor if no types are created
  (Jacques Garrigue, suggestion by Leo White)
* Module aliases are now typed in a specific way, which remembers their
  identity. Compiled interfaces become smaller, but may depend on the
  original modules. This also changes the signature inferred by
  "module type of".
  (Jacques Garrigue, feedback from Leo White, Mark Shinwell and Nick Chapman)
- PR#6331: Slight change in the criterion to distinguish private
  abbreviations and private row types: create a private abbreviation for
  closed objects and fixed polymorphic variants.
  (Jacques Garrigue)
* PR#6333: Compare first class module types structurally rather than
  nominally. Value subtyping allows module subtyping as long as the internal
  representation is unchanged.
  (Jacques Garrigue)

Compilers:
- More aggressive constant propagation, including float and
  int32/int64/nativeint arithmetic.  Constant propagation for floats
  can be turned off with option -no-float-const-prop, for codes that
  change FP rounding modes at run-time.
  (Xavier Leroy)
- New back-end optimization pass: common subexpression elimination (CSE).
  (Reuses results of previous computations instead of recomputing them.)
  (Xavier Leroy)
- New back-end optimization pass: dead code elimination.
  (Removes arithmetic and load instructions whose results are unused.)
  (Xavier Leroy)
- PR#6269: Optimization of sequences of string patterns
  (Benoît Vaugon and Luc Maranget)
- Experimental native code generator for AArch64 (ARM 64 bits)
  (Xavier Leroy)
- PR#6042: Optimization of integer division and modulus by constant divisors
  (Xavier Leroy and Phil Denys)
- Add "-open" command line flag for opening a single module before typing
  (Leo White, Mark Shinwell and Nick Chapman)
* "-o" now sets module name to the output file name up to the first "."
  (it also applies when "-o" is not given, i.e. the module name is then
   the input file name up to the first ".")
  (Leo White, Mark Shinwell and Nick Chapman)
* PR#5779: better sharing of structured constants
  (Alain Frisch)
- PR#5817: new flag to keep locations in cmi files
  (Alain Frisch)
- PR#5854: issue warning 3 when referring to a value marked with
  the [@@ocaml.deprecated] attribute
  (Alain Frisch, suggestion by Pierre-Marie Pédrot)
- PR#6017: a new format implementation based on GADTs
  (Benoît Vaugon and Gabriel Scherer)
* PR#6203: Constant exception constructors no longer allocate
  (Alain Frisch)
- PR#6260: avoid unnecessary boxing in let
  (Vladimir Brankov)
- PR#6345: Better compilation of optional arguments with default values
  (Alain Frisch, review by Jacques Garrigue)
- PR#6389: ocamlopt -opaque option for incremental native compilation
  (Pierre Chambart, Gabriel Scherer)

Toplevel interactive system:
- PR#5377: New "#show_*" directives
  (ygrek, Jacques Garrigue and Alain Frisch)

Runtime system:
- New configure option "-no-naked-pointers" to improve performance by
  avoiding page table tests during block darkening and the marking phase
  of the major GC.  In this mode, all out-of-heap pointers must point at
  things that look like OCaml values: in particular they must have a valid
  header.  The colour of said headers should be black.
  (Mark Shinwell, reviews by Damien Doligez and Xavier Leroy)
- Fixed bug in native code version of [caml_raise_with_string] that could
  potentially lead to heap corruption.
  (Mark Shinwell)
* Blocks initialized by [CAMLlocal*] and [caml_alloc] are now filled with
  [Val_unit] rather than zero.
  (Mark Shinwell)
- Fixed a major performance problem on large heaps (~1GB) by making heap
  increments proportional to heap size by default
  (Damien Doligez)
- PR#4765: Structural equality treats exception specifically
  (Alain Frisch)
- PR#5009: efficient comparison/indexing of exceptions
  (Alain Frisch, request by Markus Mottl)
- PR#6075: avoid using unsafe C library functions (strcpy, strcat, sprintf)
  (Xavier Leroy, reports from user 'jfc' and Anil Madhavapeddy)
- An ISO C99-compliant C compiler and standard library is now assumed.
  (Plus special exceptions for MSVC.)  In particular, emulation code for
  64-bit integer arithmetic was removed, the C compiler must support a
  64-bit integer type.
  (Xavier Leroy)

Standard library:
* Add new modules Bytes and BytesLabels for mutable byte sequences.
  (Damien Doligez)
- PR#4986: add List.sort_uniq and Set.of_list
  (Alain Frisch)
- PR#5935: a faster version of "raise" which does not maintain the backtrace
  (Alain Frisch)
- PR#6146: support "Unix.kill pid Sys.sigkill" under Windows
  (Romain Bardou and Alain Frisch)
- PR#6148: speed improvement for Buffer
  (John Whitington)
- PR#6180: efficient creation of uninitialized float arrays
  (Alain Frisch, request by Markus Mottl)
- PR#6355: Improve documentation regarding finalisers and multithreading
  (Daniel Bünzli, Mark Shinwell)
- Trigger warning 3 for all values marked as deprecated in the documentation.
  (Damien Doligez)

OCamldoc:
- PR#6257: handle full doc comments for variant constructors and
  record fields
  (Maxence Guesdon, request by ygrek)
- PR#6274: allow doc comments on object types
  (Thomas Refis)
- PR#6310: fix ocamldoc's subscript/superscript CSS font size
  (Anil Madhavapeddy)
- PR#6425: fix generation of man pages
  (Maxence Guesdon, report by Anil Madhavapeddy)

Bug fixes:
- PR#2719: wrong scheduling of bound checks within a
  try...with Invalid_argument -> _ ...  (Xavier Leroy)
- PR#4719: Sys.executable_name wrong if executable name contains dots (Windows)
  (Alain Frisch, report by Bart Jacobs)
- PR#5406 ocamlbuild: "tag 'package' does not expect a parameter"
  (Gabriel Scherer)
- PR#5598, PR#6165: Alterations to handling of \013 in source files
  breaking other tools
  (David Allsopp and Damien Doligez)
- PR#5820: Fix camlp4 lexer roll back problem
  (Hongbo Zhang)
- PR#5946: CAMLprim taking (void) as argument
  (Benoît Vaugon)
- PR#6038: on x86-32, enforce 16-byte stack alignment for compatibility
  with recent GCC and Clang.  Win32/MSVC keeps 4-byte stack alignment.
  (Xavier Leroy)
- PR#6062: Fix a 4.01 camlp4 DELETE_RULE regression caused by commit 13047
  (Hongbo Zhang, report by Christophe Troestler)
- PR#6173: Typing error message is worse than before
  (Jacques Garrigue and John Whitington)
- PR#6174: OCaml compiler loops on an example using GADTs (-rectypes case)
  (Jacques Garrigue and Grégoire Henry, report by Chantal Keller)
- PR#6175: open! was not suppored by camlp4
  (Hongbo Zhang)
- PR#6184: ocamlbuild: `ocamlfind ocamldep` does not support -predicate
  (Jacques-Pascal Deplaix)
- PR#6194: Incorrect unused warning with first-class modules in patterns
  (Jacques Garrigue, report by Markus Mottl and Leo White)
- PR#6211: in toplevel interactive use, bad interaction between uncaught
  exceptions and multiple bindings of the form "let x = a let y = b;;".
  (Xavier Leroy)
- PR#6216: inlining of GADT matches generates invalid assembly
  (Xavier Leroy and Alain Frisch, report by Mark Shinwell)
- PR#6232: Don't use [mktemp] on platforms where [mkstemp] is available
  (Stéphane Glondu, Mark Shinwell)
- PR#6233: out-of-bounds exceptions lose their locations on ARM, PowerPC
  (Jacques-Henri Jourdan and Xavier Leroy,
   report and testing by Stéphane Glondu)
- PR#6235: Issue with type information flowing through a variant pattern
  (Jacques Garrigue, report by Hongbo Zhang)
- PR#6239: sometimes wrong stack alignment when raising exceptions
           in -g mode with backtraces active
  (Xavier Leroy, report by Yaron Minsky)
- PR#6240: Fail to expand module type abbreviation during substyping
  (Jacques Garrigue, report by Leo White)
- PR#6241: Assumed inequality between paths involving functor arguments
  (Jacques Garrigue, report by Jeremy Yallop)
- PR#6243: Make "ocamlopt -g" more resistant to ill-formed locations
  (Xavier Leroy, report by Pierre-Marie Pédrot)
- PR#6262: equality of first-class modules take module aliases into account
  (Alain Frisch and Leo White)
- PR#6268: -DMODEL_$(MODEL) not passed when building asmrun/arm.p.o
  (Peter Michael Green)
- PR#6273: fix Sys.file_exists on large files (Win32)
  (Christoph Bauer)
- PR#6275: Soundness bug related to type constraints
  (Jacques Garrigue, report by Leo White)
- PR#6293: Assert_failure with invalid package type
  (Jacques Garrigue, report by Elnatan Reisner)
- PR#6300: ocamlbuild -use-ocamlfind conflicts with -ocamlc
  (Gabriel Scherer)
- PR#6302: bytecode debug information re-read from filesystem every time
  (Jacques-Henri Jourdan)
- PR#6307: Behavior of 'module type of' w.r.t. module aliases
  (Jacques Garrigue, report by Alain Frisch)
- PR#6332: Unix.open_process fails to pass empty arguments under Windows
  (Damien Doligez, report Virgile Prevosto)
- PR#6346: Build failure with latest version of xcode on OSX
  (Jérémie Dimino)
- PR#6348: Unification failure for GADT when original definition is hidden
  (Leo White and Jacques Garrigue, report by Jeremy Yallop)
- PR#6352: Automatic removal of optional arguments and sequencing
  (Jacques Garrigue and Alain Frisch)
- PR#6361: Hashtbl.hash not terminating on some lazy values w/ recursive types
  (Xavier Leroy, report by Leo White)
- PR#6383: Exception Not_found when using object type in absent module
  (Jacques Garrigue, report by Sébastien Briais)
- PR#6384: Uncaught Not_found exception with a hidden .cmi file
  (Leo White)
- PR#6385: wrong allocation of large closures by the bytecode interpreter
  (Xavier Leroy, report by Stephen Dolan)
- PR#6394: Assertion failed in Typecore.expand_path
  (Alain Frisch and Jacques Garrigue)
- PR#6405: unsound interaction of -rectypes and GADTs
  (Jacques Garrigue, report by Gabriel Scherer and Benoît Vaugon)
- PR#6408: Optional arguments given as ~?arg instead of ?arg in message
  (Michael O'Connor)
- PR#6411: missing libgcc_s_sjlj-1.dll in mingw (add -static-libgcc)
  (Jun Furuse and Alain Frisch, Jonathan Protzenko and Adrien Nader)
- PR#6436: Typos in @deprecated text in stdlib/arrayLabels.mli
  (John Whitington)
- PR#6439: Don't use the deprecated [getpagesize] function
  (John Whitington, Mark Shinwell)
- PR#6441: undetected tail-call in some mutually-recursive functions
  (many arguments, and mutual block mixes functions and non-functions)
  (Stefan Holdermans, review by Xavier Leroy)
- PR#6443: ocaml segfault when List.fold_left is traced then executed
  (Jacques Garrigue, report by user 'Reventlov')
- PR#6451: some bugs in untypeast.ml
  (Jun Furuse, review by Alain Frisch)
- PR#6460: runtime assertion failure with large [| e1;...eN |]
  float array expressions
  (Leo White)
- PR#6463: -dtypedtree fails on class fields
  (Leo White)
- PR#6469: invalid -dsource printing of "external _pipe = ...", "Pervasives.(!)"
  (Gabriel Scherer and Damien Doligez, user 'ngunn')
- PR#6482: ocamlbuild fails when _tags file in unhygienic directory
  (Gabriel Scherer)
- PR#6502: ocamlbuild spurious warning on "use_menhir" tag
  (Xavier Leroy)
- PR#6505: Missed Type-error leads to a segfault upon record access
  (Jacques Garrigue, Jeremy Yallop, report by Christoph Höger)
- PR#6507: crash on AArch64 resulting from incorrect setting of
  [caml_bottom_of_stack].  (Richard Jones, Mark Shinwell)
- PR#6509: add -linkall flag to ocamlcommon.cma
  (Frédéric Bour)
- PR#6513: Fatal error Ctype.Unify(_) in functor type
- PR#6523: failure upon character bigarray access, and unnecessary change
  in comparison ordering (Jeremy Yallop, Mark Shinwell)
- bound-checking bug in caml_string_{get,set}{16,32,64}
  (Pierre Chambart and Gabriel Scherer, report by Nicolas Trangez)
- sometimes wrong stack alignment at out-of-bounds array access
  (Gabriel Scherer and Xavier Leroy, report by Pierre Chambart)

Features wishes:
- PR#4243: make the Makefiles parallelizable
  (Grégoire Henry and Damien Doligez)
- PR#4323: have "of_string" in Num and Big_int work with binary and
           hex representations
  (Zoe Paraskevopoulou, review by Gabriel Scherer)
- PR#4771: Clarify documentation of Dynlink.allow_only
  (Damien Doligez, report by David Allsopp)
- PR#4855: 'camlp4 -I +dir' accepted, dir is relative to 'camlp4 -where'
  (Jun Furuse and Hongbo Zhang, report by Dmitry Grebeniuk)
- PR#5201: ocamlbuild: add --norc to the bash invocation to help performances
  (Daniel Weil)
- PR#5650: Camlp4FoldGenerator doesn't handle well "abstract" types
  (Hongbo Zhang)
- PR#5808: allow simple patterns, not just identifiers, in "let p : t = ..."
  (Alain Frisch)
- PR#5851: warn when -r is disabled because no _tags file is present
  (Gabriel Scherer)
- PR#5899: a programmer-friendly access to backtrace information
  (Jacques-Henri Jourdan and Gabriel Scherer)
- PR#6000 comment 9644: add a warning for non-principal coercions to format
  (Jacques Garrigue, report by Damien Doligez)
- PR#6054: add support for M.[ foo ], M.[| foo |] etc.
  (Kaustuv Chaudhuri)
- PR#6064: GADT representation for Bigarray.kind + CAML_BA_CHAR runtime kind
  (Jeremy Yallop, review by Gabriel Scherer)
- PR#6071: Add a -noinit option to the toplevel
  (David Sheets)
- PR#6087: ocamlbuild, improve _tags parsing of escaped newlines
  (Gabriel Scherer, request by Daniel Bünzli)
- PR#6109: Typos in ocamlbuild error messages
  (Gabriel Kerneis)
- PR#6116: more efficient implementation of Digest.to_hex
  (ygrek)
- PR#6142: add cmt file support to ocamlobjinfo
  (Anil Madhavapeddy)
- PR#6166: document -ocamldoc option of ocamlbuild
  (Xavier Clerc)
- PR#6182: better message for virtual objects and class types
  (Leo White, Stephen Dolan)
- PR#6183: enhanced documentation for 'Unix.shutdown_connection'
  (Anil Madhavapeddy, report by Jun Furuse)
- PR#6187: ocamlbuild: warn when using -plugin-tag(s) without myocamlbuild.ml
  (Jacques-Pascal Deplaix)
- PR#6246: allow wildcard _ as for-loop index
  (Alain Frisch, request by ygrek)
- PR#6267: more information printed by "bt" command of ocamldebug
  (Josh Watzman)
- PR#6270: remove need for -I directives to ocamldebug in common case
  (Josh Watzman, review by Xavier Clerc and Alain Frisch)
- PR#6311: Improve signature mismatch error messages
  (Alain Frisch, suggestion by Daniel Bünzli)
- PR#6358: obey DESTDIR in install targets
  (Gabriel Scherer, request by François Berenger)
- PR#6388, PR#6424: more parsetree correctness checks for -ppx users
  (Alain Frisch, request by whitequark and Jun Furuse)
- PR#6406: Expose OCaml version in C headers
  (whitequark and Romain Calascibetta)
- PR#6446: improve "unused declaration" warnings wrt. name shadowing
  (Alain Frisch)
- PR#6495: ocamlbuild tags 'safe_string', 'unsafe_string'
  (Anil Madhavapeddy)
- PR#6497: pass context information to -ppx preprocessors
  (whitequark, Alain Frisch)
- ocamllex: user-definable refill action
  (Frédéric Bour, review by Gabriel Scherer and Luc Maranget)
- shorten syntax for functor signatures: "functor (M1:S1) (M2:S2) .. -> .."
  (Thomas Gazagnaire and Jeremy Yallop, review by Gabriel Scherer)
- make ocamldebug -I auto-detection work with ocamlbuild
  (Josh Watzman)

OCaml 4.01.0 (12 Sep 2013):
---------------------------

(Changes that can break existing programs are marked with a "*")

Other libraries:
- Labltk: updated to Tcl/Tk 8.6.

Type system:
- PR#5759: use well-disciplined type information propagation to
  disambiguate label and constructor names
  (Jacques Garrigue, Alain Frisch and Leo White)
* Propagate type information towards pattern-matching, even in the presence of
  polymorphic variants (discarding only information about possibly-present
  constructors). As a result, matching against absent constructors is no longer
  allowed for exact and fixed polymorphic variant types.
  (Jacques Garrigue)
* PR#6035: Reject multiple declarations of the same method or instance variable
  in an object
  (Alain Frisch)

Compilers:
- PR#5861: raise an error when multiple private keywords are used in type
  declarations
  (Hongbo Zhang)
- PR#5634: parsetree rewriter (-ppx flag)
  (Alain Frisch)
- ocamldep now supports -absname
  (Alain Frisch)
- PR#5768: On "unbound identifier" errors, use spell-checking to suggest names
  present in the environment
  (Gabriel Scherer)
- ocamlc has a new option -dsource to visualize the parsetree
  (Alain Frisch, Hongbo Zhang)
- tools/eqparsetree compares two parsetree ignoring location
  (Hongbo Zhang)
- ocamlopt now uses clang as assembler on OS X if available, which enables
  CFI support for OS X.
  (Benedikt Meurer)
- Added a new -short-paths option, which attempts to use the shortest
  representation for type constructors inside types, taking open modules
  into account. This can make types much more readable if your code
  uses lots of functors.
  (Jacques Garrigue)
- PR#5986: added flag -compat-32 to ocamlc, ensuring that the generated
  bytecode executable can be loaded on 32-bit hosts.
  (Xavier Leroy)
- PR#5980: warning on open statements which shadow an existing
  identifier (if it is actually used in the scope of the open); new
  open! syntax to silence it locally
  (Alain Frisch, thanks to a report of Daniel Bünzli)
* warning 3 is extended to warn about other deprecated features:
  - ISO-latin1 characters in identifiers
  - uses of the (&) and (or) operators instead of (&&) and (||)
  (Damien Doligez)
- Experimental OCAMLPARAM for ocamlc and ocamlopt
  (Fabrice Le Fessant)
- PR#5571: incorrect ordinal number in error message
  (Alain Frisch, report by John Carr)
- PR#6073: add signature to Tstr_include
  (patch by Leo White)

Standard library:
- PR#5899: expose a way to inspect the current call stack,
  Printexc.get_callstack
  (Gabriel Scherer, Jacques-Henri Jourdan, Alain Frisch)
- PR#5986: new flag Marshal.Compat_32 for the serialization functions
  (Marshal.to_*), forcing the output to be readable on 32-bit hosts.
  (Xavier Leroy)
- infix application operators |> and @@ in Pervasives
  (Fabrice Le Fessant)
- PR#6176: new Format.asprintf function with a %a formatter
  compatible with Format.fprintf (unlike Format.sprintf)
  (Pierre Weis)

Other libraries:
- PR#5568: add O_CLOEXEC flag to Unix.openfile, so that the returned
  file descriptor is created in close-on-exec mode
  (Xavier Leroy)

Runtime system:
* PR#6019: more efficient implementation of caml_modify() and caml_initialize().
  The new implementations are less lenient than the old ones: now,
  the destination pointer of caml_modify() must point within the minor or
  major heaps, and the destination pointer of caml_initialize() must
  point within the major heap.
  (Xavier Leroy, from an experiment by Brian Nigito, with feedback
  from Yaron Minsky and Gerd Stolpmann)

Internals:
- Moved debugger/envaux.ml to typing/envaux.ml to publish env_of_only_summary
  as part of compilerlibs, to be used on bin-annot files.
  (Fabrice Le Fessant)
- The test suite can now be run without installing OCaml first.
  (Damien Doligez)

Bug fixes:
- PR#3236: Document the fact that queues are not thread-safe
  (Damien Doligez)
- PR#3468: (part 1) Sys_error documentation
  (Damien Doligez)
- PR#3679: Warning display problems
  (Fabrice Le Fessant)
- PR#3963: Graphics.wait_next_event in Win32 hangs if window closed
  (Damien Doligez)
- PR#4079: Queue.copy is now tail-recursive
  (patch by Christophe Papazian)
- PR#4138: Documentation for Unix.mkdir
  (Damien Doligez)
- PR#4469: emacs mode: caml-set-compile-command is annoying with ocamlbuild
  (Daniel Bünzli)
- PR#4485: Graphics: Keyboard events incorrectly delivered in native code
  (Damien Doligez, report by Sharvil Nanavati)
- PR#4502: ocamlbuild now reliably excludes the build-dir from hygiene check
  (Gabriel Scherer, report by Romain Bardou)
- PR#4762: ?? is not used at all, but registered as a lexer token
  (Alain Frisch)
- PR#4788: wrong error message when executable file is not found for backtrace
  (Damien Doligez, report by Claudio Sacerdoti Coen)
- PR#4812: otherlibs/unix: add extern int code_of_unix_error (value error);
  (Goswin von Berdelow)
- PR#4887: input_char after close_in crashes ocaml (msvc runtime)
  (Alain Frisch and Christoph Bauer, report by ygrek)
- PR#4994: ocaml-mode doesn't work with xemacs21
  (Damien Doligez, report by Stéphane Glondu)
- PR#5098: creating module values may lead to memory leaks
  (Alain Frisch, report by Milan Stanojević)
- PR#5102: ocamlbuild fails when using an unbound variable in rule dependency
  (Xavier Clerc, report by Daniel Bünzli)
* PR#5119: camlp4 now raises a specific exception when 'DELETE_RULE' fails,
  rather than raising 'Not_found'
  (ygrek)
- PR#5121: %( %) in Format module seems to be broken
  (Pierre Weis, first patch by Valentin Gatien-Baron, report by Khoo Yit Phang)
- PR#5178: document in INSTALL how to build a 32-bit version under Linux x86-64
  (Benjamin Monate)
- PR#5212: Improve ocamlbuild error messages of _tags parser
  (ygrek)
- PR#5240: register exception printers for Unix.Unix_error and Dynlink.Error
  (Jérémie Dimino)
- PR#5300: ocamlbuild: verbose parameter should implicitly set classic display
  (Xavier Clerc, report by Robert Jakob)
- PR#5327: (Windows) Unix.select blocks if same socket listed in first and
  third arguments
  (David Allsopp, displaying impressive MSDN skills)
- PR#5343: ocaml -rectypes is unsound wrt module subtyping (was still unsound)
  (Jacques Garrigue)
- PR#5350: missing return code checks in the runtime system
  (Xavier Leroy)
- PR#5468: ocamlbuild should preserve order of parametric tags
  (Wojciech Meyer, report by Dario Texeira)
- PR#5551: Avoid repeated lookups for missing cmi files
  (Alain Frisch)
- PR#5552: unrecognized gcc option -no-cpp-precomp
  (Damien Doligez, report by Markus Mottl)
* PR#5580: missed opportunities for constant propagation
  (Xavier Leroy and John Carr)
- PR#5611: avoid clashes betwen .cmo files and output files during linking
  (Wojciech Meyer)
- PR#5662: typo in md5.c
  (Olivier Andrieu)
- PR#5673: type equality in a polymorphic field
  (Jacques Garrigue, report by Jean-Louis Giavitto)
- PR#5674: Methods call are 2 times slower with 4.00 than with 3.12
  (Jacques Garrigue, Gabriel Scherer, report by Jean-Louis Giavitto)
- PR#5694: Exception raised by type checker
  (Jacques Garrigue, report by Markus Mottl)
- PR#5695: remove warnings on sparc code emitter
  (Fabrice Le Fessant)
- PR#5697: better location for warnings on statement expressions
  (Dan Bensen)
- PR#5698: remove harcoded limit of 200000 labels in emitaux.ml
  (Fabrice Le Fessant, report by Marcin Sawicki)
- PR#5702: bytecomp/bytelibrarian lib_sharedobjs was defined but never used
  (Hongbo Zhang, Fabrice Le Fessant)
- PR#5708: catch Failure"int_of_string" in ocamldebug
  (Fabrice Le Fessant, report by user 'schommer')
- PR#5712: (9) new option -bin-annot is not documented
  (Damien Doligez, report by Hendrik Tews)
- PR#5731: instruction scheduling forgot to account for destroyed registers
  (Xavier Leroy, Benedikt Meurer, reported by Jeffrey Scofield)
- PR#5734: improved Win32 implementation of Unix.gettimeofday
  (David Allsopp)
- PR#5735: %apply and %revapply not first class citizens
  (Fabrice Le Fessant, reported by Jun Furuse)
- PR#5738: first class module patterns not handled by ocamldep
  (Fabrice Le Fessant, Jacques Garrigue, reported by Hongbo Zhang)
- PR#5739: Printf.printf "%F" (-.nan) returns -nan
  (Xavier Leroy, David Allsopp, reported by Samuel Mimram)
- PR#5741: make pprintast.ml in compiler_libs
  (Alain Frisch, Hongbo Zhang)
- PR#5747: 'unused open' warning not given when compiling with -annot
  (Alain Frisch, reported by Valentin Gatien-Baron)
- PR#5752: missing dependencies at byte-code link with mlpack
  (Wojciech Meyer, Nicholas Lucaroni)
- PR#5763: ocamlbuild does not give correct flags when running menhir
  (Gabriel Scherer, reported by Philippe Veber)
- PR#5765: ocamllex doesn't preserve line directives
  (Damien Doligez, reported by Martin Jambon)
- PR#5770: Syntax error messages involving unclosed parens are sometimes
  incorrect
  (Michel Mauny)
- PR#5772: problem with marshaling of mutually-recursive functions
  (Jacques-Henri Jourdan, reported by Cédric Pasteur)
- PR#5775: several bug fixes for tools/pprintast.ml
  (Hongbo Zhang)
- PR#5784: -dclambda option is ignored
  (Pierre Chambart)
- PR#5785: misbehaviour with abstracted structural type used as GADT index
  (Jacques Garrigue, report by Jeremy Yallop)
- PR#5787: Bad behavior of 'Unused ...' warnings in the toplevel
  (Alain Frisch)
- PR#5793: integer marshalling is inconsistent between architectures
  (Xavier Clerc, report by Pierre-Marie Pédrot)
- PR#5798: add ARM VFPv2 support for Raspbian (ocamlopt)
  (Jeffrey Scofield and Anil Madhavapeddy, patch review by Benedikt Meurer)
- PR#5802: Avoiding "let" as a value name
  (Jacques Garrigue, report by Tiphaine Turpin)
- PR#5805: Assert failure with warning 34 on pre-processed file
  (Alain Frisch, report by Tiphaine Turpin)
- PR#5806: ensure that backtrace tests are always run (testsuite)
  (Xavier Clerc, report by user 'michi')
- PR#5809: Generating .cmt files takes a long time, in case of type error
  (Alain Frisch)
- PR#5810: error in switch printing when using -dclambda
  (Pierre Chambart)
- PR#5811: Untypeast produces singleton tuples for constructor patterns
  with only one argument
  (Tiphaine Turpin)
- PR#5813: GC not called when unmarshaling repeatedly in a tight loop (ocamlopt)
  (Xavier Leroy, report by David Waern)
- PR#5814: read_cmt -annot does not report internal references
  (Alain Frisch)
- PR#5815: Multiple exceptions in signatures gives an error
  (Leo White)
- PR#5816: read_cmt -annot does not work for partial .cmt files
  (Alain Frisch)
- PR#5819: segfault when using [with] on large recursive record (ocamlopt)
  (Xavier Leroy, Damien Doligez)
- PR#5821: Wrong record field is reported as duplicate
  (Alain Frisch, report by Martin Jambon)
- PR#5824: Generate more efficient code for immediate right shifts.
  (Pierre Chambart, review by Xavier Leroy)
- PR#5825: Add a toplevel primitive to use source file wrapped with the
  coresponding module
  (Grégoire Henry, Wojciech Meyer, caml-list discussion)
- PR#5833: README.win32 can leave the wrong flexlink in the path
  (Damien Doligez, report by William Smith)
- PR#5835: nonoptional labeled arguments can be passed with '?'
  (Jacques Garrigue, report by Elnatan Reisner)
- PR#5840: improved documentation for 'Unix.lseek'
  (Xavier Clerc, report by Matej Košík)
- PR#5848: Assertion failure in type checker
  (Jacques Garrigue, Alain Frisch, report by David Waern)
- PR#5858: Assert failure during typing of class
  (Jacques Garrigue, report by Julien Signoles)
- PR#5865: assert failure when reporting undefined field label
  (Jacques Garrigue, report by Anil Madhavapeddy)
- PR#5872: Performance: Buffer.add_char is not inlined
  (Gerd Stolpmann, Damien Doligez)
- PR#5876: Uncaught exception with a typing error
  (Alain Frisch, Gabriel Scherer, report by Julien Moutinho)
- PR#5877: multiple "open" can become expensive in memory
  (Fabrice Le Fessant and Alain Frisch)
- PR#5880: 'Genlex.make_lexer' documention mentions the wrong exception
  (Xavier Clerc, report by Virgile Prevosto)
- PR#5885: Incorrect rule for compiling C stubs when shared libraries are not
  supported.
  (Jérôme Vouillon)
- PR#5891: ocamlbuild: support rectypes tag for mlpack
  (Khoo Yit Phang)
- PR#5892: GADT exhaustiveness check is broken
  (Jacques Garrigue and Leo White)
- PR#5906: GADT exhaustiveness check is still broken
  (Jacques Garrigue, report by Sébastien Briais)
- PR#5907: Undetected cycle during typecheck causes exceptions
  (Jacques Garrigue, report by Pascal Zimmer)
- PR#5910: Fix code generation bug for "mod 1" on ARM.
  (Benedikt Meurer, report by user 'jteg68')
- PR#5911: Signature substitutions fail in submodules
  (Jacques Garrigue, report by Markus Mottl)
- PR#5912: add configure option -no-cfi (for OSX 10.6.x with XCode 4.0.2)
  (Damien Doligez against XCode versions, report by Thomas Gazagnaire)
- PR#5914: Functor breaks with an equivalent argument signature
  (Jacques Garrigue, report by Markus Mottl and Grégoire Henry)
- PR#5920, PR#5957: linking failure for big bytecodes on 32bit architectures
  (Benoît Vaugon and Chet Murthy, report by Jun Furuse and Sebastien Mondet)
- PR#5928: Missing space between words in manual page for ocamlmktop
  (Damien Doligez, report by Matej Košík)
- PR#5930: ocamldep leaks temporary preprocessing files
  (Gabriel Scherer, report by Valentin Gatien-Baron)
- PR#5933: Linking is slow when there are functions with large arities
  (Valentin Gatien-Baron, review by Gabriel Scherer)
- PR#5934: integer shift by negative amount (in otherlibs/num)
  (Xavier Leroy, report by John Regehr)
- PR#5944: Bad typing performances of big variant type declaration
  (Benoît Vaugon)
- PR#5945: Mix-up of Minor_heap_min and Minor_heap_max units
  (Benoît Vaugon)
- PR#5948: GADT with polymorphic variants bug
  (Jacques Garrigue, report by Leo White)
- PR#5953: Unix.system does not handle EINTR
  (Jérémie Dimino)
- PR#5965: disallow auto-reference to a recursive module in its definition
  (Alain Frisch, report by Arthur Windler via Gabriel Scherer)
- PR#5973: Format module incorrectly parses format string
  (Pierre Weis, report by Frédéric Bour)
- PR#5974: better documentation for Str.regexp
  (Damien Doligez, report by william)
- PR#5976: crash after recovering from two stack overflows (ocamlopt on MacOS X)
  (Xavier Leroy, report by Pierre Boutillier)
- PR#5977: Build failure on raspberry pi: "input_value: integer too large"
  (Alain Frisch, report by Sylvain Le Gall)
- PR#5981: Incompatibility check assumes abstracted types are injective
  (Jacques Garrigue, report by Jeremy Yallop)
- PR#5982: caml_leave_blocking section and errno corruption
  (Jérémie Dimino)
- PR#5985: Unexpected interaction between variance and GADTs
  (Jacques Garrigue, Jeremy Yallop and Leo White and Gabriel Scherer)
- PR#5988: missing from the documentation: -impl is a valid flag for ocamlopt
  (Damien Doligez, report by Vincent Bernardoff)
- PR#5989: Assumed inequalities involving private rows
  (Jacques Garrigue, report by Jeremy Yallop)
- PR#5992: Crash when pattern-matching lazy values modifies the scrutinee
  (Luc Maranget, Leo White)
- PR#5993: Variance of private type abbreviations not checked for modules
  (Jacques Garrigue)
- PR#5997: Non-compatibility assumed for concrete types with same constructor
  (Jacques Garrigue, report by Gabriel Scherer)
- PR#6004: Type information does not flow to "inherit" parameters
  (Jacques Garrigue, report by Alain Frisch)
- PR#6005: Type unsoundness with recursive modules
  (Jacques Garrigue, report by Jérémie Dimino and Josh Berdine)
- PR#6010: Big_int.extract_big_int gives wrong results on negative arguments
  (Xavier Leroy, report by Drake Wilson via Stéphane Glondu)
- PR#6024: Format syntax for printing @ is incompatible with 3.12.1
  (Damien Doligez, report by Boris Yakobowski)
- PR#6001: Reduce the memory used by compiling Camlp4
  (Hongbo Zhang and Gabriel Scherer, report by Henri Gouraud)
- PR#6031: Camomile problem with -with-frame-pointers
  (Fabrice Le Fessant, report by Anil Madhavapeddy)
- PR#6032: better Random.self_init under Windows
  (Alain Frisch, Xavier Leroy)
- PR#6033: Matching.inline_lazy_force needs eta-expansion (command-line flags)
  (Pierre Chambart, Xavier Leroy and Luc Maranget,
   regression report by Gabriel Scherer)
- PR#6046: testsuite picks up the wrong ocamlrun dlls
  (Anil Madhavapeddy)
- PR#6056: Using 'match' prevents generalization of values
  (Jacques Garrigue, report by Elnatan Reisner)
- PR#6058: 'ocamlbuild -use-ocamlfind -tag thread -package threads t.cma' fails
  (Gabriel Scherer, report by Hezekiah M. Carty)
- PR#6069: ocamldoc: lexing: empty token
  (Maxence Guesdon, Grégoire Henry, report by ygrek)
- PR#6072: configure does not handle FreeBSD current (i.e. 10) correctly
  (Damien Doligez, report by Prashanth Mundkur)
- PR#6074: Wrong error message for failing Condition.broadcast
  (Markus Mottl)
- PR#6084: Define caml_modify and caml_initialize as weak symbols to help
  with Netmulticore
  (Xavier Leroy, Gerd Stolpmann)
- PR#6090: Module constraint + private type seems broken in ocaml 4.01.0
  (Jacques Garrigue, report by Jacques-Pascal Deplaix)
- PR#6109: Typos in ocamlbuild error messages
  (Gabriel Kerneis)
- PR#6123: Assert failure when self escapes its class
  (Jacques Garrigue, report by whitequark)
- PR#6158: Fatal error using GADTs
  (Jacques Garrigue, report by Jeremy Yallop)
- PR#6163: Assert_failure using polymorphic variants in GADTs
  (Jacques Garrigue, report by Leo White)
- PR#6164: segmentation fault on Num.power_num of 0/1
  (Fabrice Le Fessant, report by Johannes Kanig)
- PR#6210: Camlp4 location error
  (Hongbo Zhang, report by Jun Furuse)

Feature wishes:
- PR#5181: Merge common floating point constants in ocamlopt
  (Benedikt Meurer)
- PR#5243: improve the ocamlbuild API documentation in signatures.mli
  (Christophe Troestler)
- PR#5546: moving a function into an internal module slows down its use
  (Alain Frisch, report by Fabrice Le Fessant)
- PR#5597: add instruction trace option 't' to OCAMLRUNPARAM
  (Anil Madhavapeddy, Wojciech Meyer)
- PR#5676: IPv6 support under Windows
  (Jérôme Vouillon, review by Jonathan Protzenko)
- PR#5721: configure -with-frame-pointers for Linux perf profiling
  (Fabrice Le Fessant, test by Jérémie Dimino)
- PR#5722: toplevel: print full module path only for first record field
  (Jacques Garrigue, report by ygrek)
- PR#5762: Add primitives for fast access to bigarray dimensions
  (Pierre Chambart)
- PR#5769: Allow propagation of Sys.big_endian in native code
  (Pierre Chambart, stealth commit by Fabrice Le Fessant)
- PR#5771: Add primitives for reading 2, 4, 8 bytes in strings and bigarrays
  (Pierre Chambart)
- PR#5774: Add bswap primitives for amd64 and arm
  (Pierre Chambart, test by Alain Frisch)
- PR#5795: Generate sqrtsd opcode instead of external call to sqrt on amd64
  (Pierre Chambart)
- PR#5827: provide a dynamic command line parsing mechanism
  (Hongbo Zhang)
- PR#5832: patch to improve "wrong file naming" error messages
  (William Smith)
- PR#5864: Add a find operation to Set
  (François Berenger)
- PR#5886: Small changes to compile for Android
  (Jérôme Vouillon, review by Benedikt Meurer)
- PR#5902: -ppx based pre-processor executables accept arguments
  (Alain Frisch, report by Wojciech Meyer)
- PR#5986: Protect against marshaling 64-bit integers in bytecode
  (Xavier Leroy, report by Alain Frisch)
- PR#6049: support for OpenBSD/macppc platform
  (Anil Madhavapeddy, review by Benedikt Meurer)
- PR#6059: add -output-obj rules for ocamlbuild
  (Anil Madhavapeddy)
- PR#6060: ocamlbuild tags 'principal', 'strict_sequence' and 'short_paths'
  (Anil Madhavapeddy)
- ocamlbuild tag 'no_alias_deps'
  (Daniel Bünzli)

Tools:
- OCamlbuild now features a bin_annot tag to generate .cmt files.
  (Jonathan Protzenko)
- OCamlbuild now features a strict_sequence tag to trigger the
  strict-sequence option.
  (Jonathan Protzenko)
- OCamlbuild now picks the non-core tools like ocamlfind and menhir from PATH
  (Wojciech Meyer)
- PR#5884: Misc minor fixes and cleanup for emacs mode
  (Stefan Monnier)
- PR#6030: Improve performance of -annot
  (Guillaume Melquiond, Alain Frisch)


OCaml 4.00.1 (5 Oct 2012):
--------------------------

Bug fixes:
- PR#4019: better documentation of Str.matched_string
- PR#5111: ocamldoc, heading tags inside spans tags is illegal in html
- PR#5278: better error message when typing "make"
- PR#5468: ocamlbuild should preserve order of parametric tags
- PR#5563: harden Unix.select against file descriptors above FD_SETSIZE
- PR#5690: "ocamldoc ... -text README" raises exception
- PR#5700: crash with native-code stack backtraces under MacOS 10.8 x86-64
- PR#5707: AMD64 code generator: do not use r10 and r11 for parameter passing,
  as these registers can be destroyed by the dynamic loader
- PR#5712: some documentation problems
- PR#5715: configuring with -no-shared-libs breaks under cygwin
- PR#5718: false positive on 'unused constructor' warning
- PR#5719: ocamlyacc generates code that is not warning 33-compliant
- PR#5725: ocamldoc output of preformatted code
- PR#5727: emacs caml-mode indents shebang line in toplevel scripts
- PR#5729: tools/untypeast.ml creates unary Pexp_tuple
- PR#5731: instruction scheduling forgot to account for destroyed registers
- PR#5735: %apply and %revapply not first class citizens
- PR#5738: first class module patterns not handled by ocamldep
- PR#5742: missing bound checks in Array.sub
- PR#5744: ocamldoc error on "val virtual"
- PR#5757: GC compaction bug (crash)
- PR#5758: Compiler bug when matching on floats
- PR#5761: Incorrect bigarray custom block size


OCaml 4.00.0 (26 Jul 2012):
---------------------------

(Changes that can break existing programs are marked with a "*")

- The official name of the language is now OCaml.

Language features:
- Added Generalized Algebraic Data Types (GADTs) to the language.
  See chapter "Language extensions" of the reference manual for documentation.
- It is now possible to omit type annotations when packing and unpacking
  first-class modules. The type-checker attempts to infer it from the context.
  Using the -principal option guarantees forward compatibility.
- New (module M) and (module M : S) syntax in patterns, for immediate
  unpacking of a first-class module.

Compilers:
- Revised simplification of let-alias (PR#5205, PR#5288)
- Better reporting of compiler version mismatch in .cmi files
* Warning 28 is now enabled by default.
- New option -absname to use absolute paths in error messages
- Optimize away compile-time beta-redexes, e.g. (fun x y -> e) a b.
- Added option -bin-annot to dump the AST with type annotations.
- Added lots of new warnings about unused variables, opens, fields,
  constructors, etc.
* New meaning for warning 7: it is now triggered when a method is overridden
  with the "method" keyword.  Use "method!" to avoid the warning.

Native-code compiler:
- Optimized handling of partially-applied functions (PR#5287)
- Small improvements in code generated for array bounds checks (PR#5345,
  PR#5360).
* New ARM backend (PR#5433):
    . Supports both Linux/EABI (armel) and Linux/EABI+VFPv3 (armhf).
    . Added support for the Thumb-2 instruction set with average code size
      savings of 28%.
    . Added support for position-independent code, natdynlink, profiling and
      exception backtraces.
- Generation of CFI information, and filename/line number debugging (with -g)
  annotations, enabling in particular precise stack backtraces with
  the gdb debugger. Currently supported for x86 32-bits and 64-bits only.
  (PR#5487)
- New tool: ocamloptp, the equivalent of ocamlcp for the native-code compiler.

OCamldoc:
- PR#5645: ocamldoc doesn't handle module/type substitution in signatures
- PR#5544: improve HTML output (less formatting in html code)
- PR#5522: allow refering to record fields and variant constructors
- fix PR#5419 (error message in french)
- fix PR#5535 (no cross ref to class after dump+load)
* Use first class modules for custom generators, to be able to
  load various plugins incrementally adding features to the current
  generator
* PR#5507: Use Location.t structures for locations.
- fix: do not keep code when not told to keep code.

Standard library:
- Added float functions "hypot" and "copysign" (PR#3806, PR#4752, PR#5246)
* Arg: options with empty doc strings are no longer included in the usage string
  (PR#5437)
- Array: faster implementations of "blit", "copy", "sub", "append" and "concat"
  (PR#2395, PR#2787, PR#4591)
* Hashtbl:
    . Statistically-better generic hash function based on Murmur 3 (PR#5225)
    . Fixed behavior of generic hash function w.r.t. -0.0 and NaN (PR#5222)
    . Added optional "random" parameter to Hashtbl.create to randomize
      collision patterns and improve security (PR#5572, CVE-2012-0839)
    . Added "randomize" function and "R" parameter to OCAMLRUNPARAM
      to turn randomization on by default (PR#5572, CVE-2012-0839)
    . Added new functorial interface "MakeSeeded" to support randomization
      with user-provided seeded hash functions.
    . Install new header <caml/hash.h> for C code.
- Filename: on-demand (lazy) initialization of the PRNG used by "temp_file".
- Marshal: marshalling of function values (flag Marshal.Closures) now
  also works for functions that come from dynamically-loaded modules (PR#5215)
- Random:
     . More random initialization (Random.self_init()), using /dev/urandom
       when available (e.g. Linux, FreeBSD, MacOS X, Solaris)
     * Faster implementation of Random.float (changes the generated sequences)
- Format strings for formatted input/output revised to correct PR#5380
    . Consistently treat %@ as a plain @ character
    . Consistently treat %% as a plain % character
- Scanf: width and precision for floating point numbers are now handled
- Scanf: new function "unescaped" (PR#3888)
- Set and Map: more efficient implementation of "filter" and "partition"
- String: new function "map" (PR#3888)

Installation procedure:
- Compiler internals are now installed in `ocamlc -where`/compiler-libs.
  The files available there include the .cmi interfaces for all compiler
  modules, plus the following libraries:
      ocamlcommon.cma/.cmxa     modules common to ocamlc, ocamlopt, ocaml
      ocamlbytecomp.cma/.cmxa   modules for ocamlc and ocaml
      ocamloptcomp.cma/.cmxa    modules specific to ocamlopt
      ocamltoplevel.cma         modules specific to ocaml
   (PR#1804, PR#4653, frequently-asked feature).
* Some .cmi for toplevel internals that used to be installed in
  `ocamlc -where` are now to be found in  `ocamlc -where`/compiler-libs.
  Add "-I +compiler-libs" where needed.
* toplevellib.cma is no longer installed because subsumed by
  ocamlcommon.cma ocamlbytecomp.cma ocamltoplevel.cma
- Added a configuration option (-with-debug-runtime) to compile and install
  a debug version of the runtime system, and a compiler option
  (-runtime-variant) to select the debug runtime.

Bug Fixes:

- PR#1643: functions of the Lazy module whose named started with 'lazy_' have
  been deprecated, and new ones without the prefix added
- PR#3571: in Bigarrays, call msync() before unmapping to commit changes
- PR#4292: various documentation problems
- PR#4511, PR#4838: local modules remove polymorphism
* PR#4549: Filename.dirname is not handling multiple / on Unix
- PR#4688: (Windows) special floating-point values aren't converted to strings
  correctly
- PR#4697: Unix.putenv leaks memory on failure
- PR#4705: camlp4 does not allow to define types with `True or `False
- PR#4746: wrong detection of stack overflows in native code under Linux
- PR#4869: rare collisions between assembly labels for code and data
- PR#4880: "assert" constructs now show up in the exception stack backtrace
- PR#4892: Array.set could raise "out of bounds" before evaluating 3rd arg
- PR#4937: camlp4 incorrectly handles optional arguments if 'option' is
  redefined
- PR#5024: camlp4r now handles underscores in irrefutable pattern matching of
  records
- PR#5064, PR#5485: try to ensure that 4K words of stack are available
  before calling into C functions, raising a Stack_overflow exception
  otherwise.  This reduces (but does not eliminate) the risk of
  segmentation faults due to stack overflow in C code
- PR#5073: wrong location for 'Unbound record field label' error
- PR#5084: sub-sub-module building fails for native code compilation
- PR#5120: fix the output function of Camlp4.Debug.formatter
- PR#5131: compilation of custom runtime with g++ generates lots of warnings
- PR#5137: caml-types-explore does not work
- PR#5159: better documentation of type Lexing.position
- PR#5171: Map.join does more comparisons than needed
- PR#5176: emacs mode: stack overflow in regexp matcher
- PR#5179: port OCaml to mingw-w64
- PR#5211: updated Genlex documentation to state that camlp4 is mandatory for
  'parser' keyword and associated notation
- PR#5214: ocamlfind plugin invokes 'cut' utility
- PR#5218: use $(MAKE) instead of "make" in Makefiles
- PR#5224: confusing error message in non-regular type definition
- PR#5231: camlp4: fix parsing of <:str_item< type t = $x$ >>
- PR#5233: finaliser on weak array gives dangling pointers (crash)
- PR#5238, PR#5277: Sys_error when getting error location
- PR#5261, PR#5497: Ocaml source-code examples are not "copy-paste-able"
* PR#5279: executable name is not initialized properly in caml_startup_code
- PR#5290: added hash functions for channels, nats, mutexes, conditions
- PR#5291: undetected loop in class initialization
- PR#5295: OS threads: problem with caml_c_thread_unregister()
- PR#5301: camlp4r and exception equal to another one with parameters
- PR#5305: prevent ocamlbuild from complaining about links to _build/
- PR#5306: comparing to Thread.self() raises exception at runtime
- PR#5309: Queue.add is not thread/signal safe
- PR#5310: Ratio.create_ratio/create_normalized_ratio have misleading names
- PR#5311: better message for warning 23
* PR#5312: command-line arguments @reponsefile auto-expansion feature
  removed from the Windows OCaml runtime, to avoid conflicts with "-w @..."
- PR#5313: ocamlopt -g misses optimizations
- PR#5214: ocamlfind plugin invokes 'cut' utility
- PR#5316: objinfo now shows ccopts/ccobjs/force_link when applicable
- PR#5318: segfault on stack overflow when reading marshaled data
- PR#5319: %r11 clobbered by Lswitch in Windows AMD64 native-code compilation
- PR#5322: type abbreviations expanding to a universal type variable
- PR#5328: under Windows, Unix.select leaves sockets in non-blocking mode
- PR#5330: thread tag with '.top' and '.inferred.mli' targets
- PR#5331: ocamlmktop is not always a shell script
- PR#5335: Unix.environment segfaults after a call to clearenv
- PR#5338: sanitize.sh has windows style end-of-lines (mingw)
- PR#5344: some predefined exceptions need special printing
- PR#5349: Hashtbl.replace uses new key instead of reusing old key
- PR#5356: ocamlbuild handling of 'predicates' for ocamlfind
- PR#5364: wrong compilation of "((val m : SIG1) : SIG2)"
- PR#5370: ocamldep omits filename in syntax error message
- PR#5374: camlp4 creates wrong location for type definitions
- PR#5380: strange sscanf input segfault
- PR#5382: EOPNOTSUPP and ENOTSUPP different on exotic platforms
- PR#5383: build failure in Win32/MSVC
- PR#5387: camlp4: str_item and other syntactic elements with Nils are
  not very usable
- PR#5389: compaction sometimes leaves a very large heap
- PR#5393: fails to build from source on GNU/kFreeBSD because of -R link option
- PR#5394: documentation for -dtypes is missing in manpage
- PR#5397: Filename.temp_dir_name should be mutable
- PR#5410: fix printing of class application with Camlp4
- PR#5416: (Windows) Unix.(set|clear)_close_on_exec now preserves blocking mode
- PR#5435: ocamlbuild does not find .opt executables on Windows
- PR#5436: update object ids on unmarshaling
- PR#5442: camlp4: quotation issue with strings
- PR#5453: configure doesn't find X11 under Ubuntu/MultiarchSpec
- PR#5461: Double linking of bytecode modules
- PR#5463: Bigarray.*.map_file fail if empty array is requested
- PR#5465: increase stack size of ocamlopt.opt for windows
- PR#5469: private record type generated by functor loses abbreviation
- PR#5475: Wrapper script for interpreted LablTk wrongly handles command line
  parameters
- PR#5476: bug in native code compilation of let rec on float arrays
- PR#5477: use pkg-config to configure graphics on linux
- PR#5481: update camlp4 magic numbers
- PR#5482: remove bashism in test suite scripts
- PR#5495: camlp4o dies on infix definition (or)
- PR#5498: Unification with an empty object only checks the absence of
  the first method
- PR#5503: error when ocamlbuild is passed an absolute path as build directory
- PR#5509: misclassification of statically-allocated empty array that
  falls exactly at beginning of an otherwise unused data page.
- PR#5510: ocamldep has duplicate -ml{,i}-synonym options
- PR#5511: in Bigarray.reshape, unwarranted limitation on new array dimensions.
- PR#5513: Int64.div causes floating point exception (ocamlopt, x86)
- PR#5516: in Bigarray C stubs, use C99 flexible array types if possible
- PR#5518: segfault with lazy empty array
- PR#5531: Allow ocamlbuild to add ocamldoc flags through -docflag
  and -docflags switches
- PR#5538: combining -i and -annot in ocamlc
- PR#5543: in Bigarray.map_file, try to avoid using lseek() when growing file
- PR#5648: (probably fixed) test failures in tests/lib-threads
- PR#5551: repeated calls to find_in_path degrade performance
- PR#5552: Mac OS X: unrecognized gcc option "-no-cpp-precomp"
- PR#5555: add Hashtbl.reset to resize the bucket table to its initial size
- PR#5560: incompatible type for tuple pattern with -principal
- PR#5575: Random states are not marshallable across architectures
- PR#5579: camlp4: when a plugin is loaded in the toplevel,
  Token.Filter.define_filter has no effect before the first syntax error
- PR#5585: typo: "explicitely"
- PR#5587: documentation: "allows to" is not correct English
- PR#5593: remove C file when -output-obj fails
- PR#5597: register names for instrtrace primitives in embedded bytecode
- PR#5598: add backslash-space support in strings in ocamllex
- PR#5603: wrong .file debug info generated by ocamlopt -g
- PR#5604: fix permissions of files created by ocamlbuild itself
- PR#5610: new unmarshaler (from PR#5318) fails to freshen object identifiers
- PR#5614: add missing -linkall flag when compiling ocamldoc.opt
- PR#5616: move ocamlbuild documentation to the reference manual
- PR#5619: Uncaught CType.Unify exception in the compiler
- PR#5620: invalid printing of type manifest (camlp4 revised syntax)
- PR#5637: invalid printing of anonymous type parameters (camlp4 revised syntax)
- PR#5643: issues with .cfi and .loc directives generated by ocamlopt -g
- PR#5644: Stream.count broken when used with Sapp or Slazy nodes
- PR#5647: Cannot use install_printer in debugger
- PR#5651: printer for abstract data type (camlp4 revised syntax)
- PR#5654: self pattern variable location tweak
- PR#5655: ocamlbuild doesn't pass cflags when building C stubs
- PR#5657: wrong error location for abbreviated record fields
- PR#5659: ocamlmklib -L option breaks with MSVC
- PR#5661: fixes for the test suite
- PR#5668: Camlp4 produces invalid syntax for "let _ = ..."
- PR#5671: initialization of compare_ext field in caml_final_custom_operations()
- PR#5677: do not use "value" as identifier (genprintval.ml)
- PR#5687: dynlink broken when used from "output-obj" main program (bytecode)
- problem with printing of string literals in camlp4 (reported on caml-list)
- emacs mode: colorization of comments and strings now works correctly
- problem with forall and method (reported on caml-list on 2011-07-26)
- crash when using OCAMLRUNPARAM=a=X with invalid X (reported in private)

Feature wishes:
- PR#352: new option "-stdin" to make ocaml read stdin as a script
- PR#1164: better error message when mixing -a and .cmxa
- PR#1284: documentation: remove restriction on mixed streams
- PR#1496: allow configuring LIBDIR, BINDIR, and MANDIR relative to $(PREFIX)
- PR#1835: add Digest.from_hex
- PR#1898: toplevel: add option to suppress continuation prompts
- PR#4278: configure: option to disable "graph" library
- PR#4444: new String.trim function, removing leading and trailing whistespace
- PR#4549: make Filename.dirname/basename POSIX compliant
- PR#4830: add option -v to expunge.ml
- PR#4898: new Sys.big_endian boolean for machine endianness
- PR#4963, PR#5467: no extern "C" into ocaml C-stub headers
- PR#5199: tests are run only for bytecode if either native support is missing,
  or a non-empty value is set to "BYTECODE_ONLY" Makefile variable
- PR#5215: marshalling of dynlinked closure
- PR#5236: new '%revapply' primitive with the semantics 'revapply x f = f x',
    and '%apply' with semantics 'apply f x = f x'.
- PR#5255: natdynlink detection on powerpc, hurd, sparc
- PR#5295: OS threads: problem with caml_c_thread_unregister()
- PR#5297: compiler now checks existence of builtin primitives
- PR#5329: (Windows) more efficient Unix.select if all fd's are sockets
- PR#5357: warning for useless open statements
- PR#5358: first class modules don't allow "with type" declarations for types
  in sub-modules
- PR#5385: configure: emit a warning when MACOSX_DEPLOYMENT_TARGET is set
- PR#5396: ocamldep: add options -sort, -all, and -one-line
- PR#5397: Filename.temp_dir_name should be mutable
- PR#5403: give better error message when emacs is not found in PATH
- PR#5411: new directive for the toplevel: #load_rec
- PR#5420: Unix.openfile share mode (Windows)
- PR#5421: Unix: do not leak fds in various open_proc* functions
- PR#5434: implement Unix.times in win32unix (partially)
- PR#5438: new warnings for unused declarations
- PR#5439: upgrade config.guess and config.sub
- PR#5445 and others: better printing of types with user-provided names
- PR#5454: Digest.compare is missing and md5 doc update
- PR#5455: .emacs instructions, add lines to recognize ocaml scripts
- PR#5456: pa_macro: replace __LOCATION__ after macro expansion; add LOCATION_OF
- PR#5461: bytecode: emit warning when linking two modules with the same name
- PR#5478: ocamlopt assumes ar command exists
- PR#5479: Num.num_of_string may raise an exception, not reflected in the
  documentation.
- PR#5501: increase IO_BUFFER_SIZE to 64KiB
- PR#5532: improve error message when bytecode file is wrong
- PR#5555: add function Hashtbl.reset to resize the bucket table to
  its initial size.
- PR#5586: increase UNIX_BUFFER_SIZE to 64KiB
- PR#5597: register names for instrtrace primitives in embedded bytecode
- PR#5599: Add warn() tag in ocamlbuild to control -w compiler switch
- PR#5628: add #remove_directory and Topdirs.remove_directory to remove
  a directory from the load path
- PR#5636: in system threads library, issue with linking of pthread_atfork
- PR#5666: C includes don't provide a revision number
- ocamldebug: ability to inspect values that contain code pointers
- ocamldebug: new 'environment' directive to set environment variables
  for debuggee
- configure: add -no-camlp4 option

Shedding weight:
* Removed the obsolete native-code generators for Alpha, HPPA, IA64 and MIPS.
* The "DBM" library (interface with Unix DBM key-value stores) is no
  longer part of this distribution.  It now lives its own life at
  https://forge.ocamlcore.org/projects/camldbm/
* The "OCamlWin" toplevel user interface for MS Windows is no longer
  part of this distribution.  It now lives its own life at
  https://forge.ocamlcore.org/projects/ocamltopwin/

Other changes:
- Copy VERSION file to library directory when installing.


OCaml 3.12.1 (4 Jul 2011):
--------------------------

Bug fixes:
- PR#4345, PR#4767: problems with camlp4 printing of float values
- PR#4380: ocamlbuild should not use tput on windows
- PR#4487, PR#5164: multiple 'module type of' are incompatible
- PR#4552: ocamlbuild does not create symlinks when using '.itarget' file
- PR#4673, PR#5144: camlp4 fails on object copy syntax
- PR#4702: system threads: cleanup tick thread at exit
- PR#4732: camlp4 rejects polymorphic variants using keywords from macros
- PR#4778: Win32/MSVC port: rare syntax error in generated MASM assembly file
- PR#4794, PR#4959: call annotations not generated by ocamlopt
- PR#4820: revised syntax pretty printer crashes with 'Stack_overflow'
- PR#4928: wrong printing of classes and class types by camlp4
- PR#4939: camlp4 rejects patterns of the '?x:_' form
- PR#4967: ocamlbuild passes wrong switches to ocamldep through menhir
- PR#4972: mkcamlp4 does not include 'dynlink.cma'
- PR#5039: ocamlbuild should use '-linkpkg' only when linking programs
- PR#5066: ocamldoc: add -charset option used in html generator
- PR#5069: fcntl() in caml_sys_open may block, do it within blocking section
- PR#5071, PR#5129, PR#5134: inconsistencies between camlp4 and camlp4* binaries
- PR#5080, PR#5104: regression in type constructor handling by camlp4
- PR#5090: bad interaction between toplevel and camlp4
- PR#5095: ocamlbuild ignores some tags when building bytecode objects
- PR#5100: ocamlbuild always rebuilds a 'cmxs' file
- PR#5103: build and install objinfo when building with ocamlbuild
- PR#5109: crash when a parser calls a lexer that calls another parser
- PR#5110: invalid module name when using optional argument
- PR#5115: bytecode executables produced by msvc64 port crash on 32-bit versions
- PR#5117: bigarray: wrong function name without HAS_MMAP; missing include
- PR#5118: Camlp4o and integer literals
- PR#5122: camlp4 rejects lowercase identifiers for module types
- PR#5123: shift_right_big_int returns a wrong zero
- PR#5124: substitution inside a signature leads to odd printing
- PR#5128: typo in 'Camlp4ListComprehension' syntax extension
- PR#5136: obsolete function used in emacs mode
- PR#5145: ocamldoc: missing html escapes
- PR#5146: problem with spaces in multi-line string constants
- PR#5149: (partial) various documentation problems
- PR#5156: rare compiler crash with objects
- PR#5165: ocamlbuild does not pass '-thread' option to ocamlfind
- PR#5167: camlp4r loops when printing package type
- PR#5172: camlp4 support for 'module type of' construct
- PR#5175: in bigarray accesses, make sure bigarray expr is evaluated only once
- PR#5177: Gc.compact implies Gc.full_major
- PR#5182: use bytecode version of ocamldoc to generate man pages
- PR#5184: under Windows, alignment issue with bigarrays mapped from files
- PR#5188: double-free corruption in bytecode system threads
- PR#5192: mismatch between words and bytes in interpreting max_young_wosize
- PR#5202: error in documentation of atan2
- PR#5209: natdynlink incorrectly detected on BSD systems
- PR#5213: ocamlbuild should pass '-rectypes' to ocamldoc when needed
- PR#5217: ocamlfind plugin should add '-linkpkg' for toplevel
- PR#5228: document the exceptions raised by functions in 'Filename'
- PR#5229: typo in build script ('TAG_LINE' vs 'TAGLINE')
- PR#5230: error in documentation of Scanf.Scanning.open_in
- PR#5234: option -shared reverses order of -cclib options
- PR#5237: incorrect .size directives generated for x86-32 and x86-64
- PR#5244: String.compare uses polymorphic compare_val (regression of PR#4194)
- PR#5248: regression introduced while fixing PR#5118
- PR#5252: typo in docs
- PR#5258: win32unix: unix fd leak under windows
- PR#5269: (tentative fix) Wrong ext_ref entries in .annot files
- PR#5272: caml.el doesn't recognize downto as a keyword
- PR#5276: issue with ocamlc -pack and recursively-packed modules
- PR#5280: alignment constraints incorrectly autodetected on MIPS 32
- PR#5281: typo in error message
- PR#5308: unused variables not detected in "include (struct .. end)"
- camlp4 revised syntax printing bug in the toplevel (reported on caml-list)
- configure: do not define _WIN32 under cygwin
- Hardened generic comparison in the case where two custom blocks
  are compared and have different sets of custom operations.
- Hardened comparison between bigarrays in the case where the two
  bigarrays have different kinds.
- Fixed wrong autodetection of expm1() and log1p().
- don't add .exe suffix when installing the ocamlmktop shell script
- ocamldoc: minor fixes related to the display of ocamldoc options
- fixed bug with huge values in OCAMLRUNPARAM
- mismatch between declaration and definition of caml_major_collection_slice

Feature wishes:
- PR#4992: added '-ml-synonym' and '-mli-synonym' options to ocamldep
- PR#5065: added '-ocamldoc' option to ocamlbuild
- PR#5139: added possibility to add options to ocamlbuild
- PR#5158: added access to current camlp4 parsers and printers
- PR#5180: improved instruction selection for float operations on amd64
- stdlib: added a 'usage_string' function to Arg
- allow with constraints to add a type equation to a datatype definition
- ocamldoc: allow to merge '@before' tags like other ones
- ocamlbuild: allow dependency on file "_oasis"

Other changes:
- Changed default minor heap size from 32k to 256k words.
- Added new operation 'compare_ext' to custom blocks, called when
  comparing a custom block value with an unboxed integer.


Objective Caml 3.12.0 (2 Aug 2010):
-----------------------------------

(Changes that can break existing programs are marked with a "*"  )

Language features:
- Shorthand notation for records: in expressions and patterns,
    { lbl } stands for { lbl = lbl } and { M.lbl } for { M.lbl = lbl }
- Record patterns of the form { lbl = pat; _ } to mark that not all
  labels are listed, purposefully.  (See new warning below.)
- Explicit naming of a generic type; in an expression
  "fun ... (type t) ... -> e", the type t is considered abstract in its
  scope (the arguments that follow it and the body of the function),
  and then replaced by a fresh type variable. In particular, the type
  t can be used in contexts where a type variable is not allowed
  (e.g. for defining an exception in a local module).
- Explicit polymorphic types and polymorphic recursion. In let
  definitions, one can write an explicit polymorphic type just
  immediately the function name; the polymorphism will be enforced,
  and recursive calls may use the polymorphism.
  The syntax is the same as for polymorphic methods:
    "let [rec] <ident> : 'a1 ... 'an. <typexp> = ..."
- First-class packages modules.
  New kind of type expression, for packaged modules: (module PT).
  New kind of expression, to pack a module as a first-class value:
    (module MODEXPR : PT).
  New kind of module expression, to unpack a first-class value as a module:
    (val EXPR : PT).
  PT is a package type of the form "S" or
  "S with type t1 = ... and ... and type tn = ..." (S refers to a module type).
- Local opening of modules in a subexpression.
  Syntax: "let open M in e", or "M.(e)"
- In class definitions, method and instance variable override can now
  be made explicit, by writing "method!", "val!" or "inherit!" in place of
  "method", "val" and "inherit". It is an error to override an
  undefined member (or to use overriding inheritance when nothing get
  overridden). Additionally, these constructs disactivate respectively
  warnings 7 (method override, code 'M') and 13 (instance variable
  override, code 'V'). Note that, by default, warning 7 is inactive
  and warning 13 is active.
- "Destructive" substitution in signatures.
  By writing "<signature> with type t := <typeconstr>" and
  "<signature> with module M := <module-path>" one replaces "t" and "M"
  inside the signature, removing their respective fields. Among other
  uses, this allows to merge two signatures containing identically
  named fields.
* While fixing PR#4824, also corrected a gaping hole in the type checker,
  which allowed instantiating separately object parameters and instance
  variables in an interface. This hole was here since the beginning of
  ocaml, and as a result many programs using object inheritance in a non
  trivial way will need to be corrected. You can look at lablgtk2 for an
  example.

Compilers and toplevel:
- Warnings are now numbered and can be switched on and off individually.
  The old system with letters referring to sets of warnings is still
  supported.
- New warnings:
  + 9 (code 'R') to signal record patterns without "; _" where
    some labels of the record type are not listed in the pattern.
  + 28 when giving a wildcard argument to a constant constructor in
    a pattern-matching.
  + 29 when an end-of-line appears unescaped in a string constant.
  + 30 when the same constructor or record field is defined twice in
    mutually-recursive type definitions.
* The semantics of warning 7 (code 'M', method override) have changed
  (it now detects all overrides, not just repeated definitions inside
  the same class body), and it is now inactive by default.
- Better error report in case of unbound qualified identifier: if the module
  is unbound this error is reported in the first place.
- Added option '-strict-sequence' to force left hand part of sequence to have
  type unit.
- Added option '-no-app-funct' to turn applicative functors off.
  This option can help working around mysterious type incompatibilities
  caused by the incomplete comparison of applicative paths F(X).t.

Native-code compiler:
- AMD64: shorter and slightly more efficient code generated for
  float comparisons.

Standard library:
- Format: new function ikfprintf analoguous to ifprintf with a continuation
  argument.
* PR#4210, #4245: stricter range checking in string->integer conversion
  functions (int_of_string, Int32.of_string, Int64.of_string,
  Nativeint.of_string).  The decimal string corresponding to
  max_int + 1 is no longer accepted.
- Scanf: to prevent confusion when mixing Scanf scanning functions and direct
  low level input, value Scanf.stdin has been added.
* Random: changed the algorithm to produce better randomness.  Now passes the
  DieHard tests.
- Map: implement functions from Set that make sense for Map.

Other libraries:
* Str: letters that constitute a word now include digits 0-9 and
  underscore _.  This changes the interpretation of '\b' (word boundary)
  in regexps, but is more consistent with other regexp libraries. (PR#4874).

Ocamlbuild:
- Add support for native dynlink.

New tool:
- ocamlobjinfo: displays various information, esp. dependencies, for
  compiled OCaml files (.cmi, .cmo, .cma, .cmx, .cmxa, .cmxs, and bytecode
  executables).  Extends and makes more official the old objinfo tool
  that was installed by some OCaml packages.

All tools:
- PR#4857: add a -vnum option to display the version number and nothing else

Bug Fixes:
- PR#4012: Map.map and Map.mapi do not conform to specification
- PR#4478: better error messages for type definition mismatches
- PR#4683: labltk script uses fixed path on windows
- PR#4742: finalisation function raising an exception blocks other finalisations
- PR#4775: compiler crash on crazy types (temporary fix)
- PR#4824: narrowing the type of class parameters with a module specification
- PR#4862: relaxed value restriction and records
- PR#4884: optional arguments do not work when Some is redefined
- PR#4964: parenthesized names for infix functions in annot files
- PR#4970: better error message for instance variables
- PR#4975: spelling mistakes
- PR#4988: contravariance lost with ocamlc -i
- PR#5004: problem in Buffer.add_channel with very large lengths.
- PR#5008: on AMD64/MSVC port, rare float corruption during GC.
- PR#5018: wrong exception raised by Dynlink.loadfile.
- PR#5057: fatal typing error with local module + functor + polymorphic variant
- Wrong type for Obj.add_offset.
- Small problem with representation of Int32, Int64, and Nativeint constants.
- Use RTLD_LOCAL for native dynlink in private mode.

Objective Caml 3.11.2 (20 Jan 2010):
------------------------------------

Bug fixes:
- PR#4151: better documentation for min and max w.r.t. NaN
- PR#4421: ocamlbuild uses wrong compiler for C files
- PR#4710, PR#4720: ocamlbuild does not use properly configuration information
- PR#4750: under some Windows installations, high start-up times for Unix lib
- PR#4777: problem with scanf and CRLF
- PR#4783: ocamlmklib problem under Windows
- PR#4810: BSD problem with socket addresses, e.g. in Unix.getnameinfo
- PR#4813: issue with parsing of float literals by the GNU assembler
- PR#4816: problem with modules and private types
- PR#4818: missed opportunity for type-based optimization of bigarray accesses
- PR#4821: check for duplicate method names in classes
- PR#4823: build problem on Mac OS X
- PR#4836: spurious errors raised by Unix.single_write under Windows
- PR#4841, PR#4860, PR#4930: problem with ocamlopt -output-obj under Mac OS X
- PR#4847: C compiler error with ocamlc -output-obj under Win64
- PR#4856: ocamlbuild uses ocamlrun to execute a native plugin
- PR#4867, PR#4760: ocamlopt -shared fails on Mac OS X 64bit
- PR#4873: ocamlbuild ignores "thread" tag when building a custom toplevel
- PR#4890: ocamlbuild tries to use native plugin on bytecode-only arch
- PR#4896: ocamlbuild should always pass -I to tools for external libraries
- PR#4900: small bug triggering automatic compaction even if max_overhead = 1M
- PR#4902: bug in %.0F printf format
- PR#4910: problem with format concatenation
- PR#4922: ocamlbuild recompiles too many files
- PR#4923: missing \xff for scanf %S
- PR#4933: functors not handling private types correctly
- PR#4940: problem with end-of-line in DOS text mode, tentative fix
- PR#4953: problem compiling bytecode interpreter on ARM in Thumb mode.
- PR#4955: compiler crash when typing recursive type expression with constraint
- Module Printf: the simple conversion %F (without width indication) was not
           treated properly.
- Makefile: problem with cygwin, flexdll, and symbolic links
- Various build problems with ocamlbuild under Windows with msvc

Feature wishes:
- PR#9: (tentative implementation) make ocamldebug use #linenum annotations
- PR#123, PR#4477: custom exception printers
- PR#3456: Obj.double_field and Obj.set_double_field functions
- PR#4003: destination directory can be given to Filename.[open_]temp_file
- PR#4647: Buffer.blit function
- PR#4685: access to Filename.dir_sep
- PR#4703: support for debugging embedded applications
- PR#4723: "clear_rules" function to empty the set of ocamlbuild rules
- PR#4921: configure option to help cross-compilers

Objective Caml 3.11.1 (12 Jun 2009):
------------------------------------

Bug fixes:
- PR#4095: ocamldebug: strange behaviour of control-C
- PR#4403: ocamldebug: improved handling of packed modules
- PR#4650: Str.regexp_case_fold mis-handling complemented character sets [^a]
- PR#4660: Scanf.format_from_string: handling of double quote
- PR#4666: Unix.exec* failure in multithread programs under MacOS X and FreeBSD
- PR#4667: debugger out of sync with dynlink changes
- PR#4678: random "out of memory" error with systhreads
- PR#4690: issue with dynamic loading under MacOS 10.5
- PR#4692: wrong error message with options -i and -pack passed to ocamlc
- PR#4699: in otherlibs/dbm, fixed construction of dlldbm.so.
- PR#4704: error in caml_modify_generational_global_root()
- PR#4708: (ocamldoc) improved printing of infix identifiers such as "lor".
- PR#4722: typo in configure script
- PR#4729: documented the fact that PF_INET6 is not available on all platforms
- PR#4730: incorrect typing involving abbreviation "type 'a t = 'a"
- PR#4731: incorrect quoting of arguments passed to the assembler on x86-64
- PR#4735: Unix.LargeFile.fstat cannot report size over 32bits on Win32
- PR#4740: guard against possible processor error in
           {Int32,Int64,Nativeint}.{div,rem}
- PR#4745: type inference wrongly produced non-generalizable type variables.
- PR#4749: better pipe size for win32unix
- PR#4756: printf: no error reported for wrong format '%_s'
- PR#4758: scanf: handling of \<newline> by format '%S'
- PR#4766: incorrect simplification of some type abbreviations.
- PR#4768: printf: %F does not respect width and precision specifications
- PR#4769: Format.bprintf fails to flush
- PR#4775: fatal error Ctype.Unify during module type-checking (temporary fix)
- PR#4776: bad interaction between exceptions and classes
- PR#4780: labltk build problem under Windows.
- PR#4790: under Windows, map ERROR_NO_DATA Win32 error to EPIPE Unix error.
- PR#4792: bug in Big_int.big_int_of_int64 on 32-bit platforms.
- PR#4796: ocamlyacc: missing NUL termination of string
- PR#4804: bug in Big_int.int64_of_big_int on 32-bit platforms.
- PR#4805: improving compatibility with the clang C compiler
- PR#4809: issue with Unix.create_process under Win32
- PR#4814: ocamlbrowser: crash when editing comments
- PR#4816: module abbreviations remove 'private' type restrictions
- PR#4817: Object type gives error "Unbound type parameter .."
- Module Parsing: improved computation of locations when an ocamlyacc rule
                  starts with an empty nonterminal
- Type-checker: fixed wrong variance computation for private types
- x86-32 code generator, MSVC port: wrong "fld" instruction generated.
- ocamlbuild: incorrectly using the compile-time value of $OCAMLLIB
- Makefile problem when configured with -no-shared-libs
- ocamldoc: use dynamic loading in native code

Other changes:
- Improved wording of various error messages
  (contributed by Jonathan Davies, Citrix).
- Support for 64-bit mode in Solaris/x86 (PR#4670).


Objective Caml 3.11.0 (03 Dec 2008):
------------------------------------

(Changes that can break existing programs are marked with a "*"  )

Language features:
- Addition of lazy patterns: "lazy <pat>" matches suspensions whose values,
  after forcing, match the pattern <pat>.
- Introduction of private abbreviation types "type t = private <type-expr>",
  for abstracting the actual manifest type in type abbreviations.
- Subtyping is now allowed between a private abbreviation and its definition,
  and between a polymorphic method and its monomorphic instance.

Compilers:
- The file name for a compilation unit should correspond to a valid
  identifier (Otherwise dynamic linking and other things can fail, and
  a warning is emitted.)
* Revised -output-obj: the output name must now be provided; its
  extension must be one of .o/.obj, .so/.dll, or .c for the
  bytecode compiler. The compilers can now produce a shared library
  (with all the needed -ccopts/-ccobjs options) directly.
- -dtypes renamed to -annot, records (in .annot files) which function calls
  are tail calls.
- All compiler error messages now include a file name and location, for
  better interaction with Emacs' compilation mode.
- Optimized compilation of "lazy e" when the argument "e" is
  already evaluated.
- Optimized compilation of equality tests with a variant constant constructor.
- The -dllib options recorded in libraries are no longer ignored when
  -use_runtime or -use_prims is used (unless -no_auto_link is
  explicitly used).
- Check that at most one of -pack, -a, -shared, -c, -output-obj is
  given on the command line.
- Optimized compilation of private types as regular manifest types
  (e.g. abbreviation to float, float array or record types with only
   float fields).

Native-code compiler:
- New port: Mac OS X / Intel in 64-bit mode (configure with -cc "gcc -m64").
- A new option "-shared" to produce a plugin that can be dynamically
  loaded with the native version of Dynlink.
- A new option "-nodynlink" to enable optimizations valid only for code
  that is never dynlinked (no-op except for AMD64).
- More aggressive unboxing of floats and boxed integers.
- Can select which assembler and asm options to use at configuration time.

Run-time system:
- New implementation of the page table describing the heap (two-level
  array in 32 bits, sparse hashtable in 64 bits), fixes issues with address
  space randomization on 64-bit OS (PR#4448).
- New "generational" API for registering global memory roots with the GC,
  enables faster scanning of global roots.
  (The functions are caml_*_generational_global_root in <caml/memory.h>.)
- New function "caml_raise_with_args" to raise an exception with several
  arguments from C.
- Changes in implementation of dynamic linking of C code:
  under Win32, use Alain Frisch's flexdll implementation of the dlopen
  API; under MacOSX, use dlopen API instead of MacOSX bundle API.
- Programs may now choose a first-fit allocation policy instead of
  the default next-fit.  First-fit reduces fragmentation but is
  slightly slower in some cases.

Standard library:
- Parsing library: new function "set_trace" to programmatically turn
  on or off the printing of a trace during parsing.
- Printexc library: new functions "print_backtrace" and "get_backtrace"
  to obtain a stack backtrace of the most recently raised exception.
  New function "record_backtrace" to turn the exception backtrace mechanism
  on or off from within a program.
- Scanf library: fine-tuning of meta format implementation;
  fscanf behaviour revisited: only one input buffer is allocated for any
  given input channel;
  the %n conversion does not count a lookahead character as read.

Other libraries:
- Dynlink: on some platforms, the Dynlink library is now available in
  native code. The boolean Dynlink.is_native allows the program to
  know whether it has been compiled in bytecode or in native code.
- Bigarrays: added "unsafe_get" and "unsafe_set"
  (non-bound-checking versions of "get" and "set").
- Bigarrays: removed limitation "array dimension < 2^31".
- Labltk: added support for TK 8.5.
- Num: added conversions between big_int and int32, nativeint, int64.
  More efficient implementation of Num.quo_num and Num.mod_num.
- Threads: improved efficiency of mutex and condition variable operations;
  improved interaction with Unix.fork (PR#4577).
- Unix: added getsockopt_error returning type Unix.error.
  Added support for TCP_NODELAY and IPV6_ONLY socket options.
- Win32 Unix: "select" now supports all kinds of file descriptors.
  Improved emulation of "lockf" (PR#4609).

Tools:
- ocamldebug now supported under Windows (MSVC and Mingw ports),
  but without the replay feature.  (Contributed by Dmitry Bely
  and Sylvain Le Gall at OCamlCore with support from Lexifi.)
- ocamldoc: new option -no-module-constraint-filter to include functions
  hidden by signature constraint in documentation.
- ocamlmklib and ocamldep.opt now available under Windows ports.
- ocamlmklib no longer supports the -implib option.
- ocamlnat: an experimental native toplevel (not built by default).

Camlp4:
* programs linked with camlp4lib.cma now also need dynlink.cma.

Bug fixes:
- Major GC and heap compaction: fixed bug involving lazy values and
  out-of-heap pointers.
- PR#3915: updated most man pages.
- PR#4261: type-checking of recursive modules
- PR#4308: better stack backtraces for "spontaneous" exceptions such as
  Stack_overflow, Out_of_memory, etc.
- PR#4338: Str.global_substitute, Str.global_replace and the Str.*split*
  functions are now tail-recursive.
- PR#4503: fixed bug in classify_float on ARM.
- PR#4512: type-checking of recursive modules
- PR#4517: crash in ocamllex-generated lexers.
- PR#4542: problem with return value of Unix.nice.
- PR#4557: type-checking of recursive modules.
- PR#4562: strange %n semantics in scanf.
- PR#4564: add note "stack is not executable" to object files generated by
  ocamlopt (Linux/x86, Linux/AMD64).
- PR#4566: bug in Ratio.approx_ratio_fix and Num.approx_num_fix.
- PR#4582: clarified the documentation of functions in the String module.
- PR#4583: stack overflow in "ocamlopt -g" during closure conversion pass.
- PR#4585: ocamldoc and "val virtual" declarations.
- PR#4587: ocamldoc and escaped @ characters.
- PR#4605: Buffer.add_substitute was sometime wrong when target string had
           backslashes.
- PR#4614: Inconsistent declaration of CamlCBCmd in LablTk library.


Objective Caml 3.10.2 (29 Feb 2008):
------------------------------------

Bug fixes:
- PR#1217 (partial) Typo in ocamldep man page
- PR#3952 (partial) ocamlopt: allocation problems on ARM
- PR#4339 (continued) ocamlopt: problems on HPPA
- PR#4455 str.mli not installed under Windows
- PR#4473 crash when accessing float array with polymorphic method
- PR#4480 runtime would not compile without gcc extensions
- PR#4481 wrong typing of exceptions with object arguments
- PR#4490 typo in error message
- Random crash on 32-bit when major_heap_increment >= 2^22
- Big performance bug in Weak hashtables
- Small bugs in the make-package-macosx script
- Bug in typing of polymorphic variants (reported on caml-list)


Objective Caml 3.10.1 (11 Jan 2008):
------------------------------------

Bug fixes:
- PR#3830 small bugs in docs
- PR#4053 compilers: improved compilation time for large variant types
- PR#4174 ocamlopt: fixed ocamlopt -nopervasives
- PR#4199 otherlibs: documented a small problem in Unix.utimes
- PR#4280 camlp4: parsing of identifier (^)
- PR#4281 camlp4: parsing of type constraint
- PR#4285 runtime: cannot compile under AIX
- PR#4286 ocamlbuild: cannot compile under AIX and SunOS
- PR#4288 compilers: including a functor application with side effects
- PR#4295 camlp4 toplevel: synchronization after an error
- PR#4300 ocamlopt: crash with backtrace and illegal array access
- PR#4302 camlp4: list comprehension parsing problem
- PR#4304 ocamlbuild: handle -I correctly
- PR#4305 stdlib: alignment of Arg.Symbol
- PR#4307 camlp4: assertion failure
- PR#4312 camlp4: accept "let _ : int = 1"
- PR#4313 ocamlbuild: -log and missing directories
- PR#4315 camlp4: constraints in classes
- PR#4316 compilers: crash with recursive modules and Lazy
- PR#4318 ocamldoc: installation problem with Cygwin (tentative fix)
- PR#4322 ocamlopt: stack overflow under Windows
- PR#4325 compilers: wrong error message for unused var
- PR#4326 otherlibs: marshal Big_int on win64
- PR#4327 ocamlbuild: make emacs look for .annot in _build directory
- PR#4328 camlp4: stack overflow with nil nodes
- PR#4331 camlp4: guards on fun expressions
- PR#4332 camlp4: parsing of negative 32/64 bit numbers
- PR#4336 compilers: unsafe recursive modules
- PR#4337 (note) camlp4: invalid character escapes
- PR#4339 ocamlopt: problems on HP-UX (tentative fix)
- PR#4340 camlp4: wrong pretty-printing of optional arguments
- PR#4348 ocamlopt: crash on Mac Intel
- PR#4349 camlp4: bug in private type definitions
- PR#4350 compilers: type errors with records and polymorphic variants
- PR#4352 compilers: terminal recursion under Windows (tentative fix)
- PR#4354 ocamlcp: mismatch with ocaml on polymorphic let
- PR#4358 ocamlopt: float constants wrong on ARM
- PR#4360 ocamldoc: string inside comment
- PR#4365 toplevel: wrong pretty-printing of polymorphic variants
- PR#4373 otherlibs: leaks in win32unix
- PR#4374 otherlibs: threads module not initialized
- PR#4375 configure: fails to build on bytecode-only architectures
- PR#4377 runtime: finalisation of infix pointers
- PR#4378 ocamlbuild: typo in plugin.ml
- PR#4379 ocamlbuild: problem with plugins under Windows
- PR#4382 compilers: typing of polymorphic record fields
- PR#4383 compilers: including module with private type
- PR#4385 stdlib: Int32/Int64.format are unsafe
- PR#4386 otherlibs: wrong signal numbers with Unix.sigprocmask etc.
- PR#4387 ocamlbuild: build directory not used properly
- PR#4392 ocamldep: optional argument of class
- PR#4394 otherlibs: infinite loops in Str
- PR#4397 otherlibs: wrong size for flag arrays in win32unix
- PR#4402 ocamldebug: doesn't work with -rectypes
- PR#4410 ocamlbuild: problem with plugin and -build
- PR#4411 otherlibs: crash with Unix.access under Windows
- PR#4412 stdlib: marshalling broken on 64 bit architectures
- PR#4413 ocamlopt: crash on AMD64 with out-of-bound access and reraise
- PR#4417 camlp4: pretty-printing of unary minus
- PR#4419 camlp4: problem with constraint in type class
- PR#4426 compilers: problem with optional labels
- PR#4427 camlp4: wrong pretty-printing of lists of functions
- PR#4433 ocamlopt: fails to build on MacOSX 10.5
- PR#4435 compilers: crash with objects
- PR#4439 fails to build on MacOSX 10.5
- PR#4441 crash when build on sparc64 linux
- PR#4442 stdlib: crash with weak pointers
- PR#4446 configure: fails to detect X11 on MacOSX 10.5
- PR#4448 runtime: huge page table on 64-bit architectures
- PR#4450 compilers: stack overflow with recursive modules
- PR#4470 compilers: type-checking of recursive modules too restrictive
- PR#4472 configure: autodetection of libX11.so on Fedora x86_64
- printf: removed (partially implemented) positional specifications
- polymorphic < and <= comparisons: some C compiler optimizations
  were causing incorrect results when arguments are incomparable

New features:
- made configure script work on PlayStation 3
- ARM port: brought up-to-date for Debian 4.0 (Etch)
- many other small changes and bugfixes in camlp4, ocamlbuild, labltk,
  emacs files


Objective Caml 3.10.0 (18 May 2007):
------------------------------------

(Changes that can break existing programs are marked with a "*"  )

Language features:
- Added virtual instance variables in classes "val virtual v : t"
* Changed the behaviour of instance variable overriding; the new
  definition replaces the old one, rather than creating a new
  variable.

New tools:
- ocamlbuild: compilation manager for OCaml applications and libraries.
  See draft documentation at http://gallium.inria.fr/~pouillar/
* Camlp4: heavily revised implementation, new API.

New ports:
- MacOS X PowerPC 64 bits.
- MS Windows 64 bits (x64) using the Microsoft PSDK toolchain.
- MS Windows 32 bits using the Visual Studio 2005 toolchain.

Compilers:
- Faster type-checking of functor applications.
- Referencing an interface compiled with -rectypes from a module
    not compiled with -rectypes is now an error.
- Revised the "fragile matching" warning.

Native-code compiler:
- Print a stack backtrace on an uncaught exception.
  (Compile and link with ocamlopt -g; execute with OCAMLRUNPARAM=b.)
  Supported on Intel/AMD in 32 and 64 bits, PPC in 32 and 64 bits.
- Stack overflow detection on MS Windows 32 bits (courtesy O. Andrieu).
- Stack overflow detection on MacOS X PPC and Intel.
- Intel/AMD 64 bits: generate position-independent code by default.
- Fixed bug involving -for-pack and missing .cmx files (PR#4124).
- Fixed bug causing duplication of literals  (PR#4152).

Run-time system:
- C/Caml interface functions take "char const *" arguments
  instead of "char *" when appropriate.
- Faster string comparisons (fast case if strings are ==).

Standard library:
- Refined typing of format strings (type format6).
- Printf, Format: new function ifprintf that consumes its arguments
    and prints nothing (useful to print conditionally).
- Scanf:
    new function format_from_string to convert a string to a format string;
    new %r conversion to accomodate user defined scanners.
- Filename: improved Win32 implementation of Filename.quote.
- List: List.nth now tail-recursive.
- Sys: added Sys.is_directory.  Some functions (e.g. Sys.command) that
    could incorrectly raise Sys_io_blocked now raise Sys_error as intended.
- String and Char: the function ``escaped'' now escapes all the characters
    especially handled by the compiler's lexer (PR#4220).

Other libraries:
- Bigarray: mmap_file takes an optional argument specifying
    the start position of the data in the mapped file.
- Dynlink: now defines only two modules, Dynlink and Dynlinkaux (internal),
    reducing risks of name conflicts with user modules.
- Labltk under Win32: now uses Tcl/Tk 8.4 instead of 8.3 by default.
- VM threads: improved performance of I/O operations (less polling).
- Unix: new function Unix.isatty.
- Unix emulation under Win32:
    fixed incorrect error reporting in several functions (PR#4097);
    better handling of channels opened on sockets (PR#4098);
    fixed GC bug in Unix.system (PR#4112).

Documentation generator (OCamldoc):
- correctly handle '?' in value names (PR#4215)
- new option -hide-warnings not to print ocamldoc warnings

Lexer generator (ocamllex): improved error reporting.

License: fixed a typo in the "special exception" to the LGPL.


Objective Caml 3.09.3 (15 Sep 2006):
------------------------------------

Bug fixes:
- ocamldoc: -using modtype constraint to filter module elements displayed
    in doc PR#4016
- ocamldoc: error in merging of top dependencies of modules PR#4007
- ocamldoc: -dot-colors has no effect PR#3981
- ocamdloc: missing crossref in text from intro files PR#4066
- compilers: segfault with recursive modules PR#4008
- compilers: infinite loop when compiling objects PR#4018
- compilers: bad error message when signature mismatch PR#4001
- compilers: infinite loop with -rectypes PR#3999
- compilers: contravariance bug in private rows
- compilers: unsafe cast with polymorphic exception PR#4002
- native compiler: bad assembly code generated for AMD64 PR#4067
- native compiler: stack alignment problems on MacOSX/i386 PR#4036
- stdlib: crash in marshalling PR#4030
- stdlib: crash when closing a channel twice PR#4039
- stdlib: memory leak in Sys.readdir PR#4093
- C interface: better definition of CAMLreturn PR#4068
- otherlibs/unix: crash in gethostbyname PR#3043
- tools: subtle problem with unset in makefile PR#4048
- camlp4: install pa_o_fast.o PR#3812
- camlp4: install more modules PR#3689

New features:
- ocamldoc: name resolution in cross-referencing {!name}: if name is not
    found, then it is searched in the parent module/class, and in the parent
    of the parent, and so on until it is found.
- ocamldoc: new option -short-functors to use a short form to display
    functors in html generator PR#4017
- ocamlprof: added "-version" option



Objective Caml 3.09.2 (14 Apr 2006):
------------------------------------

Bug fixes:
- Makefile: problem with "make world.opt" PR#3954
- compilers: problem compiling several modules with one command line PR#3979
- compilers,ocamldoc: error message that Emacs cannot parse
- compilers: crash when printing type error PR#3968
- compilers: -dtypes wrong for monomorphic type variables PR#3894
- compilers: wrong warning on optional arguments PR#3980
- compilers: crash when wrong use of type constructor in let rec PR#3976
- compilers: better wording of "statement never returns" warning PR#3889
- runtime: inefficiency of signal handling PR#3990
- runtime: crashes with I/O in multithread programs PR#3906
- camlp4: empty file name in error messages PR#3886
- camlp4: stack overflow PR#3948
- otherlibs/labltk: ocamlbrowser ignores its command line options PR#3961
- otherlibs/unix: Unix.times wrong under Mac OS X PR#3960
- otherlibs/unix: wrong doc for execvp and execvpe PR#3973
- otherlibs/win32unix: random crash in Unix.stat PR#3998
- stdlib: update_mod not found under Windows PR#3847
- stdlib: Filename.dirname/basename wrong on Win32 PR#3933
- stdlib: incomplete documentation of Pervasives.abs PR#3967
- stdlib: Printf bugs PR#3902, PR#3955
- tools/checkstack.c: missing include
- yacc: crash when given argument "-" PR#3956

New features:
- ported to MacOS X on Intel PR#3985
- configure: added support for GNU Hurd PR#3991

Objective Caml 3.09.1 (4 Jan 2006):
-----------------------------------

Bug fixes:
- compilers: raise not_found with -principal PR#3855
- compilers: assert failure in typeclass.cml PR#3856
- compilers: assert failure in typing/ctype.ml PR#3909
- compilers: fatal error exception Ctype.Unify PR#3918
- compilers: spurious warning Y in objects PR#3868
- compilers: spurious warning Z on loop index PR#3907
- compilers: error message that emacs cannot parse
- ocamlopt: problems with -for-pack/-pack PR#3825, PR#3826, PR#3919
- ocamlopt: can't produce shared libraries on x86_64 PR#3869, PR#3924
- ocamlopt: float alignment problem on SPARC PR#3944
- ocamlopt: can't compile on MIPS PR#3936
- runtime: missing dependence for ld.conf
- runtime: missing dependence for .depend.nt PR#3880
- runtime: memory leak in caml_register_named_value PR#3940
- runtime: crash in Marshal.to_buffer PR#3879
- stdlib: Sys.time giving wrong results on Mac OS X PR#3850
- stdlib: Weak.get_copy causing random crashes in rare cases
- stdlib, debugger, labltk: use TMPDIR if set PR#3895
- stdlib: scanf bug on int32 and nativeint PR#3932
- camlp4: mkcamlp4 option parsing problem PR#3941
- camlp4: bug in pretty-printing of lazy/assert/new
- camlp4: update the unmaintained makefile for _loc name
- ocamldoc: several fixes see ocamldoc/Changes.txt
- otherlibs/str: bug in long sequences of alternatives PR#3783
- otherlibs/systhreads: deadlock in Windows PR#3910
- tools: update dumpobj to handle new event format PR#3873
- toplevel: activate warning Y in toplevel PR#3832

New features:
- otherlibs/labltk: browser uses menu bars instead of menu buttons

Objective Caml 3.09.0 (27 Oct 2006):
------------------------------------

(Changes that can break existing programs are marked with a "*"  )

Language features:
- Introduction of private row types, for abstracting the row in object
  and variant types.

Type checking:
- Polymorphic variants with at most one constructor [< `A of t] are no
  longer systematically promoted to the exact type [`A of t]. This was
  more confusing than useful, and created problems with private row
  types.

Both compilers:
- Added warnings 'Y' and 'Z' for local variables that are bound but
  never used.
- Added warning for some uses non-returning functions (e.g. raise), when they
  are passed extra arguments, or followed by extra statements.
- Pattern matching: more prudent compilation in case of guards; fixed PR#3780.
- Compilation of classes: reduction in size of generated code.
- Compilation of "module rec" definitions: fixed a bad interaction with
  structure coercion (to a more restrictive signature).

Native-code compiler (ocamlopt):
* Revised implementation of the -pack option (packing of several compilation
  units into one).  The .cmx files that are to be packed with
  "ocamlopt -pack -o P.cmx" must be compiled with "ocamlopt -for-pack P".
  In exchange for this additional constraint, ocamlopt -pack is now
  available on all platforms (no need for binutils).
* Fixed wrong evaluation order for arguments to certain inlined functions.
- Modified code generation for "let rec ... and ..." to reduce compilation
  time (which was quadratic in the number of mutually-recursive functions).
- x86 port: support tail-calls for functions with up to 21 arguments.
- AMD64 port, Linux: recover from system stack overflow.
- Sparc port: more portable handling of out-of-bound conditions
  on systems other than Solaris.

Standard library:
- Pervasives: faster implementation of close_in, close_out.
  set_binary_mode_{out,in} now working correctly under Cygwin.
- Printf: better handling of partial applications of the printf functions.
- Scanf: new function sscanf_format to read a format from a
  string. The type of the resulting format is dynamically checked and
  should be the type of the template format which is the second argument.
- Scanf: no more spurious lookahead attempt when the end of file condition
  is set and a correct token has already been read and could be returned.

Other libraries:
- System threads library: added Thread.sigmask; fixed race condition
  in signal handling.
- Bigarray library: fixed bug in Array3.of_array.
- Unix library: use canonical signal numbers in results of Unix.wait*;
  hardened Unix.establish_server against EINTR errors.

Run-time system:
- Support platforms where sizeof(void *) = 8 and sizeof(long) = 4.
- Improved and cleaned up implementation of signal handling.

Replay debugger:
- Improved handling of locations in source code.

OCamldoc:
- extensible {foo } syntax
- user can give .txt files on the command line, containing ocamldoc formatted
  text, to be able to include bigger texts out of source files
- -o option is now used by the html generator to indicate the prefix
  of generated index files (to avoid conflict when a Index module exists
  on case-insensitive file systems).

Miscellaneous:
- Configuration information is installed in `ocamlc -where`/Makefile.config
  and can be used by client Makefiles or shell scripts.

Objective Caml 3.08.4 (11 Aug 2005):
------------------------------------

New features:
- configure: find X11 config in some 64-bit Linux distribs
- ocamldoc: (**/**) can be canceled with another (**/**) PR#3665
- graphics: added resize_window
- graphics: check for invalid arguments to drawing primitives PR#3595
- ocamlbrowser: use windows subsystem on mingw

Bug fixes:
- ocamlopt: code generation problem on AMD64 PR#3640
- wrong code generated for some classes PR#3576
- fatal error when compiling some OO code PR#3745
- problem with comparison on constant constructors PR#3608
- camlp4: cryptic error message PR#3592
- camlp4: line numbers in multi-line antiquotations PR#3549
- camlp4: problem with make depend
- camlp4: parse error with :> PR#3561
- camlp4: ident conversion problem with val/contents/contents__
- camlp4: several small parsing problems PR#3688
- ocamldebug: handling of spaces in executable file name PR#3736
- emacs-mode: problem when caml-types-buffer is deleted by user PR#3704
- ocamldoc: extra backslash in ocamldoc man page PR#3687
- ocamldoc: improvements to HTML display PR#3698
- ocamldoc: escaping of @ in info files
- ocamldoc: escaping of . and \ in man pages PR#3686
- ocamldoc: better error reporting of misplaced comments
- graphics: fixed .depend file PR#3558
- graphics: segfault with threads and graphics PR#3651
- nums: several bugs: PR#3718, PR#3719, others
- nums: inline asm problems with gcc 4.0 PR#3604, PR#3637
- threads: problem with backtrace
- unix: problem with getaddrinfo PR#3565
- stdlib: documentation of Int32.rem and Int64.rem PR#3573
- stdlib: documentation of List.rev_map2 PR#3685
- stdlib: wrong order in Map.fold PR#3607
- stdlib: documentation of maximum float array length PR#3714
- better detection of cycles when using -rectypes
- missing case of module equality PR#3738
- better error messages for unbound type variables
- stack overflow while printing type error message PR#3705
- assert failure when typing some classes PR#3638
- bug in type_approx
- better error messages related to type variance checking
- yacc: avoid name capture for idents of the Parsing module


Objective Caml 3.08.3 (24 Mar 2005):
------------------------------------

New features:
- support for ocamlopt -pack under Mac OS X (PR#2634, PR#3320)
- ignore unknown warning options for forward and backward compatibility
- runtime: export caml_compare_unordered (PR#3479)
- camlp4: install argl.* files (PR#3439)
- ocamldoc: add -man-section option
- labltk: add the "solid" relief option (PR#3343)

Bug fixes:
- typing: fix unsoundness in type declaration variance inference.
    Type parameters which are constrained must now have an explicit variant
    annotation, otherwise they are invariant. This is not backward
    compatible, so this might break code which either uses subtyping or
    uses the relaxed value restriction (i.e. was not typable before 3.07)
- typing: erroneous partial match warning for polymorphic variants (PR#3424)
- runtime: handle the case of an empty command line (PR#3409, PR#3444)
- stdlib: make Sys.executable_name an absolute path in native code (PR#3303)
- runtime: fix memory leak in finalise.c
- runtime: auto-trigger compaction even if gc is called manually (PR#3392)
- stdlib: fix segfault in Obj.dup on zero-sized values (PR#3406)
- camlp4: correct parsing of the $ identifier (PR#3310, PR#3469)
- windows (MS tools): use link /lib instead of lib (PR#3333)
- windows (MS tools): change default install destination
- autoconf: better checking of SSE2 instructions (PR#3329, PR#3330)
- graphics: make close_graph close the X display as well as the window (PR#3312)
- num: fix big_int_of_string (empty string) (PR#3483)
- num: fix big bug on 64-bit architecture (PR#3299)
- str: better documentation of string_match and string_partial_match (PR#3395)
- unix: fix file descriptor leak in Unix.accept (PR#3423)
- unix: miscellaneous clean-ups
- unix: fix documentation of Unix.tm (PR#3341)
- graphics: fix problem when allocating lots of images under Windows (PR#3433)
- compiler: fix error message with -pack when .cmi is missing (PR#3028)
- cygwin: fix problem with compilation of camlheader (PR#3485)
- stdlib: Filename.basename doesn't return an empty string any more (PR#3451)
- stdlib: better documentation of Open_excl flag (PR#3450)
- ocamlcp: accept -thread option (PR#3511)
- ocamldep: handle spaces in file names (PR#3370)
- compiler: remove spurious warning in pattern-matching on variants (PR#3424)
- windows: better handling of InterpreterPath registry entry (PR#3334, PR#3432)


Objective Caml 3.08.2 (22 Nov 2004):
------------------------------------

Bug fixes:
- runtime: memory leak when unmarshalling big data structures (PR#3247)
- camlp4: incorrect line numbers in errors (PR#3188)
- emacs: xemacs-specific code, wrong call to "sit-for"
- ocamldoc: "Lexing: empty token" (PR#3173)
- unix: problem with close_process_* (PR#3191)
- unix: possible coredumps (PR#3252)
- stdlib: wrong order in Set.fold (PR#3161)
- ocamlcp: array out of bounds in profiled programs (PR#3267)
- yacc: problem with polymorphic variant types for grammar entries (PR#3033)

Misc:
- export <caml/printexc.h> for caml_format_exception (PR#3080)
- clean up caml_search_exe_in_path (maybe PR#3079)
- camlp4: new function "make_lexer" for new-style locations
- unix: added missing #includes (PR#3088)


Objective Caml 3.08.1 (19 Aug 2004):
------------------------------------

Licence:
- The emacs files are now under GPL
- Slightly relaxed some conditions of the QPL

Bug fixes:
- ld.conf now generated at compile-time instead of install-time
- fixed -pack on Windows XP (PR#2935)
- fixed Obj.tag (PR#2946)
- added support for multiple dlopen in Darwin
- run ranlib when installing camlp4 libraries (PR#2944)
- link camlp4opt with -linkall (PR#2949)
- camlp4 parsing of patterns now conforms to normal parsing (PR#3015)
- install camlp4 *.cmx files (PR#2955)
- fixed handling of linefeed in string constants in camlp4 (PR#3074)
- ocamldoc: fixed display of class parameters in HTML and LaTeX (PR#2994)
- ocamldoc: fixed display of link to class page in html (PR#2994)
- Windows toplevel GUI: assorted fixes (including PR#2932)

Misc:
- added -v option to ocamllex
- ocamldoc: new -intf and -impl options supported (PR#3036)

Objective Caml 3.08.0 (13 Jul 2004):
------------------------------------

(Changes that can break existing programs are marked with a "*"  )

Language features:
- Support for immediate objects, i.e. objects defined without going
  through a class.  (Syntax is "object <fields and methods> end".)

Type-checking:
- When typing record construction and record patterns, can omit
  the module qualification on all labels except one.  I.e.
  { M.l1 = ...; l2 = ... } is interpreted as { M.l1 = ...; M.l2 = ... }

Both compilers:
- More compact compilation of classes.
- Much more efficient handling of class definitions inside functors
  or local modules.
- Simpler representation for method tables. Objects can now be marshaled
  between identical programs with the flag Marshal.Closures.
- Improved error messages for objects and variants.
- Improved printing of inferred module signatures (toplevel and ocamlc -i).
  Recursion between type, class, class type and module definitions is now
  correctly printed.
- The -pack option now accepts compiled interfaces (.cmi files) in addition
  to compiled implementations (.cmo or .cmx).
* A compile-time error is signaled if an integer literal exceeds the
  range of representable integers.
- Fixed code generation error for "module rec" definitions.
- The combination of options -c -o sets the name of the generated
  .cmi / .cmo / .cmx files.

Bytecode compiler:
- Option -output-obj is now compatible with Dynlink and
  with embedded toplevels.

Native-code compiler:
- Division and modulus by zero correctly raise exception Division_by_zero
  (instead of causing a hardware trap).
- Improved compilation time for the register allocation phase.
- The float constant -0.0 was incorrectly treated as +0.0 on some processors.
- AMD64: fixed bugs in asm glue code for GC invocation and exception raising
  from C.
- IA64: fixed incorrect code generated for "expr mod 1".
- PowerPC: minor performance tweaks for the G4 and G5 processors.

Standard library:
* Revised handling of NaN floats in polymorphic comparisons.
  The polymorphic boolean-valued comparisons (=, <, >, etc) now treat
  NaN as uncomparable, as specified by the IEEE standard.
  The 3-valued comparison (compare) treats NaN as equal to itself
  and smaller than all other floats.  As a consequence, x == y
  no longer implies x = y but still implies compare x y = 0.
* String-to-integer conversions now fail if the result overflows
  the range of integers representable in the result type.
* All array and string access functions now raise
  Invalid_argument("index out of bounds") when a bounds check fails.
  In earlier releases, different exceptions were raised
  in bytecode and native-code.
- Module Buffer: new functions Buffer.sub, Buffer.nth
- Module Int32: new functions Int32.bits_of_float, Int32.float_of_bits.
- Module Map: new functions is_empty, compare, equal.
- Module Set: new function split.
* Module Gc: in-order finalisation, new function finalise_release.

Other libraries:
- The Num library: complete reimplementation of the C/asm lowest
  layer to work around potential licensing problems.
  Improved speed on the PowerPC and AMD64 architectures.
- The Graphics library: improved event handling under MS Windows.
- The Str library: fixed bug in "split" functions with nullable regexps.
- The Unix library:
   . Added Unix.single_write.
   . Added support for IPv6.
   . Bug fixes in Unix.closedir.
   . Allow thread switching on Unix.lockf.

Runtime System:
* Name space depollution: all global C identifiers are now prefixed
  with "caml" to avoid name clashes with other libraries.  This
  includes the "external" primitives of the standard runtime.

Ports:
- Windows ports: many improvements in the OCamlWin toplevel application
  (history, save inputs to file, etc).  Contributed by Christopher A. Watford.
- Native-code compilation supported for HPPA/Linux. Contributed by Guy Martin.
- Removed support for MacOS9.  Mac OS 9 is obsolete and the port was not
  updated since 3.05.
- Removed ocamlopt support for HPPA/Nextstep and Power/AIX.

Ocamllex:
- #line directives in the input file are now accepted.
- Added character set concatenation operator "cset1 # cset2".

Ocamlyacc:
- #line directives in the input file are now accepted.

Camlp4:
* Support for new-style locations (line numbers, not just character numbers).
- See camlp4/CHANGES and camlp4/ICHANGES for more info.


Objective Caml 3.07 (29 Sep 2003):
----------------------------------

Language features:
- Experimental support for recursive module definitions
      module rec A : SIGA = StructA and B : SIGB = StructB and ...
- Support for "private types", or more exactly concrete data types
  with private constructors or labels.  These data types can be
  de-structured normally in pattern matchings, but values of these
  types cannot be constructed directly outside of their defining module.
- Added integer literals of types int32, nativeint, int64
  (written with an 'l', 'n' or 'L' suffix respectively).

Type-checking:
- Allow polymorphic generalization of covariant parts of expansive
  expressions.  For instance, if f: unit -> 'a list, "let x = f ()"
  gives "x" the generalized type forall 'a. 'a list, instead of '_a list
  as before.
- The typing of polymorphic variants in pattern matching has changed.
  It is intended to be more regular, sticking to the principle of "closing
  only the variants which would be otherwise incomplete". Two potential
  consequences: (1) some types may be left open which were closed before,
  and the resulting type might not match the interface anymore (expected to
  be rare); (2) in some cases an incomplete match may be generated.
- Lots of bug fixes in the handling of polymorphism and recursion inside
  types.
- Added a new "-dtypes" option to ocamlc/ocamlopt, and an emacs extension
  "emacs/caml-types.el".  The compiler option saves inferred type information
  to file *.annot, and the emacs extension allows the user to look at the
  type of any subexpression in the source file.  Works even in the case
  of a type error (all the types computed up to the error are available).
  This new feature is also supported by ocamlbrowser.
- Disable "method is overridden" warning when the method was explicitly
  redefined as virtual beforehand (i.e. not through inheritance). Typing
  and semantics are unchanged.

Both compilers:
- Added option "-dtypes" to dump detailed type information to a file.
- The "-i" option no longer generates compiled files, it only prints
  the inferred types.
- The sources for the module named "Mod" can be placed either in Mod.ml or
  in mod.ml.
- Compilation of "let rec" on non-functional values: tightened some checks,
  relaxed some other checks.
- Fixed wrong code that was generated for "for i = a to max_int"
  or "for i = a downto min_int".
- An explicit interface Mod.mli can now be provided for the module obtained
  by ocamlc -pack -o Mod.cmo ... or ocamlopt -pack -o Mod.cmx ...
- Revised internal handling of source code locations, now handles
  preprocessed code better.
- Pattern-matching bug on float literals fixed.
- Minor improvements on pattern-matching over variants.
- More efficient compilation of string comparisons and the "compare" function.
- More compact code generated for arrays of constants.
- Fixed GC bug with mutable record fields of type "exn".
- Added warning "E" for "fragile patterns": pattern matchings that would
  not be flagged as partial if new constructors were added to the data type.

Bytecode compiler:
- Added option -vmthread to select the threads library with VM-level
  scheduling.  The -thread option now selects the system threads library.

Native-code compiler:
- New port: AMD64 (Opteron).
- Fixed instruction selection bug on expressions of the kind (raise Exn)(arg).
- Several bug fixes in ocamlopt -pack (tracking of imported modules,
  command line too long).
- Signal handling bug fixed.
- x86 port:
    Added -ffast-math option to use inline trigo and log functions.
    Small performance tweaks for the Pentium 4.
    Fixed illegal "imul" instruction generated by reloading phase.
- Sparc port:
    Enhanced code generation for Sparc V8 (option -march=v8) and
    Sparc V9 (option -march=v9).
    Profiling support added for Solaris.
- PowerPC port:
    Keep stack 16-aligned for compatibility with C calling conventions.

Toplevel interactive system:
- Tightened interface consistency checks between .cmi files, .cm[oa] files
  loaded by #load, and the running toplevel.
- #trace on mutually-recursive functions was broken, works again.
- Look for .ocamlinit file in home directory in addition to the current dir.

Standard library:
- Match_failure and Assert_failure exceptions now report
  (file, line, column), instead of (file, starting char, ending char).
- float_of_string, int_of_string: some ill-formed input strings were not
    rejected.
- Added format concatenation, string_of_format, format_of_string.
- Module Arg: added new option handlers Set_string, Set_int, Set_float,
    Symbol, Tuple.
- Module Format: tag handling is now turned off by default,
    use [Format.set_tags true] to activate.
- Modules Lexing and Parsing: added better handling of positions
    in source file.  Added function Lexing.flush_input.
- Module Scanf: %n and %N formats to count characters / items read so far;
    assorted bug fixes, %! to match end of input. New ``_'' special
    flag to skip reresulting value.
- Module Format: tags are not activated by default.
- Modules Set and Map: fixed bugs causing trees to become unbalanced.
- Module Printf: less restrictive typing of kprintf.
- Module Random: better seeding; functions to generate random int32, int64,
    nativeint; added support for explicit state management.
- Module Sys: added Sys.readdir for reading the contents of a directory.

Runtime system:
- output_value/input_value: fixed bug with large blocks (>= 4 Mwords)
  produced on a 64-bit platform and incorrectly read back on a 32-bit
  platform.
- Fixed memory compaction bug involving input_value.
- Added MacOS X support for dynamic linking of C libraries.
- Improved stack backtraces on uncaught exceptions.
- Fixed float alignment problem on Sparc V9 with gcc 3.2.

Other libraries:
- Dynlink:
    By default, dynamically-loaded code now has access to all
      modules defined by the program; new functions Dynlink.allow_only
      and Dynlink.prohibit implement access control.
    Fixed Dynlink problem with files generated with ocamlc -pack.
    Protect against references to modules not yet fully initialized.
- LablTK/CamlTK: added support for TCL/TK 8.4.
- Str: reimplemented regexp matching engine, now less buggy, faster,
    and LGPL instead of GPL.
- Graphics: fixed draw_rect and fill_rect bug under X11.
- System threads and bytecode threads libraries can be both installed.
- System threads: better implementation of Thread.exit.
- Bytecode threads: fixed two library initialization bugs.
- Unix: make Unix.openfile blocking to account for named pipes;
  GC bug in Unix.*stat fixed; fixed problem with Unix.dup2 on Windows.

Ocamllex:
- Can name parts of the matched input text, e.g.
    "0" (['0'-'7']+ as s) { ... s ... }

Ocamldebug:
- Handle programs that run for more than 2^30 steps.

Emacs mode:
- Added file caml-types.el to interactively display the type information
  saved by option -dtypes.

Win32 ports:
- Cygwin port: recognize \ as directory separator in addition to /
- MSVC port: ocamlopt -pack works provided GNU binutils are installed.
- Graphics library: fixed bug in Graphics.blit_image; improved event handling.

OCamldoc:
- new ty_code field for types, to keep code of a type (with option -keep-code)
- new ex_code field for types, to keep code of an exception
    (with option -keep-code)
- some fixes in html generation
- don't overwrite existing style.css file when generating HTML
- create the ocamldoc.sty file when generating LaTeX (if nonexistent)
- man pages are now installed in man/man3 rather than man/mano
- fix: empty [] in generated HTML indexes


Objective Caml 3.06 (20 Aug 2002):
----------------------------------

Type-checking:
- Apply value restriction to polymorphic record fields.

Run-time system:
- Fixed GC bug affecting lazy values.

Both compilers:
- Added option "-version" to print just the version number.
- Fixed wrong dependencies in .cmi generated with the -pack option.

Native-code compiler:
- Fixed wrong return value for inline bigarray assignments.

Libraries:
- Unix.getsockopt: make sure result is a valid boolean.

Tools:
- ocamlbrowser: improved error reporting; small Win32 fixes.

Windows ports:
- Fixed two problems with the Mingw port under Cygwin 1.3.


Objective Caml 3.05 (29 Jul 2002):
----------------------------------

Language features:
- Support for polymorphic methods and record fields.
- Allows _ separators in integer and float literals, e.g. 1_000_000.

Type-checker:
- New flag -principal to enforce principality of type inference.
- Fixed subtle typing bug with higher-order functors.
- Fixed several complexity problems; changed (again) the  behaviour of
  simple coercions.
- Fixed various bugs with objects and polymorphic variants.
- Improved some error messages.

Both compilers:
- Added option "-pack" to assemble several compilation units as one unit
  having the given units as sub-modules.
- More precise detection of unused sub-patterns in "or" patterns.
- Warnings for ill-formed \ escapes in string and character literals.
- Protect against spaces and other special characters in directory names.
- Added interface consistency check when building a .cma or .cmxa library.
- Minor reduction in code size for class initialization code.
- Added option "-nostdlib" to ignore standard library entirely.

Bytecode compiler:
- Fixed issue with ocamlc.opt and dynamic linking.

Native-code compiler:
- Added link-time check for multiply-defined module names.
- Fixed GC bug related to constant constructors of polymorphic variant types.
- Fixed compilation bug for top-level "include" statements.
- PowerPC port: work around limited range for relative branches,
  thus removing assembler failures on large functions.
- IA64 port: fixed code generation bug for 3-way constructor matching.

Toplevel interactive system:
- Can load object files given on command line before starting up.
- ocamlmktop: minimized possibility of name clashes with user-provided modules.

Run-time system:
- Minor garbage collector no longer recursive.
- Better support for lazy data in the garbage collector.
- Fixed issues with the heap compactor.
- Fixed issues with finalized Caml values.
- The type "int64" is now supported on all platforms: we use software
  emulation if the C compiler doesn't support 64-bit integers.
- Support for float formats that are neither big-endian nor little-endian
  (one known example: the ARM).
- Fixed bug in callback*_exn functions in the exception-catching case.
- Work around gcc 2.96 bug on RedHat 7.2 and Mandrake 8.0, 8.1 among others.
- Stub DLLs now installed in subdir stublibs/ of standard library dir.

Standard library:
- Protect against integer overflow in sub-string and sub-array bound checks.
- New module Complex implementing arithmetic over complex numbers.
- New module Scanf implementing format-based scanning a la scanf() in C.
- Module Arg: added alternate entry point Arg.parse_argv.
- Modules Char, Int32, Int64, Nativeint, String: added type "t" and function
  "compare" so that these modules can be used directly with e.g. Set.Make.
- Module Digest: fixed issue with Digest.file on large files (>= 1Gb);
    added Digest.to_hex.
- Module Filename: added Filename.open_temp_file to atomically create and
    open the temp file; improved security of Filename.temp_file.
- Module Genlex: allow _ as first character of an identifier.
- Module Lazy: more efficient implementation.
- Module Lexing: improved performances for very large tokens.
- Module List: faster implementation of sorting functions.
- Module Printf:
    added %S and %C formats (quoted, escaped strings and characters);
    added kprintf (calls user-specified continuation on formatted string).
- Module Queue: faster implementation (courtesy of François Pottier).
- Module Random: added Random.bool.
- Module Stack: added Stack.is_empty.
- Module Pervasives:
    added sub-module LargeFile to support files larger than 1Gb
      (file offsets are int64 rather than int);
    opening in "append" mode automatically sets "write" mode;
    files are now opened in close-on-exec mode;
    string_of_float distinguishes its output from a plain integer;
    faster implementation of input_line for long lines.
- Module Sys:
     added Sys.ocaml_version containing the OCaml version number;
     added Sys.executable_name containing the (exact) path of the
       file being executable;
     Sys.argv.(0) is now unchanged w.r.t. what was provided as 0-th argument
       by the shell.
- Module Weak: added weak hash tables.

Other libraries:
- Bigarray:
    support for bigarrays of complex numbers;
    added functions Genarray.dims,
      {Genarray,Array1,Array2,Array3}.{kind,layout}.
- Dynlink: fixed bug with loading of mixed-mode Caml/C libraries.
- LablTK:
    now supports also the CamlTK API (no labels);
    support for Activate and Deactivate events;
    support for virtual events;
    added UTF conversion;
    export the tcl interpreter as caml value, to avoid DLL dependencies.
- Unix:
    added sub-module LargeFile to support files larger than 1Gb
      (file offsets are int64 rather than int);
    added POSIX opening flags (O_NOCTTY, O_*SYNC);
    use reentrant functions for gethostbyname and gethostbyaddr when available;
    fixed bug in Unix.close_process and Unix.close_process_full;
    removed some overhead in Unix.select.

Tools:
- ocamldoc (the documentation generator) is now part of the distribution.
- Debugger: now supports the option -I +dir.
- ocamllex: supports the same identifiers as ocamlc; warns for
  bad \ escapes in strings and characters.
- ocamlbrowser:
    recenter the module boxes when showing a cross-reference;
    include the current directory in the ocaml path.

Windows port:
- Can now compile with Mingw (the GNU compilers without the Cygwin
  runtime library) in addition to MSVC.
- Toplevel GUI: wrong filenames were given to #use and #load commands;
  read_line() was buggy for short lines (2 characters or less).
- OCamlBrowser: now fully functional.
- Graphics library: fixed several bugs in event handling.
- Threads library: fixed preemption bug.
- Unix library: better handling of the underlying differences between
  sockets and regular file descriptors;
  added Unix.lockf and a better Unix.rename (thanks to Tracy Camp).
- LablTk library: fixed a bug in Fileinput


Objective Caml 3.04 (13 Dec 2001):
----------------------------------

Type-checker:
- Allowed coercing self to the type of the current class, avoiding
  an obscure error message about "Self type cannot be unified..."

Both compilers:
- Use OCAMLLIB environment variable to find standard library, falls
  back on CAMLLIB if not defined.
- Report out-of-range ASCII escapes in character or string literals
  such as "\256".

Byte-code compiler:
- The -use-runtime and -make-runtime flags are back by popular demand
  (same behavior as in 3.02).
- Dynamic loading (of the C part of mixed Caml/C libraries): arrange that
  linking in -custom mode uses the static libraries for the C parts,
  not the shared libraries, for maximal robustness and compatibility with
  3.02.

Native-code compiler:
- Fixed bug in link-time consistency checking.

Tools:
- ocamlyacc: added parser debugging support (set OCAMLRUNPARAM=p to get
  a trace of the pushdown automaton actions).
- ocamlcp: was broken in 3.03 (Sys_error), fixed.

Run-time system:
- More work on dynamic loading of the C part of mixed Caml/C libraries.
- On uncaught exception, flush output channels before printing exception
  message and backtrace.
- Corrected several errors in exception backtraces.

Standard library:
- Pervasives: integer division and modulus are now fully specified
  on negative arguments (with round-towards-zero semantics).
- Pervasives.float_of_string: now raises Failure on ill-formed input.
- Pervasives: added useful float constants max_float, min_float, epsilon_float.
- printf functions in Printf and Format: added % formats for int32, nativeint,
  int64; "*" in width and precision specifications now supported
  (contributed by Thorsten Ohl).
- Added Hashtbl.copy, Stack.copy.
- Hashtbl: revised resizing strategy to avoid quadratic behavior
  on Hashtbl.add.
- New module MoreLabels providing labelized versions of modules
  Hashtbl, Map and Set.
- Pervasives.output_value and Marshal.to_* : improved hashing strategy
  for internal data structures, avoid excessive slowness on
  quasi-linearly-allocated inputs.

Other libraries:
- Num: fixed bug in big integer exponentiation (Big_int.power_*).

Windows port:
- New GUI for interactive toplevel (Jacob Navia).
- The Graphics library is now available for stand-alone executables
  (Jacob Navia).
- Unix library: improved reporting of system error codes.
- Fixed error in "globbing" of * and ? patterns on command line.

Emacs mode: small fixes; special color highlighting for ocamldoc comments.

License: added special exception to the LGPL'ed code (libraries and
  runtime system) allowing unrestricted linking, whether static or dynamic.


Objective Caml 3.03 ALPHA (12 Oct 2001):
----------------------------------------

Language:
- Removed built-in syntactic sugar for streams and stream patterns
  [< ... >], now supported via CamlP4, which is now included in the
  distribution.
- Switched the default behaviour to labels mode (labels are compulsory),
  but allows omitting labels when a function application is complete.
  -nolabels mode is available but deprecated for programming.
  (See also scrapelabels and addlabels tools below.)
- Removed all labels in the standard libraries, except labltk.
  Labelized versions are kept for ArrayLabels, ListLabels, StringLabels
  and UnixLabels. "open StdLabels" gives access to the first three.
- Extended polymorphic variant type syntax, allowing union types and
  row abbreviations for both sub- and super-types. #t deprecated in types.
- See the Upgrading file for how to adapt to all the changes above.

Type-checker:
- Fixed obscure bug in module typing causing the type-checker to loop
  on signatures of the form
        module type M
        module A: sig module type T = sig module T: M end end
        module B: A.T
- Improved efficiency of module type-checking via lazy computation of
  certain signature summary information.
- An empty polymorphic variant type is now an error.

Both compilers:
- Fixed wrong code generated for "struct include M ... end" when M
  contains one or several "external" declarations.

Byte-code compiler:
- Protect against VM stack overflow caused by module initialization code
  with many local variables.
- Support for dynamic loading of the C part of mixed Caml/C libraries.
- Removed the -use-runtime and -make-runtime flags, obsoleted by dynamic
  loading of C libraries.

Native-code compiler:
- Attempt to recover gracefully from system stack overflow.  Currently
  works on x86 under Linux and BSD.
- Alpha: work around "as" bug in Tru64 5.1.

Toplevel environment:
- Revised printing of inferred types and evaluation results
  so that an external printer (e.g. Camlp4's) can be hooked in.

Tools:
- The CamlP4 pre-processor-pretty-printer is now included in the standard
  distribution.
- New tool ocamlmklib to help build mixed Caml/C libraries.
- New tool scrapelabels and addlabels, to either remove (non-optional)
  labels in interfaces, or automatically add them in the definitions.
  They provide easy transition from classic mode ocaml 3.02 sources,
  depending on whether you want to keep labels or not.
- ocamldep: added -pp option to handle preprocessed source files.

Run-time system:
- Support for dynamic loading of the C part of mixed Caml/C libraries.
  Currently works under Linux, FreeBSD, Windows, Tru64, Solaris and Irix.
- Implemented registration of global C roots with a skip list,
  runs much faster when there are many global C roots.
- Autoconfiguration script: fixed wrong detection of Mac OS X; problem
  with the Sparc, gcc 3.0, and float alignment fixed.

Standard library:
- Added Pervasives.flush_all to flush all opened output channels.

Other libraries:
- All libraries revised to allow dynamic loading of the C part.
- Graphics under X Windows: revised event handling, should no longer lose
    mouse events between two calls to wait_next_event(); wait_next_event()
    now interruptible by signals.
- Bigarrays: fixed bug in marshaling of big arrays.

Windows port:
- Fixed broken Unix.{get,set}sockopt*



Objective Caml 3.02 (30 Jul 2001):
----------------------------------

Both compilers:
- Fixed embarrassing bug in pattern-matching compilation
  (affected or-patterns containing variable bindings).
- More optimizations in pattern-matching compilation.

Byte-code compiler:
- Protect against VM stack overflow caused by functions with many local
  variables.

Native-code compiler:
- Removed re-sharing of string literals, causes too many surprises with
  in-place string modifications.
- Corrected wrong compilation of toplevel "include" statements.
- Fixed bug in runtime function "callbackN_exn".
- Signal handlers receive the conventional signal number as argument
  instead of the system signal number (same behavior as with the
  bytecode compiler).
- ARM port: fixed issue with immediate operand overflow in large functions.

Toplevel environment:
- User-definer printers (for #install_printer) now receive as first argument
  the pretty-printer formatter where to print their second argument.
  Old printers (with only one argument) still supported for backward
  compatibility.

Standard library:
- Module Hashtbl: added Hashtbl.fold.

Other libraries:
- Dynlink: better error reporting in add_interfaces for missing .cmi files.
- Graphics: added more drawing functions (multiple points, polygons,
    multiple lines, splines).
- Bytecode threads: the module Unix is now thread-safe, ThreadUnix is
    deprecated.  Unix.exec* now resets standard descriptors to blocking mode.
- Native threads: fixed a context-switch-during-GC problem causing
    certain C runtime functions to fail, most notably input_value.
- Unix.inet_addr_of_string: call inet_aton() when available so as to
    handle correctly the address 255.255.255.255.
- Unix: added more getsockopt and setsockopt functions to get/set
    options that have values other than booleans.
- Num: added documentation for the Big_int module.

Tools:
- ocamldep: fixed wrong dependency issue with nested modules.

Run-time system:
- Removed floating-point error at start-up on some non-IEEE platforms
  (e.g. FreeBSD prior to 4.0R).
- Stack backtrace mechanism now works for threads that terminate on
  an uncaught exception.

Auto-configuration:
- Updated config.guess and config.sub scripts, should recognize a greater
  number of recent platform.

Windows port:
- Fixed broken Unix.waitpid.  Unix.file_descr can now be compared or hashed.
- Toplevel application: issue with spaces in name of stdlib directory fixed.

MacOS 9 port:
- Removed the last traces of support for 68k


Objective Caml 3.01 (09 Mar 2001):
----------------------------------

New language features:
- Variables are allowed in "or" patterns, e.g.
     match l with [t] | [_;t] -> ... t ...
- "include <structure expression>" to re-export all components of a
  structure inside another structure.
- Variance annotation on parameters of type declarations, e.g.
    type (+'a,-'b,'c) t (covariant in 'a, contravariant in 'b, invariant in 'c)

New ports:
- Intel IA64/Itanium under Linux (including the native-code compiler).
- Cygwin under MS Windows.  This port is an alternative to the earlier
  Windows port of OCaml, which relied on MS compilers; the Cygwin
  Windows port does not need MS Visual C++ nor MASM, runs faster
  in bytecode, and has a better implementation of the Unix library,
  but currently lacks threads and COM component support.

Type-checking:
- Relaxed "monomorphic restriction" on type constructors in a
  mutually-recursive type definition, e.g. the following is again allowed
    type u = C of int t | D of string t and 'a t = ...
- Fixed name-capture bug in "include SIG" and "SIG with ..." constructs.
- Improved implicit subtypes built by (... :> ty), closer to intuition.
- Several bug fixes in type-checking of variants.
- Typing of polymorphic variants is more restrictive:
   do not allow conjunctive types inside the same pattern matching.
   a type has either an upper bound, or all its tags are in the lower bound.
  This may break some programs (this breaks lablgl-0.94).

Both compilers:
- Revised compilation of pattern matching.
- Option -I +<subdir> to search a subdirectory <subdir> of the standard
  library directory (i.e. write "ocamlc -I +labltk" instead of
  "ocamlc -I /usr/local/lib/ocaml/labltk").
- Option -warn-error to turn warnings into errors.
- Option -where to print the location of the standard library directory.
- Assertions are now type-checked even if the -noassert option is given,
  thus -noassert can no longe change the types of modules.

Bytecode compiler and bytecode interpreter:
- Print stack backtrace when a program aborts due to an uncaught exception
  (requires compilation with -g and running with ocamlrun -b or
   OCAMLRUNPARAM="b=1").

Native-code compiler:
- Better unboxing optimizations on the int32, int64, and nativeint types.
- Tail recursion preserved for functions having more parameters than
  available registers (but tail calls to other functions are still
  turned off if parameters do not fit entirely in registers).
- Fixed name-capture bug in function inlining.
- Improved spilling/reloading strategy for conditionals.
- IA32, Alpha: better alignment of branch targets.
- Removed spurious dependency on the -lcurses library.

Toplevel environment:
- Revised handling of top-level value definitions, allows reclaimation
  of definitions that are shadowed by later definitions with the same names.
  (E.g. "let x = <big list>;; let x = 1;;" allows <big list> to be reclaimed.)
- Revised the tracing facility so that for standard library functions,
  only calls from user code are traced, not calls from the system.
- Added a "*" prompt when within a comment.

Runtime system:
- Fixed portability issue on bcopy() vs memmove(), affecting Linux RedHat 7.0
  in particular.
- Structural comparisons (=, <>, <, <=, >, >=, compare) reimplemented
  so as to avoid overflowing the C stack.
- Input/output functions: arrange so that reads and writes on closed
  in_channel or out_channel raise Sys_error immediately.

Standard library:
- Module Gc: changed some counters to float in order to avoid overflow;
    added alarms
- Module Hashtbl: added Hashtbl.replace.
- Module Int64: added bits_of_float, float_of_bits (access to IEEE 754
    representation of floats).
- Module List:  List.partition now tail-rec;
    improved memory behavior of List.stable_sort.
- Module Nativeint: added Nativeint.size (number of bits in a nativeint).
- Module Obj: fixed incorrect resizing of float arrays in Obj.resize.
- Module Pervasives: added float constants "infinity", "neg_infinity", "nan";
    added a "classify_float" function to test a float for NaN, infinity, etc.
- Pervasives.input_value: fixed bug affecting shared custom objects.
- Pervasives.output_value: fixed size bug affecting "int64" values.
- Pervasives.int_of_string, {Int32,Int64,Nativeint}.of_string:
  fixed bug causing bad digits to be accepted without error.
- Module Random: added get_state and set_state to checkpoint the generator.
- Module Sys: signal handling functions are passed the system-independent
  signal number rather than the raw system signal number whenever possible.
- Module Weak: added Weak.get_copy.

Other libraries:
- Bigarray: added Bigarray.reshape to take a view of the elements of a
  bigarray with different dimensions or number of dimensions;
  fixed bug causing "get" operations to be unavailable in custom
  toplevels including Bigarray.
- Dynlink: raise an error instead of crashing when the loaded module
  refers to the not-yet-initialized module performing a dynlink operation.
- Bytecode threads: added a thread-safe version of the Marshal module;
    fixed a rare GC bug in the thread scheduler.
- POSIX threads: fixed compilation problem with threads.cmxa.
- Both thread libraries: better tail-recursion in Event.sync.
- Num library: fixed bug in square roots (Nat.sqrt_nat, Big_int.sqrt_big_int).

Tools:
- ocamldep: fixed missing dependencies on labels of record patterns and
    record construction operations

Win32 port:
- Unix.waitpid now implements the WNOHANG option.

Mac OS ports:
- Mac OS X public beta is supported.
- Int64.format works on Mac OS 8/9.


Objective Caml 3.00 (25 Apr 2000):
----------------------------------

Language:
- OCaml/OLabl merger:
  * Support for labeled and optional arguments for functions and classes.
  * Support for variant types (sum types compared by structure).
  See tutorial (chapter 2 of the OCaml manual) for more information.
- Syntactic change: "?" in stream error handlers changed to "??".
- Added exception renaming in structures (exception E = F).
- (OCaml 2.99/OLabl users only) Label syntax changed to preserve
  backward compatibility with 2.0x (labeled function application
  is f ~lbl:arg instead of f lbl:arg).  A tool is provided to help
  convert labelized programs to OCaml 3.00.

Both compilers:
- Option -labels to select commuting label mode (labels are mandatory,
  but labeled arguments can be passed in a different order than in
  the definition of the function; in default mode, labels may be omitted,
  but argument reordering is only allowed for optional arguments).
- Libraries (.cma and .cmxa files) now "remember" C libraries given
  at library construction time, and add them back at link time.
  Allows linking with e.g. just unix.cma instead of
  unix.cma -custom -cclib -lunix
- Revised printing of error messages, now use Format.fprintf; no visible
  difference for users, but could facilitate internationalization later.
- Fixed bug in unboxing of records containing only floats.
- Fixed typing bug involving applicative functors as components of modules.
- Better error message for inconsistencies between compiled interfaces.

Bytecode compiler:
- New "modular" format for bytecode executables; no visible differences
  for users, but will facilitate further extensions later.
- Fixed problems in signal handling.

Native-code compiler:
- Profiling support on x86 under FreeBSD
- Open-coding and unboxing optimizations for the new integer types
  int32, int64, nativeint, and for bigarrays.
- Fixed instruction selection bug with "raise" appearing in arguments
  of strict operators, e.g. "1 + raise E".
- Better error message when linking incomplete/incorrectly ordered set
  of .cmx files.
- Optimized scanning of global roots during GC, can reduce total running
  time by up to 8% on GC-intensive programs.

Interactive toplevel:
- Better printing of exceptions, including arguments, when possible.
- Fixed rare GC bug occurring during interpretation of scripts.
- Added consistency checks between interfaces and implementations
  during #load.

Run-time system:
- Added support for "custom" heap blocks (heap blocks carrying
  C functions for finalization, comparison, hashing, serialization
  and deserialization).
- Support for finalisation functions written in Caml.

Standard library:
- New modules Int32, Int64, Nativeint for 32-bit, 64-bit and
  platform-native integers
- Module Array: added Array.sort, Array.stable_sort.
- Module Gc: added Gc.finalise to attach Caml finalisation functions to
  arbitrary heap-allocated data.
- Module Hashtbl: do not bomb when resizing very large table.
- Module Lazy: raise Lazy.Undefined when a lazy evaluation needs itself.
- Module List: added List.sort, List.stable_sort; fixed bug in List.rev_map2.
- Module Map: added mapi (iteration with key and data).
- Module Set: added iterators for_all, exists, filter, partition.
- Module Sort: still here but deprecated in favor of new sorting functions
  in Array and List.
- Module Stack: added Stack.top
- Module String: fixed boundary condition on String.rindex_from
- Added labels on function arguments where appropriate.

New libraries and tools:
- ocamlbrowser: graphical browser for OCaml sources and compiled interfaces,
  supports cross-referencing, editing, running the toplevel.
- LablTK: GUI toolkit based on TK, using labeled and optional arguments,
  easier to use than CamlTK.
- Bigarray: large, multi-dimensional numerical arrays, facilitate
  interfacing with C/Fortran numerical code, efficient support for
  advanced array operations such as slicing and memory-mapping of files.

Other libraries:
- Bytecode threads: timer-based preemption was broken, works back again;
  fixed bug in Pervasives.input_line; exported Thread.yield.
- System threads: several GC / reentrancy bugs fixed in buffered I/O
  and Unix I/O; revised Thread.join implementation for strict POSIX
  conformance; exported Thread.yield.
- Graphics: added support for double buffering; added, current_x, current_y,
  rmoveto, rlineto, and draw_rect.
- Num: fixed bug in Num.float_of_num.
- Str: worked around potential symbol conflicts with C standard library.
- Dbm: fixed bug with Dbm.iter on empty database.

New or updated ports:
- Alpha/Digital Unix: lifted 256M limitation on total memory space
  induced by -taso
- Port to AIX 4.3 on PowerPC
- Port to HPUX 10 on HPPA
- Deprecated 680x0 / SunOS port

Macintosh port:
- Implemented the Unix and Thread libraries.
- The toplevel application does not work on 68k Macintoshes; maybe
  later if there's a demand.
- Added a new tool, ocamlmkappli, to build an application from a
  program written in O'Caml.


Objective Caml 2.04 (26 Nov 1999):
----------------------------------

- C interface: corrected inconsistent change in the CAMLparam* macros.
- Fixed internal error in ocamlc -g.
- Fixed type-checking of "S with ...", where S is a module type name
  abbreviating another module type name.
- ocamldep: fixed stdout/stderr mismatch after failing on one file.
- Random.self_init more random.
- Windows port:
  - Toplevel application: fixed spurious crash on exit.
  - Native-code compiler: fixed bug in assembling certain
    floating-point constants (masm doesn't grok 2e5, wants 2.0e5).

Objective Caml 2.03 (19 Nov 1999):
----------------------------------

New ports:
- Ported to BeOS / Intel x86 (bytecode and native-code).
- BSD / Intel x86 port now supports both a.out and ELF binary formats.
- Added support for {Net,Open}BSD / Alpha.
- Revamped Rhapsody port, now works on MacOS X server.

Syntax:
- Warning for "(*)" and "*)" outside comment.
- Removed "#line LINENO", too ambiguous with a method invocation;
  the equivalent "# LINENO" is still supported.

Typing:
- When an incomplete pattern-matching is detected, report also a
  value or value template that is not covered by the cases of
  the pattern-matching.
- Several bugs in class type matching and in type error reporting fixed.
- Added an option -rectypes to support general recursive types,
  not just those involving object types.

Bytecode compiler:
- Minor cleanups in the bytecode emitter.
- Do not remove "let x = y" bindings in -g mode; makes it easier to
  debug the code.

Native-code compiler:
- Fixed bug in grouping of allocations performed in the same basic block.
- Fixed bug in constant propagation involving expressions containing
  side-effects.
- Fixed incorrect code generation for "for" loops whose upper bound is
  a reference assigned inside the loop.
- MIPS code generator: work around a bug in the IRIX 6 assembler.

Toplevel:
- Fixed incorrect redirection of standard formatter to stderr
  while executing toplevel scripts.

Standard library:
- Added List.rev_map, List.rev_map2.
- Documentation of List functions now says which functions are
  tail-rec, and how much stack space is needed for non-tailrec functions.
- Wrong type for Printf.bprintf fixed.
- Fixed weird behavior of Printf.sprintf and Printf.bprintf in case of
  partial applications.
- Added Random.self_init, which initializes the PRNG from the system date.
- Sort.array: serious bugs fixed.
- Stream.count: fixed incorrect behavior with ocamlopt.

Run-time system and external interface:
- Fixed weird behavior of signal handlers w.r.t. signal masks and exceptions
  raised from the signal handler.
- Fixed bug in the callback*_exn() functions.

Debugger:
- Fixed wrong printing of float record fields and elements of float arrays.
- Supports identifiers starting with '_'.

Profiler:
- Handles .mli files, so ocamlcp can be used to replace ocamlc (e.g. in a
  makefile).
- Now works on programs that use stream expressions and stream parsers.

Other libraries:
- Graphics: under X11, treat all mouse buttons equally; fixed problem
  with current font reverting to the default font when the graphics
  window is resized.
- Str: fixed reentrancy bugs in Str.replace and Str.full_split.
- Bytecode threads: set standard I/O descriptors to non-blocking mode.
- OS threads: revised implementation of Thread.wait_signal.
- All threads: added Event.wrap_abort, Event.choose [].
- Unix.localtime, Unix.gmtime: check for errors.
- Unix.create_process: now supports arbitrary redirections of std descriptors.
- Added Unix.open_process_full.
- Implemented Unix.chmod under Windows.
- Big_int.square_big_int now gives the proper sign to its result.

Others:
- ocamldep: don't stop at first error, skip to next file.
- Emacs mode: updated with Garrigue and Zimmerman's snapshot of 1999/10/18.
- configure script: added -prefix option.
- Windows toplevel application: fixed problem with graphics library
  not loading properly.


Objective Caml 2.02 (04 Mar 1999):
----------------------------------

* Type system:
  - Check that all components of a signature have unique names.
  - Fixed bug in signature matching involving a type component and
    a module component, both sharing an abstract type.
  - Bug involving recursive classes constrained by a class type fixed.
  - Fixed bugs in printing class types and in printing unification errors.

* Compilation:
  - Changed compilation scheme for "{r with lbl = e}" when r has many fields
    so as to avoid code size explosion.

* Native-code compiler:
  - Better constant propagation in boolean expressions and in conditionals.
  - Removal of unused arguments during function inlining.
  - Eliminated redundant tagging/untagging in bit shifts.
  - Static allocation of closures for functions without free variables,
    reduces the size of initialization code.
  - Revised compilation scheme for definitions at top level of compilation
    units, so that top level functions have no free variables.
  - Coalesced multiple allocations of heap blocks inside one expression
    (e.g. x :: y :: z allocates the two conses in one step).
  - Ix86: better handling of large integer constants in instruction selection.
  - MIPS: fixed wrong asm generated for String.length "literal".

* Standard library:
  - Added the "ignore" primitive function, which just throws away its
    argument and returns "()".  It allows to write
    "ignore(f x); y" if "f x" doesn't have type unit and you don't
    want the warning caused by "f x; y".
  - Added the "Buffer" module (extensible string buffers).
  - Module Format: added formatting to buffers and to strings.
  - Added "mem" functions (membership test) to Hashtbl and Map.
  - Module List: added find, filter, partition.
    Renamed remove and removeq to remove_assoc and remove_assq.
  - Module Marshal: fixed bug in marshaling functions when passed functional
    values defined by mutual recursion with other functions.
  - Module Printf: added Printf.bprintf (print to extensible buffer);
    added %i format as synonymous for %d (as per the docs).
  - Module Sort: added Sort.array (Quicksort).

* Runtime system:
  - New callback functions for callbacks with arbitrary many arguments
    and for catching Caml exceptions escaping from a callback.

* The ocamldep dependency generator: now performs full parsing of the
    sources, taking into account the scope of module bindings.

* The ocamlyacc parser generator: fixed sentinel error causing wrong
    tables to be generated in some cases.

* The str library:
  - Added split_delim, full_split as variants of split that control
    more precisely what happens to delimiters.
  - Added replace_matched for separate matching and replacement operations.

* The graphics library:
  - Bypass color lookup for 16 bpp and 32 bpp direct-color displays.
  - Larger color cache.

* The thread library:
  - Bytecode threads: more clever use of non-blocking I/O, makes I/O
    operations faster.
  - POSIX threads: gcc-ism removed, should now compile on any ANSI C compiler.
  - Both: avoid memory leak in the Event module when a communication
    offer is never selected.

* The Unix library:
  - Fixed inversion of ctime and mtime in Unix.stat, Unix.fstat, Unix.lstat.
  - Unix.establish_connection: properly reclaim socket if connect fails.

* The DBM library: no longer crashes when calling Dbm.close twice.

* Emacs mode:
  - Updated with Garrigue and Zimmerman's latest version.
  - Now include an "ocamltags" script for using etags on OCaml sources.

* Win32 port:
  - Fixed end-of-line bug in ocamlcp causing problems with generated sources.


Objective Caml 2.01 (09 Dec 1998):
----------------------------------

* Typing:
  - Added warning for expressions of the form "a; b" where a does not have
    type "unit"; catches silly mistake such as
    "record.lbl = newval; ..." instead of "record.lbl <- newval; ...".
  - Typing bug in "let module" fixed.

* Compilation:
  - Fixed bug in compilation of recursive and mutually recursive classes.
  - Option -w to turn specific warnings on/off.
  - Option -cc to choose the C compiler used with ocamlc -custom and ocamlopt.

* Bytecode compiler and bytecode interpreter:
  - Intel x86: removed asm declaration causing "fixed or forbidden register
    spilled" error with egcs and gcc 2.8 (but not with gcc 2.7, go figure).
  - Revised handling of debugging information, allows faster linking with -g.

* Native-code compiler:
  - Fixed bugs in integer constant propagation.
  - Out-of-bound accesses in array and strings now raise an Invalid_argument
    exception (like the bytecode system) instead of stopping the program.
  - Corrected scheduling of bound checks.
  - Port to the StrongARM under Linux (e.g. Corel Netwinder).
  - I386: fixed bug in profiled code (ocamlopt -p).
  - Mips: switched to -n32 model under IRIX; dropped the Ultrix port.
  - Sparc: simplified the addressing modes, allows for better scheduling.
  - Fixed calling convention bug for Pervasives.modf.

* Toplevel:
  - #trace works again.
  - ocamlmktop: use matching ocamlc, not any ocamlc from the search path.

* Memory management:
  - Fixed bug in heap expansion that could cause the GC to loop.

* C interface:
  - New macros CAMLparam... and CAMLlocal... to simplify the handling
    of local roots in C code.
  - Simplified procedure for allocating and filling Caml blocks from C.
  - Declaration of string_length in <caml/mlvalues.h>.

* Standard library:
  - Module Format: added {get,set}_all_formatter_output_functions,
    formatter_of_out_channel, and the control sequence @<n> in printf.
  - Module List: added mem_assoc, mem_assq, remove, removeq.
  - Module Pervasives: added float_of_int (synonymous for float),
    int_of_float (truncate), int_of_char (Char.code), char_of_int (Char.chr),
    bool_of_string.
  - Module String: added contains, contains_from, rcontains_from.

* Unix library:
  - Unix.lockf: added F_RLOCK, F_TRLOCK; use POSIX locks whenever available.
  - Unix.tc{get,set}attr: added non-standard speeds 57600, 115200, 230400.
  - Unix.chroot: added.

* Threads:
  - Bytecode threads: improved speed of I/O scheduling.
  - Native threads: fixed a bug involving signals and exceptions
    generated from C.

* The "str" library:
  - Added Str.string_partial_match.
  - Bumped size of internal stack.

* ocamlyacc: emit correct '# lineno' directive for prelude part of .mly file.

* Emacs editing mode: updated with Jacques Garrigue's newest code.

* Windows port:
  - Added support for the "-cclib -lfoo" option (instead of
     -cclib /full/path/libfoo.lib as before).
  - Threads: fixed a bug at initialization time.

* Macintosh port: source code for Macintosh application merged in.


Objective Caml 2.00 (19 Aug 1998):
----------------------------------

* Language:
  - New class language.  See http://caml.inria.fr/ocaml/refman/
    for a tutorial (chapter 2) and for the reference manual (section 4.9).
  - Local module definitions "let module X = <module-expr> in <expr>".
  - Record copying with update "{r with lbl1 = expr1; ...}".
  - Array patterns "[|pat1; ...;patN|]" in pattern-matchings.
  - New reserved keywords: "object", "initializer".
  - No longer reserved: "closed", "protected".

* Bytecode compiler:
  - Use the same compact memory representations for float arrays, float
    records and recursive closures as the native-code compiler.
  - More type-dependent optimizations.
  - Added the -use_runtime and -make_runtime flags to build separately
    and reuse afterwards custom runtime systems
    (inspired by Fabrice Le Fessant's patch).

* Native-code compiler:
  - Cross-module constant propagation of integer constants.
  - More type-dependent optimizations.
  - More compact code generated for "let rec" over data structures.
  - Better code generated for "for" loops (test at bottom of code).
  - More aggressive scheduling of stores.
  - Added -p option for time profiling with gprof
    (fully supported on Intel x86/Linux and Alpha/Digital Unix only)
    (inspired by Aleksey Nogin's patch).
  - A case of bad spilling with high register pressure fixed.
  - Fixed GC bug when GC called from C without active Caml code.
  - Alpha: $gp handling revised to follow Alpha's standard conventions,
    allow running "atom" and "pixie" on ocamlopt-generated binaries.
  - Intel x86: use movzbl and movsbl systematically to load 8-bit and 16-bit
    quantities, no more hacks with partial registers (better for the
    Pentium Pro, worse for the Pentium).
  - PowerPC: more aggressive scheduling of return address reloading.
  - Sparc: scheduling bug related to register pairs fixed.

* Runtime system:
  - Better printing of uncaught exceptions (print a fully qualified
    name whenever possible).

* New ports:
  - Cray T3E (bytecode only) (in collaboration with CEA).
  - PowerMac under Rhapsody.
  - SparcStations under Linux.

* Standard library:
  - Added set_binary_mode_in and set_binary_mode_out in Pervasives
    to toggle open channels between text and binary modes.
  - output_value and input_value check that the given channel is in
    binary mode.
  - input_value no longer fails on very large marshalled data (> 16 Mbytes).
  - Module Arg: added option Rest.
  - Module Filename: temp_file no longer loops if temp dir doesn't exist.
  - Module List: added rev_append (tail-rec alternative to @).
  - Module Set: tell the truth about "elements" returning a sorted list;
    added min_elt, max_elt, singleton.
  - Module Sys: added Sys.time for simple measuring of CPU time.

* ocamllex:
  - Check for overflow when generating the tables for the automaton.
  - Error messages in generated .ml file now point to .mll source.
  - Added "let <id> = <regexp>" to name regular expressions
    (inspired by Christian Lindig's patch).

* ocamlyacc:
  - Better error recovery in presence of EOF tokens.
  - Error messages in generated .ml file now point to .mly source.
  - Generated .ml file now type-safe even without the generated .mli file.

* The Unix library:
  - Use float instead of int to represent Unix times (number of seconds
    from the epoch).  This fixes a year 2005 problem on 32-bit platforms.
    Functions affected: stat, lstat, fstat, time, gmtime, localtime,
    mktime, utimes.
  - Added putenv.
  - Better handling of "unknown" error codes (EUNKNOWNERR).
  - Fixed endianness bug in getservbyport.
  - win32unix (the Win32 implementation of the Unix library) now has
    the same interface as the unix implementation, this allows exchange
    of compiled .cmo and .cmi files between Unix and Win32.

* The thread libraries:
  - Bytecode threads: bug with escaping exceptions fixed.
  - System threads (POSIX, Win32): malloc/free bug fixed; signal bug fixed.
  - Both: added Thread.wait_signal to wait synchronously for signals.

* The graph library: bigger color cache.

* The str library: added Str.quote, Str.regexp_string,
  Str.regexp_string_case_fold.

* Emacs mode:
  - Fixed bug with paragraph fill.
  - Fixed bug with next-error under Emacs 20.


Objective Caml 1.07 (11 Dec 1997):
----------------------------------

* Native-code compiler:
  - Revised interface between generated code and GC, fixes serious GC
    problems with signals and native threads.
  - Added "-thread" option for compatibility with ocamlc.

* Debugger: correctly print instance variables of objects.

* Run-time system: ported to OpenBSD.

* Standard library: fixed wrong interface for Marshal.to_buffer and
  Obj.unmarshal.

* Num library: added Intel x86 optimized asm code (courtesy of
  Bernard Serpette).

* Thread libraries:
  - Native threads: fixed GC bugs and installation procedure.
  - Bytecode threads: fixed problem with "Marshal" module.
  - Both: added Event.always.

* MS Windows port: better handling of long command lines in Sys.command

Objective Caml 1.06 (18 Nov 1997):
----------------------------------

* Language:
  - Added two new keywords: "assert" (check assertion) and "lazy"
    (delay evaluation).
  - Allow identifiers to start with "_" (such identifiers are treated
    as lowercase idents).

* Objects:
  - Added "protected" methods (visible only from subclasses, can be hidden
    in class type declared in module signature).
  - Objects can be compared using generic comparison functions.
  - Fixed compilation of partial application of object constructors.

* Type system:
  - Occur-check now more strict (all recursions must traverse an object).
  - A few bugs fixed.

* Run-time system:
  - A heap compactor was implemented, so long-running programs can now
    fight fragmentation.
  - The meaning of the "space_overhead" parameter has changed.
  - The macros Push_roots and Pop_roots are superseded by Begin_roots* and
    End_roots.
  - Bytecode executable includes list of primitives used, avoids crashes
    on version mismatch.
  - Reduced startup overhead for marshalling, much faster marshalling of
    small objects.
  - New exception Stack_overflow distinct from Out_of_memory.
  - Maximum stack size configurable.
  - I/O revised for compatibility with compactor and with native threads.
  - All C code ANSIfied (new-style function declarations, etc).
  - Threaded code work on all 64-bit processors, not just Alpha/Digital Unix.
  - Better printing of uncaught exceptions.

* Both compilers:
  - Parsing: more detailed reporting of syntax errors (e.g. shows
    unmatched opening parenthesis on missing closing parenthesis).
  - Check consistency between interfaces (.cmi).
  - Revised rules for determining dependencies between modules.
  - Options "-verbose" for printing calls to C compiler, "-noassert"
    for turning assertion checks off.

* Native-code compiler:
  - Machine-dependent parts rewritten using inheritance instead of
    parameterized modules.
  - GC bug in value let rec fixed.
  - Port to Linux/Alpha.
  - Sparc: cleaned up use of %g registers, now compatible with Solaris threads.

* Top-level interactive system:
  - Can execute Caml script files given on command line.
  - Reads commands from ./.ocamlinit on startup.
  - Now thread-compatible.

* Standard library:
  - New library module: Lazy (delayed computations).
  - New library module: Marshal.  Allows marshalling to strings and
    transmission of closures between identical programs (SPMD parallelism).
  - Filename: "is_absolute" is superseded by "is_implicit" and "is_relative".
    To adapt old programs, change "is_absolute x" to "not (is_implicit x)"
    (but the new "is_relative" is NOT the opposite of the old "is_absolute").
  - Array, Hashtbl, List, Map, Queue, Set, Stack, Stream:
    the "iter" functions now take as argument a unit-returning function.
  - Format: added "printf" interface to the formatter (see the documentation).
    Revised behaviour of simple boxes: no more than one new line is output
    when consecutive break hints should lead to multiple line breaks.
  - Stream: revised implementation, renamed Parse_failure to Failure and
    Parse_error to Error (don't you love gratuitous changes?).
  - String: added index, rindex, index_from, rindex_from.
  - Array: added mapi, iteri, fold_left, fold_right, init.
  - Added Map.map, Set.subset, Printexc.to_string.

* ocamllex: lexers generated by ocamllex can now handle all characters,
  including '\000'.

* ocamlyacc: fixed bug with function closures returned by parser rules.

* Debugger:
  - Revised generation of events.
  - Break on function entrance.
  - New commands start/previous.
  - The command loadprinter now try to recursively load required
    modules.
  - Numerous small fixes.

* External libraries:
  - systhreads: can now use POSIX threads; POSIX and Win32 threads are
    now supported by the native-code compiler.
  - dbm and graph: work in native code.
  - num: fixed bug in Nat.nat_of_string.
  - str: fixed deallocation bug with case folding.
  - win32unix: use Win32 handles instead of (buggy) VC++ emulation of Unix
    file handles; added gettimeofday.

* Emacs editing mode and debugger interface updated to July '97 version.

Objective Caml 1.05 (21 Mar 1997):
----------------------------------

* Typing: fixed several bugs causing spurious type errors.

* Native-code compiler: fixed instruction selection bug causing GC to
see ill-formed pointers; fixed callbacks to support invocation from a
main program in C.

* Standard library: fixed String.lowercase; Weak now resists integers.

* Toplevel: multiple phrases without intermediate ";;" now really supported;
fixed value printing problems where the wrong printer was selected.

* Debugger: fixed printing problem with local references; revised
handling of checkpoints; various other small fixes.

* Macintosh port: fixed signed division problem in bytecomp/emitcode.ml

Objective Caml 1.04 (11 Mar 1997):
----------------------------------

* Replay debugger ported from Caml Light; added debugger support in
  compiler (option -g) and runtime system. Debugger is alpha-quality
  and needs testing.

* Parsing:
  - Support for "# linenum" directives.
  - At toplevel, allow several phrases without intermediate ";;".

* Typing:
  - Allow constraints on datatype parameters, e.g.
    type 'a foo = ... constraint 'a = 'b * 'c.
  - Fixed bug in signature matching in presence of free type variables '_a.
  - Extensive cleanup of internals of type inference.

* Native-code compilation:
  - Inlining of small functions at point of call (fairly conservative).
  - MIPS code generator ported to SGI IRIX 6.
  - Better code generated for large integer constants.
  - Check for urgent GC when allocating large objects in major heap.
  - PowerPC port: better scheduling, reduced TOC consumption.
  - HPPA port: handle long conditional branches gracefully,
    several span-dependent bugs fixed.

* Standard library:
  - More floating-point functions (all ANSI C float functions now available).
  - Hashtbl: added functorial interface (allow providing own equality
    and hash functions); rehash when resizing, avoid memory leak on
    Hashtbl.remove.
  - Added Char.uppercase, Char.lowercase, String.uppercase, String.lowercase,
    String.capitalize, String.uncapitalize.
  - New module Weak for manipulating weak pointers.
  - New module Callback for registering closures and exceptions to be
    used from C.

* Foreign interface:
  - Better support for callbacks (C calling Caml), exception raising
    from C, and main() in C. Added function to remove a global root.
  - Option -output-obj to package Caml code as a C library.

* Thread library: fixed bug in timed_read and timed_write operations;
  Lexing.from_function and Lexing.from_channel now reentrant.

* Unix interface: renamed EACCESS to EACCES (the POSIX name); added setsid;
  fixed bug in inet_addr_of_string for 64-bit platforms.

* Ocamlyacc: default error function no longer prevents error recovery.

* Ocamllex: fixed reentrancy problem w.r.t. exceptions during refill;
  fixed output problem (\r\r\n) under Win32.

* Macintosh port:
  - The makefiles are provided for compiling and installing O'Caml on
    a Macintosh with MPW 3.4.1.
  - An application with the toplevel in a window is forthcoming.

* Windows NT/95 port: updated toplevel GUI to that of Caml Light 0.73.

* Emacs editing mode and debugger interface included in distribution.


Objective Caml 1.03 (29 Oct 1996):
----------------------------------

* Typing:
  - bug with type names escaping their scope via unification with
    non-generalized type variables '_a completely fixed;
  - fixed bug in occur check : it was too restrictive;
  - fixed bug of coercion operators;
  - check that no two types of the same name are generated in a module
    (there was no check for classes);
  - "#install_printer" works again;
  - fixed bug in printing of subtyping errors;
  - in class interfaces, construct "method m" (without type) change
    the status of method m from abstract to concrete;
  - in a recursive definition of class interfaces, a class can now
    inherit from a previous class;
  - typing of a method make use of an eventual previously given type
    of this method, yielding clearer type errors.

* Compilation (ocamlc and ocamlopt):
  - fixed bug in compilation of classes.

* Native-code compilation:
  - optimization of functions taking tuples of arguments;
  - code emitter for the Motorola 680x0 processors (retrocomputing week);
  - Alpha/OSF1: generate frame descriptors, avoids crashes when e.g.
    exp() or log() cause a domain error; fixed bug with
    String.length "literal";
  - Sparc, Mips, HPPA: removed marking of scanned stack frames
    (benefits do not outweight cost).

* Standard library:
  - Arg.parse now prints documentation for command-line options;
  - I/O buffers (types in_channel and out_channel) now heap-allocated,
    avoids crashing when closing a channel several times;
  - Overflow bug in compare() fixed;
  - GC bug in raising Sys_error from I/O functions fixed;
  - Parsing.symbol_start works even for epsilon productions.

* Foreign interface: main() in C now working, fixed bug in library
  order at link time.

* Thread library: guard against calling thread functions before Thread.create.

* Unix library: fixed getsockopt, setsockopt, open_process_{in,out}.

* Perl-free, cpp-free, cholesterol-free installation procedure.


Objective Caml 1.02 (27 Sep 1996):
----------------------------------

* Typing:
  - fixed bug with type names escaping their scope via unification
    with non-generalized type variables '_a;
  - keep #class abbreviations longer;
  - faster checking of well-formed abbreviation definitions;
  - stricter checking of "with" constraints over signatures (arity
    mismatch, overriding of an already manifest type).

* Compilation (ocamlc and ocamlopt):
  - fixed bug in compilation of recursive classes;
  - [|...|] and let...rec... allowed inside definitions of recursive
    data structures;

* Bytecode compilation: fixed overflow in linker for programs with
  more than 65535 globals and constants.

* Native-code compilation:
  - ocamlopt ported to HPPA under HP/UX, Intel x86 under Solaris 2,
    PowerMacintosh under MkLinux;
  - fixed two bugs related to floating-point arrays (one with "t array"
    where t is an abstract type implemented as float, one with
    comparison between two float arrays on 32 bit platforms);
  - fixed reloading/spilling problem causing non-termination of
    register allocation;
  - fixed bugs in handling of () causing loss of tail recursion;
  - fixed reloading bug in indirect calls.

* Windows NT/95 port:
  - complete port of the threads library (Pascal Cuoq);
  - partial port of the Unix library (Pascal Cuoq);
  - expansion of *, ? and @ on the command line.

* Standard library:
  - bug in in List.exists2 fixed;
  - bug in "Random.int n" for very large n on 64-bit machines fixed;
  - module Format: added a "general purpose" type of box (open_box);
    can output on several formatters at the same time.

* The "threads" library:
  - implementation on top of native threads available for Win32 and
    POSIX 1003.1c;
  - added -thread option to select a thread-safe version of the
    standard library, the ThreadIO module is no longer needed.

* The "graph" library: avoid invalid pixmaps when doing
  open_graph/close_graph several times.

* The "dynlink" library: support for "private" (no re-export) dynamic loading.

* ocamlyacc: skip '...' character literals correctly.

* C interface: C code linked with O'Caml code can provide its own main()
  and call caml_main() later.


Objective Caml 1.01 (12 Jun 1996):
----------------------------------

* Typing: better report of type incompatibilities;
  non-generalizable type variables in a struct...end no longer flagged
  immediately as an error;
  name clashes during "open" avoided.

* Fixed bug in output_value where identical data structures
  could have different external representations; this bug caused wrong
  "inconsistent assumptions" errors when checking compatibility of
  interfaces at link-time.

* Standard library: fixed bug in Array.blit on overlapping array sections

* Unmarshaling from strings now working.

* ocamlc, ocamlopt: new flags -intf and -impl to force compilation as
  an implementation/an interface, regardless of file extension;
  overflow bug on wide-range integer pattern-matchings fixed.

* ocamlc: fixed bytecode generation bug causing problems with compilation
  units defining more than 256 values

* ocamlopt, all platforms:
  fixed GC bug in "let rec" over data structures;
  link startup file first, fixes "undefined symbol" errors with some
  libraries.

* ocamlopt, Intel x86:
  more efficient calling sequence for calling C functions;
  floating-point wars, chapter 5: don't use float stack for holding
  float pseudo-registers, stack-allocating them is just as efficient.

* ocamlopt, Alpha and Intel x86: more compact calling sequence for garbage
  collection.

* ocamllex: generated automata no longer use callbacks for refilling
  the input buffer (works better with threads); character literals
  correctly skipped inside actions.

* ocamldep: "-I" directories now searched in the right order

* Thread library: incompatibilities with callbacks, signals, and
  dynamic linking removed; scheduling bug with Thread.wait fixed.

* New "dbm" library, interfaces with NDBM.

* Object-oriented extensions:
    instance variables can now be omitted in class types;
    some error messages have been made clearer;
    several bugs fixes.

Objective Caml 1.00 (9 May 1996):
---------------------------------

* Merge of Jérôme Vouillon and Didier Rémy's object-oriented
extensions.

* All libraries: all "new" functions renamed to "create" because "new"
is now a reserved keyword.

* Compilation of "or" patterns (pat1 | pat2) completely revised to
avoid code size explosion.

* Compiler support for preprocessing source files (-pp flag).

* Library construction: flag -linkall to force linking of all units in
a library.

* Native-code compiler: port to the Sparc under NetBSD.

* Toplevel: fixed bug when tracing several times the same function
under different names.

* New format for marshaling arbitrary data structures, allows
marshaling to/from strings.

* Standard library: new module Genlex (configurable lexer for streams)

* Thread library: much better support for I/O and blocking system calls.

* Graphics library: faster reclaimation of unused pixmaps.

* Unix library: new functions {set,clear}_nonblock, {set,clear}_close_on_exec,
{set,get}itimer, inet_addr_any, {get,set}sockopt.

* Dynlink library: added support for linking libraries (.cma files).

Caml Special Light 1.15 (15 Mar 1996):
--------------------------------------

* Caml Special Light now runs under Windows NT and 95. Many thanks to
Kevin Gallo (Microsoft Research) who contributed his initial port.

* csllex now generates tables for a table-driven automaton.
The resulting lexers are smaller and run faster.

* Completely automatic configuration script.

* Typing: more stringent checking of module type definitions against
manifest module type specifications.

* Toplevel: recursive definitions of values now working.

* Native-code compiler, all platforms:
        toplevel "let"s with refutable patterns now working;
        fixed bug in assignment to float record fields;
        direct support for floating-point negation and absolute value.

* Native-code compiler, x86: fixed bug with tail calls (with more than
4 arguments) from a function with a one-word stack frame.

* Native-code compiler, Sparc: problem with -compact fixed.

* Thread library: support for non-blocking writes; scheduler revised.

* Unix library: bug in gethostbyaddr fixed; bounds checking for read,
write, etc.

Caml Special Light 1.14 (8 Feb 1996):
-------------------------------------

* cslopt ported to the PowerPC/RS6000 architecture. Better support for
AIX in the bytecode system as well.

* cslopt, all platforms: fixed bug in live range splitting around catch/exit.

* cslopt for the Intel (floating-point wars, chapter 4):
implemented Ershov's algorithm to minimize floating-point stack usage;
out-of-order pops fixed.

* Several bug fixes in callbacks and signals.

Caml Special Light 1.13 (4 Jan 1996):
-------------------------------------

* Pattern-matching compilation revised to factor out accesses inside
matched structures.

* Callbacks and signals now supported in cslopt.
Signals are only detected at allocation points, though.
Added callback functions with 2 and 3 arguments.

* More explicit error messages when a native-code program aborts due
to array or string bound violations.

* In patterns, "C _" allowed even if the constructor C has several arguments.

* && and || allowed as alternate syntax for & and or.

* cslopt for the Intel: code generation for floating-point
operations entirely redone for the third time (a pox on whomever at
Intel decided to organize the floating-point registers as a stack).

* cslopt for the Sparc: don't use Sparc V8 smul and sdiv instructions,
emulation on V7 processors is abysmal.

Caml Special Light 1.12 (30 Nov 1995):
--------------------------------------

* Fixed an embarrassing bug with references to floats.

Caml Special Light 1.11 (29 Nov 1995):
--------------------------------------

* Streams and stream parsers a la Caml Light are back (thanks to
Daniel de Rauglaudre).

* User-level concurrent threads, with low-level shared memory primitives
(locks and conditions) as well as channel-based communication primitives
with first-class synchronous events, in the style of Reppy's CML.

* The native-code compiler has been ported to the HP PA-RISC processor
running under NextStep (sorry, no HPUX, its linker keeps dumping
core on me).

* References not captured in a function are optimized into variables.

* Fixed several bugs related to exceptions.

* Floats behave a little more as specified in the IEEE standard
(believe it or not, but x < y is not the negation of x >= y).

* Lower memory consumption for the native-code compiler.

Caml Special Light 1.10 (07 Nov 1995):
--------------------------------------

* Many bug fixes (too many to list here).

* Module language: introduction of a "with module" notation over
signatures for concise sharing of all type components of a signature;
better support for concrete types in signatures.

* Native-code compiler: the Intel 386 version has been ported to
NextStep and FreeBSD, and generates better code (especially for
floats)

* Tools and libraries: the Caml Light profiler and library for
arbitrary-precision arithmetic have been ported (thanks to John
Malecki and Victor Manuel Gulias Fernandez); better docs for the Unix
and regexp libraries.

Caml Special Light 1.07 (20 Sep 1995):
--------------------------------------

* Syntax: optional ;; allowed in compilation units and structures
(back by popular demand)

* cslopt:
generic handling of float arrays fixed
direct function application when the function expr is not a path fixed
compilation of "let rec" over values fixed
multiple definitions of a value name in a module correctly handled
no calls to ranlib in Solaris

* csltop: #trace now working

* Standard library: added List.memq; documentation of Array fixed.

Caml Special Light 1.06 (12 Sep 1995):
--------------------------------------

* First public release.<|MERGE_RESOLUTION|>--- conflicted
+++ resolved
@@ -96,13 +96,10 @@
 
 - GPR#1797: remove the deprecated Makefile.nt files
   (Sébastien Hinderer, review by Nicolas Ojeda Bar)
-<<<<<<< HEAD
-=======
 
 - GPR#1805: fix the bootstrap procedure and its documentation
   (Sébastien Hinderer, Xavier Leroy and Damien Doligez; review by
   Gabriel Scherer)
->>>>>>> b147dbe0
 
 ### Internal/compiler-libs changes:
 
@@ -673,15 +670,12 @@
   offsets, rejected by the assembler.
   (Xavier Leroy, review by Mark Shinwell)
 
-<<<<<<< HEAD
 - GPR#1808: handle `[@inlined]` attributes under a module constraint
   (Xavier Clerc, review by Leo White)
 
-=======
 - GPR#1810: use bit-pattern comparison when meeting float approximations
   (Xavier Clerc, report by Christophe Troestler, review by Nicolás Ojeda Bär
    and Gabriel Scherer)
->>>>>>> b147dbe0
 
 OCaml 4.06.1 (16 Feb 2018):
 ---------------------------
