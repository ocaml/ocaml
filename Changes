--- conflicted
+++ resolved
@@ -14,6 +14,9 @@
   adding support for Musl ppc64le along the way.
   (Xavier Leroy and Anil Madhavapeddy, review by Stephen Dolan)
 
+- #9466: Memprof: optimize random samples generation.
+  (Jacques-Henri Jourdan review by Xavier Leroy and Stephen Dolan)
+
 - #9508: Remove support for FreeBSD prior to 4.0R, that required explicit
   floating-point initialization to behave like IEEE standard
   (Hannes Mehnert, review by David Allsopp)
@@ -23,14 +26,9 @@
   (KC Sivaramakrishnan, review by David Allsopp, Xavier Leroy, Mark Shinwell
   and Leo White)
 
-<<<<<<< HEAD
-- #9466: Memprof: optimize random samples generation.
-  (Jacques-Henri Jourdan review by Xavier Leroy and Stephen Dolan)
-=======
 - #9564: Add a macro to construct out-of-heap block header.
   (KC Sivaramakrishnan, review by Stephen Dolan, Gabriel Scherer,
    and Xavier Leroy)
->>>>>>> b2f467ab
 
 ### Code generation and optimizations:
 
