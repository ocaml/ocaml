--- conflicted
+++ resolved
@@ -275,15 +275,11 @@
 - MPR#7506: pprintast ignores attributes in tails of a list
   (Alain Frisch, report by Kenichi Asai and Gabriel Scherer)
 
-<<<<<<< HEAD
-- PR#7540, GPR#1179: Fixing setting of breakpoints in packed modules
+- MPR#7540, GPR#1179: Fixed setting of breakpoints within packed modules
   for ocamldebug
   (Hugo Herbelin, review by Gabriel Scherer, Damien Doligez)
 
-- PR#7543: short-paths printtyp can fail on packed type error messages
-=======
 - MPR#7543: short-paths printtyp can fail on packed type error messages
->>>>>>> f06344a0
   (Florian Angeletti)
 
 - GPR#1155: Fix a race condition with WAIT_NOHANG on Windows
