Working version
---------------

(Changes that can break existing programs are marked with a "*")

### Language features:

- GPR#1705: Allow @@attributes on exceptions.
  (Hugo Heuzard, review by Gabriel Radanne and Thomas Refis)

### Type system:

- GPR#1826: allow expanding a type to a private abbreviation instead of
  abstracting when removing references to an identifier.
  (Thomas Refis and Leo White, review by Jacques Garrigue)

### Standard library:

- MPR#6701, GPR#1185, GPR#1803: make float_of_string and string_of_float
  locale-independent.
  (ygrek, review by Xavier Leroy and Damien Doligez)

- GPR#1590: ocamllex-generated lexers can be instructed not to update
  their lex_curr_p/lex_start_p fields, resulting in a significant
  performance gain when those fields are not required.
  (Alain Frisch, Jérémie Dimino)

- MPR#7795, GPR#1782: Fix off-by-one error in Weak.create.
  (KC Sivaramakrishnan)

- GPR#1731: Format, use raise_notrace to preserve backtraces.
  (Frédéric Bour, report by Jules Villard, review by Gabriel Scherer)

- GPR#1792, MPR#7794: Add Unix.open_process_args{,_in,_out,_full} similar to
  Unix.open_process{,_in,_out,_full}, but passing an explicit argv array.
  (Nicolás Ojeda Bär, review by Jérémie Dimino, request by Volker Diels-Grabsch)

- GPR#1182: Add new Printf formats %#d %#Ld %#ld %#nd (idem for %i and %u) for
  alternative integer formatting.
  (ygrek, review by Gabriel Scherer)

- MPR#7235: Format, flush err_formatter at exit.
  (Pierre Weis, request by Jun Furuse)

### Other libraries:

- GPR#1061: Add ?follow parameter to Unix.link. This allows hardlinking
  symlinks.
  (Christopher Zimmermann, review by Xavier Leroy, Damien Doligez, David
   Allsopp, David Sheets)

### Compiler user-interface and warnings:

- PR#6416, GPR#1120: unique printed names for identifiers
  (Florian Angeletti, review by Jacques Garrigue)

- MPR#7116, GPR#1430: new -config-var option
  to get the value of a single configuration variable in scripts.
  (Gabriel Scherer, review by Sébastien Hinderer and David Allsopp,
   request by Adrien Nader)

- GPR#1733: change the perspective of the unexpected existential error message.
  (Florian Angeletti, review by Gabriel Scherer and Jeremy Yallop)

- GPR#1720: Improve error reporting for missing 'rec' in let-bindings.
  (Arthur Charguéraud and Armaël Guéneau, with help and advice
   from Gabriel Scherer, Frédéric Bour, Xavier Clerc and Leo White)

- GPR#1737: Update locations during destructive substitutions.
  (Thomas Refis, review by Gabriel Radanne)

- GPR#1748: do not error when instantiating polymorphic fields in patterns.
  (Thomas Refis, review by Gabriel Scherer)

- MPR#6913: new -match-context-rows option
  to control the degree of optimization in the pattern matching compiler.
  (Dwight Guth, review by Gabriel Scherer and Luc Maranget)

- GPR#1822: keep attributes attached to pattern variables from being discarded.
  (Nicolás Ojeda Bär, review by Thomas Refis)

- GPR#1845: new `-dcamlprimc` option to keep the generated C file containing
  the information about primitives; pass `-fdebug-prefix-map` to the C compiler
  when supported, for reproducible builds
  (Xavier Clerc, review by Jérémie Dimino)

- GPR#1856, GPR#1869: use `BUILD_PATH_PREFIX_MAP` when compiling primitives
  in order to make builds reproducible if code contains uses of
  `__FILE__` or `__LOC__`
  (Xavier Clerc, review by Gabriel Scherer and Sébastien Hinderer)

### Code generation and optimizations:

- MPR#7725, GPR#1754: improve AFL instrumentation for objects and lazy values.
  (Stephen Dolan)

- GPR#1631: AMD64 code generator: emit shorter instruction sequences for the
  sign-extension operations.
  (LemonBoy, review by Alain Frisch and Xavier Leroy)

### Runtime system:

- GPR#1793: add the -m and -M command-line options to ocamlrun.
  (Sébastien Hinderer, review by Xavier Clerc and Damien Doligez)

- GPR#1723: Remove internal Meta.static_{alloc,free} primitives.
  (Stephen Dolan, review by Gabriel Scherer)

### Tools:

- GPR#1711: the new 'open' flag in OCAMLRUNPARAM takes a comma-separated list of
  modules to open as if they had been passed via the command line -open flag.
  (Nicolás Ojeda Bär, review by Mark Shinwell)

### Manual and documentation:

- GPR#1788: move the quoted string description to the main chapters.
  (Florian Angeletti, review by Xavier Clerc and Perry E. Metzger)

- GPR#1831: move the local exceptions and exception cases to the main chapters.
  (Florian Angeletti, review by Perry E. Metzger and Jeremy Yallop)

### Compiler distribution build system:

- GPR#1776: add -no-install-bytecode-programs and related configure options to
  control (non-)installation of ".byte" executables.
  (Mark Shinwell, review by Sébastien Hinderer and Gabriel Scherer)

- GPR#1777: add -no-install-source-artifacts and related configure options to
  control installation of .cmt, .cmti, .mli and .ml files.
  (Mark Shinwell, review by Nicolás Ojeda Bär and Sébastien Hinderer)

- GPR#1781: cleanup of the manual's build process.
  (steinuil, review by Marcello Seri, Gabriel Scherer and Florian Angeletti)

- GPR#1797: remove the deprecated Makefile.nt files.
  (Sébastien Hinderer, review by Nicolas Ojeda Bar)

- GPR#1805: fix the bootstrap procedure and its documentation.
  (Sébastien Hinderer, Xavier Leroy and Damien Doligez; review by
  Gabriel Scherer)

- GPR#1840: build system enhancements.
  (Sébastien Hinderer, review by David Allsopp, Xavier Leroy and
  Damien Doligez)

- GPR#1852: merge runtime directories
  (Sébastien Hinderer, review by Xavier Leroy and Damien Doligez)

- GPR#1854: remove the no longer defined BYTECCCOMPOPTS build variable.
  (Sébastien Hinderer, review by Damien Doligez)

### Internal/compiler-libs changes:

- GPR#1745: do not generalize the type of every sub-pattern, only of variables.
  (Thomas Refis, review by Leo White)

- GPR#1746: remove unreachable error variant: Make_seltype_nongen.
  (Florian Angeletti, review by Gabriel Radanne)

- GPR#1747: type_cases: always propagate.
  (Thomas Refis, review by Jacques Garrigue)

<<<<<<< HEAD
- GPR#1811: shadow the polymorphic comparison in the middle-end
  (Xavier Clerc, review by Pierre Chambart)
=======
- GPR#1833: allow non-val payloads in CMM Ccatch handlers
  (Simon Fowler, review by Xavier Clerc)
>>>>>>> 9b44db69

### Bug fixes:

- GPR#1719: fix Pervasives.LargeFile functions under Windows.
  (Alain Frisch)

- GPR#1739: ensure ocamltest waits for child processes to terminate on Windows.
  (David Allsopp, review by Sébastien Hinderer)

- MPR#7238, GPR#1825: in Unix.in_channel_of_descr and Unix.out_channel_of_descr,
  raise an error if the given file description is not suitable for
  character-oriented I/O, for example if it is a block device or a
  datagram socket.
  (Xavier Leroy, review by Jérémie Dimino and Perry E. Metzger)

- MPR#7799, GPR#1820: fix bug where Scanf.format_from_string could fail when
  the argument string contained characters that require escaping.
  (Gabriel Scherer and Nicolás Ojeda Bär, report by Guillaume Melquiond, review
  by Gabriel Scherer)

- GPR#1843: ocamloptp was doing the wrong thing with option -inline-max-unroll.
  (Github user @poechsel, review by Nicolás Ojeda Bär).


OCaml 4.07
----------

(Changes that can break existing programs are marked with a "*")

### Language features:

- MPR#6023, GPR#1648: Allow type-based selection of GADT constructors.
  (Thomas Refis and Leo White, review by Jacques Garrigue and Gabriel Scherer)

- GPR#1546: Allow empty variants.
  (Runhang Li, review by Gabriel Radanne and Jacques Garrigue)

### Standard library:

- MPR#4170, GPR#1674: add the constant `Float.pi`.
  (Christophe Troestler, review by Damien Doligez)

- MPR#6139, GPR#1685: Move the Bigarray module to the standard library. Keep the
  bigarray library as on overlay adding the deprecated map_file functions.
  (Jérémie Dimino, review by Mark Shinwell)

- MPR#7690, GPR#1528: fix the float_of_string function for hexadecimal floats
  with very large values of the exponent.
  (Olivier Andrieu)

- GPR#1002: add a new `Seq` module defining a list-of-thunks style iterator.
  Also add `{to,of}_seq` to several standard modules.
  (Simon Cruanes, review by Alain Frisch and François Bobot)

* GPR#1010: pack all standard library modules into a single module Stdlib
  which is the default opened module (Stdlib itself includes Pervasives) to free
  up the global namespace for other standard libraries, while still allowing any
  OCaml standard library module to be referred to as Stdlib.Module). This is
  implemented efficiently using module aliases (prefixing all modules with
  Stdlib__, e.g. Stdlib__string).
  (Jérémie Dimino, David Allsopp and Florian Angeletti, review by David Allsopp
   and Gabriel Radanne)

- GPR#1637: String.escaped is faster and does not allocate when called with a
  string that does not contain any characters needing to be escaped.
  (Alain Frisch, review by Xavier Leroy and Gabriel Scherer)

- GPR#1638: add a Float module.
  (Nicolás Ojeda Bär, review by Alain Frisch and Jeremy Yallop)

- GPR#1697: Tune [List.init] tailrec threshold so that it does not stack
  overflow when compiled with the Js_of_ocaml backend.
  (Hugo Heuzard, reviewed by Gabriel Scherer)

### Other libraries:

- MPR#7745, GPR#1629: Graphics.open_graph displays the correct window title on
  Windows again (fault introduced by 4.06 Unicode changes).
  (David Allsopp)

* GPR#1406: Unix.isatty now returns true in the native Windows ports when
  passed a file descriptor connected to a Cygwin PTY. In particular, compiler
  colors for the native Windows ports now work under Cygwin/MSYS2.
  (Nicolás Ojeda Bär, review by Gabriel Scherer, David Allsopp, Xavier Leroy)

- GPR#1451: [getpwuid], [getgrgid], [getpwnam], [getgrnam] now raise Unix error
  instead of returning [Not_found] when interrupted by a signal.
  (Arseniy Alekseyev, review by Mark Shinwell and Xavier Leroy)

- GPR#1477: raw_spacetime_lib can now be used in bytecode.
  (Nicolás Ojeda Bär, review by Mark Shinwell)

- GPR#1533: (a) The implementation of Thread.yield for system thread
  now uses nanosleep(1) for enabling better preemption.
  (b) Thread.delay is now an alias for Unix.sleepf.
  (Jacques-Henri Jourdan, review by Xavier Leroy and David Allsopp)

### Compiler user-interface and warnings:

- MPR#7663, GPR#1694: print the whole cycle and add a reference to the manual in
  the unsafe recursive module evaluation error message.
  (Florian Angeletti, report by Matej Košík, review by Gabriel Scherer)

- GPR#1166: In OCAMLPARAM, an alternative separator can be specified as
  first character (instead of comma) in the set ":|; ,"
  (Fabrice Le Fessant)

- GPR#1358: Fix usage warnings with no mli file.
  (Leo White, review by Alain Frisch)

- GPR#1428: give a non dummy location for warning 49 (no cmi found).
  (Valentin Gatien-Baron)

- GPR#1491: Improve error reporting for ill-typed applicative functor
  types, F(M).t.
  (Valentin Gatien-Baron, review by Florian Angeletti and Gabriel Radanne)

- GPR#1496: Refactor the code printing explanation for unification type errors,
  in order to avoid duplicating pattern matches.
  (Armaël Guéneau, review by Florian Angeletti and Gabriel Scherer)

- GPR#1505: Add specific error messages for unification errors involving
  functions of type "unit -> _".
  (Arthur Charguéraud and Armaël Guéneau, with help from Leo White, review by
  Florian Angeletti and Gabriel Radanne)

- GPR#1510: Add specific explanation for unification errors caused by type
  constraints propagated by keywords (such as if, while, for...).
  (Armaël Guéneau and Gabriel Scherer, original design by Arthur Charguéraud,
  review by Frédéric Bour, Gabriel Radanne and Alain Frisch)

- GPR#1515: honor the BUILD_PATH_PREFIX_MAP environment variable
  to enable reproducible builds.
  (Gabriel Scherer, with help from Ximin Luo, review by Damien Doligez)

- GPR#1534: Extend the warning printed when (*) is used, adding a hint to
  suggest using ( * ) instead.
  (Armaël Guéneau, with help and review from Florian Angeletti and Gabriel
  Scherer)

- GPR#1552, GPR#1577: do not warn about ambiguous variables in guards
  (warning 57) when the ambiguous values have been filtered by
  a previous clause.
  (Gabriel Scherer and Thomas Refis, review by Luc Maranget)

- GPR#1554: warnings 52 and 57: fix reference to manual detailed explanation.
  (Florian Angeletti, review by Thomas Refis and Gabriel Scherer)

- GPR#1618: add the -dno-unique-ids and -dunique-ids compiler flags.
  (Sébastien Hinderer, review by Leo White and Damien Doligez)

- GPR#1649: change compilation order of toplevel definitions, so that some
  warnings emitted by the bytecode compiler appear more in-order than before.
  (Luc Maranget, advice and review by Damien Doligez)

- GPR#1806: add linscan to OCAMLPARAM options.
  (Raja Boujbel)

### Code generation and optimizations:

- MPR#7630, GPR#1401: Faster compilation of large modules with Flambda.
  (Pierre Chambart, report by Emilio Jesús Gallego Arias,
  Pierre-Marie Pédrot and Paul Steckler, review by Gabriel Scherer
  and Leo White)

- MPR#7630, GPR#1455: Disable CSE for the initialization function.
  (Pierre Chambart, report by Emilio Jesús Gallego Arias,
   review by Gabriel Scherer and Xavier Leroy)

- GPR#1370: Fix code duplication in Cmmgen.
  (Vincent Laviron, with help from Pierre Chambart,
   reviews by Gabriel Scherer and Luc Maranget)

- GPR#1486: ARM 32-bit port: add support for ARMv8 in 32-bit mode,
  a.k.a. AArch32.
  For this platform, avoid ITE conditional instruction blocks and use
  simpler IT blocks instead.
  (Xavier Leroy, review by Mark Shinwell)

- GPR#1487: Treat negated float comparisons more directly.
  (Leo White, review by Xavier Leroy)

- GPR#1573: emitcode: merge events after instructions reordering.
  (Thomas Refis and Leo White, with help from David Allsopp, review by Frédéric
  Bour)

- GPR#1606: Simplify the semantics of Lambda.free_variables and Lambda.subst,
  including some API changes in bytecomp/lambda.mli.
  (Pierre Chambart, review by Gabriel Scherer)

- GPR#1613: ensure that set-of-closures are processed first so that other
  entries in the let-rec symbol do not get dummy approximations.
  (Leo White and Xavier Clerc, review by Pierre Chambart)

* GPR#1617: Make string/bytes distinguishable in the bytecode.
  (Hugo Heuzard, reviewed by Nicolás Ojeda Bär)

- GPR#1627: Reduce cmx sizes by sharing variable names (Flambda only).
  (Fuyong Quah, Leo White, review by Xavier Clerc)

- GPR#1665: reduce the size of cmx files in classic mode by droping the
  bodies of functions that will not be inlined.
  (Fuyong Quah, review by Leo White and Pierre Chambart)

- GPR#1666: reduce the size of cmx files in classic mode by droping the
  bodies of functions that cannot be reached from the module block.
  (Fuyong Quah, review by Leo White and Pierre Chambart)

- GPR#1686: Turn off by default flambda invariants checks.
  (Pierre Chambart)

- GPR#1707: Add [Closure_origin.t] to trace inlined functions to prevent
  infinite loops from repeatedly inlining copies of the same function.
  (Fu Yong Quah)

- GPR#1740: make sure startup.o is always linked in when using
  "-output-complete-obj". Previously, it was always linked in only on some
  platforms, making this option unusable on platforms where it wasn't.
  (Jérémie Dimino, review by Sébastien Hinderer and Xavier Leroy)

### Runtime system:

- MPR#6411, GPR#1535: don't compile everything with -static-libgcc on mingw32,
  only dllbigarray.dll and libbigarray.a. Allows the use of C++ libraries which
  raise exceptions.
  (David Allsopp)

- MPR#7100, GPR#1476: trigger a minor GC when custom blocks accumulate
  in minor heap.
  (Alain Frisch, report by talex, review by Damien Doligez, Leo White,
  Gabriel Scherer)

- GPR#1431: remove ocamlrun dependencies on curses/terminfo/termcap C library.
  (Xavier Leroy, review by Daniel Bünzli)

- GPR#1478: The Spacetime profiler now works under Windows (but it is not yet
  able to collect profiling information from C stubs).
  (Nicolás Ojeda Bär, review by Xavier Leroy, Mark Shinwell)

- GPR#1483: fix GC freelist accounting for chunks larger than the maximum block
  size.
  (David Allsopp and Damien Doligez)

- GPR#1526: install the debug and instrumented runtimes
  (lib{caml,asm}run{d,i}.a).
  (Gabriel Scherer, reminded by Julia Lawall)

- GPR#1563: simplify implementation of LSRINT and ASRINT.
  (Max Mouratov, review by Frédéric Bour)

- GPR#1644: remove caml_alloc_float_array from the bytecode primitives list
  (it's a native code primitive).
  (David Allsopp)

- GPR#1701: fix missing root bug in GPR#1476.
  (Mark Shinwell)

- GPR#1752: do not alias function arguments to sigprocmask.
  (Anil Madhavapeddy)

- GPR#1753: avoid potential off-by-one overflow in debugger socket path length.
  (Anil Madhavapeddy)

### Tools:

- MPR#7643, GPR#1377: ocamldep, fix an exponential blowup in presence of nested
  structures and signatures, e.g. "include struct … include(struct … end) … end"
  (Florian Angeletti, review by Gabriel Scherer, report by Christophe Raffalli)

- MPR#7687, GPR#1653: deprecate -thread option,
  which is equivalent to -I +threads.
  (Nicolás Ojeda Bär, report by Daniel Bünzli)

- MPR#7710: `ocamldep -sort` should exit with nonzero code in case of
  cyclic dependencies.
  (Xavier Leroy, report by Mantis user baileyparker)

- GPR#1537: boot/ocamldep is no longer included in the source distribution;
  boot/ocamlc -depend can be used in its place.
  (Nicolás Ojeda Bär, review by Xavier Leroy and Damien Doligez)

- GPR#1585: optimize output of "ocamllex -ml".
  (Alain Frisch, review by Frédéric Bour and Gabriel Scherer)

- GPR#1667: add command-line options -no-prompt, -no-version, -no-time,
  -no-breakpoint-message and -topdirs-path to ocamldebug.
  (Sébastien Hinderer, review by Damien Doligez)

- GPR#1695: add the -null-crc command-line option to ocamlobjinfo.
  (Sébastien Hinderer, review by David Allsopp and Gabriel Scherer)

- GPR#1710: ocamldoc, improve the 'man' rendering of subscripts and
  superscripts.
  (Gabriel Scherer)

- GPR#1771: ocamldebug, avoid out of bound access.
  (Thomas Refis)

### Manual and documentation:

- MPR#7613: minor rewording of the "refutation cases" paragraph.
  (Florian Angeletti, review by Jacques Garrigue)

- MPR#7647, GPR#1384: emphasize ocaml.org website and forum in README.
  (Yawar Amin, review by Gabriel Scherer)

- MPR#7698, GPR#1545: improve wording in OCaml manual in several places,
  mostly in Chapter 1.  This addresses the easier changes suggested in the PR.
  (Jim Fehrle, review by Florian Angeletti and David Allsopp)

- GPR#1540: manual, decouple verbatim and toplevel style in code examples.
  (Florian Angeletti, review by Gabriel Scherer)

- GPR#1556: manual, add a consistency test for manual references inside
  the compiler source code.
  (Florian Angeletti, review by Gabriel Scherer)

- GPR#1647: manual, subsection on record and variant disambiguation.
  (Florian Angeletti, review by Alain Frisch and Gabriel Scherer)

- GPR#1702: manual, add a signature mode for code examples.
  (Florian Angeletti, review by Gabriel Scherer)

- GPR#1741: manual, improve typesetting and legibility in HTML output.
  (steinuil, review by Gabriel Scherer)

- GPR#1757: style the html manual, changing type and layout.
  (Charles Chamberlain, review by Florian Angeletti, Xavier Leroy,
  Gabriel Radanne, Perry E. Metzger, and Gabriel Scherer)

- GPR#1765: manual, ellipsis in code examples.
  (Florian Angeletti, review and suggestion by Gabriel Scherer)

- GPR#1767: change html manual to use relative font sizes.
  (Charles Chamberlain, review by Daniel Bünzli, Perry E. Metzger,
  Josh Berdine, and Gabriel Scherer)

- GPR#1779: integrate the Bigarray documentation into the main manual.
  (Perry E. Metzger, review by Florian Angeletti and Xavier Clerc)

### Type system:

- MPR#7611, GPR#1491: reject the use of generative functors as applicative.
  (Valentin Gatien-Baron)

- MPR#7706, GPR#1565: in recursive value declarations, track
  static size of locally-defined variables.
  (Gabriel Scherer, review by Jeremy Yallop and Leo White, report by Leo White)

- MPR#7717, GPR#1593: in recursive value declarations, don't treat
  unboxed constructor size as statically known.
  (Jeremy Yallop, report by Pierre Chambart, review by Gabriel Scherer)

- MPR#7767, GPR#1712: restore legacy treatment of partially-applied
  labeled functions in 'let rec' bindings.
  (Jeremy Yallop, report by Ivan Gotovchits, review by Gabriel Scherer)

* MPR#7787, GPR#1652, GPR#1743: Don't remove module aliases in `module type of`
  and `with module`.
  The old behaviour can be obtained using the `[@remove_aliases]` attribute.
  (Leo White and Thomas Refis, review by Jacques Garrigue)

- GPR#1468: Do not enrich type_decls with incoherent manifests.
  (Thomas Refis and Leo White, review by Jacques Garrigue)

- GPR#1469: Use the information from [@@immediate] annotations when
  computing whether a type can be [@@unboxed].
  (Damien Doligez, report by Stephan Muenzel, review by Alain Frisch)

- GPR#1513: Allow compilation units to shadow sub-modules of Pervasives.
  For instance users can now use a largeFile.ml file in their project.
  (Jérémie Dimino, review by Nicolás Ojeda Bär, Alain Frisch and Gabriel
  Radanne)

- GPR#1516: Allow float array construction in recursive bindings
  when configured with -no-flat-float-array.
  (Jeremy Yallop, report by Gabriel Scherer)

- GPR#1583: propagate refined ty_arg to Parmatch checks.
  (Thomas Refis, review by Jacques Garrigue)

- GPR#1609: Changes to ambivalence scope tracking.
  (Thomas Refis and Leo White, review by Jacques Garrigue)

- GPR#1628: Treat reraise and raise_notrace as nonexpansive.
  (Leo White, review by Alain Frisch)

* GPR#1778: Fix Soundness bug with non-generalized type variable and
  local modules.  This is the same bug as MPR#7414, but using local
  modules instead of non-local ones.
  (Leo White, review by Jacques Garrigue)

### Compiler distribution build system:

- MPR#5219, GPR#1680, GPR#1877: use 'install' instead of 'cp'
  in install scripts.
  (Gabriel Scherer, review by Sébastien Hinderer and Valentin Gatien-Baron)

- MPR#7679: make sure .a files are erased before calling ar rc, otherwise
  leftover .a files from an earlier compilation may contain unwanted modules.
  (Xavier Leroy)

- GPR#1571: do not perform architecture tests on 32-bit platforms, allowing
  64-bit back-ends to use 64-bit specific constructs.
  (Xavier Clerc, review by Damien Doligez)

### Internal/compiler-libs changes:

- MPR#7738, GPR#1624: Asmlink.reset also resets lib_ccobjs/ccopts.
  (Cedric Cellier, review by Gabriel Scherer)

- GPR#1488, GPR#1560: Refreshing parmatch.
  (Gabriel Scherer and Thomas Refis, review by Luc Maranget)

- GPR#1502: more command line options for expect tests.
  (Florian Angeletti, review by Gabriel Scherer)

- GPR#1511: show code at error location in expect-style tests,
  using new Location.show_code_at_location function.
  (Gabriel Scherer and Armaël Guéneau,
   review by Valentin Gatien-Baron and Damien Doligez)

- GPR#1519, GPR#1532, GRP#1570: migrate tests to ocamltest.
  (Sébastien Hinderer, review by Gabriel Scherer, Valentin Gatien-Baron
  and Nicolás Ojeda Bär)

- GPR#1520: more robust implementation of Misc.no_overflow_mul.
  (Max Mouratov, review by Xavier Leroy)

- GPR#1557: Organise and simplify translation of primitives.
  (Leo White, review by François Bobot and Nicolás Ojeda Bär)

- GPR#1567: register all idents relevant for reraise.
  (Thomas Refis, review by Alain Frisch and Frédéric Bour)

- GPR#1586: testsuite: 'make promote' for ocamltest tests.
  (The new "-promote" option for ocamltest is experimental
  and subject to change/removal).
  (Gabriel Scherer)

- GPR#1619: expect_test: print all the exceptions, even the unexpected ones.
  (Thomas Refis, review by Jérémie Dimino)

- GPR#1621: expect_test: make sure to not use the installed stdlib.
  (Jérémie Dimino, review by Thomas Refis)

- GPR#1646: add ocamldoc test to ocamltest and
  migrate ocamldoc tests to ocamltest.
  (Florian Angeletti, review by Sébastien Hinderer)

- GPR#1663: refactor flambda specialise/inlining handling.
  (Leo White and Xavier Clerc, review by Pierre Chambart)

- GPR#1679: remove Pbittest from primitives in lambda.
  (Hugo Heuzard, review by Mark Shinwell)

* GPR#1704: Make Ident.t abstract and immutable.
  (Gabriel Radanne, review by Mark Shinwell)

### Bug fixes:

- MPR#4499, GPR#1479: Use native Windows API to implement Sys.getenv,
  Unix.getenv and Unix.environment under Windows.
  (Nicolás Ojeda Bär, report by Alain Frisch, review by David Allsopp, Xavier
  Leroy)

- MPR#5250, GPR#1435: on Cygwin, when ocamlrun searches the path
  for a bytecode executable file, skip directories and other
  non-regular files, like other Unix variants do.
  (Xavier Leroy)

- MPR#6394, GPR#1425: fix fatal_error from Parmatch.get_type_path.
  (Virgile Prevosto, review by David Allsopp, Thomas Refis and Jacques Garrigue)

* MPR#6604, GPR#931: Only allow directives with filename and at the beginning of
  the line.
  (Tadeu Zagallo, report by Roberto Di Cosmo,
   review by Hongbo Zhang, David Allsopp, Gabriel Scherer, Xavier Leroy)

- MPR#7138, MPR#7701, GPR#1693: Keep documentation comments
  even in empty structures and signatures.
  (Leo White, Florian Angeletti, report by Anton Bachin)

- MPR#7178, MPR#7253, MPR#7796, GPR#1790: Make sure a function
  registered with "at_exit" is executed only once when the program exits.
  (Nicolás Ojeda Bär and Xavier Leroy, review by Max Mouratov)

- MPR#7391, GPR#1620: Do not put a dummy method in object types.
  (Thomas Refis, review by Jacques Garrigue)

- PR#7660, GPR#1445: Use native Windows API to implement Unix.utimes in order to
  avoid unintended shifts of the argument timestamp depending on DST setting.
  (Nicolás Ojeda Bär, review by David Allsopp, Xavier Leroy)

- MPR#7668: -principal is broken with polymorphic variants.
  (Jacques Garrigue, report by Jun Furuse)

- MPR#7680, GPR#1497: Incorrect interaction between Matching.for_let and
  Simplif.simplify_exits.
  (Alain Frisch, report and review by Vincent Laviron)

- MPR#7682, GPR#1495: fix [@@unboxed] for records with 1 polymorphic field.
  (Alain Frisch, report by Stéphane Graham-Lengrand, review by Gabriel Scherer)

- MPR#7695, GPR#1541: Fatal error: exception Ctype.Unify(_) with field override
  (Jacques Garrigue, report by Nicolás Ojeda Bär)

- MPR#7704, GPR#1564: use proper variant tag in non-exhaustiveness warning.
  (Jacques Garrigue, report by Thomas Refis)

- MPR#7711, GPR#1581: Internal typechecker error triggered by a constraint on
   self type in a class type.
  (Jacques Garrigue, report and review by Florian Angeletti)

- MPR#7712, GPR#1576: assertion failure with type abbreviations.
  (Thomas Refis, report by Michael O'Connor, review by Jacques Garrigue)

- MPR#7747: Type checker can loop infinitely and consume all computer memory.
  (Jacques Garrigue, report by kantian)

- MPR#7751, GPR#1657: The toplevel prints some concrete types as abstract.
  (Jacques Garrigue, report by Matej Kosik)

- MPR#7765, GPR#1718: When unmarshaling bigarrays, protect against integer
  overflows in size computations.
  (Xavier Leroy, report by Maximilian Tschirschnitz,
   review by Gabriel Scherer)

- MPR#7760, GPR#1713: Exact selection of lexing engine, that is
  correct "Segfault in ocamllex-generated code using 'shortest'".
  (Luc Maranget, Frédéric Bour, report by Stephen Dolan,
  review by Gabriel Scherer)

- MPR#7769, GPR#1714: calls to Stream.junk could, under some conditions, be
  ignored when used on streams based on input channels.
  (Nicolás Ojeda Bär, report by Michael Perin, review by Gabriel Scherer)

- MPR#7793, GPR#1766: the toplevel #use directive now accepts sequences of ';;'
  tokens. This fixes a bug in which certain files accepted by the compiler were
  rejected by ocamldep.
  (Nicolás Ojeda Bär, report by Hugo Heuzard, review by Hugo Heuzard)

- GPR#1517: More robust handling of type variables in mcomp.
  (Leo White and Thomas Refis, review by Jacques Garrigue)

- GPR#1530, GPR#1574: testsuite, fix 'make parallel' and 'make one DIR=...'
  to work on ocamltest-based tests.
  (Runhang Li and Sébastien Hinderer, review by Gabriel Scherer)

- GPR#1550, GPR#1555: Make pattern matching warnings more robust
  to ill-typed columns.
  (Thomas Refis, with help from Gabriel Scherer and Luc Maranget)

- GPR#1614: consider all bound variables when inlining, fixing a compiler
  fatal error.
  (Xavier Clerc, review by Pierre Chambart, Leo White)

- GPR#1622: fix bug in the expansion of command-line arguments under Windows
  which could result in some elements of Sys.argv being truncated in some cases.
  (Nicolás Ojeda Bär, review by Sébastien Hinderer)

- GPR#1623: Segfault on Windows 64 bits when expanding wildcards in arguments.
  (Marc Lasson, review by David Allsopp, Alain Frisch, Sébastien Hinderer,
   Xavier Leroy, Nicolas Ojeda Bar)

- GPR#1661: more precise principality warning regarding record fields
  disambiguation.
  (Thomas Refis, review by Leo White)

- GPR#1687: fix bug in the printing of short functor types "(S1 -> S2) -> S3".
  (Pieter Goetschalckx, review by Gabriel Scherer)

- GPR#1722: Scrape types in Typeopt.maybe_pointer.
  (Leo White, review by Thomas Refis)

- GPR#1755: ensure that a bigarray is never collected while reading complex
  values.
  (Xavier Clerc, Mark Shinwell and Leo White, report by Chris Hardin,
  reviews by Stephen Dolan and Xavier Leroy)

- GPR#1764: in byterun/memory.c, struct pool_block, use C99 flexible arrays
  if available.
  (Xavier Leroy, review by Max Mouratov)

- GPR#1774: ocamlopt for ARM could generate VFP loads and stores with bad
  offsets, rejected by the assembler.
  (Xavier Leroy, review by Mark Shinwell)

- GPR#1808: handle `[@inlined]` attributes under a module constraint.
  (Xavier Clerc, review by Leo White)

- GPR#1810: use bit-pattern comparison when meeting float approximations.
  (Xavier Clerc, report by Christophe Troestler, review by Nicolás Ojeda Bär
   and Gabriel Scherer)

- GPR#1835: Fix off-by-one errors in Weak.get_copy and Weak.blit.
  (KC Sivaramakrishnan)

- GPR#1849: bug in runtime function generic_final_minor_update()
  that could lead to crashes when Gc.finalise_last is used.
  (report and fix by Yuriy Vostrikov, review by François Bobot)


OCaml 4.06.1 (16 Feb 2018):
---------------------------

### Bug fixes:

- MPR#7661, GPR#1459: fix faulty compilation of patterns
  using extensible variants constructors
  (Luc Maranget, review by Thomas Refis and Gabriel Scherer, report
  by Abdelraouf Ouadjaout and Thibault Suzanne)

- MPR#7702, GPR#1553: refresh raise counts when inlining a function
  (Vincent Laviron, Xavier Clerc, report by Cheng Sun)

- MPR#7704, GPR#1559: Soundness issue with private rows and pattern-matching
  (Jacques Garrigue, report by Jeremy Yallop, review by Thomas Refis)

- MPR#7705, GPR#1558: add missing bounds check in Bigarray.Genarray.nth_dim.
  (Nicolás Ojeda Bär, report by Jeremy Yallop, review by Gabriel Scherer)

- MPR#7713, GPR#1587: Make pattern matching warnings more robust
  to ill-typed columns; this is a backport of GPR#1550 from 4.07+dev
  (Thomas Refis, review by Gabriel Scherer, report by Andreas Hauptmann)

- GPR#1470: Don't commute negation with float comparison
  (Leo White, review by Xavier Leroy)

- GPR#1538: Make pattern matching compilation more robust to ill-typed columns
  (Gabriel Scherer and Thomas Refis, review by Luc Maranget)

OCaml 4.06.0 (3 Nov 2017):
--------------------------

(Changes that can break existing programs are marked with a "*")

### Language features:

- MPR#6271, MPR#7529, GPR#1249: Support "let open M in ..."
  in class expressions and class type expressions.
  (Alain Frisch, reviews by Thomas Refis and Jacques Garrigue)

- GPR#792: fix limitations of destructive substitutions, by
  allowing "S with type t := type-expr",
  "S with type M.t := type-expr", "S with module M.N := path"
  (Valentin Gatien-Baron, review by Jacques Garrigue and Leo White)

* GPR#1064, GPR#1392: extended indexing operators, add a new class of
  user-defined indexing operators, obtained by adding at least
  one operator character after the dot symbol to the standard indexing
  operators: e,g ".%()", ".?[]", ".@{}<-":
    let ( .%() ) = List.nth in [0; 1; 2].%(1)
  After this change, functions or methods with an explicit polymorphic type
  annotation and of which the first argument is optional now requires a space
  between the dot and the question mark,
  e.g. "<f:'a.?opt:int->unit>" must now be written "<f:'a. ?opt:int->unit>".
  (Florian Angeletti, review by Damien Doligez and Gabriel Radanne)

- GPR#1118: Support inherited field in object type expression
    type t = < m : int >
    type u = < n : int; t; k : int >
  (Runhang Li, review by Jeremy Yallop, Leo White, Jacques Garrigue,
   and Florian Angeletti)

* GPR#1232: Support Unicode character escape sequences in string
  literals via the \u{X+} syntax. These escapes are substituted by the
  UTF-8 encoding of the Unicode character.
  (Daniel Bünzli, review by Damien Doligez, Alain Frisch, Xavier
  Leroy and Leo White)

- GPR#1247: M.(::) construction for expressions
  and patterns (plus fix printing of (::) in the toplevel)
  (Florian Angeletti, review by Alain Frisch, Gabriel Scherer)

* GPR#1252: The default mode is now safe-string, can be overridden
  at configure time or at compile time.
  (See GPR#1386 below for the configure-time options)
  This breaks the code that uses the 'string' type as mutable
  strings (instead of Bytes.t, introduced by 4.02 in 2014).
  (Damien Doligez)

* GPR#1253: Private extensible variants
  This change breaks code relying on the undocumented ability to export
  extension constructors for abstract type in signature. Briefly,
    module type S = sig
      type t
      type t += A
    end
   must now be written
    module type S = sig
      type t = private ..
      type t += A
   end
  (Leo White, review by Alain Frisch)

- GPR#1333: turn off warning 40 by default
  (Constructor or label name used out of scope)
  (Leo White)

- GPR#1348: accept anonymous type parameters in `with` constraints:
    S with type _ t = int
  (Valentin Gatien-Baron, report by Jeremy Yallop)

### Type system

- MPR#248, GPR#1225: unique names for weak type variables
    # ref [];;
    - : '_weak1 list ref = {contents = []}
  (Florian Angeletti, review by Frédéric Bour, Jacques Garrigue,
   Gabriel Radanne and Gabriel Scherer)

* MPR#6738, MPR#7215, MPR#7231, GPR#556: Add a new check that 'let rec'
  bindings are well formed.
  (Jeremy Yallop, reviews by Stephen Dolan, Gabriel Scherer, Leo
   White, and Damien Doligez)

- GPR#1142: Mark assertions nonexpansive, so that 'assert false'
  can be used as a placeholder for a polymorphic function.
  (Stephen Dolan)

### Standard library:

- MPR#1771, MPR#7309, GPR#1026: Add update to maps. Allows to update a
  binding in a map or create a new binding if the key had no binding
    val update: key -> ('a option -> 'a option) -> 'a t -> 'a t
  (Sébastien Briais, review by Daniel Bünzli, Alain Frisch and
  Gabriel Scherer)

- MPR#7515, GPR#1147: Arg.align now optionally uses the tab character '\t' to
  separate the "unaligned" and "aligned" parts of the documentation string. If
  tab is not present, then space is used as a fallback. Allows to have spaces in
  the unaligned part, which is useful for Tuple options.
  (Nicolás Ojeda Bär, review by Alain Frisch and Gabriel Scherer)

* GPR#615: Format, add symbolic formatters that output symbolic
  pretty-printing items. New fields have been added to the
  formatter_out_functions record, thus this change will break any code building
  such record from scratch.
  When building Format.formatter_out_functions values redefining the out_spaces
  field, "{ fmt_out_funs with out_spaces = f; }" should be replaced by
  "{ fmt_out_funs with out_spaces = f; out_indent = f; }" to maintain the old
  behavior.
  (Richard Bonichon and Pierre Weis, review by Alain Frisch, original request by
  Spiros Eliopoulos in GPR#506)

* GPR#943: Fixed the divergence of the Pervasives module between the stdlib
  and threads implementations.  In rare circumstances this can change the
  behavior of existing applications: the implementation of Pervasives.close_out
  used when compiling with thread support was inconsistent with the manual.
  It will now not suppress exceptions escaping Pervasives.flush anymore.
  Developers who want the old behavior should use Pervasives.close_out_noerr
  instead.  The stdlib implementation, used by applications not compiled
  with thread support, will now only suppress Sys_error exceptions in
  Pervasives.flush_all.  This should allow exceedingly unlikely assertion
  exceptions to escape, which could help reveal bugs in the standard library.
  (Markus Mottl, review by Hezekiah M. Carty, Jeremie Dimino, Damien Doligez,
  Alain Frisch, Xavier Leroy, Gabriel Scherer and Mark Shinwell)

- GPR#1034: List.init : int -> (int -> 'a) -> 'a list
  (Richard Degenne, review by David Allsopp, Thomas Braibant, Florian
  Angeletti, Gabriel Scherer, Nathan Moreau, Alain Frisch)

- GRP#1091 Add the Uchar.{bom,rep} constants.
  (Daniel Bünzli, Alain Frisch)

- GPR#1091: Add Buffer.add_utf_{8,16le,16be}_uchar to encode Uchar.t
  values to the corresponding UTF-X transformation formats in Buffer.t
  values.
  (Daniel Bünzli, review by Damien Doligez, Max Mouratov)

- GPR#1175: Bigarray, add a change_layout function to each Array[N]
  submodules.
  (Florian Angeletti)

* GPR#1306: In the MSVC and Mingw ports, "Sys.rename src dst" no longer fails if
  file "dst" exists, but replaces it with file "src", like in the other ports.
  (Xavier Leroy)

- GPR#1314: Format, use the optional width information
  when formatting a boolean: "%8B", "%-8B" for example
  (Xavier Clerc, review by Gabriel Scherer)

- c9cc0f25138ce58e4f4e68c4219afe33e2a9d034: Resurrect tabulation boxes
  in module Format. Rewrite/extend documentation of tabulation boxes.
  (Pierre Weis)

### Other libraries:

- MPR#7564, GPR#1211: Allow forward slashes in the target of symbolic links
  created by Unix.symlink under Windows.
  (Nicolás Ojeda Bär, review by David Allsopp)

* MPR#7640, GPR#1414: reimplementation of Unix.execvpe to fix issues
  with the 4.05 implementation.  The main issue is that the current
  directory was always searched (last), even if the current directory
  is not listed in the PATH.
  (Xavier Leroy, report by Louis Gesbert and Arseniy Alekseyev,
   review by Ivan Gotovchits)

- GPR#997, GPR#1077: Deprecate Bigarray.*.map_file and add Unix.map_file as a
  first step towards moving Bigarray to the stdlib
  (Jérémie Dimino and Xavier Leroy)

* GPR#1178: remove the Num library for arbitrary-precision arithmetic.
  It now lives as a separate project https://github.com/ocaml/num
  with an OPAM package called "num".
  (Xavier Leroy)

- GPR#1217: Restrict Unix.environment in privileged contexts; add
  Unix.unsafe_environment.
  (Jeremy Yallop, review by Mark Shinwell, Nicolás Ojeda Bär,
  Damien Doligez and Hannes Mehnert)

- GPR#1321: Reimplement Unix.isatty on Windows. It no longer returns true for
  the null device.
  (David Allsopp)

### Compiler user-interface and warnings:

- MPR#7361, GPR#1248: support "ocaml.warning" in all attribute contexts, and
  arrange so that "ocaml.ppwarning" is correctly scoped by surrounding
  "ocaml.warning" attributes
  (Alain Frisch, review by Florian Angeletti and Thomas Refis)

- MPR#7444, GPR#1138: trigger deprecation warning when a "deprecated"
  attribute is hidden by signature coercion
  (Alain Frisch, report by bmillwood, review by Leo White)

- MPR#7472: ensure .cmi files are created atomically,
  to avoid corruption of .cmi files produced simultaneously by a run
  of ocamlc and a run of ocamlopt.
  (Xavier Leroy, from a suggestion by Gerd Stolpmann)

* MPR#7514, GPR#1152: add -dprofile option, similar to -dtimings but
  also displays memory allocation and consumption.
  The corresponding addition of a new compiler-internal
  Profile module may affect some users of
  compilers-libs/ocamlcommon (by creating module conflicts).
  (Valentin Gatien-Baron, report by Gabriel Scherer)

- MPR#7620, GPR#1317: Typecore.force_delayed_checks does not run with -i option
  (Jacques Garrigue, report by Jun Furuse)

- MPR#7624: handle warning attributes placed on let bindings
  (Xavier Clerc, report by dinosaure, review by Alain Frisch)

- GPR#896: "-compat-32" is now taken into account when building .cmo/.cma
  (Hugo Heuzard)

- GPR#948: the compiler now reports warnings-as-errors by prefixing
  them with "Error (warning ..):", instead of "Warning ..:" and
  a trailing "Error: Some fatal warnings were triggered" message.
  (Valentin Gatien-Baron, review by Alain Frisch)

- GPR#1032: display the output of -dtimings as a hierarchy
  (Valentin Gatien-Baron, review by Gabriel Scherer)

- GPR#1114, GPR#1393, GPR#1429: refine the (ocamlc -config) information
  on C compilers: the variables `{bytecode,native}_c_compiler` are deprecated
  (the distinction is now mostly meaningless) in favor of a single
  `c_compiler` variable combined with `ocaml{c,opt}_cflags`
  and `ocaml{c,opt}_cppflags`.
  (Sébastien Hinderer, Jeremy Yallop, Gabriel Scherer, review by
   Adrien Nader and David Allsopp)

* GPR#1189: allow MSVC ports to use -l option in ocamlmklib
  (David Allsopp)

- GPR#1332: fix ocamlc handling of "-output-complete-obj"
  (François Bobot)

- GPR#1336: -thread and -vmthread option information is propagated to
  PPX rewriters.
  (Jun Furuse, review by Alain Frisch)

### Code generation and optimizations:

- MPR#5324, GPR#375: An alternative Linear Scan register allocator for
  ocamlopt, activated with the -linscan command-line flag. This
  allocator represents a trade-off between worse generated code
  performance for higher compilation speed (especially interesting in
  some cases graph coloring is necessarily quadratic).
  (Marcell Fischbach and Benedikt Meurer, adapted by Nicolás Ojeda Bär, review
  by Nicolás Ojeda Bär and Alain Frisch)

- MPR#6927, GPR#988: On macOS, when compiling bytecode stubs, plugins,
  and shared libraries through -output-obj, generate dylibs instead of
  bundles.
  (whitequark)

- MPR#7447, GPR#995: incorrect code generation for nested recursive bindings
  (Leo White and Jeremy Yallop, report by Stephen Dolan)

- MPR#7501, GPR#1089: Consider arrays of length zero as constants
  when using Flambda.
  (Pierre Chambart, review by Mark Shinwell and Leo White)

- MPR#7531, GPR#1162: Erroneous code transformation at partial applications
  (Mark Shinwell)

- MPR#7614, GPR#1313: Ensure that inlining does not depend on the order
  of symbols (flambda)
  (Leo White, Xavier Clerc, report by Alex, review by Gabriel Scherer
  and Pierre Chambart)

- MPR#7616, GPR#1339: don't warn on mutation of zero size blocks.
  (Leo White)

- MPR#7631, GPR#1355: "-linscan" option crashes ocamlopt
  (Xavier Clerc, report by Paul Steckler)

- MPR#7642, GPR#1411: ARM port: wrong register allocation for integer
  multiply on ARMv4 and ARMv5; possible wrong register allocation for
  floating-point multiply and add on VFP and for floating-point
  negation and absolute value on soft FP emulation.
  (Xavier Leroy, report by Stéphane Glondu and Ximin Luo,
   review and additional sightings by Mark Shinwell)

* GPR#659: Remove support for SPARC native code generation
  (Mark Shinwell)

- GPR#850: Optimize away some physical equality
  (Pierre Chambart, review by Mark Shinwell and Leo White)

- GPR#856: Register availability analysis
  (Mark Shinwell, Thomas Refis, review by Pierre Chambart)

- GPR#1143: tweaked several allocation functions in the runtime by
  checking for likely conditions before unlikely ones and eliminating
  some redundant checks.
  (Markus Mottl, review by Alain Frisch, Xavier Leroy, Gabriel Scherer,
  Mark Shinwell and Leo White)

- GPR#1183: compile curried functors to multi-argument functions
  earlier in the compiler pipeline; correctly propagate [@@inline]
  attributes on such functors; mark functor coercion veneers as
  stubs.
  (Mark Shinwell, review by Pierre Chambart and Leo White)

- GPR#1195: Merge functions based on partiality rather than
  Parmatch.irrefutable.
  (Leo White, review by Thomas Refis, Alain Frisch and Gabriel Scherer)

- GPR#1215: Improve compilation of short-circuit operators
  (Leo White, review by Frédéric Bour and Mark Shinwell)

- GPR#1250: illegal ARM64 assembly code generated for large combined allocations
  (report and initial fix by Steve Walk, review and final fix by Xavier Leroy)

- GPR#1271: Don't generate Ialloc instructions for closures that exceed
  Max_young_wosize; instead allocate them on the major heap.  (Related
  to GPR#1250.)
  (Mark Shinwell)

- GPR#1294: Add a configure-time option to remove the dynamic float array
  optimization and add a floatarray type to let the user choose when to
  flatten float arrays. Note that float-only records are unchanged: they
  are still optimized by unboxing their fields.
  (Damien Doligez, review by Alain Frisch and Mark Shinwell)

- GPR#1304: Mark registers clobbered by PLT stubs as destroyed across
  allocations.
  (Mark Shinwell, Xavier Clerc, report and initial debugging by
  Valentin Gatien-Baron)

- GPR#1323: make sure that frame tables are generated in the data
  section and not in the read-only data section, as was the case
  before in the PPC and System-Z ports.  This avoids relocations in
  the text segment of shared libraries and position-independent
  executables generated by ocamlopt.
  (Xavier Leroy, review by Mark Shinwell)

- GPR#1330: when generating dynamically-linkable code on AArch64, always
  reference symbols (even locally-defined ones) through the GOT.
  (Mark Shinwell, review by Xavier Leroy)

### Tools:

- MPR#1956, GPR#973: tools/check-symbol-names checks for globally
  linked names not namespaced with caml_
  (Stephen Dolan)

- MPR#6928, GPR#1103: ocamldoc, do not introduce an empty <h1> in index.html
  when no -title has been provided
  (Pierre Boutillier)

- MPR#7048: ocamldoc, in -latex mode, don't escape Latin-1 accented letters
  (Xavier Leroy, report by Hugo Herbelin)

* MPR#7351: ocamldoc, use semantic tags rather than <br> tags in the html
  backend
  (Florian Angeletti, request and review by Daniel Bünzli )

* MPR#7352, MPR#7353: ocamldoc, better paragraphs in html output
  (Florian Angeletti, request by Daniel Bünzli)

* MPR#7363, GPR#830: ocamldoc, start heading levels at {1 not {2 or {6.
  This change modifies the mapping between ocamldoc heading level and
  html heading level, breaking custom css style for ocamldoc.
  (Florian Angeletti, request and review by Daniel Bünzli)

* MPR#7478, GPR#1037: ocamldoc, do not use as a module preamble documentation
  comments that occur after the first module element. This change may break
  existing documenation. In particular, module preambles must now come before
  any `open` statement.
  (Florian Angeletti, review by David Allsopp and report by Daniel Bünzli)

- MPR#7521, GPR#1159: ocamldoc, end generated latex file with a new line
  (Florian Angeletti)

- MPR#7575, GPR#1219: Switch compilers from -no-keep-locs
  to -keep-locs by default: produced .cmi files will contain locations.
  This provides better error messages. Note that, as a consequence,
  .cmi digests now depend on the file path as given to the compiler.
  (Daniel Bünzli)

- MPR#7610, GPR#1346: caml.el (the Emacs editing mode) was cleaned up
  and made compatible with Emacs 25.
  (Stefan Monnier, Christophe Troestler)

- MPR#7635, GPR#1383: ocamldoc, add an identifier to module
  and module type elements
  (Florian Angeletti, review by Yawar Amin and Gabriel Scherer)

- GPR#681, GPR#1426: Introduce ocamltest, a new test driver for the
  OCaml compiler testsuite
  (Sébastien Hinderer, review by Damien Doligez)

- GPR#1012: ocamlyacc, fix parsing of raw strings and nested comments, as well
  as the handling of ' characters in identifiers.
  (Demi Obenour)

- GPR#1045: ocamldep, add a "-shared" option to generate dependencies
  for native plugin files (i.e. .cmxs files)
  (Florian Angeletti, suggestion by Sébastien Hinderer)

- GPR#1078: add a subcommand "-depend" to "ocamlc" and "ocamlopt",
  to behave as ocamldep. Should be used mostly to replace "ocamldep" in the
  "boot" directory to reduce its size in the future.
  (Fabrice Le Fessant)

- GPR#1036: ocamlcmt (tools/read_cmt) is installed, converts .cmt to .annot
  (Fabrice Le Fessant)

- GPR#1180: Add support for recording numbers of direct and indirect
  calls over the lifetime of a program when using Spacetime profiling
  (Mark Shinwell)

- GPR#1457, ocamldoc: restore label for exception in the latex backend
  (omitted since 4.04.0)
  (Florian Angeletti, review by Gabriel Scherer)

### Toplevel:

- MPR#7570: remove unusable -plugin option from the toplevel
  (Florian Angeletti)

- GPR#1041: -nostdlib no longer ignored by toplevel.
  (David Allsopp, review by Xavier Leroy)

- GPR#1231: improved printing of unicode texts in the toplevel,
  unless OCAMLTOP_UTF_8 is set to false.
  (Florian Angeletti, review by Daniel Bünzli, Xavier Leroy and
   Gabriel Scherer)

- GPR#1688: Fix printing of -0.
  (Nicolás Ojeda Bär, review by Jérémie Dimino)

### Runtime system:

* MPR#3771, GPR#153, GPR#1200, GPR#1357, GPR#1362, GPR#1363, GPR#1369, GPR#1398,
  GPR#1446, GPR#1448: Unicode support for the Windows runtime.
  (ygrek, Nicolás Ojeda Bär, review by Alain Frisch, David Allsopp, Damien
  Doligez)

* MPR#7594, GPR#1274, GPR#1368: String_val now returns 'const char*', not
  'char*' when -safe-string is enabled at configure time.  New macro Bytes_val
  for accessing bytes values.
  (Jeremy Yallop, reviews by Mark Shinwell and Xavier Leroy)

- GPR#71: The runtime can now be shut down gracefully by means of the new
  caml_shutdown and caml_startup_pooled functions. The new 'c' flag in
  OCAMLRUNPARAM enables shutting the runtime properly on process exit.
  (Max Mouratov, review and discussion by Damien Doligez, Gabriel Scherer,
  Mark Shinwell, Thomas Braibant, Stephen Dolan, Pierre Chambart,
  François Bobot, Jacques Garrigue, David Allsopp, and Alain Frisch)

- GPR#938, GPR#1170, GPR#1289: Stack overflow detection on 64-bit Windows
  (Olivier Andrieu, tweaked by David Allsopp)

- GPR#1070, GPR#1295: enable gcc typechecking for caml_alloc_sprintf,
  caml_gc_message. Make caml_gc_message a variadic function. Fix many
  caml_gc_message format strings.
  (Olivier Andrieu, review and 32bit fix by David Allsopp)

- GPR#1073: Remove statically allocated compare stack.
  (Stephen Dolan)

- GPR#1086: in Sys.getcwd, just fail instead of calling getwd()
  if HAS_GETCWD is not set.
  (Report and first fix by Sebastian Markbåge, final fix by Xavier Leroy,
   review by Mark Shinwell)

- GPR#1269: Remove 50ms delay at exit for programs using threads
  (Valentin Gatien-Baron, review by Stephen Dolan)

* GPR#1309: open files with O_CLOEXEC (or equivalent) in caml_sys_open, thus
  unifying the semantics between Unix and Windows and also eliminating race
  condition on Unix.
  (David Allsopp, report by Andreas Hauptmann)

- GPR#1326: Enable use of CFI directives in AArch64 and ARM runtime
  systems' assembly code (asmrun/arm64.S).  Add CFI directives to enable
  unwinding through [caml_c_call] and [caml_call_gc] with correct termination
  of unwinding at [main].
  (Mark Shinwell, review by Xavier Leroy and Gabriel Scherer, with thanks
  to Daniel Bünzli and Fu Yong Quah for testing)

- GPR#1338: Add "-g" for bytecode runtime system compilation
  (Mark Shinwell)

* GPR#1416, GPR#1444: switch the Windows 10 Console to UTF-8 encoding.
  (David Allsopp, reviews by Nicolás Ojeda Bär and Xavier Leroy)

### Manual and documentation:

- MPR#6548: remove obsolete limitation in the description of private
  type abbreviations
  (Florian Angeletti, suggestion by Leo White)

- MPR#6676, GPR#1110: move record notation to tutorial
  (Florian Angeletti, review by Gabriel Scherer)

- MPR#6676, GPR#1112: move local opens to tutorial
  (Florian Angeletti)

- MPR#6676, GPR#1153: move overriding class definitions to reference
  manual and tutorial
  (Florian Angeletti)

- MPR#6709: document the associativity and precedence level of
  pervasive operators
  (Florian Angeletti, review by David Allsopp)

- MPR#7254, GPR#1096: Rudimentary documentation of ocamlnat
  (Mark Shinwell)

- MPR#7281, GPR#1259: fix .TH macros in generated manpages
  (Olaf Hering)

- MPR#7507: Align the description of the printf conversion
  specification "%g" with the ISO C90 description.
  (Florian Angeletti, suggestion by Armaël Guéneau)

- MPR#7551, GPR#1194 : make the final ";;" potentially optional in
  caml_example
  (Florian Angeletti, review and suggestion by Gabriel Scherer)

- MPR#7588, GPR#1291: make format documentation predictable
  (Florian Angeletti, review by Gabriel Radanne)

- MPR#7604: Minor Ephemeron documentation fixes
  (Miod Vallat, review by Florian Angeletti)

- GPR#594: New chapter on polymorphism troubles:
  weakly polymorphic types, polymorphic recursion,and higher-ranked
  polymorphism.
  (Florian Angeletti, review by Damien Doligez, Gabriel Scherer,
   and Gerd Stolpmann)

- GPR#1187: Minimal documentation for compiler plugins
  (Florian Angeletti)

- GPR#1202: Fix Typos in comments as well as basic grammar errors.
  (JP Rodi, review and suggestions by David Allsopp, Max Mouratov,
  Florian Angeletti, Xavier Leroy, Mark Shinwell and Damien Doligez)

- GPR#1220: Fix "-keep-docs" option in ocamlopt manpage
  (Etienne Millon)

### Compiler distribution build system:

- MPR#6373, GPR#1093: Suppress trigraph warnings from macOS assembler
  (Mark Shinwell)

- MPR#7639, GPR#1371: fix configure script for correct detection of
  int64 alignment on Mac OS X 10.13 (High Sierra) and above; fix bug in
  configure script relating to such detection.
  (Mark Shinwell, report by John Whitington, review by Xavier Leroy)

- GPR#558: enable shared library and natdynlink support on more Linux
  platforms
  (Felix Janda, Mark Shinwell)

* GPR#1104: remove support for the NeXTStep platform
  (Sébastien Hinderer)

- GPR#1130: enable detection of IBM XL C compiler (one need to run configure
  with "-cc <path to xlc compiler>"). Enable shared library support for
  bytecode executables on AIX/xlc (tested on AIX 7.1, XL C 12).
  To enable 64-bit, run both "configure" and "make world" with OBJECT_MODE=64.
  (Konstantin Romanov, Enrique Naudon)

- GPR#1203: speed up the manual build by using ocamldoc.opt
  (Gabriel Scherer, review by Florian Angeletti)

- GPR#1214: harden config/Makefile against '#' characters in PREFIX
  (Gabriel Scherer, review by David Allsopp and Damien Doligez)

- GPR#1216: move Compplugin and friends from BYTECOMP to COMP
  (Leo White, review by Mark Shinwell)

* GPR#1242: disable C plugins loading by default
  (Alexey Egorov)

- GPR#1275: correct configure test for Spacetime availability
  (Mark Shinwell)

- GPR#1278: discover presence of <sys/shm.h> during configure for afl runtime
  (Hannes Mehnert)

- GPR#1386: provide configure-time options to fine-tune the safe-string
  options and default settings changed by GPR#1525.

  The previous configure option -safe-string is now
  renamed -force-safe-string.

  At configure-time, -force-safe-string forces all module to use
  immutable strings (this disables the per-file, compile-time
  -unsafe-string option). The new default-(un)safe-string options
  let you set the default choice for the per-file compile-time
  option. (The new GPR#1252 behavior corresponds to having
  -default-safe-string, while 4.05 and older had
  -default-unsafe-string).

  (Gabriel Scherer, review by Jacques-Pascal Deplaix and Damien Doligez)

- GPR#1409: Fix to enable NetBSD/powerpc to work.
  (Håvard Eidnes)

### Internal/compiler-libs changes:

- MPR#6826, GPR#828, GPR#834: improve compilation time for open
  (Alain Frisch, review by Frédéric Bour and Jacques Garrigue)

- MPR#7127, GPR#454, GPR#1058: in toplevel, print bytes and strip
  strings longer than the size specified by the "print_length" directive
  (Fabrice Le Fessant, initial PR by Junsong Li)

- GPR#406: remove polymorphic comparison for Types.constructor_tag in compiler
  (Dwight Guth, review by Gabriel Radanne, Damien Doligez, Gabriel Scherer,
   Pierre Chambart, Mark Shinwell)

- GRP#1119: Change Set (private) type to inline records.
  (Albin Coquereau)

* GPR#1127: move config/{m,s}.h to byterun/caml and install them.
  User code should not have to include them directly since they are
  included by other header files.
  Previously {m,s}.h were not installed but they were substituted into
  caml/config.h; they are now just #include-d by this file. This may
  break some scripts relying on the (unspecified) presence of certain
  #define in config.h instead of m.h and s.h -- they can be rewritten
  to try to grep those files if they exist.
  (Sébastien Hinderer)

- GPR#1281: avoid formatter flushes inside exported printers in Location
  (Florian Angeletti, review by Gabriel Scherer)

### Bug fixes:

- MPR#5927: Type equality broken for conjunctive polymorphic variant tags
  (Jacques Garrigue, report by Leo White)

- MPR#6329, GPR#1437: Introduce padding word before "data_end" symbols
  to ensure page table tests work correctly on an immediately preceding
  block of zero size.
  (Mark Shinwell, review by Xavier Leroy)

- MPR#6587: only elide Pervasives from printed type paths in unambiguous context
  (Florian Angeletti and Jacques Garrigue)

- MPR#6934: nonrec misbehaves with GADTs
  (Jacques Garrigue, report by Markus Mottl)

- MPR#7070, GPR#1139: Unexported values can cause non-generalisable variables
  error
  (Leo White)

- MPR#7261: Warn on type constraints in GADT declarations
  (Jacques Garrigue, report by Fabrice Le Botlan)

- MPR#7321: Private type in signature clashes with type definition via
  functor instantiation
  (Jacques Garrigue, report by Markus Mottl)

- MPR#7372, GPR#834: fix type-checker bug with GADT and inline records
  (Alain Frisch, review by Frédéric Bour and Jacques Garrigue)

- MPR#7344: Inconsistent behavior with type annotations on let
  (Jacques Garrigue, report by Leo White)

- MPR#7468: possible GC problem in caml_alloc_sprintf
  (Xavier Leroy, discovery by Olivier Andrieu)

- MPR#7496: Fixed conjunctive polymorphic variant tags do not unify
  with themselves
  (Jacques Garrigue, report by Leo White)

- MPR#7506: pprintast ignores attributes in tails of a list
  (Alain Frisch, report by Kenichi Asai and Gabriel Scherer)

- MPR#7513: List.compare_length_with mishandles negative numbers / overflow
  (Fabrice Le Fessant, report by Jeremy Yallop)

- MPR#7519: Incorrect rejection of program due to faux scope escape
  (Jacques Garrigue, report by Markus Mottl)

- MPR#7540, GPR#1179: Fixed setting of breakpoints within packed modules
  for ocamldebug
  (Hugo Herbelin, review by Gabriel Scherer, Damien Doligez)

- MPR#7543: short-paths printtyp can fail on packed type error messages
  (Florian Angeletti)

- MPR#7553, GPR#1191: Prevent repeated warnings with recursive modules.
  (Leo White, review by Josh Berdine and Alain Frisch)

- MPR#7563, GPR#1210: code generation bug when a module alias and
  an extension constructor have the same name in the same module
  (Gabriel Scherer, report by Manuel Fähndrich,
   review by Jacques Garrigue and Leo White)

- MPR#7591, GPR#1257: on x86-64, frame table is not 8-aligned
  (Xavier Leroy, report by Mantis user "voglerr", review by Gabriel Scherer)

- MPR#7601, GPR#1320: It seems like a hidden non-generalized type variable
  remains in some inferred signatures, which leads to strange errors
  (Jacques Garrigue, report by Mandrikin)

- MPR#7609: use-after-free memory corruption if a program debugged
  under ocamldebug calls Pervasives.flush_all
  (Xavier Leroy, report by Paul Steckler, review by Gabriel Scherer)

- MPR#7612, GPR#1345: afl-instrumentation bugfix for classes.
  (Stephen Dolan, review by Gabriel Scherer and David Allsopp)

- MPR#7617, MPR#7618, GPR#1318: Ambiguous (mistakenly) type escaping the
  scope of its equation
  (Jacques Garrigue, report by Thomas Refis)

- MPR#7619, GPR#1387: position of the optional last semi-column not included
  in the position of the expression (same behavior as for lists)
  (Christophe Raffalli, review by Gabriel Scherer)

- MPR#7638: in the Windows Mingw64 port, multithreaded programs compiled
  to bytecode could crash when raising an exception from C code.
  This looks like a Mingw64 issue, which we work around with GCC builtins.
  (Xavier Leroy)

- MPR#7656, GPR#1423: false 'unused type/constructor/value' alarms
  in the 4.06 development version
  (Alain Frisch, review by Jacques Garrigue, report by Jacques-Pascal Deplaix)

- MPR#7657, GPR#1424: ensures correct call-by-value semantics when
  eta-expanding functions to eliminate optional arguments
  (Alain Frisch, report by sliquister, review by Leo White and Jacques
  Garrigue)

- MPR#7658, GPR#1439: Fix Spacetime runtime system compilation with
  -force-safe-string
  (Mark Shinwell, report by Christoph Spiel, review by Gabriel Scherer)

- GPR#1155: Fix a race condition with WAIT_NOHANG on Windows
  (Jérémie Dimino and David Allsopp)

- GPR#1199: Pretty-printing formatting cleanup in pprintast
  (Ethan Aubin, suggestion by Gabriel Scherer, review by David Allsopp,
  Florian Angeletti, and Gabriel Scherer)

- GPR#1223: Fix corruption of the environment when using -short-paths
  with the toplevel.
  (Leo White, review by Alain Frisch)

- GPR#1243: Fix pprintast for #... infix operators
  (Alain Frisch, report by Omar Chebib)

- GPR#1324: ensure that flambda warning are printed only once
  (Xavier Clerc)

- GPR#1329: Prevent recursive polymorphic variant names
  (Jacques Garrigue, fix suggested by Leo White)

- GPR#1308: Only treat pure patterns as inactive
  (Leo White, review by Alain Frisch and Gabriel Scherer)

- GPR#1390: fix the [@@unboxed] type check to accept parametrized types
  (Leo White, review by Damien Doligez)

- GPR#1407: Fix raw_spacetime_lib
  (Leo White, review by Gabriel Scherer and Damien Doligez)

OCaml 4.05.0 (13 Jul 2017):
---------------------------

(Changes that can break existing programs are marked with a "*")

### Language features:

### Code generation and optimizations:

- MPR#7201, GPR#954: Correct wrong optimisation of "0 / <expr>"
  and "0 mod <expr>" in the case when <expr> was a non-constant
  evaluating to zero
  (Mark Shinwell, review by Gabriel Scherer, Leo White and Xavier Leroy)

- MPR#7357, GPR#832: Improve compilation time for toplevel
  include(struct ... end : sig ... end)
  (Alain Frisch, report by Hongbo Zhang, review by Jacques Garrigue)

- MPR#7533, GPR#1173: Correctly perform side effects for certain
  cases of "/" and "mod"
  (Mark Shinwell, report by Jan Mitgaard)

- GPR#504: Instrumentation support for fuzzing with afl-fuzz.
  (Stephen Dolan, review by Alain Frisch, Pierre Chambart, Mark
  Shinwell, Gabriel Scherer and Damien Doligez)

- GPR#863, GPR#1068, GPR#1069: Optimise matches with constant
  results to lookup tables.
  (Stephen Dolan, review by Gabriel Scherer, Pierre Chambart,
  Mark Shinwell, and bug report by Gabriel Scherer)

- GPR#1150: Fix typo in arm64 assembler directives
  (KC Sivaramakrishnan)

### Runtime system:

- MPR#385, GPR#953: Add caml_startup_exn
  (Mark Shinwell)

- MPR#7423, GPR#946: expose new exception-raising functions
  `void caml_{failwith,invalid_argument}_value(value msg)`
  in addition to
  `void caml_{failwith,invalid_argument}(char const *msg)`.
  The previous functions would not free their message argument, so
  were inconvient for dynamically-allocated messages; the messages
  passed to the new functions are handled by the garbage collector.
  (Gabriel Scherer, review by Mark Shinwell, request by Immanuel Litzroth)

- MPR#7557, GPR#1213: More security for getenv
  (Damien Doligez, reports by Seth Arnold and Eric Milliken, review by
  Xavier Leroy, David Allsopp, Stephen Dolan, Hannes Mehnert)

- GPR#795: remove 256-character limitation on Sys.executable_name
  (Xavier Leroy)

- GPR#891: Use -fno-builtin-memcmp when building runtime with gcc.
  (Leo White)

### Type system:

- MPR#6608, GPR#901: unify record types when overriding all fields
  (Tadeu Zagallo and Gabriel Scherer, report by Jeremy Yallop,
  review by David Allsopp, Jacques Garrigue)

* MPR#7414, GPR#929: Soundness bug with non-generalized type variables and
  functors.
  (compatibility: some code using module-global mutable state will
   fail at compile-time and is fixed by adding extra annotations;
   see the Mantis and Github discussions.)
  (Jacques Garrigue, report by Leo White)

### Compiler user-interface and warnings:

- MPR#7050, GPR#748 GPR#843 GPR#864: new `-args/-args0 <file>` parameters to
  provide extra command-line arguments in a file -- see documentation.
  User programs may implement similar options using the new `Expand`
  constructor of the `Arg` module.
  (Bernhard Schommer, review by Jérémie Dimino, Gabriel Scherer
   and Damien Doligez, discussion with Alain Frisch and Xavier Leroy,
   feature request from the Coq team)

- MPR#7137, GPR#960: "-open" command line flag now accepts
  a module path (not a module name)
  (Arseniy Alekseyev and Leo White)

- MPR#7172, GPR#970: add extra (ocamlc -config) options
  int_size, word_size, ext_exe
  (Gabriel Scherer, request by Daniel Bünzli)

- MPR#7315, GPR#736: refine some error locations
  (Gabriel Scherer and Alain Frisch, report by Matej Košík)

- MPR#7473, GPR#1025: perform proper globbing for command-line arguments on
  Windows
  (Jonathan Protzenko)

- MPR#7479: make sure "ocamlc -pack" is only given .cmo and .cmi files,
  and that "ocamlopt -pack" is only given .cmx and .cmi files.
  (Xavier Leroy)

- GPR#796: allow compiler plugins to declare their own arguments.
  (Fabrice Le Fessant)

- GPR#829: better error when opening a module aliased to a functor
  (Alain Frisch)

- GPR#911: ocamlc/ocamlopt do not pass warnings-related options to C
  compiler when called to compile third-party C source files
  (Sébastien Hinderer, review by Adrien Nader and David Allsopp)

- GPR#915: fix -dsource (pprintast.ml) bugs
  (Runhang Li, review by Alain Frisch)

* GPR#933: ocamlopt -p now reports an error on platforms that do not
  support profiling with gprof; dummy profiling libraries are no longer
  installed on such platforms.
  This can be tested with ocamlopt -config
  (Sébastien Hinderer)

- GPR#1009: "ocamlc -c -linkall" and "ocamlopt -c -linkall" can now be used
  to set the "always link" flag on individual compilation units.  This
  controls linking with finer granularity than "-a -linkall", which sets
  the "always link" flag on all units of the given library.
  (Xavier Leroy)

- GPR#1015: add option "-plugin PLUGIN" to ocamldep too. Use compilerlibs
  to build ocamldep. Add option "-depend" to ocamlc/ocamlopt to behave
  as ocamldep. Remove any use of ocamldep to build the distribution.
  (Fabrice Le Fessant)

- GPR#1027: various improvements to -dtimings, mostly including time
  spent in subprocesses like preprocessors
  (Valentin Gatien-Baron, review by Gabriel Scherer)

- GPR#1098: the compiler now takes the boolean "OCAML_COLOR" environment
  variable into account if "-color" is not provided.  This allows users
  to override the default behaviour without modifying invocations of ocaml
  manually.
  (Hannes Mehnert, Guillaume Bury,
   review by Daniel Bünzli, Gabriel Scherer, Damien Doligez)

### Standard library:

- MPR#6975, GPR#902: Truncate function added to stdlib Buffer module
  (Dhruv Makwana, review by Alain Frisch and Gabriel Scherer)

- MPR#7279, GPR#710: `Weak.get_copy` `Ephemeron.*_copy` doesn't copy
  custom blocks anymore
  (François Bobot, Alain Frisch, bug reported by Martin R. Neuhäußer,
  review by Thomas Braibant and Damien Doligez)

* MPR#7500, GPR#1081: Remove Uchar.dump
  (Daniel Bünzli)

- GPR#760: Add a functions List.compare_lengths and
  List.compare_length_with to avoid full list length computations
  (Fabrice Le Fessant, review by Leo White, Josh Berdine and Gabriel Scherer)

- GPR#778: Arg: added option Expand that allows to expand a string
  argument to a string array of new arguments
  (Bernhard Schommer, review by Gabriel Scherer and Jérémie Dimino)

- GPR#849: Expose a Spacetime.enabled value
  (Leo White)

- GPR#885: Option-returning variants of stdlib functions
  (Alain Frisch, review by David Allsopp and Bart Jacobs)

- GPR#869: Add find_first, find_first_opt, find_last, find_last_opt to
  maps and sets.  Find the first or last binding or element
  satisfying a monotonic predicate.
  (Gabriel de Perthuis, with contributions from Alain Frisch, review by
  Hezekiah M. Carty and Simon Cruanes, initial report by Gerd Stolpmann)

- GPR#875: Add missing functions to ArrayLabels, BytesLabels,
  ListLabels, MoreLabels, StringLabels so they are compatible with
  non-labeled counterparts. Also add missing @@ocaml.deprecated attributes
  in StringLabels and BytesLabels.
  (Roma Sokolov, review by Gabriel Scherer, Jacques Garrigue,
   Gabriel Radanne, Alain Frisch)

- GPR#999: Arg, do not repeat the usage message thrice when reporting an error
  (this was a regression in 4.03)
  (Florian Angeletti, review by Gabriel Scherer)

- GPR#1042: Fix escaping of command-line arguments in
  Unix.create_process{,_env} under Windows.  Arguments with tabs should now
  be received verbatim by the child process.
  (Nicolás Ojeda Bär, Andreas Hauptmann review by Xavier Leroy)

### Debugging and profiling:

- MPR#7258: ocamldebug's "install_printer" command had problems with
  module aliases
  (Xavier Leroy)

- GPR#378: Add [Printexc.raise_with_backtrace] to raise an exception using
  an explicit backtrace
  (François Bobot, review by Gabriel Scherer, Xavier Leroy, Damien Doligez,
   Frédéric Bour)

### Manual and documentation:

- MPR#6597, GPR#1030: add forward references to language extensions
  that extend non-terminal symbols in the language reference section.
  (Florian Angeletti, review by Gabriel Scherer)

- MPR#7497, GPR#1095: manual, enable numbering for table of contents
  (Florian Angeletti, request by Daniel Bünzli)

- MPR#7539, GPR#1181: manual, update dead links in ocamldoc chapter
  (Florian Angeletti)

- GPR#633: manpage and manual documentation for the `-opaque` option
  (Konstantin Romanov, Gabriel Scherer, review by Mark Shinwell)

- GPR#751, GPR#925: add a HACKING.adoc file to contain various
  tips and tricks for people hacking on the repository. See also
  CONTRIBUTING.md for advice on sending contributions upstream.
  (Gabriel Scherer and Gabriel Radanne, review by David Allsopp,
  inspired by John Whitington)

- GPR#916: new tool lintapidiff, use it to update the manual with
  @since annotations for API changes introduced between 4.00-4.05.
  (Edwin Török, review by Gabriel Scherer, discussion with Alain Frisch,
   David Allsopp, Sébastien Hinderer, Damien Doligez and Xavier Leroy)

- GPR#939: activate the caml_example environment in the language
  extensions section of the manual. Convert some existing code
  examples to this format.
  (Florian Angeletti)

- GPR#1082: clarify that the use of quoted string for preprocessed
  foreign quotations still requires the use of an extension node
  [%foo ...] to mark non-standard interpretation.
  (Gabriel Scherer, request by Matthew Wahab in GPR#1066,
   review by Florian Angeletti)

### Other libraries:

- MPR#7158: Event.sync, Mutex.create, Condition.create cause too many GCs.
  The fix is to no longer consider mutexes and condition variables
  as rare kernel resources.
  (Xavier Leroy)

- MPR#7264: document the different behaviors of Unix.lockf under POSIX
  and under Win32.
  (Xavier Leroy, report by David Allsopp)

- MPR#7339, GPR#787: Support the '0 dimension' case for bigarrays
  (see Bigarray documentation)
  (Laurent Mazare,
   review by Gabriel Scherer, Alain Frisch and Hezekiah M. Carty)

* MPR#7342, GPR#797: fix Unix.read on pipes with no data left on Windows
  it previously raised an EPIPE error, it now returns 0 like other OSes
  (Jonathan Protzenko, review by Andreas Hauptmann and Damien Doligez)

- GPR#650: in the Unix library, add `?cloexec:bool` optional arguments to
  functions that create file descriptors (`dup`, `dup2`, `pipe`, `socket`,
  `socketpair`, `accept`).  Implement these optional arguments in the
  most atomic manner provided by the operating system to set (or clear)
  the close-on-exec flag at the same time the file descriptor is created,
  reducing the risk of race conditions with `exec` or `create_process`
  calls running in other threads, and improving security.  Also: add a
  `O_KEEPEXEC` flag for `openfile` by symmetry with `O_CLOEXEC`.
  (Xavier Leroy, review by Mark Shinwell, David Allsopp and Alain Frisch,
   request by Romain Beauxis)

- GPR#996: correctly update caml_top_of_stack in systhreads
  (Fabrice Le Fessant)

- GPR#997, GPR#1077: Deprecate Bigarray.*.map_file and add Unix.map_file as a
  first step towards moving Bigarray to the stdlib
  (Jérémie Dimino and Xavier Leroy)

### Toplevel:

- MPR#7060, GPR#1035: Print exceptions in installed custom printers
  (Tadeu Zagallo, review by David Allsopp)

### Tools:

- MPR#5163: ocamlobjinfo, dump globals defined by bytecode executables
  (Stéphane Glondu)

- MPR#7333: ocamldoc, use the first sentence of text file as
  a short description in overviews.
  (Florian Angeletti)

- GPR#848: ocamldoc, escape link targets in HTML output
  (Etienne Millon, review by Gabriel Scherer, Florian Angeletti and
  Daniel Bünzli)

- GPR#986: ocamldoc, use relative paths in error message
  to solve ocamlbuild+doc usability issue (ocaml/ocamlbuild#79)
  (Gabriel Scherer, review by Florian Angeletti, discussion with Daniel Bünzli)

- GPR#1017: ocamldoc, add an option to detect code fragments that could be
  transformed into a cross-reference to a known element.
  (Florian Angeletti, review and suggestion by David Allsopp)

- clarify ocamldoc text parsing error messages
  (Gabriel Scherer)

### Compiler distribution build system:

- MPR#7377: remove -std=gnu99 for newer gcc versions
  (Damien Doligez, report by ygrek)

- MPR#7452, GPR#1228: tweak GCC options to try to avoid the
  Skylake/Kaby lake bug
  (Damien Doligez, review by David Allsopp, Xavier Leroy and Mark Shinwell)

- GPR#693: fail on unexpected errors or warnings within caml_example
  environment.
  (Florian Angeletti)

- GPR#803: new ocamllex-based tool to extract bytecode compiler
  opcode information from C headers.
  (Nicolás Ojeda Bär)

- GPR#827: install missing mli and cmti files, new make target
  install-compiler-sources for installation of compiler-libs ml files
  (Hendrik Tews)

- GPR#887: allow -with-frame-pointers if clang is used as compiler on Linux
  (Bernhard Schommer)

- GPR#898: fix locale-dependence of primitive list order,
  detected through reproducible-builds.org.
  (Hannes Mehnert, review by Gabriel Scherer and Ximin Luo)

- GPR#907: Remove unused variable from the build system
  (Sébastien Hinderer, review by whitequark, Gabriel Scherer, Adrien Nader)

- GPR#911: Clarify the use of C compiler related variables in the build system.
  (Sébastien Hinderer, review by Adrien Nader, Alain Frisch, David Allsopp)

- GPR#919: use clang as preprocessor assembler if clang is used as compiler
  (Bernhard Schommer)

- GPR#927: improve the detection of hashbang support in the configure script
  (Armaël Guéneau)

- GPR#932: install ocaml{c,lex}->ocaml{c,lex}.byte symlink correctly
  when the opt target is built but opt.opt target is not.
  (whitequark, review by Gabriel Scherer)

- GPR#935: allow build in Android's termux
  (ygrek, review by Gabriel Scherer)

- GPR#984: Fix compilation of compiler distribution when Spacetime
  enabled
  (Mark Shinwell)

- GPR#991: On Windows, fix installation when native compiler is not
  built
  (Sébastien Hinderer, review by David Allsopp)

- GPR#1033: merge Unix and Windows build systems in the root directory
  (Sébastien Hinderer, review by Damien Doligez and Adrien Nader)

- GPR#1047: Make .depend files generated for C sources more portable
  (Sébastien Hinderer, review by Xavier Leroy and David Allsopp)

- GPR#1076: Simplify ocamlyacc's build system
  (Sébastien Hinderer, review by David Allsopp)

### Compiler distribution build system: Makefile factorization

The compiler distribution build system (the set of Makefiles used to
build the compiler distribution) traditionally had separate Makefiles
for Unix and Windows, which lead to some amount of duplication and
subtle differences and technical debt in general -- for people working
on the compiler distribution, but also cross-compilation or porting to
new systems. During the 4.05 development period, Sébastien Hinderer
worked on harmonizing the build rules and merging the two build
systems.

* Some changes were made to the config/Makefile file which
  is exported as $(ocamlc -where)/Makefile.config, and on
  which some advanced users might rely. The changes are
  as follows:
  - a BYTERUN variable was added that points to the installed ocamlrun
  - the PARTIALLD variable was removed (PACKLD is more complete)
  - the always-empty DLLCCCOMPOPTS was removed
  - the SHARED variable was removed; its value is "shared" or "noshared",
    which duplicates the existing and more convenient
    SUPPORTS_SHARED_LIBRARIES variable whose value is "true" or "false".

  Note that Makefile.config may change further in the future and relying
  on it is a bit fragile. We plan to make `ocamlc -config` easier to use
  for scripting purposes, and have a stable interface there. If you rely
  on Makefile.config, you may want to get in touch with Sébastien Hinderer
  or participate to MPR#7116 (Allow easy retrieval of Makefile.config's values)
  or MPR#7172 (More information in ocamlc -config).

The complete list of changes is listed below.

- GPR#705: update Makefile.nt so that ocamlnat compiles
  for non-Cygwin Windows ports.
  (Sébastien Hinderer, review by Alain Frisch)

- GPR#729: Make sure ocamlnat is built with a $(EXE) extension, merge
  rules between Unix and Windows Makefiles
  (Sébastien Hinderer, review by Alain Frisch)

- GPR#762: Merge build systems in the yacc/ directory.
  (Sébastien Hinderer, review by David Allsopp, Alain Frisch)

- GPR#764: Merge build systems in the debugger/ directory.
  (Sébastien Hinderer, review by Alain Frisch)

- GPR#785: Merge build systems in otherlibs/systhreads/
  (Sébastien Hinderer, review by Alain Frisch, David Allsopp,
   testing and regression fix by Jérémie Dimino)

- GPR#788: Merge build systems in subdirectories of otherlibs/.
  (Sébastien Hinderer, review by Alain Frisch)

- GPR#808, GPR#906: Merge Unix and Windows build systems
  in the ocamldoc/ directory
  (Sébastien Hinderer, review by Alain Frisch)

- GPR#812: Merge build systems in the tools/ subdirectory
  (Sébastien Hinderer, review by Alain Frisch)

- GPR#866: Merge build systems in the stdlib/ directory
  (Sébastien Hinderer, review by David Allsopp and Adrien Nader)

- GPR#941: Merge Unix and Windows build systems in the asmrun/ directory
  (Sébastien Hinderer, review by Mark Shinwell, Adrien Nader,
   Xavier Leroy, David Allsopp, Damien Doligez)

- GPR#981: Merge build systems in the byterun/ directory
  (Sébastien Hinderer, review by Adrien Nader)

- GPR#1033, GPR#1048: Merge build systems in the root directory
  (Sébastien Hinderer, review by Adrien Nader and Damien Doligez,
   testing and regression fix by Andreas Hauptmann)

### Internal/compiler-libs changes:

- GPR#673: distinguish initialization of block fields from mutation in lambda.
  (Frédéric Bour, review by Xavier Leroy, Stephen Dolan and Mark Shinwell)

- GPR#744, GPR#781: fix duplicate self-reference in imported cmi_crcs
  list in .cmti files + avoid rebuilding cmi_info record when creating
  .cmti files
  (Alain Frisch, report by Daniel Bünzli, review by Jérémie Dimino)

- GPR#881: change `Outcometree.out_variant` to be more general.
  `Ovar_name of out_ident * out_type list` becomes `Ovar_type of out_type`.
  (Valentin Gatien-Baron, review by Leo White)

- GPR#908: refactor PIC-handling in the s390x backend
  (Gabriel Scherer, review by Xavier Leroy and Mark Shinwell)

### Bug fixes:

- MPR#5115: protect all byterun/fail.c functions against
  uninitialized caml_global_data (only changes the bytecode behavior)
  (Gabriel Scherer, review by Xavier Leroy)

- MPR#6136, GPR#967: Fix Closure so that overapplication evaluation order
  matches the bytecode compiler and Flambda.
  (Mark Shinwell, report by Jeremy Yallop, review by Frédéric Bour)

- MPR#6550, GPR#1094: Allow creation of empty .cmxa files on macOS
  (Mark Shinwell)

- MPR#6594, GPR#955: Remove "Istore_symbol" specific operation on x86-64.
  This is more robust and in particular avoids assembly failures on Win64.
  (Mark Shinwell, review by Xavier Leroy, testing by David Allsopp and
   Olivier Andrieu)

- MPR#6903: Unix.execvpe doesn't change environment on Cygwin
  (Xavier Leroy, report by Adrien Nader)

- MPR#6987: Strange error message probably caused by
  universal variable escape (with polymorphic variants)
  (Jacques Garrigue, report by Mikhail Mandrykin and Leo White)

- MPR#7216, GPR#949: don't require double parens in Functor((val x))
  (Jacques Garrigue, review by Valentin Gatien-Baron)

- MPR#7331: ocamldoc, avoid infinite loop in presence of self alias,
  i.e. module rec M:sig end = M
  (Florian Angeletti, review Gabriel Scherer)

- MPR#7346, GPR#966: Fix evaluation order problem whereby expressions could
  be incorrectly re-ordered when compiling with Flambda.  This also fixes one
  example of evaluation order in the native code compiler not matching the
  bytecode compiler (even when not using Flambda)
  (Mark Shinwell, Leo White, code review by Pierre Chambart)

- MPR#7348: Private row variables can escape their scope
  (Jacques Garrigue, report by Leo White)

- MPR#7407: Two not-quite-standard C idioms rejected by SUNWSPro compilers
  (Xavier Leroy)

- MPR#7421: Soundness bug with GADTs and lazy
  (Jacques Garrigue, report by Leo White)

- MPR#7424: Typechecker diverges on unboxed type declaration
  (Jacques Garrigue, report by Stephen Dolan)

- MPR#7426, GPR#965: Fix fatal error during object compilation (also
  introduces new [Pfield_computed] and [Psetfield_computed] primitives)
  (Mark Shinwell, report by Ulrich Singer)

- MPR#7427, GPR#959: Don't delete let bodies in Cmmgen
  (Mark Shinwell, report by Valentin Gatien-Baron)

- MPR#7432: Linking modules compiled with -labels and -nolabels is not safe
  (Jacques Garrigue, report by Jeremy Yallop)

- MPR#7437: typing assert failure with nonrec priv
  (Jacques Garrigue, report by Anil Madhavapeddy)

- MPR#7438: warning +34 exposes #row with private types
  (Alain Frisch, report by Anil Madhavapeddy)

- MPR#7443, GPR#990: spurious unused open warning with local open in patterns
  (Florian Angeletti, report by Gabriel Scherer)

- MPR#7456, GPR#1092: fix slow compilation on source files containing a lot
  of similar debugging information location entries
  (Mark Shinwell)

- MPR#7504: fix warning 8 with unconstrained records
  (Florian Angeletti, report by John Whitington)

- MPR#7511, GPR#1133: Unboxed type with unboxed argument should not be accepted
  (Damien Doligez, review by Jeremy Yallop and Leo White)

- GPR#805, GPR#815, GPR#833: check for integer overflow in String.concat
  (Jeremy Yallop,
   review by Damien Doligez, Alain Frisch, Daniel Bünzli, Fabrice Le Fessant)

- GPR#881: short-paths did not apply to some polymorphic variants
  (Valentin Gatien-Baron, review by Leo White)

- GPR#886: Fix Ctype.moregeneral's handling of row_name
  (Leo White, review by Jacques Garrigue)

- GPR#934: check for integer overflow in Bytes.extend
  (Jeremy Yallop, review by Gabriel Scherer)

- GPR#956: Keep possibly-effectful expressions when optimizing multiplication
  by zero.
  (Jeremy Yallop, review by Nicolás Ojeda Bär, Xavier Leroy and Mark Shinwell)

- GPR#977: Catch Out_of_range in ocamldebug's "list" command
  (Yunxing Dai)

- GPR#983: Avoid removing effectful expressions in Closure, and
  eliminate more non-effectful ones
  (Alain Frisch, review by Mark Shinwell and Gabriel Scherer)

- GPR#987: alloc_sockaddr: don't assume a null terminator. It is not inserted
  on macOS by system calls that fill in a struct sockaddr (e.g. getsockname).
  (Anton Bachin)

- GPR#998: Do not delete unused closures in un_anf.ml.
  (Leo White, review by Mark Shinwell and Pierre Chambart)

- GPR#1019: Fix fatal error in Flambda mode "[functions] does not map set of
  closures ID"
  (Pierre Chambart, code review by Mark Shinwell and Leo White)

- GPR#1075: Ensure that zero-sized float arrays have zero tags.
  (Mark Shinwell, Leo White, review by Xavier Leroy)

* GPR#1088: Gc.minor_words now returns accurate numbers.
  (compatibility: the .mli declaration of `Gc.minor_words`
   and `Gc.get_minor_free` changed, which may break libraries
   re-exporting these values.)
  (Stephen Dolan, review by Pierre Chambart and Xavier Leroy)

OCaml 4.04.2 (23 Jun 2017):
---------------------------

### Security fix:

- PR#7557: Local privilege escalation issue with ocaml binaries.
  (Damien Doligez, report by Eric Milliken, review by Xavier Leroy)

OCaml 4.04.1 (14 Apr 2017):
---------------------------

### Standard library:

- PR#7403, GPR#894: fix a bug in Set.map as introduced in 4.04.0
  (Gabriel Scherer, report by Thomas Leonard)

### Tools:

- PR#7411: ocamldoc, avoid nested <pre> tags in module description.
  (Florian Angeletti, report by user 'kosik')

- PR#7488: ocamldoc, wrong Latex output for variant types
  with constructors without arguments.
  (Florian Angeletti, report by Xavier Leroy)

### Build system:

- PR#7373, GPR#1023: New flexlink target in Makefile.nt to bootstrap the
  flexlink binary only, rather than the flexlink binary and the FlexDLL C
  objects.
  (David Allsopp)

### Bug fixes:

- PR#7369: Str.regexp raises "Invalid_argument: index out of bounds"
  (Damien Doligez, report by John Whitington)

- PR#7373, GPR#1023: Fix ocamlmklib with bootstrapped FlexDLL. Bootstrapped
  FlexDLL objects are now installed to a subdirectory flexdll of the Standard
  Library which allows the compilers to pick them up explicitly and also
  ocamlmklib to include them without unnecessarily adding the entire Standard
  Library.
  (David Allsopp)

- PR#7385, GPR#1057: fix incorrect timestamps returned by Unix.stat on Windows
  when either TZ is set or system date is in DST.
  (David Allsopp, report and initial fix by Nicolás Ojeda Bär, review and
   superior implementation suggestion by Xavier Leroy)

- PR#7405, GPR#903: s390x: Fix address of caml_raise_exn in native dynlink
  modules.
  (Richard Jones, review by Xavier Leroy)

- PR#7417, GPR#930: ensure 16 byte stack alignment inside caml_allocN on x86-64
  for ocaml build with WITH_FRAME_POINTERS defined
  (Christoph Cullmann)

- PR#7456, GPR#1092: fix slow compilation on source files containing a lot
  of similar debugging information location entries
  (Mark Shinwell)

- PR#7457: a case of double free in the systhreads library (POSIX
  implementation).
  (Xavier Leroy, report by Chet Murthy)

- PR#7460, GPR#1011: catch uncaught exception when unknown files are passed
  as argument (regression in 4.04.0)
  (Bernhard Schommer, review by Florian Angeletti and Gabriel Scherer,
   report by Stephen Dolan)

- PR#7505: Memory cannot be released after calling
    Bigarray.Genarray.change_layout.
  (Damien Doligez and Xavier Leroy, report by Liang Wang)

- GPR#912: Fix segfault in Unix.create_process on Windows caused by wrong header
  configuration.
  (David Allsopp)

- GPR#980: add dynlink options to ocamlbytecomp.cmxa to allow ocamlopt.opt
  to load plugins. See http://github.com/OCamlPro/ocamlc-plugins for examples.
  (Fabrice Le Fessant, review by David Allsopp)

- GPR#992: caml-types.el: Fix missing format argument, so that it can show kind
  of call at point correctly.
  (Chunhui He)

- GPR#1043: Allow Windows CRLF line-endings in ocamlyacc on Unix and Cygwin.
  (David Allsopp, review by Damien Doligez and Xavier Leroy)

- GPR#1072: Fix segfault in Sys.runtime_parameters when exception backtraces
  are enabled.
  (Olivier Andrieu)

OCaml 4.04.0 (4 Nov 2016):
--------------------------

(Changes that can break existing programs are marked with a "*")

### Language features:

- PR#7233: Support GADT equations on non-local abstract types
  (Jacques Garrigue)

- GPR#187, GPR#578: Local opening of modules in a pattern.
  Syntax: "M.(p)", "M.[p]","M.[| p |]", "M.{p}"
  (Florian Angeletti, Jacques Garrigue, review by Alain Frisch)

- GPR#301: local exception declarations "let exception ... in"
  (Alain Frisch)

- GPR#508: Allow shortcut for extension on semicolons: ;%foo
  (Jérémie Dimino)

- GPR#606: optimized representation for immutable records with a single
  field, and concrete types with a single constructor with a single argument.
  This is triggered with a [@@unboxed] attribute on the type definition.
  Currently mutually recursive datatypes are not well supported, this
  limitation should be lifted in the future (see MPR#7364).
  (Damien Doligez)

### Compiler user-interface and warnings:

* PR#6475, GPR#464: interpret all command-line options before compiling any
  files, changes (improves) the semantics of repeated -o options or -o
  combined with -c see the super-detailed commit message at
  https://github.com/ocaml/ocaml/commit/da56cf6dfdc13c09905c2e07f1d4849c8346eec8
  (whitequark)

- PR#7139: clarify the wording of Warning 38
  (Unused exception or extension constructor)
  (Gabriel Scherer)

* PR#7147, GPR#475: add colors when reporting errors generated by ppx rewriters.
  Remove the `Location.errorf_prefixed` function which is no longer relevant
  (Simon Cruanes, Jérémie Dimino)

- PR#7169, GPR#501: clarify the wording of Warning 8
  (Non-exhaustivity warning for pattern matching)
  (Florian Angeletti, review and report by Gabriel Scherer)

* GPR#591: Improve support for OCAMLPARAM: (i) do not use objects
  files with -a, -pack, -shared; (ii) use "before" objects in the toplevel
  (but not "after" objects); (iii) use -I dirs in the toplevel,
  (iv) fix bug where -I dirs were ignored when using threads
  (Marc Lasson, review by Damien Doligez and Alain Frisch)

- GPR#648: New -plugin option for ocamlc and ocamlopt, to dynamically extend
  the compilers at runtime.
  (Fabrice Le Fessant)

- GPR#684: Detect unused module declarations
  (Alain Frisch)

- GPR#706: Add a settable Env.Persistent_signature.load function so
  that cmi files can be loaded from other sources. This can be used to
  create self-contained toplevels.
  (Jérémie Dimino)

### Standard library:

- PR#6279, GPR#553: implement Set.map
  (Gabriel Scherer)

- PR#6820, GPR#560: Add Obj.reachable_words to compute the
  "transitive" heap size of a value
  (Alain Frisch, review by Mark Shinwell and Damien Doligez)

- GPR#473: Provide `Sys.backend_type` so that user can write backend-specific
  code in some cases (for example,  code generator).
  (Hongbo Zhang)

- GPR#589: Add a non-allocating function to recover the number of
  allocated minor words.
  (Pierre Chambart, review by Damien Doligez and Gabriel Scherer)

- GPR#626: String.split_on_char
  (Alain Frisch)

- GPR#669: Filename.extension and Filename.remove_extension
  (Alain Frisch, request by Edgar Aroutiounian, review by Daniel Bünzli
  and Damien Doligez)

- GPR#674: support unknown Sys.os_type in Filename, defaulting to Unix
  (Filename would previously fail at initialization time for
   Sys.os_type values other than "Unix", "Win32" and "Cygwin";
   mirage-os uses "xen")
  (Anil Madhavapeddy)

- GPR#772 %string_safe_set and %string_unsafe_set are deprecated aliases
  for %bytes_safe_set and %bytes_unsafe_set.
  (Hongbo Zhang and Damien Doligez)

### Other libraries

- MPR#4834, GPR#592: Add a Biggarray.Genarray.change_layout function
  to switch bigarrays between C and fortran layouts.
  (Guillaume Hennequin, review by Florian Angeletti)

### Code generation and optimizations:

- PR#4747, GPR#328: Optimize Hashtbl by using in-place updates of its
  internal bucket lists.  All operations run in constant stack size
  and are usually faster, except Hashtbl.copy which can be much
  slower
  (Alain Frisch)

- PR#6217, GPR#538: Optimize performance of record update:
  no more performance cliff when { foo with t1 = ..; t2 = ...; ... }
  hits 6 updated fields
  (Olivier Nicole, review by Thomas Braibant and Pierre Chambart)

- PR#7023, GPR#336: Better unboxing strategy
  (Alain Frisch, Pierre Chambart)

- PR#7244, GPR#840: Ocamlopt + flambda requires a lot of memory
  to compile large array literal expressions
  (Pierre Chambart, review by Mark Shinwell)

- PR#7291, GPR#780: Handle specialisation of recursive function that does
  not always preserve the arguments
  (Pierre Chambart, Mark Shinwell, report by Simon Cruanes)

- PR#7328, GPR#702: Do not eliminate boxed int divisions by zero and
  avoid checking twice if divisor is zero with flambda.
  (Pierre Chambart, report by Jeremy Yallop)

- GPR#427: Obj.is_block is now an inlined OCaml function instead of a
  C external.  This should be faster.
  (Demi Obenour)

- GPR#580: Optimize immutable float records
  (Pierre Chambart, review by Mark Shinwell)

- GPR#602: Do not generate dummy code to force module linking
  (Pierre Chambart, reviewed by Jacques Garrigue)

- GPR#703: Optimize some constant string operations when the "-safe-string"
  configure time option is enabled.
  (Pierre Chambart)

- GPR#707: Load cross module information during a meet
  (Pierre Chambart, report by Leo White, review by Mark Shinwell)

- GPR#709: Share a few more equal switch branches
  (Pierre Chambart, review by Gabriel Scherer)

- GPR#712: Small improvements to type-based optimizations for array
  and lazy
  (Alain Frisch, review by Pierre Chambart)

- GPR#714: Prevent warning 59 from triggering on Lazy of constants
  (Pierre Chambart, review by Leo White)

- GPR#723 Sort emitted functions according to source location
  (Pierre Chambart, review by Mark Shinwell)

- Lack of type normalization lead to missing simple compilation for "lazy x"
  (Alain Frisch)

### Runtime system:

- PR#7203, GPR#534: Add a new primitive caml_alloc_float_array to allocate an
  array of floats
  (Thomas Braibant)

- PR#7210, GPR#562: Allows to register finalisation function that are
  called only when a value will never be reachable anymore. The
  drawbacks compared to the existing one is that the finalisation
  function is not called with the value as argument. These finalisers
  are registered with `GC.finalise_last`
  (François Bobot reviewed by Damien Doligez and Leo White)

- GPR#247: In previous OCaml versions, inlining caused stack frames to
  disappear from stacktraces. This made debugging harder in presence of
  optimizations, and flambda was going to make this worse. The debugging
  information produced by the compiler now enables the reconstruction of the
  original backtrace. Use `Printexc.get_raw_backtrace_next_slot` to traverse
  the list of inlined stack frames.
  (Frédéric Bour, review by Mark Shinwell and Xavier Leroy)

- GPR#590: Do not perform compaction if the real overhead is less than expected
  (Thomas Braibant)

### Tools:

- PR#7189: toplevel #show, follow chains of module aliases
  (Gabriel Scherer, report by Daniel Bünzli, review by Thomas Refis)

- PR#7248: have ocamldep interpret -open arguments in left-to-right order
  (Gabriel Scherer, report by Anton Bachin)

- PR#7272, GPR#798: ocamldoc, missing line breaks in type_*.html files
  (Florian Angeletti)

- PR#7290: ocamldoc, improved support for inline records
  (Florian Angeletti)

- PR#7323, GPR#750: ensure "ocamllex -ml" works with -safe-string
  (Hongbo Zhang)

- PR#7350, GPR#806: ocamldoc, add viewport metadata to generated html pages
  (Florian Angeletti, request by Daniel Bünzli)

- GPR#452: Make the output of ocamldep more stable
  (Alain Frisch)

- GPR#548: empty documentation comments
  (Florian Angeletti)

- GPR#575: Add the -no-version option to the toplevel
  (Sébastien Hinderer)

- GPR#598: Add a --strict option to ocamlyacc treat conflicts as errors
  (this option is now used for the compiler's parser)
  (Jeremy Yallop)

- GPR#613: make ocamldoc use -open arguments
  (Florian Angeletti)

- GPR#718: ocamldoc, fix order of extensible variant constructors
  (Florian Angeletti)

### Debugging and profiling:

- GPR#585: Spacetime, a new memory profiler (Mark Shinwell, Leo White)

### Manual and documentation:

- PR#7007, PR#7311: document the existence of OCAMLPARAM and
  ocaml_compiler_internal_params
  (Damien Doligez, reports by Wim Lewis and Gabriel Scherer)

- PR#7243: warn users against using WinZip to unpack the source archive
  (Damien Doligez, report by Shayne Fletcher)

- PR#7245, GPR#565: clarification to the wording and documentation
  of Warning 52 (fragile constant pattern)
  (Gabriel Scherer, William, Adrien Nader, Jacques Garrigue)

- #PR7265, GPR#769: Restore 4.02.3 behaviour of Unix.fstat, if the
  file descriptor doesn't wrap a regular file (win32unix only)
  (Andreas Hauptmann, review by David Allsopp)

- PR#7288: flatten : Avoid confusion
  (Damien Doligez, report by user 'tormen')

- PR#7355: Gc.finalise and lazy values
  (Jeremy Yallop)

- GPR#842: Document that [Store_field] must not be used to populate
  arrays of values declared using [CAMLlocalN] (Mark Shinwell)

### Compiler distribution build system:

- GPR#324: Compiler developers: Adding new primitives to the
  standard runtime doesn't require anymore to run `make bootstrap`
  (François Bobot)

- GPR#384: Fix compilation using old Microsoft C Compilers not
  supporting secure CRT functions (SDK Visual Studio 2005 compiler and
  earlier) and standard 64-bit integer literals (Visual Studio .NET
  2002 and earlier)
  (David Allsopp)

- GPR#507: More sharing between Unix and Windows makefiles
  (whitequark, review by Alain Frisch)

* GPR#512, GPR#587: Installed `ocamlc`, `ocamlopt`, and `ocamllex` are
  now the native-code versions of the tools, if those versions were
  built.
  (Demi Obenour)

- GPR#525: fix build on OpenIndiana
  (Sergey Avseyev, review by Damien Doligez)

- GPR#687: "./configure -safe-string" to get a system where
  "-unsafe-string" is not allowed, thus giving stronger non-local
  guarantees about immutability of strings
  (Alain Frisch, review by Hezekiah M. Carty)

### Bug fixes:

* PR#6505: Missed Type-error leads to a segfault upon record access.
  (Jacques Garrigue, extra report by Stephen Dolan)
  Proper fix required a more restrictive approach to recursive types:
  mutually recursive types are seen as abstract types (i.e. non-contractive)
  when checking the well-foundedness of the recursion.

* PR#6752: Nominal types and scope escaping.
  Revert to strict scope for non-generalizable type variables, cf. Mantis.
  Note that this is actually stricter than the behavior before 4.03,
  cf. PR#7313, meaning that you may sometimes need to add type annotations
  to explicitly instantiate non-generalizable type variables.
  (Jacques Garrigue, following discussion with Jeremy Yallop,
   Nicolás Ojeda Bär and Alain Frisch)

- PR#7112: Aliased arguments ignored for equality of module types
  (Jacques Garrigue, report by Leo White)

- PR#7134: compiler forcing aliases it shouldn't while reporting type errors
  (Jacques Garrigue, report and suggestion by sliquister)

- PR#7153: document that Unix.SOCK_SEQPACKET is not really usable.

- PR#7165, GPR#494: uncaught exception on invalid lexer directive
  (Gabriel Scherer, report by KC Sivaramakrishnan using afl-fuzz)

- PR#7257, GPR#583: revert a 4.03 change of behavior on (Unix.sleep 0.),
  it now calls (nano)sleep for 0 seconds as in (< 4.03) versions.
  (Hannes Mehnert, review by Damien Doligez)

- PR#7259 and GPR#603: flambda does not collapse pattern matching
  in some cases
  (Pierre Chambart, report by Reed Wilson, review by Mark Shinwell)

- PR#7260: GADT + subtyping compile time crash
  (Jacques Garrigue, report by Nicolás Ojeda Bär)

- PR#7269: Segfault from conjunctive constraints in GADT
  (Jacques Garrigue, report by Stephen Dolan)

- PR#7276: Support more than FD_SETSIZE sockets in Windows' emulation
  of select
  (David Scott, review by Alain Frisch)

* PR#7278: Prevent private inline records from being mutated
  (Alain Frisch, report by Pierre Chambart)

- PR#7284: Bug in mcomp_fields leads to segfault
  (Jacques Garrigue, report by Leo White)

- PR#7285: Relaxed value restriction broken with principal
  (Jacques Garrigue, report by Leo White)

- PR#7297: -strict-sequence turns off Warning 21
  (Jacques Garrigue, report by Valentin Gatien-Baron)

- PR#7299: remove access to OCaml heap inside blocking section in win32unix
  (David Allsopp, report by Andreas Hauptmann)

- PR#7300: remove access to OCaml heap inside blocking in Unix.sleep on Windows
  (David Allsopp)

- PR#7305: -principal causes loop in type checker when compiling
  (Jacques Garrigue, report by Anil Madhavapeddy, analysis by Leo White)

- PR#7330: Missing exhaustivity check for extensible variant
  (Jacques Garrigue, report by Elarnon *)

- PR#7374: Contractiveness check unsound with constraints
  (Jacques Garrigue, report by Leo White)

- PR#7378: GADT constructors can be re-exposed with an incompatible type
  (Jacques Garrigue, report by Alain Frisch)

- PR#7389: Unsoundness in GADT exhaustiveness with existential variables
  (Jacques Garrigue, report by Stephen Dolan)

* GPR#533: Thread library: fixed [Thread.wait_signal] so that it
  converts back the signal number returned by [sigwait] to an
  OS-independent number
  (Jérémie Dimino)

- GPR#600: (similar to GPR#555) ensure that register typing constraints are
  respected at N-way join points in the control flow graph
  (Mark Shinwell)

- GPR#672: Fix float_of_hex parser to correctly reject some invalid forms
  (Bogdan Tătăroiu, review by Thomas Braibant and Alain Frisch)

- GPR#700: Fix maximum weak bucket size
  (Nicolás Ojeda Bär, review by François Bobot)

- GPR#708 Allow more module aliases in strengthening (Leo White)

- GPR#713, PR#7301: Fix wrong code generation involving lazy values in Flambda
  mode
  (Mark Shinwell, review by Pierre Chambart and Alain Frisch)

- GPR#721: Fix infinite loop in flambda due to [@@specialise] annotations

- GPR#779: Building native runtime on Windows could fail when bootstrapping
  FlexDLL if there was also a system-installed flexlink
  (David Allsopp, report Michael Soegtrop)

- GPR#805, GPR#815, GPR#833: check for integer overflow in String.concat
  (Jeremy Yallop,
   review by Damien Doligez, Alain Frisch, Daniel Bünzli, Fabrice Le Fessant)

- GPR#810: check for integer overflow in Array.concat
  (Jeremy Yallop)

- GPR#814: fix the Buffer.add_substring bounds check to handle overflow
  (Jeremy Yallop)

- GPR#880: Fix [@@inline] with default parameters in flambda (Leo White)

* GPR#1353: add labels to BytesLabels.sub_string (Jacques Garrigue)

### Internal/compiler-libs changes:

- PR#7200, GPR#539: Improve, fix, and add test for parsing/pprintast.ml
  (Runhang Li, David Sheets, Alain Frisch)

- GPR#351: make driver/pparse.ml functions type-safe
  (Gabriel Scherer, Dmitrii Kosarev, review by Jérémie Dimino)

- GPR#516: Improve Texp_record constructor representation, and
  propagate updated record type information
  (Pierre Chambart, review by Alain Frisch)

- GPR#678: Graphics.close_graph crashes 64-bit Windows ports (re-implementation
  of PR#3963)
  (David Allsopp)

- GPR#679: delay registration of docstring after the mapper is applied
  (Hugo Heuzard, review by Leo White)

- GPR#872: don't attach (**/**) comments to any particular node
  (Thomas Refis, review by Leo White)

OCaml 4.03.0 (25 Apr 2016):
---------------------------

(Changes that can break existing programs are marked with a "*")

### Language features:

- PR#5528: inline records for constructor arguments
  (Alain Frisch)

- PR#6220, PR#6403, PR#6437, PR#6801:
  Improved redundancy and exhaustiveness checks for GADTs.
  Namely, the redundancy checker now checks whether the uncovered pattern
  of the pattern is actually inhabited, exploding at most one wild card.
  This is also done for exhaustiveness when there is only one case.
  Additionally, one can now write unreachable cases, of the form
  "pat -> .", which are treated by the redundancy check.
  (Jacques Garrigue)

- PR#6374: allow "_ t" as a short-hand for "(_, _, ..) t" for n-ary type
  constructors
  (Alain Frisch)

- PR#6714: allow [@@ocaml.warning] on most structure and signature items:
  values, modules, module types
  (whitequark)

- PR#6806: Syntax shortcut for putting a type annotation on a record field:
  { f1 : typ = e } is sugar for { f1 = (e : typ) }
  { f1 : typ } is sugar for { f1 = (f1 : typ) }
  (Valentin Gatien-Baron, review by Jérémie Dimino)

- PR#6806: Allow type annotations before the "->" in "fun <args> -> <expr>"
  fun x y : (int * int) -> (x, y)
  (Valentin Gatien-Baron, review by Jérémie Dimino)

- GPR#26: support for "(type a b)" as syntactic sugar for "(type a) (type b)"
  (Gabriel Scherer)

- GPR#42: short functor type syntax: "S -> T" for "functor (_ : S) -> T"
  (Leo White)

- GPR#88: allow field punning in object copying expressions:
  {< x; y; >} is sugar for {< x = x; y = y; >}
  (Jeremy Yallop)

- GPR#112: octal escape sequences for char and string literals
  "Make it \o033[1mBOLD\o033[0m"
  (Rafaël Bocquet, request by John Whitington)

- GPR#167: allow to annotate externals' arguments and result types so
  they can be unboxed or untagged: [@unboxed], [@untagged]. Supports
  untagging int and unboxing int32, int64, nativeint and float.
  (Jérémie Dimino, Mark Shinwell)

- GPR#173: [@inline] and [@inlined] attributes (for function declarations
  and call sites respectively) to control inlining
  (Pierre Chambart, Mark Shinwell)

- GPR#188: accept [@@immediate] attribute on type declarations to mark types
  that are represented at runtime by an integer
  (Will Crichton, reviewed by Leo White)

* GPR#234: allow "[]" as a user-defined constructor. Demand parenthesis
  around "::" when using "::" as user-defined constructor:
  code using "| :: of ..." must change to "| (::) of ...".
  (Runhang Li, review by Damien Doligez)

- GPR#240: replace special annotations on externals by attributes:
  * "float" is generalized to [@@unboxed]
  * "noalloc" becomes [@@noalloc]
  Deprecate "float" and "noalloc".
  (Jérémie Dimino)

- GPR#254: @ocaml.warn_on_literal_pattern attribute on constructors to
  warn when the argument is matches against a constant pattern.  This
  attribute is applied on predefined exception constructors which
  carry purely informational (with no stability guarantee) messages.
  (Alain Frisch)

- GPR#268: hexadecimal notation for floating-point literals: -0x1.ffffp+987
  In OCaml source code, FP literals can be written using the hexadecimal
  notation 0x<mantissa in hex>p<exponent> from ISO C99.
  (Xavier Leroy)

- GPR#273: allow to get the extension slot of an extension constructor
  by writing [%extension_constructor <path>]
  (Jérémie Dimino)

- GPR#282: change short-paths penalty heuristic to assign the same cost to
  idents containing double underscores as to idents starting with an underscore
  (Thomas Refis, Leo White)

- PR#6681 GPR#326: signature items are now accepted as payloads for
  extension and attributes, using the syntax [%foo: SIG ] or [@foo: SIG ].
  Examples: "[%%client: val foo : int]" or "val%client foo : int".
  (Alain Frisch and Gabriel Radanne)

* GPR#342: Allow shortcuts for extension and attributes on all keywords:
  module%foo, class[@foo], etc.
  The attribute in "let[@foo] .. in .." is now attached to the value binding,
  not to the expression.
  (Gabriel Radanne)

### Compilers:

* PR#4231, PR#5461: warning 31 is now fatal by default
  (Warning 31: A module is linked twice in the same executable.)
  This is an interim solution; double-linking of modules has dangerous
  semantics, eg. exception constructors end up with two distinct declarations.
  (Alain Frisch)

- PR#4800: better compilation of tuple assignment
  (Gabriel Scherer and Alain Frisch)

- PR#5995: keep -for-pack into account to name exceptions;
  -for-pack should now be used during bytecode compilation as well
  (Alain Frisch, report by Christophe Troestler)

- PR#6400: better error message for '_' used as an expression
  (Alain Frisch, report by whitequark)

- PR#6501: harden the native-code generator against certain uses of "%identity"
  (Xavier Leroy, report by Antoine Miné)

- PR#6636: add --version option
  (whitequark)

- PR#6679: fix pprintast printing of constraints in type declarations
  (Alain Frisch, report by Jun Furuse)

- PR#6737: fix Typedtree attributes on (fun x -> body) expressions
  (Alain Frisch, report by Oleg Kiselyov)

* PR#6865: remove special case for parsing "let _ = expr" in structures
  (Jérémie Dimino, Alain Frisch)

* PR#6438, PR#7059, GPR#315: Pattern guard disables exhaustiveness check
  (function Some x when x = 0 -> ()) will now raise warning 8 (non-exhaustive)
  instead of warning 25 (all clauses are guarded). 25 isn't raised anymore.
  Projects that set warning 8 as an error may fail to compile (presumably
  this is the semantics they wanted).
  (Alain Frisch, request by Martin Jambon and John Whitington)

- PR#6920: fix debug informations around uses of %apply or %revapply
  (Jérémie Dimino, report by Daniel Bünzli)

- PR#6939: Segfault with improper use of let-rec
  (Alain Frisch)

- PR#6943: native-code generator for POWER/PowerPC 64 bits, both in
  big-endian (ppc64) and little-endian (ppc64le) configuration.
  (Xavier Leroy, with inspiration from RedHat's unofficial ppc64 and ppc64le
  ports)

- PR#6979: better code generation in x86-32 backend for copying floats to
  the stack
  (Marc Lasson, review by Xavier Leroy)

- PR#7018: fix missing identifier renaming during inlining
  (Alain Frisch, review by Xavier Leroy)

- PR#7022, GPR#259: unbox float and boxed ints earlier, avoid second pass
  (Alain Frisch)

- PR#7026, GPR#288: remove write barrier for polymorphic variants without
  arguments
  (Simon Cruanes)

- PR#7031: new warning 57, ambiguous guarded or-patterns
  (Luc Maranget, Gabriel Scherer, report by Martin Clochard and Claude Marché)

- PR#7064, GPR#316: allowing to mark compilation units and sub-modules as
  deprecated
  (Alain Frisch)

- PR#7067: fix performance regression (wrt. 4.01) in the native compiler
  for long nested structures
  (Alain Frisch, report by Daniel Bünzli, review by Jacques Garrigue)

- PR#7097: fix strange syntax error message around illegal packaged module
  signature constraints
  (Alain Frisch, report by Jun Furuse)

- PR#7118, PR#7120, GPR#408, GPR#476: Bug fixed in stack unwinding
  metadata generation. Was a cause of crashes in GUI programs on OS X.
  (Bart Jacobs, review by Mark Shinwell)

- PR#7168: Exceeding stack limit in bytecode can lead to a crash.
  (Jacques-Henri Jourdan)

- PR#7232: Strange Pprintast output with ppx_deriving
  (Damien Doligez, report by Anton Bachin)

- GPR#17: some cmm optimizations of integer operations with constants
  (Stephen Dolan, review by Pierre Chambart)

- GPR#89: improve type-specialization of unapplied primitives:
  unapplied annotations (compare : int -> _),
  type propagation (List.sort compare [1;2;3])
  and propagation from module signatures now lead to specialization
  (Frédéric Bour, review by Gabriel Scherer)

- GPR#107: Prevent more unnecessary float boxing, especially in `if` and `match`
  (Vladimir Brankov, review by Alain Frisch)

- GPR#109: new (lazy) unboxing strategy for float and int references
  (Vladimir Brankov, review by Alain Frisch)

- GPR#115: More precise typing of values at the C-- and Mach level.
  (Xavier Leroy, review by Pierre Chambart)

- GPR#132: Flambda: new intermediate language and "middle-end" optimizers
  (Pierre Chambart, Mark Shinwell, Leo White)

- GPR#212, PR#7226, GPR#542: emit column position in gas assembly `.loc`
  (Frédéric Bour, Anton Bachin)

- GPR#207: Colors in compiler messages (warnings, errors)
  configure with -color {auto|always|never} or TERM=dumb
  (Simon Cruanes, review by Gabriel Scherer)

- GPR#258: more precise information on PowerPC instruction sizes
  (Pierre Chambart, Xavier Leroy)

- GPR#263: improve code generation for if-equivalents of (&&) and (||)
  (Pierre Chambart)

- GPR#270: Make [transl_exception_constructor] generate [Immutable] blocks
  (Mark Shinwell)

- GPR#271: Fix incorrect mutability flag when records are built using "with"
  (Mark Shinwell)

- GPR#275: native-code generator for IBM z System running Linux.
  In memoriam Gene Amdahl, 1922-2015.
  (Bill O'Farrell, Tristan Amini, Xavier Leroy)

- GPR#282: relax short-paths safety check in presence of module aliases, take
  penalty into account while building the printing map.
  (Thomas Refis, Leo White)

- GPR#306: Instrument the compiler to debug performance regressions
  (Pierre Chambart)

- GPR#319: add warning 58 for missing cmx files, and
  extend -opaque option to mli files: a missing .cmx does not warn
  if the corresponding .cmi is compiled -opaque.
  (Leo White)

- GPR#388: OCAML_FLEXLINK environment variable allows overriding flexlink
  command (David Allsopp)

- GPR#392: put all parsetree invariants in a new module Ast_invariants
  (Jérémie Dimino)

- GPR#407: don't display the name of compiled .c files when calling the
  Microsoft C Compiler (same as the assembler).
  (David Allsopp)

- GPR#431: permit constant float arrays to be eligible for pattern match
  branch merging
  (Pierre Chambart)

- GPR#455: provide more debugging information to Js_of_ocaml
  (Jérôme Vouillon)

- GPR#514, GPR#554: Added several command-line flags to explicitly enable
  settings that are currently the default:
  `-alias-deps`, `-app-funct`, `-no-keep-docs`, `-no-keep-locs`,
  `-no-principal`, `-no-rectypes`, `-no-strict-formats`
  (Demi Obenour)

- GPR#545: use reraise to preserve backtrace on
  `match .. with exception e -> raise e`
  (Nicolás Ojeda Bär, review by Gabriel Scherer)

### Runtime system:

* GPR#596: make string/bytes distinguishable in the underlying
  compiler implementation; caml_fill_string and caml_create_string are
  deprecated and will be removed in the future, please use
  caml_fill_bytes and caml_create_bytes for migration
  (Hongbo Zhang, review by Damien Doligez, Alain Frisch, and Hugo Heuzard)

- PR#3612, PR#92: allow allocating custom block with finalizers
  in the minor heap.
  (Pierre Chambart)

* PR#6517: use ISO C99 types {,u}int{32,64}_t in preference to our homegrown
  types {,u}int{32,64}.
  C stubs may have to be updated as {,u}int{32,64}_t are not defined anymore.
  (Xavier Leroy)

- PR#6760: closures evaluated in the toplevel can now be marshalled
  (whitequark, review by Jacques-Henri Jourdan)

- PR#6902, GPR#210: emit a runtime warning on stderr
  when finalizing an I/O channel which is still open:
    "channel opened on file '...' dies without being closed"
  this is controlled by OCAMLRUNPARAM=W=1 or with Sys.enable_runtime_warnings.
  The behavior of affected program is not changed,
  but they should still be fixed.
  (Alain Frisch, review by Damien Doligez)

- Signal handling: for read-and-clear, use GCC/Clang atomic builtins
  if available.
  (Xavier Leroy)

- PR#6910, GPR#224: marshaling (output_value, input_value, et al)
  now support marshaled data bigger than 4 Gb.
  (Xavier Leroy)

* GPR#226: select higher levels of optimization for GCC >= 3.4 and Clang
  when compiling the run-time system and C stub code.
  "-std=gnu99 -O2 -fno-strict-aliasing -fwrapv" is used by default.
  This also affects default flags for user stubs compiled with "ocamlc -c foo.c"
  and may uncover bugs in them.
  (Xavier Leroy)

- GPR#262: Multiple GC roots per compilation unit
  (Pierre Chambart, Mark Shinwell, review by Damien Doligez)

* GPR#297: Several changes to improve the worst-case GC pause time.
  Changes Gc.control and Gc.major_slice and adds functions to the Gc module.
  (Damien Doligez, with help from François Bobot, Thomas Braibant, Leo White)

- GPR#325: Add v=0x400 flag to OCAMLRUNPARAM to display GC stats on exit
  (Louis Gesbert, review by Alain Frisch)

### Standard library:

- PR#1460, GPR#230: Array.map2, Array.iter2
  (John Christopher McAlpine)

- PR#5197, GPR#63: Arg: allow flags such as --flag=arg as well as --flag arg
  (Richard Jones)

- PR#6017, PR#7034, GPR#267: More efficient ifprintf implementation
  (Jeremy Yallop, review by Gabriel Scherer)

- PR#6296: Some documentation on the floating-point representations
    recognized by Pervasives.float_of_string
  (Xavier Leroy)

- PR#6316: Scanf.scanf failure on %u formats when reading big integers
  (Xavier Leroy, Benoît Vaugon)

- PR#6321: guarantee that "hypot infinity nan = infinity"
  (for conformance with ISO C99)
  (Xavier Leroy)

- PR#6390, GPR#36: expose Sys.{int_size,max_wosize} for js_of_ocaml portability
  (Hugo Heuzard)

- PR#6449: Add Map.union
  (Alain Frisch)

* PR#6494: Add 'equal' functions in modules
  Bytes, Char, Digest, Int32, Int64, Nativeint, and String
  Users defining their own modules with signature 'module type of Int32'
  have to extend their implementation.
  (Romain Calascibetta)

* PR#6524, GPR#79: Filename: Optional ?perms argument to open_temp_file
  May break partial applications of the function (fix by passing ?perms:None)
  (Daniel Bünzli, review by Jacques-Pascal Deplaix)

* PR#6525, GPR#80: Add Uchar module to the standard library
  May introduce module name conflicts with existing projects.
  (Daniel Bünzli, review by Yoriyuki Yamagata and Damien Doligez)

- PR#6577: improve performance of %L, %l, %n, %S, %C format specifiers
  (Alain Frisch)

- PR#6585: fix memory leak in win32unix/createprocess.c
  (Alain Frisch, report by user 'aha')

- PR#6645, GPR#174: Guarantee that Set.add, Set.remove, Set.filter
  return the original set if no change is required
  (Alain Frisch, Mohamed Iguernlala)

- PR#6649, GPR#222: accept (int_of_string "+3")
  (John Christopher McAlpine)

- PR#6694, PR#6695, GPR#124: deprecate functions using ISO-8859-1 character set
  in Char, Bytes, String and provide alternatives *_acii using US-ASCII.
  Affected functions:
    {Char,String,Bytes}.{uppercase,lowercase},
    {String,Bytes}.{capitalize,uncaptialize}
  (whitequark, review by Damien Doligez)

- GPR#22: Add the Ephemeron module that implements ephemerons and weak
  hash table
  (François Bobot, review by Damien Doligez, Daniel Bünzli,
  Alain Frisch, Pierre Chambart)

- GPR#164: more efficient (branchless) implementation of Pervasives.compare
  specialized at type 'float'.
  (Vladimir Brankov)

- GPR#175: Guarantee that Map.add, Map.remove, Map.filter
  return the original map if no change is required.
  (Mohamed Iguernlala)

- GPR#201: generalize types of Printf.{ifprintf,ikfprintf}
  (Maxence Guesdon)

- GPR#216: add the missing POSIX.1-2001 signals in Sys
  (Guillaume Bury)

- GPR#239: remove type-unsafe code from Stream
  (Pierre Chambart, review by Gabriel Scherer and Jeremy Yallop)

- GPR#250: Check for negative start element in Array.sub
  (Jeremy Yallop)

- GPR#265: new implementation of Queue avoiding Obj.magic
  (Jérémie Dimino)

- GPR#268, GPR#303: '%h' and '%H' modifiers for printf and scanf to
  support floating-point numbers in hexadecimal notation
  (Xavier Leroy, Benoît Vaugon)

- GPR#272: Switch classify_float to [@@unboxed]
  (Alain Frisch)

- Improve speed of classify_float by not going through fpclassify()
  (Alain Frisch, Xavier Leroy)

- GPR#277: Switch the following externals to [@@unboxed]:
  * {Nativeint,Int32,Int64}.{of,to}_float
  * Int{32,64}.float_of_bits
  * Int{32,64}.bits_of_float
  (Jérémie Dimino)

- GPR#281: Switch the following externals to [@@unboxed]:
  * Sys.time (and [@@noalloc])
  * Pervasives.ldexp (and [@@noalloc])
  * Pervasives.compare for float, nativeint, int32, int64.
  (François Bobot)

- PR#3622, GPR#195: add function Stack.fold
  (Simon Cruanes)

- GPR#329: Add exists, for_all,  mem and memq functions in Array
  (Bernhard Schommer)

- GPR#337: Add [Hashtbl.filter_map_inplace]
  (Alain Frisch)

- GPR#356: Add [Format.kasprintf]
  (Jérémie Dimino, Mark Shinwell)

### Type system:

- PR#5545: Type annotations on methods cannot control the choice of abbreviation
  (Jacques Garrigue)

* PR#6465: allow incremental weakening of module aliases.
  This is done by adding equations to submodules when expanding aliases.
  In theory this may be incompatible is some corner cases defining a module
  type through inference, but no breakage known on published code.
  (Jacques Garrigue)

- PR#6593: Functor application in tests/basic-modules fails after commit 15405
  (Jacques Garrigue)

### Toplevel and debugger:

- PR#6113: Add descriptions to directives, and display them via #help
  (Nick Giannarakis, Berke Durak, Francis Southern and Gabriel Scherer)

- PR#6396: Warnings-as-errors not properly flushed in the toplevel
  (Alain Frisch)

- PR#6401: use proper error reporting for toplevel environment initialization:
  no more Env.Error(_) at start time
  (Gabriel Scherer, Alain Frisch)

- PR#6468: toplevel now supports backtraces if invoked with OCAMLRUNPARAM=b
  (whitequark and Jake Donham,
   review by Gabriel Scherer and Jacques-Henri Jourdan)

- PR#6906: wrong error location for unmatched paren with #use in toplevel
  (Damien Doligez, report by Kenichi Asai)

- PR#6935, GPR#298: crash in debugger when load_printer is given a directory
  (Junsong Li, review by Gabriel Scherer)

- PR#7081: report preprocessor warnings in the toplevel
  (Valentin Gatien-Baron, review by Jérémie Dimino)

- PR#7098: Loss of ppx context in toplevel after an exception
  (Alain Frisch, report by whitequark)

- PR#7101: The toplevel does not close in_channel for libraries specified on
  its command line
  (Alain Frisch)

- PR#7119: the toplevel does not respect [@@@warning]
  (Alain Frisch, report by Gabriel Radanne)

### Other libraries:

* Unix library: channels created by Unix.in_channel_of_descr or
  Unix.out_channel_of_descr no longer support text mode under Windows.
  Calling [set_binary_mode_{in,out} chan false] on these channels
  now causes an error.
  (Xavier Leroy)

- PR#4023 and GPR#68: add Unix.sleepf (sleep with sub-second resolution)
  (Evgenii Lepikhin and Xavier Leroy)

* Protect Unix.sleep against interruptions by handled signals.
  Before, a handled signal could cause Unix.sleep to return early.
  Now, the sleep is restarted until the given time is elapsed.
  (Xavier Leroy)

* PR#6120, GPR#462: implement Unix.symlink and Unix.readlink on
  Windows. Unix.symlink has a new optional argument to_dir (ignored on
  non-native Windows platforms). stat functions reimplemented to avoid
  buggy Microsoft CRT implementations (native Windows only)
  (David Allsopp, review by Daniel Bünzli)

- PR#6263: add kind_size_in_bytes and size_in_bytes functions
  to Bigarray module.
  (Runhang Li, review by Mark Shinwell)

- PR#6289: Unix.utimes uses the current time only if both arguments
    are exactly 0.0.  Also, use sub-second resolution if available.
  (Xavier Leroy, report by Christophe Troestler)

- PR#6896: serious reimplementation of Big_int.float_of_big_int and
  Ratio.float_of_ratio, ensuring that the result is correctly rounded.
  (Xavier Leroy)

- PR#6989: in Str library, make sure that all \(...\) groups are binding
    and can be consulted with Str.matched_group.  There used to be
    a limitation to 32 binding groups.
  (Xavier Leroy)

- PR#7013: spurious wake-up in the Event module
  (Xavier Leroy)

- PR#7024: in documentation of Str regular expressions, clarify what
    "end of line" means for "^" and "$" regexps.
  (Xavier Leroy, question by Fredrik Lindgren)

- PR#7209: do not run at_exit handlers in [Unix.create_process] and
  similar functions when the [exec] call fails in the child process
  (Jérémie Dimino)

### OCamldep:

- GPR#286: add support for module aliases
  (Jacques Garrigue)

### Manual:

- GPR#302: The OCaml reference manual is now included in the manual/
  subdirectory of the main OCaml source repository. Contributions to
  the manual are warmly welcome.
  (François Bobot, review by Florian Angeletti)

- PR#6601: replace strcpy with caml_strdup in sample code
  (Christopher Zimmermann)

- PR#6676: ongoing simplification of the "Language Extensions" section
  (Alain Frisch, John Whitington)

- PR#6898: Update win32 support documentation of the Unix library
  (Damien Doligez, report by Daniel Bünzli)

- PR#7092, GPR#379: Add missing documentation for new 4.03 features
  (Florian Angeletti)

- PR#7094, GPR#468, GPR#551: add new section 8.5 to document warnings
  The general idea is to document warnings that may require explanations.
  Currently documented warnings are:
  - 52: Fragile constant pattern.
  - 57: Ambiguous or-pattern variables under guard
  (Florian Angeletti and Gabriel Scherer)

- PR#7109, GPR#380: Fix bigarray documentation layout
  (Florian Angeletti, Leo White)

### Bug fixes:

- PR#3612: memory leak in bigarray read from file
  (Pierre Chambart, report by Gary Huber)

* PR#4166, PR#6956: force linking when calling external C primitives
  (Jacques Garrigue, reports by Markus Mottl and Christophe Troestler)

* PR#4466, PR#5325: under Windows, concurrent read and write operations
    on the same socket could block unexpectedly.  Fixed by keeping sockets
    in asynchronous mode rather than creating them in synchronous mode.
  (Xavier Leroy)

* PR#4539: change exception string raised when comparing functional values
  May break programs matching on the string argument of Invalid_argument.
  Matching on the string argument of Invalid_argument or Failure is a
  programming mistake: these strings may change in future versions.
  (Nicolas Braud-Santoni, report by Eric Cooper)

- PR#4832: Filling bigarrays may block out runtime
  (Markus Mottl)

- PR#5663: program rejected due to nongeneralizable type variable that
    appears nowhere
  (Jacques Garrigue, report by Stephen Weeks)

- PR#5780: report more informative type names in GADTs error messages
  (Jacques Garrigue, report by Sebastien Furic)

- PR#5887: move the byterun/*.h headers to byterun/caml/*.h to avoid header
    name clashes
  (Jérôme Vouillon and Adrien Nader and whitequark)

* PR#6081: ocaml now adds script's directory to search path, not current
    directory
  (Thomas Leonard and Damien Doligez)

- PR#6108, PR#6802: fail cleanly if dynlink.cma or ocamltoplevel.cma
    are loaded inside the toplevel loop.
  (Xavier Leroy)

- PR#6171: Confusing error message when a type escapes its scope.
  (Jacques Garrigue and Leo White, report by John Whitington)

- PR#6340: Incorrect handling of \r when processing "Windows" source files
  (Damien Doligez, report by David Allsopp)

- PR#6342: Incorrect error message when type constraints differ
  (Alain Frisch, report by Philippe Wang)

* PR#6521: {Bytes,Char,String}.escaped were locale-dependent
  we now escape all non-ASCII-printable instead of a locale-dependent subset.
  (Damien Doligez, report by Jun Furuse)

- PR#6526: ocamllex should not warn on unescaped newline inside comments
  (Damien Doligez, report by user 'dhekir')

- PR#6341: ocamldoc -colorize-code adds spurious <br> tags to <pre> blocks
  (Maxence Guesdon, report by Damien Doligez)

- PR#6560: Wrong failure message for {Int32,Int64,NativeInt}.of_string
  It reported (Failure "int_of_string"), now "Int32.of_string" etc.
  (Maxime Dénès and Gabriel Scherer)

- PR#6648: show_module should indicate its elision
  (Jacques Garrigue, report by Leo White)

- PR#6650: Cty_constr not handled correctly by Subst
  (Jacques Garrigue, report by Leo White)

- PR#6651: Failing component lookup
  (Jacques Garrigue, report by Leo White)

* PR#6664: Crash when finalising lazy values of the wrong type.
  (Damien Doligez)

- PR#6672: Unused variance specification allowed in with constraint
  (Jacques Garrigue, report by Leo White)

- PR#6677: Allow to disable warning 39 (useless "rec") with [@ocaml.warning]
  applied to the first value binding of the would-be "rec" declaration
  (Alain Frisch, report by Jun Furuse)

- PR#6744: Univars can escape through polymorphic variants (partial fix)
  (Jacques Garrigue, report by Leo White)

- PR#6752: Extensible variant types and scope escaping
  A side-effect of the fix is that (ocamlc -i) sometimes reports
  (type-sound) invalid signature, with a type used before its declaration.
  (Jacques Garrigue, report by Maxence Guesdon)

- PR#6762: improve warning 45 in presence of re-exported type definitions
  (Warning 45: open statement shadows the constructor)
  (Alain Frisch, report by Olivier Andrieu)

- PR#6776: Failure to kill the "tick" thread, segfault when exiting the runtime
  (Damien Doligez, report by Thomas Braibant)

- PR#6780: Poor error message for wrong -farch and -ffpu options (ocamlopt, ARM)
  (Xavier Leroy, report by whitequark)

- PR#6805: Duplicated expression in case of hole in a non-failing switch.
  (Luc Maranget)

* PR#6808: the parsing of OCAMLRUNPARAM is too lax
  (Damien Doligez)

- PR#6874: Inefficient code generated for module function arguments
  (Jacques Garrigue, report by Markus Mottl)

- PR#6888: The list command of ocamldebug uses the wrong file
  (Damien Doligez, report by Pierre-Marie Pédrot)

- PR#6897: Bad error message for some pattern matching on extensible variants
  (Alain Frisch, report by Gabriel Radanne)

- PR#6899: Optional parameters and non generalizable type variables
  (Thomas Refis and Leo White)

- PR#6907: Stack overflow printing error in class declaration
  (Jacques Garrigue, report by Ivan Gotovchits)

- PR#6931: Incorrect error message on type error inside record construction
  (Damien Doligez, report by Leo White)

- PR#6938: fix regression on "%047.27{l,L,n}{d,i,x,X,o,u}"
  (Benoît Vaugon, report by Arduino Cascella)

- PR#6944: let module X = Path in … is not typed as a module alias
  (Jacques Garrigue, report by Frédéric Bour)

- PR#6945 and GPR#227: protect Sys and Unix functions against string
    arguments containing the null character '\000'
  (Simon Cruanes and Xavier Leroy, report by Daniel Bünzli)

- PR#6946: Uncaught exception with wrong type for "%ignore"
  (Jacques Garrigue, report by Leo White)

- PR#6954: Infinite loop in type checker with module aliases
  (Jacques Garrigue, report by Markus Mottl)

- PR#6972, GPR#276: 4.02.3 regression on documentation comments in .cmt files
  (Leo White, report by Olivier Andrieu)

- PR#6977: String literals in comments interpret escape sequences
  (Damien Doligez, report by Daniel Bünzli and David Sheets)

- PR#6980: Assert failure from polymorphic variants and existentials
  (Jacques Garrigue, report by Leo White)

- PR#6981: Ctype.Unify(_) with associated functor arg refering to previous one
  (Jacques Garrigue, report by Nicholas Labich)

- PR#6982: unexpected type error when packing a module alias
  (Jacques Garrigue, report by Valentin Gatien-Baron)

- PR#6985: `module type of struct include Bar end exposes
           %s#row when Bar contains private row types
  (Jacques Garrigue, report by Nicholas Labich)

- PR#6992: Segfault from bug in GADT/module typing
  (Jacques Garrigue, report by Stephen Dolan)

- PR#6993: Segfault from recursive modules violating exhaustiveness assumptions
  (Jacques Garrigue, report by Stephen Dolan)

- PR#6998: Typer fails reading unnecessary cmis with -no-alias-deps and -w -49
  (Leo White, report by Valentin Gatien-Baron)

- PR#7003: String.sub may cause segmentation fault on sizes above 2^31
  (Damien Doligez, report by Radek Micek)

- PR#7008: Fatal error in ocamlc with empty compilation unit name
  (Damien Doligez, report by Cesar Kunz)

- PR#7012: Variable name forgotten when it starts with a capital letter
  (Jacques Garrigue, Gabriel Scherer,
   report by Thomas Leonard and Florian Angeletti)

- PR#7016: fix Stack overflow in GADT typing
  Note: Equi-recursive types are considered when checking GADT pattern
  exhaustiveness, even when -rectypes is not used.
  (Jacques Garrigue, report by Mikhail Mandrykin)

- PR#7030: libasmrun_shared.so fails to build on SPARC Solaris
  (report and fix by Patrick Star)

- PR#7036: Module alias is not taken into account when checking module
  type compatibility (in a class type)
  (Jacques Garrigue)

- PR#7037: more reproducible builds, don't put temp file names into objects
  (Xavier Leroy)

- PR#7038: out of memory condition in caml_io_mutex_lock
  (Xavier Leroy, report by Marc Lasson)

- PR#7039: Unix.getsockname returns garbage for unnamed PF_UNIX sockets
  (Xavier Leroy)

- PR#7042 and GPR#295: CSE optimization confuses the FP literals +0.0 and -0.0
  (Xavier Leroy)

- PR#7075: Fix repetitions in ocamldoc generated documentation
  (Florian Angeletti)

- PR#7082: Object type in recursive module's `with` annotation
  (Jacques Garrigue and Alain Frisch, report by Nicholas Labich)

- PR#7096: ocamldoc uses an incorrect subscript/superscript style
  (Gabriel Scherer, report by user 'pierpa')

- PR#7108: ocamldoc, have -html preserve custom/extended html generators
  (Armaël Guéneau)

- PR#7111: reject empty let bindings instead of printing incorrect syntax
  (Jérémie Dimino)

* PR#7113: -safe-string can break GADT compatibility check
  bytes and string are now considered compatible even with -safe-string,
  which may break exhaustivity for code assuming they were disjoint
  (Jacques Garrigue, report by Jeremy Yallop)

- PR#7115: shadowing in a branch of a GADT match breaks unused variable warning
  (Alain Frisch, report by Valentin Gatien-Baron)

- PR#7133, GPR#450: generate local jump labels on OS X
  (Bart Jacobs)

- PR#7135: only warn about ground coercions in -principal mode
  (Jacques Garrigue, report by Jeremy Yallop)

* PR#7152: Typing equality involving non-generalizable type variable
  A side-effect of the fix is that, for deeply nested non generalizable
  type variables, having an interface file may no longer be sufficient,
  and you may have to add a local type annotation (cf PR#7313)
  (Jacques Garrigue, report by François Bobot)

- PR#7160: Type synonym definitions can weaken gadt constructor types
  (Jacques Garrigue, report by Mikhail Mandrykin)

- PR#7181: Misleading error message with GADTs and polymorphic variants
  (Jacques Garrigue, report by Pierre Chambart)

- PR#7182: Assertion failure with recursive modules and externals
  (Jacques Garrigue, report by Jeremy Yallop)

- PR#7196: "let open" is not correctly pretty-printed to the left of a ';'
  (Gabriel Scherer, report by Christophe Raffalli)

- PR#7214: Assertion failure in Env.add_gadt_instances
  (Jacques Garrigue, report by Stephen Dolan)

- PR#7220: fix a memory leak when using both threads and exception backtraces
  (Gabriel Scherer, review by François Bobot, report by Rob Hoes)

- PR#7222: Escaped existential type
  (Jacques Garrigue, report by Florian Angeletti)

- PR#7230: Scrutinee discarded in match with only refutation cases
  (Jacques Garrigue, report by Jeremy Yallop)

- PR#7234: Compatibility check wrong for abstract type constructors
  (Jacques Garrigue, report by Stephen Dolan)

- PR#7324: OCaml 4.03.0 type checker dies with an assert failure when
  given some cyclic recusive module expression
  (Jacques Garrigue, report by jmcarthur)

- PR#7368: Manual major GC fails to compact the heap
  (Krzysztof Pszeniczny)

- GPR#205: Clear caml_backtrace_last_exn before registering as root
  (report and fix by Frédéric Bour)

- GPR#220: minor -dsource error on recursive modules
  (Hongbo Zhang)

- GPR#228: fix a dangling internal pointer in (bytecode )debug_info
  (Gabriel Scherer and Mark Shinwell and Xavier Leroy)

- GPR#233: Make CamlinternalMod.init_mod robust to optimization
  (Pierre Chambart, Mark Shinwell)

- GPR#249: fix a few hardcoded ar commands
  (Daniel Bünzli)

- GPR#251: fix cross-compilation with ocamldoc enabled
  (whitequark)

- GPR#280: Fix stdlib dependencies for .p.cmx
  (Pierre Chambart, Mark Shinwell)

- GPR#283: Fix memory leaks in intern.c when OOM is raised
  (Marc Lasson, review by Alain Frisch)

- GPR#22: Fix the cleaning of weak pointers. In very rare cases
  accessing a value during the cleaning of the weak pointers could
  result in the value being removed from one weak arrays and kept in
  another one. That breaks the property that a value is removed from a
  weak pointer only when it is dead and garbage collected.
  (François Bobot, review by Damien Doligez)

- GPR#313: Prevent quadratic cases in CSE
  (Pierre Chambart, review by Xavier Leroy)

- PR#6795, PR#6996: Make ocamldep report errors passed in
  [%ocaml.error] extension points
  (Jérémie Dimino)

- GPR#355: make ocamlnat build again
  (Jérémie Dimino, Thomas Refis)

- GPR#405: fix compilation under Visual Studio 2015
  (David Allsopp)

- GPR#441: better type error location in presence of type constraints
  (Thomas Refis, report by Arseniy Alekseyev)

- GPR#477: reallow docstrings inside object types, and inside polymorphic
  variant and arrow types
  (Thomas Refis)

### Features wishes:

- PR#4518, GPR#29: change location format for reporting errors in ocamldoc
  (Sergei Lebedev)

- PR#4714: List.cons

- PR#5418 (comments) : generate dependencies with $(CC) instead of gcc
  (Damien Doligez, report by Michael Grünewald)

- PR#6167: OCAMLPARAM support for disabling PIC generation ("pic=0")
  (Gabor Pali)

- PR#6367, GPR#25: introduce Asttypes.arg_label to encode labelled arguments
  (Frédéric Bour and Jacques Garrigue)

- PR#6452, GPR#140: add internal suport for custom printing formats
  (Jérémie Dimino)

- PR#6611: remove the option wrapper on optional arguments in the syntax tree
  (Alain Frisch, review by Damien Doligez, request by whitequark)

- PR#6635: support M.[], M.(), M.{< >} and M.[| |]
  (Jeremy Yallop, review by Gabriel Radanne)

- PR#6691: install .cmt[i] files for stdlib and compiler-libs
  (David Sheets, request by Gabriel Radanne)

- PR#6722: compatibility with x32 architecture (x86-64 in ILP32 mode).
  ocamlopt is not supported, but bytecode compiles cleanly.
  (Adam Borowski and Xavier Leroy)

- PR#6742: remove duplicate virtual_flag information from Tstr_class
  (Gabriel Radanne and Jacques Garrigue)

- PR#6719: improve Buffer.add_channel when not enough input is available
  (Simon Cruanes)

* PR#6816: reject integer and float literals directly followed by an identifier.
  This was prevously read as two separate tokens.
  [let abc = 1 in (+) 123abc] was accepted and is now rejected.
  (Hugo Heuzard)

- PR#6876: improve warning 6 by listing the omitted labels.
  (Warning 6: Label omitted in function application)
  (Eyyüb Sari)

- PR#6924: tiny optim to avoid some spilling of floats in x87
  (Alain Frisch)

- GPR#111: `(f [@taillcall]) x y` warns if `f x y` is not a tail-call
  (Simon Cruanes)

- GPR#118: ocamldep -allow-approx: fallback to a lexer-based approximation
  (Frédéric Bour)

- GPR#137: add untypeast.ml (in open recursion style) to compiler-libs
  (Gabriel Radanne)

- GPR#142: add a CAMLdrop macro for undoing CAMLparam*/CAMLlocal*
  (Thomas Braibant and Damien Doligez)

- GPR#145: speeedup bigarray access by optimizing Cmmgen.bigarray_indexing
  (Vladimir Brankov, review by Gabriel Scherer)

- GPR#147: [type 'a result = Ok of 'a | Error of 'b] in Pervasives
  (Yaron Minsky)

- GPR#156, GPR#279: optimize caml_frame_descriptors realloc (dynlink speedup)
  (Pierre Chambart, Alain Frisch,
   review by François Bobot, Xavier Leroy and Damien Doligez)

- GPR#165, GPR#221: fix windows compilation warnings
  (Bernhard Schommer, Gabriel Scherer, report by Alain Frisch)

* GPR#170: Parse arbitrary precision integers.
  Accept a single [A-Za-z] as modifier for integers (generalizing 'l','L','n')
  and floats.
  May cause breakage (ie. ppx preprocessor) because of changes in the parsetree.
  This changes PR#6816 a little bit by reading the literal [123a] as a single
  token that can later be rewritten by a ppx preprocessor.
  (Hugo Heuzard)

- GPR#189: Added .dylib and .so as extensions for ocamlmklib
  (Edgar Aroutiounian, whitequark)

- GPR#191: Making gc.h and some part of memory.h public
  (Thomas Refis)

- GPR#196: Make [Thread.id] and [Thread.self] [noalloc]
  (Clark Gaebel)

- GPR#237: a CONTRIBUTING document
  (François Bobot, Gabriel Scherer, review by Xavier Leroy)

- GPR#245: remove a few remaining French comments
  (Florian Angeletti)

- GPR#252: improve build instructions in MSVC Windows README
  (Philip Daian)

- GPR#308: add experimental support for NetBSD/arm (verified on RaspberryPi)
  (Rich Neswold)

- GPR#335: Type error messages specifies if a type is abstract
  because no corresponding cmi could be found.
  (Hugo Heuzard)

- GPR#365: prevent printing just a single type variable on one side
  of a type error clash.
  (Hugo Heuzard)

- GPR#383: configure: define _ALL_SOURCE for build on AIX7.1
  (tkob)

- GPR#401: automatically retry failed test directories in the testsuite
  (David Allsopp)

- GPR#451: an optional 'parallel' target in testsuite/Makefile using the
  GNU parallel tool to run tests in parallel.
  (Gabriel Scherer)

- GPR#555: ensure that register typing constraints are respected at
  join points in the control flow graph
  (Mark Shinwell, debugging & test case by Arseniy Alekseyev and Leo White,
    code review by Xavier Leroy)

### Build system:

- GPR#388: FlexDLL added as a Git submodule and bootstrappable with the compiler
  (David Allsopp)

OCaml 4.02.3 (27 Jul 2015):
---------------------------

Bug fixes:
- PR#6908: Top-level custom printing for GADTs: interface change in 4.02.2
  (Grégoire Henry, report by Jeremy Yallop)
- PR#6919: corrupted final_table
  (ygrek)
- PR#6926: Regression: ocamldoc lost unattached comment
  (Damien Doligez, report by François Bobot)
- PR#6930: Aliased result type of GADT constructor results in assertion failure
  (Jacques Garrigue)

Feature wishes:
- PR#6691: install .cmt[i] files for stdlib and compiler-libs
  (David Sheets, request by Gabriel Radanne)
- GPR#37: New primitive: caml_alloc_dummy_function
  (Hugo Heuzard)

OCaml 4.02.2 (17 Jun 2015):
---------------------------

(Changes that can break existing programs are marked with a "*")

Language features:
- PR#6583: add a new class of binary operators with the same syntactic
  precedence as method calls; these operators start with # followed
  by a non-empty sequence of operator symbols (for instance #+, #!?).
  It is also possible to use '#' as part of these extra symbols
  (for instance ##, or #+#); this is rejected by the type-checker,
  but can be used e.g. by ppx rewriters.
  (Alain Frisch, request by Gabriel Radanne)
* PR#6016: add a "nonrec" keyword for type declarations
  (Jérémie Dimino)
* PR#6612, GPR#152: change the precedence of attributes in type declarations
  (Jérémie Dimino)

Compilers:
- PR#6600: make -short-paths faster by building the printing map
  incrementally
  (Jacques Garrigue)
- PR#6642: replace $CAMLORIGIN in -ccopt with the path to cma or cmxa
  (whitequark, Gabriel Scherer, review by Damien Doligez)
- PR#6797: new option -output-complete-obj
  to output an object file with included runtime and autolink libraries
  (whitequark)
- PR#6845: -no-check-prims to tell ocamlc not to check primitives in runtime
  (Alain Frisch)
- GPR#149: Attach documentation comments to parse tree
  (Leo White)
- GPR#159: Better locations for structure/signature items
  (Leo White)

Toplevel and debugger:
- PR#5958: generalized polymorphic #install_printer
  (Pierre Chambart and Grégoire Henry)

OCamlbuild:
- PR#6237: explicit "infer" tag to control or disable menhir --infer
  (Hugo Heuzard)
- PR#6625: pass -linkpkg to files built with -output-obj.
  (whitequark)
- PR#6702: explicit "linkpkg" and "dontlink(foo)" flags
  (whitequark, Gabriel Scherer)
- PR#6712: Ignore common VCS directories
  (whitequark)
- PR#6720: pass -g to C compilers when tag 'debug' is set
  (whitequark, Gabriel Scherer)
- PR#6733: add .byte.so and .native.so targets to pass
  -output-obj -cclib -shared.
  (whitequark)
- PR#6733: "runtime_variant(X)" to pass -runtime-variant X option.
  (whitequark)
- PR#6774: new menhir-specific flags "only_tokens" and "external_tokens(Foo)"
  (François Pottier)

Libraries:
- PR#6285: Add support for nanosecond precision in Unix.stat()
  (Jérémie Dimino, report by user 'gfxmonk')
- PR#6781: Add higher baud rates to Unix termios
  (Damien Doligez, report by Berke Durak)
- PR#6834: Add Obj.{first,last}_non_constant_constructor_tag
  (Mark Shinwell, request by Gabriel Scherer)

Runtime:
- PR#6078: Release the runtime system when calling caml_dlopen
  (Jérémie Dimino)
- PR#6675: GC hooks
  (Damien Doligez and Roshan James)

Build system:
- PR#5418 (comments) : generate dependencies with $(CC) instead of gcc
  (Damien Doligez and Michael Grünewald)
- PR#6266: Cross compilation for iOs, Android etc
  (whitequark, review by Damien Doligez and Mark Shinwell)

Installation procedure:
- Update instructions for x86-64 PIC mode and POWER architecture builds
  (Mark Shinwell)

Bug fixes:
- PR#5271: Location.prerr_warning is hard-coded to use Format.err_formatter
  (Damien Doligez, report by Rolf Rolles)
- PR#5395: OCamlbuild mishandles relative symlinks and include paths
  (Damien Doligez, report by Didier Le Botlan)
- PR#5822: wrong value of Options.ext_dll on windows
  (Damien Doligez and Daniel Weil)
- PR#5836, PR#6684: printing lazy values in ocamldebug may segfault
  (Gabriel Scherer, request by the Coq team)
- PR#5887: move the byterun/*.h headers to byterun/caml/*.h to avoid
  header name clashes
  (Jérôme Vouillon and Adrien Nader and whitequark)
- PR#6281: Graphics window does not acknowledge second click (double click)
  (Kyle Headley)
- PR#6490: incorrect backtraces in gdb on AArch64.  Also fixes incorrect
  backtraces on 32-bit ARM.
  (Mark Shinwell)
- PR#6573: extern "C" for systhreads/threads.h
  (Mickaël Delahaye)
- PR#6575: Array.init evaluates callback although it should not do so
  (Alain Frisch, report by Gerd Stolpmann)
- PR#6607: The manual doesn't mention 0x200 flag for OCAMLRUNPARAM=v
  (Alain Frisch)
- PR#6616: allow meaningful use of -use-runtime without -custom.
  (whitequark)
- PR#6617: allow android build with pthreads support (since SDK r10c)
  (whitequark)
- PR#6626: ocamlbuild on cygwin cannot find ocamlfind
  (Gergely Szilvasy)
- PR#6628: Configure script rejects legitimate arguments
  (Michael Grünewald, Damien Doligez)
- PR#6630: Failure of tests/prim-bigstring/{big,}string.ml on big-endian
  architectures
  (Pierre Chambart, testing by Mark Shinwell)
- PR#6640: ocamlbuild: wrong "unused tag" warning on "precious"
  (report by user 'william')
- PR#6652: ocamlbuild -clean does not print a newline after output
  (Damien Doligez, report by Andi McClure)
- PR#6658: cross-compiler: version check not working on OS X
  (Gerd Stolpmann)
- PR#6665: Failure of tests/asmcomp on sparc
  (Stéphane Glondu)
- PR#6667: wrong implementation of %bswap16 on ARM64
  (Xavier Leroy)
- PR#6669: fix 4.02 regression in toplevel printing of lazy values
  (Leo White, review by Gabriel Scherer)
- PR#6671: Windows: environment variable 'TZ' affects Unix.gettimeofday
  (Mickaël Delahaye and Damien Doligez)
- PR#6680: Missing parentheses in warning about polymorphic variant value
  (Jacques Garrigue and Gabriel Scherer, report by Philippe Veber)
- PR#6686: Bug in [subst_boxed_number]
  (Jérémie Dimino, Mark Shinwell)
- PR#6690: Uncaught exception (Not_found) with (wrong) wildcard or unification
  type variable in place of a local abstract type
  (Jacques Garrigue, report by Mikhail Mandrykin)
- PR#6693 (part two): Incorrect relocation types in x86-64 runtime system
  (whitequark, review by Jacques-Henri Jourdan, Xavier Leroy and Mark Shinwell)
- PR#6717: Pprintast does not print let-pattern attributes
  (Gabriel Scherer, report by whitequark)
- PR#6727: Printf.sprintf "%F" misbehavior
  (Benoît Vaugon, report by Vassili Karpov)
- PR#6747: ocamlobjinfo: missing symbol caml_plugin_header due to underscore
  (Damien Doligez, Maverick Woo)
- PR#6749: ocamlopt returns n for (n mod 1) instead of 0
  (Mark Shinwell and Jérémie Dimino)
- PR#6753: Num.quo_num and Num.mod_num incorrect for some negative arguments
  (Xavier Leroy)
- PR#6758: Ocamldoc "analyse_module: parsetree and typedtree don't match"
  (Damien Doligez, report by user 'maro')
- PR#6759: big_int_of_string incorrectly parses some hexa literals
  (Damien Doligez, report by Pierre-yves Strub)
- PR#6763: #show with -short-paths doesn't select shortest type paths
  (Jacques Garrigue, report by David Sheets)
- PR#6768: Typechecker overflow the stack on cyclic type
  (Jacques Garrigue, report by user 'darktenaibre')
- PR#6770: (duplicate of PR#6686)
- PR#6772: asmrun/signals_asm.c doesn't compile on NetBSD/i386
  (Kenji Tokudome)
- PR#6775: Digest.file leaks file descriptor on error
  (Valentin Gatien-Baron)
- PR#6779: Cross-compilers cannot link bytecode using custom primitives
  (Damien Doligez, request by whitequark)
- PR#6787: Soundness bug with polymorphic variants
  (Jacques Garrigue, with help from Leo White and Grégoire Henry,
   report by Michael O'Connor)
- PR#6790: otherlibs should be built with -g
  (Damien Doligez, report by whitequark)
- PR#6791: "%s@[", "%s@{" regression in Scanf
  (Benoît Vaugon)
- PR#6793: ocamlbuild passes nonsensical "-ocamlc ..." commands to menhir
  (Gabriel Scherer, report by Damien Doligez)
- PR#6799: include guards missing for unixsupport.h and other files
  (Andreas Hauptmann)
- PR#6810: Improve documentation of Bigarray.Genarray.map_file
  (Mark Shinwell and Daniel Bünzli)
- PR#6812: -short-paths and -no-alias-deps can create inconsistent assumptions
  (Jacques Garrigue, report by Valentin Gatien-Baron)
- PR#6817: GADT exhaustiveness breakage with modules
  (Leo White, report by Pierre Chambart)
- PR#6824: fix buffer sharing on partial application of Format.asprintf
  (Gabriel Scherer, report by Alain Frisch)
- PR#6831: Build breaks for -aspp gcc on solaris-like OSs
  (John Tibble)
- PR#6836: Assertion failure using -short-paths
  (Jacques Garrigue, report by David Sheets)
- PR#6837: Build profiling libraries on FreeBSD and NetBSD x86-64
  (Mark Shinwell, report by Michael Grünewald)
- PR#6841: Changing compilation unit name with -o breaks ocamldebug
  (Jacques Garrigue, report by Jordan Walke)
- PR#6842: export Typemod.modtype_of_package
- PR#6843: record weak dependencies even when the .cmi is missing
  (Leo White, Gabriel Scherer)
- PR#6849: Inverted pattern unification error
  (Jacques Garrigue, report by Leo White)
- PR#6857: __MODULE__ doesn't give the current module with -o
  (Jacques Garrigue, report by Valentin Gatien-Baron)
- PR#6862: Exhaustiveness check wrong for class constructor arguments
  (Jacques Garrigue)
- PR#6869: Improve comment on [Hashtbl.hash_param]
  (Mark Shinwell, report by Jun Furuse)
- PR#6870: Unsoundness when -rectypes fails to detect non-contractive type
  (Jacques Garrigue, report by Stephen Dolan)
- PR#6872: Type-directed propagation fails to disambiguate variants
  that are also exception constructors
  (Jacques Garrigue, report by Romain Beauxis)
- PR#6878: AArch64 backend generates invalid asm: conditional branch
  out of range (Mark Shinwell, report by Richard Jones, testing by Richard
  Jones and Xavier Leroy, code review by Xavier Leroy and Thomas Refis)
- PR#6879: Wrong optimization of 1 mod n
  (Mark Shinwell, report by Jean-Christophe Filliâtre)
- PR#6884: The __CYGWIN32__ #define should be replaced with __CYGWIN__
  (Adrien Nader)
- PR#6886: -no-alias-deps allows to build self-referential compilation units
  (Jacques Garrigue, report by Valentin Gatien-Baron)
- PR#6889: ast_mapper fails to rewrite class attributes
  (Sébastien Briais)
- PR#6893: ocamlbuild:  "tag not used" warning when using (p)dep
  (Gabriel Scherer, report by Christiano Haesbaert)
- GPR#143: fix getsockopt behaviour for boolean socket options
  (Anil Madhavapeddy and Andrew Ray)
- GPR#190: typo in pervasives
  (Guillaume Bury)
- Misplaced assertion in major_gc.c for no-naked-pointers mode
  (Stephen Dolan, Mark Shinwell)

Feature wishes:
- PR#6452, GPR#140: add internal suport for custom printing formats
  (Jérémie Dimino)
- PR#6641: add -g, -ocamlcflags, -ocamloptflags options to ocamlmklib
  (whitequark)
- PR#6693: also build libasmrun_shared.so and lib{asm,caml}run_pic.a
  (whitequark, review by Mark Shinwell)
- PR#6842: export Typemod.modtype_of_package
  (Jacques Garrigue, request by Jun Furuse)
- GPR#139: more versatile specification of locations of .annot
  (Christophe Troestler, review by Damien Doligez)
- GPR#171: allow custom warning printers / catchers
  (Benjamin Canou, review by Damien Doligez)
- GPR#191: Making gc.h and some part of memory.h public
  (Thomas Refis)

OCaml 4.02.1 (14 Oct 2014):
---------------------------

(Changes that can break existing programs are marked with a "*")

Standard library:
* Add optional argument ?limit to Arg.align.

Bug Fixes:
- PR#4099: Bug in Makefile.nt: won't stop on error
  (George Necula)
- PR#6181: Improve MSVC build
  (Chen Gang)
- PR#6207: Configure doesn't detect features correctly on Haiku
  (Jessica Hamilton)
- PR#6466: Non-exhaustive matching warning message for open types is confusing
  (whitequark)
- PR#6529: fix quadratic-time algorithm in Consistbl.extract.
  (Xavier Leroy, Alain Frisch, relase-worthy report by Jacques-Pascal Deplaix)
- PR#6530: Add stack overflow handling for native code (OpenBSD i386 and amd64)
  (Cristopher Zimmermann)
- PR#6533: broken semantics of %(%) when substituted by a box
  (Benoît Vaugon, report by Boris Yakobowski)
- PR#6534: legacy support for %.10s
  (Benoît Vaugon, Gabriel Scherer, report by Nick Chapman)
- PR#6536: better documentation of flag # in format strings
  (Damien Doligez, report by Nick Chapman)
- PR#6544: Bytes and CamlinternalFormat missing from threads stdlib.cma
  (Christopher Zimmermann)
- PR#6546: -dsource omits parens for `List ((`String "A")::[]) in patterns
  (Gabriel Scherer, report by whitequark)
- PR#6547: __MODULE__ aborts the compiler if the module name cannot be inferred
  (Jacques Garrigue, report by Kaustuv Chaudhuri)
- PR#6549: Debug section is sometimes not readable when using -pack
  (Hugo Heuzard, review by Gabriel Scherer)
- PR#6553: Missing command line options for ocamldoc
  (Maxence Guesdon)
- PR#6554: fix race condition when retrieving backtraces
  (Jérémie Dimino, Mark Shinwell).
- PR#6557: String.sub throws Invalid_argument("Bytes.sub")
  (Damien Doligez, report by Oliver Bandel)
- PR#6562: Fix ocamldebug module source lookup
  (Leo White)
- PR#6563: Inclusion of packs failing to run module initializers
  (Jacques Garrigue, report by Mark Shinwell)
- PR#6564: infinite loop in Mtype.remove_aliases
  (Jacques Garrigue, report by Mark Shinwell)
- PR#6565: compilation fails with Env.Error(_)
  (Jacques Garrigue and Mark Shinwell)
- PR#6566: -short-paths and signature inclusion errors
  (Jacques Garrigue, report by Mark Shinwell)
- PR#6572: Fatal error with recursive modules
  (Jacques Garrigue, report by Quentin Stievenart)
- PR#6575: Array.init evaluates callback although it should not do so
  (Alain Frisch, report by Gerd Stolpmann)
- PR#6578: Recursive module containing alias causes Segmentation fault
  (Jacques Garrigue)
- PR#6581: Some bugs in generative functors
  (Jacques Garrigue, report by Mark Shinwell)
- PR#6584: ocamldep support for "-open M"
  (Gabriel Scherer, review by Damien Doligez, report by Hezekiah M. Carty)
- PR#6588: Code generation errors for ARM
  (Mark Shinwell, Xavier Leroy)
- PR#6590: Improve Windows (MSVC and mingw) build
  (Chen Gang)
- PR#6599: ocamlbuild: add -bin-annot when using -pack
  (Christopher Zimmermann)
- PR#6602: Fatal error when tracing a function with abstract type
  (Jacques Garrigue, report by Hugo Herbelin)
- ocamlbuild: add an -ocamlmklib option to change the ocamlmklib command
  (Jérôme Vouillon)

OCaml 4.02.0 (29 Aug 2014):
---------------------------

(Changes that can break existing programs are marked with a "*")

Language features:
- Attributes and extension nodes
  (Alain Frisch)
- Generative functors (PR#5905)
  (Jacques Garrigue)
* Module aliases
  (Jacques Garrigue)
* Alternative syntax for string literals {id|...|id} (can break comments)
  (Alain Frisch)
- Separation between read-only strings (type string) and read-write byte
  sequences (type bytes). Activated by command-line option -safe-string.
  (Damien Doligez)
- PR#6318: Exception cases in pattern matching
  (Jeremy Yallop, backend by Alain Frisch)
- PR#5584: Extensible open datatypes
  (Leo White)

Build system for the OCaml distribution:
- Use -bin-annot when building.
- Use GNU make instead of portable makefiles.
- Updated build instructions for 32-bit Mac OS X on Intel hardware.

Shedding weight:
* Removed Camlp4 from the distribution, now available as third-party software.
* Removed Labltk from the distribution, now available as a third-party library.

Type system:
* PR#6235: Keep typing of pattern cases independent in principal mode
  (i.e. information from previous cases is no longer used when typing
  patterns; cf. 'PR#6235' in testsuite/test/typing-warnings/records.ml)
  (Jacques Garrigue)
- Allow opening a first-class module or applying a generative functor
  in the body of a generative functor. Allow it also in the body of
  an applicative functor if no types are created
  (Jacques Garrigue, suggestion by Leo White)
* Module aliases are now typed in a specific way, which remembers their
  identity. Compiled interfaces become smaller, but may depend on the
  original modules. This also changes the signature inferred by
  "module type of".
  (Jacques Garrigue, feedback from Leo White, Mark Shinwell and Nick Chapman)
- PR#6331: Slight change in the criterion to distinguish private
  abbreviations and private row types: create a private abbreviation for
  closed objects and fixed polymorphic variants.
  (Jacques Garrigue)
* PR#6333: Compare first class module types structurally rather than
  nominally. Value subtyping allows module subtyping as long as the internal
  representation is unchanged.
  (Jacques Garrigue)

Compilers:
- More aggressive constant propagation, including float and
  int32/int64/nativeint arithmetic.  Constant propagation for floats
  can be turned off with option -no-float-const-prop, for codes that
  change FP rounding modes at run-time.
  (Xavier Leroy)
- New back-end optimization pass: common subexpression elimination (CSE).
  (Reuses results of previous computations instead of recomputing them.)
  (Xavier Leroy)
- New back-end optimization pass: dead code elimination.
  (Removes arithmetic and load instructions whose results are unused.)
  (Xavier Leroy)
- PR#6269: Optimization of sequences of string patterns
  (Benoît Vaugon and Luc Maranget)
- Experimental native code generator for AArch64 (ARM 64 bits)
  (Xavier Leroy)
- PR#6042: Optimization of integer division and modulus by constant divisors
  (Xavier Leroy and Phil Denys)
- Add "-open" command line flag for opening a single module before typing
  (Leo White, Mark Shinwell and Nick Chapman)
* "-o" now sets module name to the output file name up to the first "."
  (it also applies when "-o" is not given, i.e. the module name is then
   the input file name up to the first ".")
  (Leo White, Mark Shinwell and Nick Chapman)
* PR#5779: better sharing of structured constants
  (Alain Frisch)
- PR#5817: new flag to keep locations in cmi files
  (Alain Frisch)
- PR#5854: issue warning 3 when referring to a value marked with
  the [@@ocaml.deprecated] attribute
  (Alain Frisch, suggestion by Pierre-Marie Pédrot)
- PR#6017: a new format implementation based on GADTs
  (Benoît Vaugon and Gabriel Scherer)
* PR#6203: Constant exception constructors no longer allocate
  (Alain Frisch)
- PR#6260: avoid unnecessary boxing in let
  (Vladimir Brankov)
- PR#6345: Better compilation of optional arguments with default values
  (Alain Frisch, review by Jacques Garrigue)
- PR#6389: ocamlopt -opaque option for incremental native compilation
  (Pierre Chambart, Gabriel Scherer)

Toplevel interactive system:
- PR#5377: New "#show_*" directives
  (ygrek, Jacques Garrigue and Alain Frisch)

Runtime system:
- New configure option "-no-naked-pointers" to improve performance by
  avoiding page table tests during block darkening and the marking phase
  of the major GC.  In this mode, all out-of-heap pointers must point at
  things that look like OCaml values: in particular they must have a valid
  header.  The colour of said headers should be black.
  (Mark Shinwell, reviews by Damien Doligez and Xavier Leroy)
- Fixed bug in native code version of [caml_raise_with_string] that could
  potentially lead to heap corruption.
  (Mark Shinwell)
* Blocks initialized by [CAMLlocal*] and [caml_alloc] are now filled with
  [Val_unit] rather than zero.
  (Mark Shinwell)
- Fixed a major performance problem on large heaps (~1GB) by making heap
  increments proportional to heap size by default
  (Damien Doligez)
- PR#4765: Structural equality treats exception specifically
  (Alain Frisch)
- PR#5009: efficient comparison/indexing of exceptions
  (Alain Frisch, request by Markus Mottl)
- PR#6075: avoid using unsafe C library functions (strcpy, strcat, sprintf)
  (Xavier Leroy, reports from user 'jfc' and Anil Madhavapeddy)
- An ISO C99-compliant C compiler and standard library is now assumed.
  (Plus special exceptions for MSVC.)  In particular, emulation code for
  64-bit integer arithmetic was removed, the C compiler must support a
  64-bit integer type.
  (Xavier Leroy)

Standard library:
* Add new modules Bytes and BytesLabels for mutable byte sequences.
  (Damien Doligez)
- PR#4986: add List.sort_uniq and Set.of_list
  (Alain Frisch)
- PR#5935: a faster version of "raise" which does not maintain the backtrace
  (Alain Frisch)
- PR#6146: support "Unix.kill pid Sys.sigkill" under Windows
  (Romain Bardou and Alain Frisch)
- PR#6148: speed improvement for Buffer
  (John Whitington)
- PR#6180: efficient creation of uninitialized float arrays
  (Alain Frisch, request by Markus Mottl)
- PR#6355: Improve documentation regarding finalisers and multithreading
  (Daniel Bünzli, Mark Shinwell)
- Trigger warning 3 for all values marked as deprecated in the documentation.
  (Damien Doligez)

OCamldoc:
- PR#6257: handle full doc comments for variant constructors and
  record fields
  (Maxence Guesdon, request by ygrek)
- PR#6274: allow doc comments on object types
  (Thomas Refis)
- PR#6310: fix ocamldoc's subscript/superscript CSS font size
  (Anil Madhavapeddy)
- PR#6425: fix generation of man pages
  (Maxence Guesdon, report by Anil Madhavapeddy)

Bug fixes:
- PR#2719: wrong scheduling of bound checks within a
  try...with Invalid_argument -> _ ...  (Xavier Leroy)
- PR#4719: Sys.executable_name wrong if executable name contains dots (Windows)
  (Alain Frisch, report by Bart Jacobs)
- PR#5406 ocamlbuild: "tag 'package' does not expect a parameter"
  (Gabriel Scherer)
- PR#5598, PR#6165: Alterations to handling of \013 in source files
  breaking other tools
  (David Allsopp and Damien Doligez)
- PR#5820: Fix camlp4 lexer roll back problem
  (Hongbo Zhang)
- PR#5946: CAMLprim taking (void) as argument
  (Benoît Vaugon)
- PR#6038: on x86-32, enforce 16-byte stack alignment for compatibility
  with recent GCC and Clang.  Win32/MSVC keeps 4-byte stack alignment.
  (Xavier Leroy)
- PR#6062: Fix a 4.01 camlp4 DELETE_RULE regression caused by commit 13047
  (Hongbo Zhang, report by Christophe Troestler)
- PR#6173: Typing error message is worse than before
  (Jacques Garrigue and John Whitington)
- PR#6174: OCaml compiler loops on an example using GADTs (-rectypes case)
  (Jacques Garrigue and Grégoire Henry, report by Chantal Keller)
- PR#6175: open! was not suppored by camlp4
  (Hongbo Zhang)
- PR#6184: ocamlbuild: `ocamlfind ocamldep` does not support -predicate
  (Jacques-Pascal Deplaix)
- PR#6194: Incorrect unused warning with first-class modules in patterns
  (Jacques Garrigue, report by Markus Mottl and Leo White)
- PR#6211: in toplevel interactive use, bad interaction between uncaught
  exceptions and multiple bindings of the form "let x = a let y = b;;".
  (Xavier Leroy)
- PR#6216: inlining of GADT matches generates invalid assembly
  (Xavier Leroy and Alain Frisch, report by Mark Shinwell)
- PR#6232: Don't use [mktemp] on platforms where [mkstemp] is available
  (Stéphane Glondu, Mark Shinwell)
- PR#6233: out-of-bounds exceptions lose their locations on ARM, PowerPC
  (Jacques-Henri Jourdan and Xavier Leroy,
   report and testing by Stéphane Glondu)
- PR#6235: Issue with type information flowing through a variant pattern
  (Jacques Garrigue, report by Hongbo Zhang)
- PR#6239: sometimes wrong stack alignment when raising exceptions
           in -g mode with backtraces active
  (Xavier Leroy, report by Yaron Minsky)
- PR#6240: Fail to expand module type abbreviation during substyping
  (Jacques Garrigue, report by Leo White)
- PR#6241: Assumed inequality between paths involving functor arguments
  (Jacques Garrigue, report by Jeremy Yallop)
- PR#6243: Make "ocamlopt -g" more resistant to ill-formed locations
  (Xavier Leroy, report by Pierre-Marie Pédrot)
- PR#6262: equality of first-class modules take module aliases into account
  (Alain Frisch and Leo White)
- PR#6268: -DMODEL_$(MODEL) not passed when building asmrun/arm.p.o
  (Peter Michael Green)
- PR#6273: fix Sys.file_exists on large files (Win32)
  (Christoph Bauer)
- PR#6275: Soundness bug related to type constraints
  (Jacques Garrigue, report by Leo White)
- PR#6293: Assert_failure with invalid package type
  (Jacques Garrigue, report by Elnatan Reisner)
- PR#6300: ocamlbuild -use-ocamlfind conflicts with -ocamlc
  (Gabriel Scherer)
- PR#6302: bytecode debug information re-read from filesystem every time
  (Jacques-Henri Jourdan)
- PR#6307: Behavior of 'module type of' w.r.t. module aliases
  (Jacques Garrigue, report by Alain Frisch)
- PR#6332: Unix.open_process fails to pass empty arguments under Windows
  (Damien Doligez, report Virgile Prevosto)
- PR#6346: Build failure with latest version of xcode on OSX
  (Jérémie Dimino)
- PR#6348: Unification failure for GADT when original definition is hidden
  (Leo White and Jacques Garrigue, report by Jeremy Yallop)
- PR#6352: Automatic removal of optional arguments and sequencing
  (Jacques Garrigue and Alain Frisch)
- PR#6361: Hashtbl.hash not terminating on some lazy values w/ recursive types
  (Xavier Leroy, report by Leo White)
- PR#6383: Exception Not_found when using object type in absent module
  (Jacques Garrigue, report by Sébastien Briais)
- PR#6384: Uncaught Not_found exception with a hidden .cmi file
  (Leo White)
- PR#6385: wrong allocation of large closures by the bytecode interpreter
  (Xavier Leroy, report by Stephen Dolan)
- PR#6394: Assertion failed in Typecore.expand_path
  (Alain Frisch and Jacques Garrigue)
- PR#6405: unsound interaction of -rectypes and GADTs
  (Jacques Garrigue, report by Gabriel Scherer and Benoît Vaugon)
- PR#6408: Optional arguments given as ~?arg instead of ?arg in message
  (Michael O'Connor)
- PR#6411: missing libgcc_s_sjlj-1.dll in mingw (add -static-libgcc)
  (Jun Furuse and Alain Frisch, Jonathan Protzenko and Adrien Nader)
- PR#6436: Typos in @deprecated text in stdlib/arrayLabels.mli
  (John Whitington)
- PR#6439: Don't use the deprecated [getpagesize] function
  (John Whitington, Mark Shinwell)
- PR#6441: undetected tail-call in some mutually-recursive functions
  (many arguments, and mutual block mixes functions and non-functions)
  (Stefan Holdermans, review by Xavier Leroy)
- PR#6443: ocaml segfault when List.fold_left is traced then executed
  (Jacques Garrigue, report by user 'Reventlov')
- PR#6451: some bugs in untypeast.ml
  (Jun Furuse, review by Alain Frisch)
- PR#6460: runtime assertion failure with large [| e1;...eN |]
  float array expressions
  (Leo White)
- PR#6463: -dtypedtree fails on class fields
  (Leo White)
- PR#6469: invalid -dsource printing of "external _pipe = ...", "Pervasives.(!)"
  (Gabriel Scherer and Damien Doligez, user 'ngunn')
- PR#6482: ocamlbuild fails when _tags file in unhygienic directory
  (Gabriel Scherer)
- PR#6502: ocamlbuild spurious warning on "use_menhir" tag
  (Xavier Leroy)
- PR#6505: Missed Type-error leads to a segfault upon record access
  (Jacques Garrigue, Jeremy Yallop, report by Christoph Höger)
- PR#6507: crash on AArch64 resulting from incorrect setting of
  [caml_bottom_of_stack].  (Richard Jones, Mark Shinwell)
- PR#6509: add -linkall flag to ocamlcommon.cma
  (Frédéric Bour)
- PR#6513: Fatal error Ctype.Unify(_) in functor type
- PR#6523: failure upon character bigarray access, and unnecessary change
  in comparison ordering (Jeremy Yallop, Mark Shinwell)
- bound-checking bug in caml_string_{get,set}{16,32,64}
  (Pierre Chambart and Gabriel Scherer, report by Nicolas Trangez)
- sometimes wrong stack alignment at out-of-bounds array access
  (Gabriel Scherer and Xavier Leroy, report by Pierre Chambart)

Features wishes:
- PR#4243: make the Makefiles parallelizable
  (Grégoire Henry and Damien Doligez)
- PR#4323: have "of_string" in Num and Big_int work with binary and
           hex representations
  (Zoe Paraskevopoulou, review by Gabriel Scherer)
- PR#4771: Clarify documentation of Dynlink.allow_only
  (Damien Doligez, report by David Allsopp)
- PR#4855: 'camlp4 -I +dir' accepted, dir is relative to 'camlp4 -where'
  (Jun Furuse and Hongbo Zhang, report by Dmitry Grebeniuk)
- PR#5201: ocamlbuild: add --norc to the bash invocation to help performances
  (Daniel Weil)
- PR#5650: Camlp4FoldGenerator doesn't handle well "abstract" types
  (Hongbo Zhang)
- PR#5808: allow simple patterns, not just identifiers, in "let p : t = ..."
  (Alain Frisch)
- PR#5851: warn when -r is disabled because no _tags file is present
  (Gabriel Scherer)
- PR#5899: a programmer-friendly access to backtrace information
  (Jacques-Henri Jourdan and Gabriel Scherer)
- PR#6000 comment 9644: add a warning for non-principal coercions to format
  (Jacques Garrigue, report by Damien Doligez)
- PR#6054: add support for M.[ foo ], M.[| foo |] etc.
  (Kaustuv Chaudhuri)
- PR#6064: GADT representation for Bigarray.kind + CAML_BA_CHAR runtime kind
  (Jeremy Yallop, review by Gabriel Scherer)
- PR#6071: Add a -noinit option to the toplevel
  (David Sheets)
- PR#6087: ocamlbuild, improve _tags parsing of escaped newlines
  (Gabriel Scherer, request by Daniel Bünzli)
- PR#6109: Typos in ocamlbuild error messages
  (Gabriel Kerneis)
- PR#6116: more efficient implementation of Digest.to_hex
  (ygrek)
- PR#6142: add cmt file support to ocamlobjinfo
  (Anil Madhavapeddy)
- PR#6166: document -ocamldoc option of ocamlbuild
  (Xavier Clerc)
- PR#6182: better message for virtual objects and class types
  (Leo White, Stephen Dolan)
- PR#6183: enhanced documentation for 'Unix.shutdown_connection'
  (Anil Madhavapeddy, report by Jun Furuse)
- PR#6187: ocamlbuild: warn when using -plugin-tag(s) without myocamlbuild.ml
  (Jacques-Pascal Deplaix)
- PR#6246: allow wildcard _ as for-loop index
  (Alain Frisch, request by ygrek)
- PR#6267: more information printed by "bt" command of ocamldebug
  (Josh Watzman)
- PR#6270: remove need for -I directives to ocamldebug in common case
  (Josh Watzman, review by Xavier Clerc and Alain Frisch)
- PR#6311: Improve signature mismatch error messages
  (Alain Frisch, suggestion by Daniel Bünzli)
- PR#6358: obey DESTDIR in install targets
  (Gabriel Scherer, request by François Berenger)
- PR#6388, PR#6424: more parsetree correctness checks for -ppx users
  (Alain Frisch, request by whitequark and Jun Furuse)
- PR#6406: Expose OCaml version in C headers
  (whitequark and Romain Calascibetta)
- PR#6446: improve "unused declaration" warnings wrt. name shadowing
  (Alain Frisch)
- PR#6495: ocamlbuild tags 'safe_string', 'unsafe_string'
  (Anil Madhavapeddy)
- PR#6497: pass context information to -ppx preprocessors
  (whitequark, Alain Frisch)
- ocamllex: user-definable refill action
  (Frédéric Bour, review by Gabriel Scherer and Luc Maranget)
- shorten syntax for functor signatures: "functor (M1:S1) (M2:S2) .. -> .."
  (Thomas Gazagnaire and Jeremy Yallop, review by Gabriel Scherer)
- make ocamldebug -I auto-detection work with ocamlbuild
  (Josh Watzman)

OCaml 4.01.0 (12 Sep 2013):
---------------------------

(Changes that can break existing programs are marked with a "*")

Other libraries:
- Labltk: updated to Tcl/Tk 8.6.

Type system:
- PR#5759: use well-disciplined type information propagation to
  disambiguate label and constructor names
  (Jacques Garrigue, Alain Frisch and Leo White)
* Propagate type information towards pattern-matching, even in the presence of
  polymorphic variants (discarding only information about possibly-present
  constructors). As a result, matching against absent constructors is no longer
  allowed for exact and fixed polymorphic variant types.
  (Jacques Garrigue)
* PR#6035: Reject multiple declarations of the same method or instance variable
  in an object
  (Alain Frisch)

Compilers:
- PR#5861: raise an error when multiple private keywords are used in type
  declarations
  (Hongbo Zhang)
- PR#5634: parsetree rewriter (-ppx flag)
  (Alain Frisch)
- ocamldep now supports -absname
  (Alain Frisch)
- PR#5768: On "unbound identifier" errors, use spell-checking to suggest names
  present in the environment
  (Gabriel Scherer)
- ocamlc has a new option -dsource to visualize the parsetree
  (Alain Frisch, Hongbo Zhang)
- tools/eqparsetree compares two parsetree ignoring location
  (Hongbo Zhang)
- ocamlopt now uses clang as assembler on OS X if available, which enables
  CFI support for OS X.
  (Benedikt Meurer)
- Added a new -short-paths option, which attempts to use the shortest
  representation for type constructors inside types, taking open modules
  into account. This can make types much more readable if your code
  uses lots of functors.
  (Jacques Garrigue)
- PR#5986: added flag -compat-32 to ocamlc, ensuring that the generated
  bytecode executable can be loaded on 32-bit hosts.
  (Xavier Leroy)
- PR#5980: warning on open statements which shadow an existing
  identifier (if it is actually used in the scope of the open); new
  open! syntax to silence it locally
  (Alain Frisch, thanks to a report of Daniel Bünzli)
* warning 3 is extended to warn about other deprecated features:
  - ISO-latin1 characters in identifiers
  - uses of the (&) and (or) operators instead of (&&) and (||)
  (Damien Doligez)
- Experimental OCAMLPARAM for ocamlc and ocamlopt
  (Fabrice Le Fessant)
- PR#5571: incorrect ordinal number in error message
  (Alain Frisch, report by John Carr)
- PR#6073: add signature to Tstr_include
  (patch by Leo White)

Standard library:
- PR#5899: expose a way to inspect the current call stack,
  Printexc.get_callstack
  (Gabriel Scherer, Jacques-Henri Jourdan, Alain Frisch)
- PR#5986: new flag Marshal.Compat_32 for the serialization functions
  (Marshal.to_*), forcing the output to be readable on 32-bit hosts.
  (Xavier Leroy)
- infix application operators |> and @@ in Pervasives
  (Fabrice Le Fessant)
- PR#6176: new Format.asprintf function with a %a formatter
  compatible with Format.fprintf (unlike Format.sprintf)
  (Pierre Weis)

Other libraries:
- PR#5568: add O_CLOEXEC flag to Unix.openfile, so that the returned
  file descriptor is created in close-on-exec mode
  (Xavier Leroy)

Runtime system:
* PR#6019: more efficient implementation of caml_modify() and caml_initialize().
  The new implementations are less lenient than the old ones: now,
  the destination pointer of caml_modify() must point within the minor or
  major heaps, and the destination pointer of caml_initialize() must
  point within the major heap.
  (Xavier Leroy, from an experiment by Brian Nigito, with feedback
  from Yaron Minsky and Gerd Stolpmann)

Internals:
- Moved debugger/envaux.ml to typing/envaux.ml to publish env_of_only_summary
  as part of compilerlibs, to be used on bin-annot files.
  (Fabrice Le Fessant)
- The test suite can now be run without installing OCaml first.
  (Damien Doligez)

Bug fixes:
- PR#3236: Document the fact that queues are not thread-safe
  (Damien Doligez)
- PR#3468: (part 1) Sys_error documentation
  (Damien Doligez)
- PR#3679: Warning display problems
  (Fabrice Le Fessant)
- PR#3963: Graphics.wait_next_event in Win32 hangs if window closed
  (Damien Doligez)
- PR#4079: Queue.copy is now tail-recursive
  (patch by Christophe Papazian)
- PR#4138: Documentation for Unix.mkdir
  (Damien Doligez)
- PR#4469: emacs mode: caml-set-compile-command is annoying with ocamlbuild
  (Daniel Bünzli)
- PR#4485: Graphics: Keyboard events incorrectly delivered in native code
  (Damien Doligez, report by Sharvil Nanavati)
- PR#4502: ocamlbuild now reliably excludes the build-dir from hygiene check
  (Gabriel Scherer, report by Romain Bardou)
- PR#4762: ?? is not used at all, but registered as a lexer token
  (Alain Frisch)
- PR#4788: wrong error message when executable file is not found for backtrace
  (Damien Doligez, report by Claudio Sacerdoti Coen)
- PR#4812: otherlibs/unix: add extern int code_of_unix_error (value error);
  (Goswin von Berdelow)
- PR#4887: input_char after close_in crashes ocaml (msvc runtime)
  (Alain Frisch and Christoph Bauer, report by ygrek)
- PR#4994: ocaml-mode doesn't work with xemacs21
  (Damien Doligez, report by Stéphane Glondu)
- PR#5098: creating module values may lead to memory leaks
  (Alain Frisch, report by Milan Stanojević)
- PR#5102: ocamlbuild fails when using an unbound variable in rule dependency
  (Xavier Clerc, report by Daniel Bünzli)
* PR#5119: camlp4 now raises a specific exception when 'DELETE_RULE' fails,
  rather than raising 'Not_found'
  (ygrek)
- PR#5121: %( %) in Format module seems to be broken
  (Pierre Weis, first patch by Valentin Gatien-Baron, report by Khoo Yit Phang)
- PR#5178: document in INSTALL how to build a 32-bit version under Linux x86-64
  (Benjamin Monate)
- PR#5212: Improve ocamlbuild error messages of _tags parser
  (ygrek)
- PR#5240: register exception printers for Unix.Unix_error and Dynlink.Error
  (Jérémie Dimino)
- PR#5300: ocamlbuild: verbose parameter should implicitly set classic display
  (Xavier Clerc, report by Robert Jakob)
- PR#5327: (Windows) Unix.select blocks if same socket listed in first and
  third arguments
  (David Allsopp, displaying impressive MSDN skills)
- PR#5343: ocaml -rectypes is unsound wrt module subtyping (was still unsound)
  (Jacques Garrigue)
- PR#5350: missing return code checks in the runtime system
  (Xavier Leroy)
- PR#5468: ocamlbuild should preserve order of parametric tags
  (Wojciech Meyer, report by Dario Texeira)
- PR#5551: Avoid repeated lookups for missing cmi files
  (Alain Frisch)
- PR#5552: unrecognized gcc option -no-cpp-precomp
  (Damien Doligez, report by Markus Mottl)
* PR#5580: missed opportunities for constant propagation
  (Xavier Leroy and John Carr)
- PR#5611: avoid clashes betwen .cmo files and output files during linking
  (Wojciech Meyer)
- PR#5662: typo in md5.c
  (Olivier Andrieu)
- PR#5673: type equality in a polymorphic field
  (Jacques Garrigue, report by Jean-Louis Giavitto)
- PR#5674: Methods call are 2 times slower with 4.00 than with 3.12
  (Jacques Garrigue, Gabriel Scherer, report by Jean-Louis Giavitto)
- PR#5694: Exception raised by type checker
  (Jacques Garrigue, report by Markus Mottl)
- PR#5695: remove warnings on sparc code emitter
  (Fabrice Le Fessant)
- PR#5697: better location for warnings on statement expressions
  (Dan Bensen)
- PR#5698: remove harcoded limit of 200000 labels in emitaux.ml
  (Fabrice Le Fessant, report by Marcin Sawicki)
- PR#5702: bytecomp/bytelibrarian lib_sharedobjs was defined but never used
  (Hongbo Zhang, Fabrice Le Fessant)
- PR#5708: catch Failure"int_of_string" in ocamldebug
  (Fabrice Le Fessant, report by user 'schommer')
- PR#5712: (9) new option -bin-annot is not documented
  (Damien Doligez, report by Hendrik Tews)
- PR#5731: instruction scheduling forgot to account for destroyed registers
  (Xavier Leroy, Benedikt Meurer, reported by Jeffrey Scofield)
- PR#5734: improved Win32 implementation of Unix.gettimeofday
  (David Allsopp)
- PR#5735: %apply and %revapply not first class citizens
  (Fabrice Le Fessant, reported by Jun Furuse)
- PR#5738: first class module patterns not handled by ocamldep
  (Fabrice Le Fessant, Jacques Garrigue, reported by Hongbo Zhang)
- PR#5739: Printf.printf "%F" (-.nan) returns -nan
  (Xavier Leroy, David Allsopp, reported by Samuel Mimram)
- PR#5741: make pprintast.ml in compiler_libs
  (Alain Frisch, Hongbo Zhang)
- PR#5747: 'unused open' warning not given when compiling with -annot
  (Alain Frisch, reported by Valentin Gatien-Baron)
- PR#5752: missing dependencies at byte-code link with mlpack
  (Wojciech Meyer, Nicholas Lucaroni)
- PR#5763: ocamlbuild does not give correct flags when running menhir
  (Gabriel Scherer, reported by Philippe Veber)
- PR#5765: ocamllex doesn't preserve line directives
  (Damien Doligez, reported by Martin Jambon)
- PR#5770: Syntax error messages involving unclosed parens are sometimes
  incorrect
  (Michel Mauny)
- PR#5772: problem with marshaling of mutually-recursive functions
  (Jacques-Henri Jourdan, reported by Cédric Pasteur)
- PR#5775: several bug fixes for tools/pprintast.ml
  (Hongbo Zhang)
- PR#5784: -dclambda option is ignored
  (Pierre Chambart)
- PR#5785: misbehaviour with abstracted structural type used as GADT index
  (Jacques Garrigue, report by Jeremy Yallop)
- PR#5787: Bad behavior of 'Unused ...' warnings in the toplevel
  (Alain Frisch)
- PR#5793: integer marshalling is inconsistent between architectures
  (Xavier Clerc, report by Pierre-Marie Pédrot)
- PR#5798: add ARM VFPv2 support for Raspbian (ocamlopt)
  (Jeffrey Scofield and Anil Madhavapeddy, patch review by Benedikt Meurer)
- PR#5802: Avoiding "let" as a value name
  (Jacques Garrigue, report by Tiphaine Turpin)
- PR#5805: Assert failure with warning 34 on pre-processed file
  (Alain Frisch, report by Tiphaine Turpin)
- PR#5806: ensure that backtrace tests are always run (testsuite)
  (Xavier Clerc, report by user 'michi')
- PR#5809: Generating .cmt files takes a long time, in case of type error
  (Alain Frisch)
- PR#5810: error in switch printing when using -dclambda
  (Pierre Chambart)
- PR#5811: Untypeast produces singleton tuples for constructor patterns
  with only one argument
  (Tiphaine Turpin)
- PR#5813: GC not called when unmarshaling repeatedly in a tight loop (ocamlopt)
  (Xavier Leroy, report by David Waern)
- PR#5814: read_cmt -annot does not report internal references
  (Alain Frisch)
- PR#5815: Multiple exceptions in signatures gives an error
  (Leo White)
- PR#5816: read_cmt -annot does not work for partial .cmt files
  (Alain Frisch)
- PR#5819: segfault when using [with] on large recursive record (ocamlopt)
  (Xavier Leroy, Damien Doligez)
- PR#5821: Wrong record field is reported as duplicate
  (Alain Frisch, report by Martin Jambon)
- PR#5824: Generate more efficient code for immediate right shifts.
  (Pierre Chambart, review by Xavier Leroy)
- PR#5825: Add a toplevel primitive to use source file wrapped with the
  coresponding module
  (Grégoire Henry, Wojciech Meyer, caml-list discussion)
- PR#5833: README.win32 can leave the wrong flexlink in the path
  (Damien Doligez, report by William Smith)
- PR#5835: nonoptional labeled arguments can be passed with '?'
  (Jacques Garrigue, report by Elnatan Reisner)
- PR#5840: improved documentation for 'Unix.lseek'
  (Xavier Clerc, report by Matej Košík)
- PR#5848: Assertion failure in type checker
  (Jacques Garrigue, Alain Frisch, report by David Waern)
- PR#5858: Assert failure during typing of class
  (Jacques Garrigue, report by Julien Signoles)
- PR#5865: assert failure when reporting undefined field label
  (Jacques Garrigue, report by Anil Madhavapeddy)
- PR#5872: Performance: Buffer.add_char is not inlined
  (Gerd Stolpmann, Damien Doligez)
- PR#5876: Uncaught exception with a typing error
  (Alain Frisch, Gabriel Scherer, report by Julien Moutinho)
- PR#5877: multiple "open" can become expensive in memory
  (Fabrice Le Fessant and Alain Frisch)
- PR#5880: 'Genlex.make_lexer' documention mentions the wrong exception
  (Xavier Clerc, report by Virgile Prevosto)
- PR#5885: Incorrect rule for compiling C stubs when shared libraries are not
  supported.
  (Jérôme Vouillon)
- PR#5891: ocamlbuild: support rectypes tag for mlpack
  (Khoo Yit Phang)
- PR#5892: GADT exhaustiveness check is broken
  (Jacques Garrigue and Leo White)
- PR#5906: GADT exhaustiveness check is still broken
  (Jacques Garrigue, report by Sébastien Briais)
- PR#5907: Undetected cycle during typecheck causes exceptions
  (Jacques Garrigue, report by Pascal Zimmer)
- PR#5910: Fix code generation bug for "mod 1" on ARM.
  (Benedikt Meurer, report by user 'jteg68')
- PR#5911: Signature substitutions fail in submodules
  (Jacques Garrigue, report by Markus Mottl)
- PR#5912: add configure option -no-cfi (for OSX 10.6.x with XCode 4.0.2)
  (Damien Doligez against XCode versions, report by Thomas Gazagnaire)
- PR#5914: Functor breaks with an equivalent argument signature
  (Jacques Garrigue, report by Markus Mottl and Grégoire Henry)
- PR#5920, PR#5957: linking failure for big bytecodes on 32bit architectures
  (Benoît Vaugon and Chet Murthy, report by Jun Furuse and Sebastien Mondet)
- PR#5928: Missing space between words in manual page for ocamlmktop
  (Damien Doligez, report by Matej Košík)
- PR#5930: ocamldep leaks temporary preprocessing files
  (Gabriel Scherer, report by Valentin Gatien-Baron)
- PR#5933: Linking is slow when there are functions with large arities
  (Valentin Gatien-Baron, review by Gabriel Scherer)
- PR#5934: integer shift by negative amount (in otherlibs/num)
  (Xavier Leroy, report by John Regehr)
- PR#5944: Bad typing performances of big variant type declaration
  (Benoît Vaugon)
- PR#5945: Mix-up of Minor_heap_min and Minor_heap_max units
  (Benoît Vaugon)
- PR#5948: GADT with polymorphic variants bug
  (Jacques Garrigue, report by Leo White)
- PR#5953: Unix.system does not handle EINTR
  (Jérémie Dimino)
- PR#5965: disallow auto-reference to a recursive module in its definition
  (Alain Frisch, report by Arthur Windler via Gabriel Scherer)
- PR#5973: Format module incorrectly parses format string
  (Pierre Weis, report by Frédéric Bour)
- PR#5974: better documentation for Str.regexp
  (Damien Doligez, report by william)
- PR#5976: crash after recovering from two stack overflows (ocamlopt on MacOS X)
  (Xavier Leroy, report by Pierre Boutillier)
- PR#5977: Build failure on raspberry pi: "input_value: integer too large"
  (Alain Frisch, report by Sylvain Le Gall)
- PR#5981: Incompatibility check assumes abstracted types are injective
  (Jacques Garrigue, report by Jeremy Yallop)
- PR#5982: caml_leave_blocking section and errno corruption
  (Jérémie Dimino)
- PR#5985: Unexpected interaction between variance and GADTs
  (Jacques Garrigue, Jeremy Yallop and Leo White and Gabriel Scherer)
- PR#5988: missing from the documentation: -impl is a valid flag for ocamlopt
  (Damien Doligez, report by Vincent Bernardoff)
- PR#5989: Assumed inequalities involving private rows
  (Jacques Garrigue, report by Jeremy Yallop)
- PR#5992: Crash when pattern-matching lazy values modifies the scrutinee
  (Luc Maranget, Leo White)
- PR#5993: Variance of private type abbreviations not checked for modules
  (Jacques Garrigue)
- PR#5997: Non-compatibility assumed for concrete types with same constructor
  (Jacques Garrigue, report by Gabriel Scherer)
- PR#6004: Type information does not flow to "inherit" parameters
  (Jacques Garrigue, report by Alain Frisch)
- PR#6005: Type unsoundness with recursive modules
  (Jacques Garrigue, report by Jérémie Dimino and Josh Berdine)
- PR#6010: Big_int.extract_big_int gives wrong results on negative arguments
  (Xavier Leroy, report by Drake Wilson via Stéphane Glondu)
- PR#6024: Format syntax for printing @ is incompatible with 3.12.1
  (Damien Doligez, report by Boris Yakobowski)
- PR#6001: Reduce the memory used by compiling Camlp4
  (Hongbo Zhang and Gabriel Scherer, report by Henri Gouraud)
- PR#6031: Camomile problem with -with-frame-pointers
  (Fabrice Le Fessant, report by Anil Madhavapeddy)
- PR#6032: better Random.self_init under Windows
  (Alain Frisch, Xavier Leroy)
- PR#6033: Matching.inline_lazy_force needs eta-expansion (command-line flags)
  (Pierre Chambart, Xavier Leroy and Luc Maranget,
   regression report by Gabriel Scherer)
- PR#6046: testsuite picks up the wrong ocamlrun dlls
  (Anil Madhavapeddy)
- PR#6056: Using 'match' prevents generalization of values
  (Jacques Garrigue, report by Elnatan Reisner)
- PR#6058: 'ocamlbuild -use-ocamlfind -tag thread -package threads t.cma' fails
  (Gabriel Scherer, report by Hezekiah M. Carty)
- PR#6069: ocamldoc: lexing: empty token
  (Maxence Guesdon, Grégoire Henry, report by ygrek)
- PR#6072: configure does not handle FreeBSD current (i.e. 10) correctly
  (Damien Doligez, report by Prashanth Mundkur)
- PR#6074: Wrong error message for failing Condition.broadcast
  (Markus Mottl)
- PR#6084: Define caml_modify and caml_initialize as weak symbols to help
  with Netmulticore
  (Xavier Leroy, Gerd Stolpmann)
- PR#6090: Module constraint + private type seems broken in ocaml 4.01.0
  (Jacques Garrigue, report by Jacques-Pascal Deplaix)
- PR#6109: Typos in ocamlbuild error messages
  (Gabriel Kerneis)
- PR#6123: Assert failure when self escapes its class
  (Jacques Garrigue, report by whitequark)
- PR#6158: Fatal error using GADTs
  (Jacques Garrigue, report by Jeremy Yallop)
- PR#6163: Assert_failure using polymorphic variants in GADTs
  (Jacques Garrigue, report by Leo White)
- PR#6164: segmentation fault on Num.power_num of 0/1
  (Fabrice Le Fessant, report by Johannes Kanig)
- PR#6210: Camlp4 location error
  (Hongbo Zhang, report by Jun Furuse)

Feature wishes:
- PR#5181: Merge common floating point constants in ocamlopt
  (Benedikt Meurer)
- PR#5243: improve the ocamlbuild API documentation in signatures.mli
  (Christophe Troestler)
- PR#5546: moving a function into an internal module slows down its use
  (Alain Frisch, report by Fabrice Le Fessant)
- PR#5597: add instruction trace option 't' to OCAMLRUNPARAM
  (Anil Madhavapeddy, Wojciech Meyer)
- PR#5676: IPv6 support under Windows
  (Jérôme Vouillon, review by Jonathan Protzenko)
- PR#5721: configure -with-frame-pointers for Linux perf profiling
  (Fabrice Le Fessant, test by Jérémie Dimino)
- PR#5722: toplevel: print full module path only for first record field
  (Jacques Garrigue, report by ygrek)
- PR#5762: Add primitives for fast access to bigarray dimensions
  (Pierre Chambart)
- PR#5769: Allow propagation of Sys.big_endian in native code
  (Pierre Chambart, stealth commit by Fabrice Le Fessant)
- PR#5771: Add primitives for reading 2, 4, 8 bytes in strings and bigarrays
  (Pierre Chambart)
- PR#5774: Add bswap primitives for amd64 and arm
  (Pierre Chambart, test by Alain Frisch)
- PR#5795: Generate sqrtsd opcode instead of external call to sqrt on amd64
  (Pierre Chambart)
- PR#5827: provide a dynamic command line parsing mechanism
  (Hongbo Zhang)
- PR#5832: patch to improve "wrong file naming" error messages
  (William Smith)
- PR#5864: Add a find operation to Set
  (François Berenger)
- PR#5886: Small changes to compile for Android
  (Jérôme Vouillon, review by Benedikt Meurer)
- PR#5902: -ppx based pre-processor executables accept arguments
  (Alain Frisch, report by Wojciech Meyer)
- PR#5986: Protect against marshaling 64-bit integers in bytecode
  (Xavier Leroy, report by Alain Frisch)
- PR#6049: support for OpenBSD/macppc platform
  (Anil Madhavapeddy, review by Benedikt Meurer)
- PR#6059: add -output-obj rules for ocamlbuild
  (Anil Madhavapeddy)
- PR#6060: ocamlbuild tags 'principal', 'strict_sequence' and 'short_paths'
  (Anil Madhavapeddy)
- ocamlbuild tag 'no_alias_deps'
  (Daniel Bünzli)

Tools:
- OCamlbuild now features a bin_annot tag to generate .cmt files.
  (Jonathan Protzenko)
- OCamlbuild now features a strict_sequence tag to trigger the
  strict-sequence option.
  (Jonathan Protzenko)
- OCamlbuild now picks the non-core tools like ocamlfind and menhir from PATH
  (Wojciech Meyer)
- PR#5884: Misc minor fixes and cleanup for emacs mode
  (Stefan Monnier)
- PR#6030: Improve performance of -annot
  (Guillaume Melquiond, Alain Frisch)


OCaml 4.00.1 (5 Oct 2012):
--------------------------

Bug fixes:
- PR#4019: better documentation of Str.matched_string
- PR#5111: ocamldoc, heading tags inside spans tags is illegal in html
- PR#5278: better error message when typing "make"
- PR#5468: ocamlbuild should preserve order of parametric tags
- PR#5563: harden Unix.select against file descriptors above FD_SETSIZE
- PR#5690: "ocamldoc ... -text README" raises exception
- PR#5700: crash with native-code stack backtraces under MacOS 10.8 x86-64
- PR#5707: AMD64 code generator: do not use r10 and r11 for parameter passing,
  as these registers can be destroyed by the dynamic loader
- PR#5712: some documentation problems
- PR#5715: configuring with -no-shared-libs breaks under cygwin
- PR#5718: false positive on 'unused constructor' warning
- PR#5719: ocamlyacc generates code that is not warning 33-compliant
- PR#5725: ocamldoc output of preformatted code
- PR#5727: emacs caml-mode indents shebang line in toplevel scripts
- PR#5729: tools/untypeast.ml creates unary Pexp_tuple
- PR#5731: instruction scheduling forgot to account for destroyed registers
- PR#5735: %apply and %revapply not first class citizens
- PR#5738: first class module patterns not handled by ocamldep
- PR#5742: missing bound checks in Array.sub
- PR#5744: ocamldoc error on "val virtual"
- PR#5757: GC compaction bug (crash)
- PR#5758: Compiler bug when matching on floats
- PR#5761: Incorrect bigarray custom block size


OCaml 4.00.0 (26 Jul 2012):
---------------------------

(Changes that can break existing programs are marked with a "*")

- The official name of the language is now OCaml.

Language features:
- Added Generalized Algebraic Data Types (GADTs) to the language.
  See chapter "Language extensions" of the reference manual for documentation.
- It is now possible to omit type annotations when packing and unpacking
  first-class modules. The type-checker attempts to infer it from the context.
  Using the -principal option guarantees forward compatibility.
- New (module M) and (module M : S) syntax in patterns, for immediate
  unpacking of a first-class module.

Compilers:
- Revised simplification of let-alias (PR#5205, PR#5288)
- Better reporting of compiler version mismatch in .cmi files
* Warning 28 is now enabled by default.
- New option -absname to use absolute paths in error messages
- Optimize away compile-time beta-redexes, e.g. (fun x y -> e) a b.
- Added option -bin-annot to dump the AST with type annotations.
- Added lots of new warnings about unused variables, opens, fields,
  constructors, etc.
* New meaning for warning 7: it is now triggered when a method is overridden
  with the "method" keyword.  Use "method!" to avoid the warning.

Native-code compiler:
- Optimized handling of partially-applied functions (PR#5287)
- Small improvements in code generated for array bounds checks (PR#5345,
  PR#5360).
* New ARM backend (PR#5433):
    . Supports both Linux/EABI (armel) and Linux/EABI+VFPv3 (armhf).
    . Added support for the Thumb-2 instruction set with average code size
      savings of 28%.
    . Added support for position-independent code, natdynlink, profiling and
      exception backtraces.
- Generation of CFI information, and filename/line number debugging (with -g)
  annotations, enabling in particular precise stack backtraces with
  the gdb debugger. Currently supported for x86 32-bits and 64-bits only.
  (PR#5487)
- New tool: ocamloptp, the equivalent of ocamlcp for the native-code compiler.

OCamldoc:
- PR#5645: ocamldoc doesn't handle module/type substitution in signatures
- PR#5544: improve HTML output (less formatting in html code)
- PR#5522: allow refering to record fields and variant constructors
- fix PR#5419 (error message in french)
- fix PR#5535 (no cross ref to class after dump+load)
* Use first class modules for custom generators, to be able to
  load various plugins incrementally adding features to the current
  generator
* PR#5507: Use Location.t structures for locations.
- fix: do not keep code when not told to keep code.

Standard library:
- Added float functions "hypot" and "copysign" (PR#3806, PR#4752, PR#5246)
* Arg: options with empty doc strings are no longer included in the usage string
  (PR#5437)
- Array: faster implementations of "blit", "copy", "sub", "append" and "concat"
  (PR#2395, PR#2787, PR#4591)
* Hashtbl:
    . Statistically-better generic hash function based on Murmur 3 (PR#5225)
    . Fixed behavior of generic hash function w.r.t. -0.0 and NaN (PR#5222)
    . Added optional "random" parameter to Hashtbl.create to randomize
      collision patterns and improve security (PR#5572, CVE-2012-0839)
    . Added "randomize" function and "R" parameter to OCAMLRUNPARAM
      to turn randomization on by default (PR#5572, CVE-2012-0839)
    . Added new functorial interface "MakeSeeded" to support randomization
      with user-provided seeded hash functions.
    . Install new header <caml/hash.h> for C code.
- Filename: on-demand (lazy) initialization of the PRNG used by "temp_file".
- Marshal: marshalling of function values (flag Marshal.Closures) now
  also works for functions that come from dynamically-loaded modules (PR#5215)
- Random:
     . More random initialization (Random.self_init()), using /dev/urandom
       when available (e.g. Linux, FreeBSD, MacOS X, Solaris)
     * Faster implementation of Random.float (changes the generated sequences)
- Format strings for formatted input/output revised to correct PR#5380
    . Consistently treat %@ as a plain @ character
    . Consistently treat %% as a plain % character
- Scanf: width and precision for floating point numbers are now handled
- Scanf: new function "unescaped" (PR#3888)
- Set and Map: more efficient implementation of "filter" and "partition"
- String: new function "map" (PR#3888)

Installation procedure:
- Compiler internals are now installed in `ocamlc -where`/compiler-libs.
  The files available there include the .cmi interfaces for all compiler
  modules, plus the following libraries:
      ocamlcommon.cma/.cmxa     modules common to ocamlc, ocamlopt, ocaml
      ocamlbytecomp.cma/.cmxa   modules for ocamlc and ocaml
      ocamloptcomp.cma/.cmxa    modules specific to ocamlopt
      ocamltoplevel.cma         modules specific to ocaml
   (PR#1804, PR#4653, frequently-asked feature).
* Some .cmi for toplevel internals that used to be installed in
  `ocamlc -where` are now to be found in  `ocamlc -where`/compiler-libs.
  Add "-I +compiler-libs" where needed.
* toplevellib.cma is no longer installed because subsumed by
  ocamlcommon.cma ocamlbytecomp.cma ocamltoplevel.cma
- Added a configuration option (-with-debug-runtime) to compile and install
  a debug version of the runtime system, and a compiler option
  (-runtime-variant) to select the debug runtime.

Bug Fixes:

- PR#1643: functions of the Lazy module whose named started with 'lazy_' have
  been deprecated, and new ones without the prefix added
- PR#3571: in Bigarrays, call msync() before unmapping to commit changes
- PR#4292: various documentation problems
- PR#4511, PR#4838: local modules remove polymorphism
* PR#4549: Filename.dirname is not handling multiple / on Unix
- PR#4688: (Windows) special floating-point values aren't converted to strings
  correctly
- PR#4697: Unix.putenv leaks memory on failure
- PR#4705: camlp4 does not allow to define types with `True or `False
- PR#4746: wrong detection of stack overflows in native code under Linux
- PR#4869: rare collisions between assembly labels for code and data
- PR#4880: "assert" constructs now show up in the exception stack backtrace
- PR#4892: Array.set could raise "out of bounds" before evaluating 3rd arg
- PR#4937: camlp4 incorrectly handles optional arguments if 'option' is
  redefined
- PR#5024: camlp4r now handles underscores in irrefutable pattern matching of
  records
- PR#5064, PR#5485: try to ensure that 4K words of stack are available
  before calling into C functions, raising a Stack_overflow exception
  otherwise.  This reduces (but does not eliminate) the risk of
  segmentation faults due to stack overflow in C code
- PR#5073: wrong location for 'Unbound record field label' error
- PR#5084: sub-sub-module building fails for native code compilation
- PR#5120: fix the output function of Camlp4.Debug.formatter
- PR#5131: compilation of custom runtime with g++ generates lots of warnings
- PR#5137: caml-types-explore does not work
- PR#5159: better documentation of type Lexing.position
- PR#5171: Map.join does more comparisons than needed
- PR#5176: emacs mode: stack overflow in regexp matcher
- PR#5179: port OCaml to mingw-w64
- PR#5211: updated Genlex documentation to state that camlp4 is mandatory for
  'parser' keyword and associated notation
- PR#5214: ocamlfind plugin invokes 'cut' utility
- PR#5218: use $(MAKE) instead of "make" in Makefiles
- PR#5224: confusing error message in non-regular type definition
- PR#5231: camlp4: fix parsing of <:str_item< type t = $x$ >>
- PR#5233: finaliser on weak array gives dangling pointers (crash)
- PR#5238, PR#5277: Sys_error when getting error location
- PR#5261, PR#5497: Ocaml source-code examples are not "copy-paste-able"
* PR#5279: executable name is not initialized properly in caml_startup_code
- PR#5290: added hash functions for channels, nats, mutexes, conditions
- PR#5291: undetected loop in class initialization
- PR#5295: OS threads: problem with caml_c_thread_unregister()
- PR#5301: camlp4r and exception equal to another one with parameters
- PR#5305: prevent ocamlbuild from complaining about links to _build/
- PR#5306: comparing to Thread.self() raises exception at runtime
- PR#5309: Queue.add is not thread/signal safe
- PR#5310: Ratio.create_ratio/create_normalized_ratio have misleading names
- PR#5311: better message for warning 23
* PR#5312: command-line arguments @reponsefile auto-expansion feature
  removed from the Windows OCaml runtime, to avoid conflicts with "-w @..."
- PR#5313: ocamlopt -g misses optimizations
- PR#5214: ocamlfind plugin invokes 'cut' utility
- PR#5316: objinfo now shows ccopts/ccobjs/force_link when applicable
- PR#5318: segfault on stack overflow when reading marshaled data
- PR#5319: %r11 clobbered by Lswitch in Windows AMD64 native-code compilation
- PR#5322: type abbreviations expanding to a universal type variable
- PR#5328: under Windows, Unix.select leaves sockets in non-blocking mode
- PR#5330: thread tag with '.top' and '.inferred.mli' targets
- PR#5331: ocamlmktop is not always a shell script
- PR#5335: Unix.environment segfaults after a call to clearenv
- PR#5338: sanitize.sh has windows style end-of-lines (mingw)
- PR#5344: some predefined exceptions need special printing
- PR#5349: Hashtbl.replace uses new key instead of reusing old key
- PR#5356: ocamlbuild handling of 'predicates' for ocamlfind
- PR#5364: wrong compilation of "((val m : SIG1) : SIG2)"
- PR#5370: ocamldep omits filename in syntax error message
- PR#5374: camlp4 creates wrong location for type definitions
- PR#5380: strange sscanf input segfault
- PR#5382: EOPNOTSUPP and ENOTSUPP different on exotic platforms
- PR#5383: build failure in Win32/MSVC
- PR#5387: camlp4: str_item and other syntactic elements with Nils are
  not very usable
- PR#5389: compaction sometimes leaves a very large heap
- PR#5393: fails to build from source on GNU/kFreeBSD because of -R link option
- PR#5394: documentation for -dtypes is missing in manpage
- PR#5397: Filename.temp_dir_name should be mutable
- PR#5410: fix printing of class application with Camlp4
- PR#5416: (Windows) Unix.(set|clear)_close_on_exec now preserves blocking mode
- PR#5435: ocamlbuild does not find .opt executables on Windows
- PR#5436: update object ids on unmarshaling
- PR#5442: camlp4: quotation issue with strings
- PR#5453: configure doesn't find X11 under Ubuntu/MultiarchSpec
- PR#5461: Double linking of bytecode modules
- PR#5463: Bigarray.*.map_file fail if empty array is requested
- PR#5465: increase stack size of ocamlopt.opt for windows
- PR#5469: private record type generated by functor loses abbreviation
- PR#5475: Wrapper script for interpreted LablTk wrongly handles command line
  parameters
- PR#5476: bug in native code compilation of let rec on float arrays
- PR#5477: use pkg-config to configure graphics on linux
- PR#5481: update camlp4 magic numbers
- PR#5482: remove bashism in test suite scripts
- PR#5495: camlp4o dies on infix definition (or)
- PR#5498: Unification with an empty object only checks the absence of
  the first method
- PR#5503: error when ocamlbuild is passed an absolute path as build directory
- PR#5509: misclassification of statically-allocated empty array that
  falls exactly at beginning of an otherwise unused data page.
- PR#5510: ocamldep has duplicate -ml{,i}-synonym options
- PR#5511: in Bigarray.reshape, unwarranted limitation on new array dimensions.
- PR#5513: Int64.div causes floating point exception (ocamlopt, x86)
- PR#5516: in Bigarray C stubs, use C99 flexible array types if possible
- PR#5518: segfault with lazy empty array
- PR#5531: Allow ocamlbuild to add ocamldoc flags through -docflag
  and -docflags switches
- PR#5538: combining -i and -annot in ocamlc
- PR#5543: in Bigarray.map_file, try to avoid using lseek() when growing file
- PR#5648: (probably fixed) test failures in tests/lib-threads
- PR#5551: repeated calls to find_in_path degrade performance
- PR#5552: Mac OS X: unrecognized gcc option "-no-cpp-precomp"
- PR#5555: add Hashtbl.reset to resize the bucket table to its initial size
- PR#5560: incompatible type for tuple pattern with -principal
- PR#5575: Random states are not marshallable across architectures
- PR#5579: camlp4: when a plugin is loaded in the toplevel,
  Token.Filter.define_filter has no effect before the first syntax error
- PR#5585: typo: "explicitely"
- PR#5587: documentation: "allows to" is not correct English
- PR#5593: remove C file when -output-obj fails
- PR#5597: register names for instrtrace primitives in embedded bytecode
- PR#5598: add backslash-space support in strings in ocamllex
- PR#5603: wrong .file debug info generated by ocamlopt -g
- PR#5604: fix permissions of files created by ocamlbuild itself
- PR#5610: new unmarshaler (from PR#5318) fails to freshen object identifiers
- PR#5614: add missing -linkall flag when compiling ocamldoc.opt
- PR#5616: move ocamlbuild documentation to the reference manual
- PR#5619: Uncaught CType.Unify exception in the compiler
- PR#5620: invalid printing of type manifest (camlp4 revised syntax)
- PR#5637: invalid printing of anonymous type parameters (camlp4 revised syntax)
- PR#5643: issues with .cfi and .loc directives generated by ocamlopt -g
- PR#5644: Stream.count broken when used with Sapp or Slazy nodes
- PR#5647: Cannot use install_printer in debugger
- PR#5651: printer for abstract data type (camlp4 revised syntax)
- PR#5654: self pattern variable location tweak
- PR#5655: ocamlbuild doesn't pass cflags when building C stubs
- PR#5657: wrong error location for abbreviated record fields
- PR#5659: ocamlmklib -L option breaks with MSVC
- PR#5661: fixes for the test suite
- PR#5668: Camlp4 produces invalid syntax for "let _ = ..."
- PR#5671: initialization of compare_ext field in caml_final_custom_operations()
- PR#5677: do not use "value" as identifier (genprintval.ml)
- PR#5687: dynlink broken when used from "output-obj" main program (bytecode)
- problem with printing of string literals in camlp4 (reported on caml-list)
- emacs mode: colorization of comments and strings now works correctly
- problem with forall and method (reported on caml-list on 2011-07-26)
- crash when using OCAMLRUNPARAM=a=X with invalid X (reported in private)

Feature wishes:
- PR#352: new option "-stdin" to make ocaml read stdin as a script
- PR#1164: better error message when mixing -a and .cmxa
- PR#1284: documentation: remove restriction on mixed streams
- PR#1496: allow configuring LIBDIR, BINDIR, and MANDIR relative to $(PREFIX)
- PR#1835: add Digest.from_hex
- PR#1898: toplevel: add option to suppress continuation prompts
- PR#4278: configure: option to disable "graph" library
- PR#4444: new String.trim function, removing leading and trailing whistespace
- PR#4549: make Filename.dirname/basename POSIX compliant
- PR#4830: add option -v to expunge.ml
- PR#4898: new Sys.big_endian boolean for machine endianness
- PR#4963, PR#5467: no extern "C" into ocaml C-stub headers
- PR#5199: tests are run only for bytecode if either native support is missing,
  or a non-empty value is set to "BYTECODE_ONLY" Makefile variable
- PR#5215: marshalling of dynlinked closure
- PR#5236: new '%revapply' primitive with the semantics 'revapply x f = f x',
    and '%apply' with semantics 'apply f x = f x'.
- PR#5255: natdynlink detection on powerpc, hurd, sparc
- PR#5295: OS threads: problem with caml_c_thread_unregister()
- PR#5297: compiler now checks existence of builtin primitives
- PR#5329: (Windows) more efficient Unix.select if all fd's are sockets
- PR#5357: warning for useless open statements
- PR#5358: first class modules don't allow "with type" declarations for types
  in sub-modules
- PR#5385: configure: emit a warning when MACOSX_DEPLOYMENT_TARGET is set
- PR#5396: ocamldep: add options -sort, -all, and -one-line
- PR#5397: Filename.temp_dir_name should be mutable
- PR#5403: give better error message when emacs is not found in PATH
- PR#5411: new directive for the toplevel: #load_rec
- PR#5420: Unix.openfile share mode (Windows)
- PR#5421: Unix: do not leak fds in various open_proc* functions
- PR#5434: implement Unix.times in win32unix (partially)
- PR#5438: new warnings for unused declarations
- PR#5439: upgrade config.guess and config.sub
- PR#5445 and others: better printing of types with user-provided names
- PR#5454: Digest.compare is missing and md5 doc update
- PR#5455: .emacs instructions, add lines to recognize ocaml scripts
- PR#5456: pa_macro: replace __LOCATION__ after macro expansion; add LOCATION_OF
- PR#5461: bytecode: emit warning when linking two modules with the same name
- PR#5478: ocamlopt assumes ar command exists
- PR#5479: Num.num_of_string may raise an exception, not reflected in the
  documentation.
- PR#5501: increase IO_BUFFER_SIZE to 64KiB
- PR#5532: improve error message when bytecode file is wrong
- PR#5555: add function Hashtbl.reset to resize the bucket table to
  its initial size.
- PR#5586: increase UNIX_BUFFER_SIZE to 64KiB
- PR#5597: register names for instrtrace primitives in embedded bytecode
- PR#5599: Add warn() tag in ocamlbuild to control -w compiler switch
- PR#5628: add #remove_directory and Topdirs.remove_directory to remove
  a directory from the load path
- PR#5636: in system threads library, issue with linking of pthread_atfork
- PR#5666: C includes don't provide a revision number
- ocamldebug: ability to inspect values that contain code pointers
- ocamldebug: new 'environment' directive to set environment variables
  for debuggee
- configure: add -no-camlp4 option

Shedding weight:
* Removed the obsolete native-code generators for Alpha, HPPA, IA64 and MIPS.
* The "DBM" library (interface with Unix DBM key-value stores) is no
  longer part of this distribution.  It now lives its own life at
  https://forge.ocamlcore.org/projects/camldbm/
* The "OCamlWin" toplevel user interface for MS Windows is no longer
  part of this distribution.  It now lives its own life at
  https://forge.ocamlcore.org/projects/ocamltopwin/

Other changes:
- Copy VERSION file to library directory when installing.


OCaml 3.12.1 (4 Jul 2011):
--------------------------

Bug fixes:
- PR#4345, PR#4767: problems with camlp4 printing of float values
- PR#4380: ocamlbuild should not use tput on windows
- PR#4487, PR#5164: multiple 'module type of' are incompatible
- PR#4552: ocamlbuild does not create symlinks when using '.itarget' file
- PR#4673, PR#5144: camlp4 fails on object copy syntax
- PR#4702: system threads: cleanup tick thread at exit
- PR#4732: camlp4 rejects polymorphic variants using keywords from macros
- PR#4778: Win32/MSVC port: rare syntax error in generated MASM assembly file
- PR#4794, PR#4959: call annotations not generated by ocamlopt
- PR#4820: revised syntax pretty printer crashes with 'Stack_overflow'
- PR#4928: wrong printing of classes and class types by camlp4
- PR#4939: camlp4 rejects patterns of the '?x:_' form
- PR#4967: ocamlbuild passes wrong switches to ocamldep through menhir
- PR#4972: mkcamlp4 does not include 'dynlink.cma'
- PR#5039: ocamlbuild should use '-linkpkg' only when linking programs
- PR#5066: ocamldoc: add -charset option used in html generator
- PR#5069: fcntl() in caml_sys_open may block, do it within blocking section
- PR#5071, PR#5129, PR#5134: inconsistencies between camlp4 and camlp4* binaries
- PR#5080, PR#5104: regression in type constructor handling by camlp4
- PR#5090: bad interaction between toplevel and camlp4
- PR#5095: ocamlbuild ignores some tags when building bytecode objects
- PR#5100: ocamlbuild always rebuilds a 'cmxs' file
- PR#5103: build and install objinfo when building with ocamlbuild
- PR#5109: crash when a parser calls a lexer that calls another parser
- PR#5110: invalid module name when using optional argument
- PR#5115: bytecode executables produced by msvc64 port crash on 32-bit versions
- PR#5117: bigarray: wrong function name without HAS_MMAP; missing include
- PR#5118: Camlp4o and integer literals
- PR#5122: camlp4 rejects lowercase identifiers for module types
- PR#5123: shift_right_big_int returns a wrong zero
- PR#5124: substitution inside a signature leads to odd printing
- PR#5128: typo in 'Camlp4ListComprehension' syntax extension
- PR#5136: obsolete function used in emacs mode
- PR#5145: ocamldoc: missing html escapes
- PR#5146: problem with spaces in multi-line string constants
- PR#5149: (partial) various documentation problems
- PR#5156: rare compiler crash with objects
- PR#5165: ocamlbuild does not pass '-thread' option to ocamlfind
- PR#5167: camlp4r loops when printing package type
- PR#5172: camlp4 support for 'module type of' construct
- PR#5175: in bigarray accesses, make sure bigarray expr is evaluated only once
- PR#5177: Gc.compact implies Gc.full_major
- PR#5182: use bytecode version of ocamldoc to generate man pages
- PR#5184: under Windows, alignment issue with bigarrays mapped from files
- PR#5188: double-free corruption in bytecode system threads
- PR#5192: mismatch between words and bytes in interpreting max_young_wosize
- PR#5202: error in documentation of atan2
- PR#5209: natdynlink incorrectly detected on BSD systems
- PR#5213: ocamlbuild should pass '-rectypes' to ocamldoc when needed
- PR#5217: ocamlfind plugin should add '-linkpkg' for toplevel
- PR#5228: document the exceptions raised by functions in 'Filename'
- PR#5229: typo in build script ('TAG_LINE' vs 'TAGLINE')
- PR#5230: error in documentation of Scanf.Scanning.open_in
- PR#5234: option -shared reverses order of -cclib options
- PR#5237: incorrect .size directives generated for x86-32 and x86-64
- PR#5244: String.compare uses polymorphic compare_val (regression of PR#4194)
- PR#5248: regression introduced while fixing PR#5118
- PR#5252: typo in docs
- PR#5258: win32unix: unix fd leak under windows
- PR#5269: (tentative fix) Wrong ext_ref entries in .annot files
- PR#5272: caml.el doesn't recognize downto as a keyword
- PR#5276: issue with ocamlc -pack and recursively-packed modules
- PR#5280: alignment constraints incorrectly autodetected on MIPS 32
- PR#5281: typo in error message
- PR#5308: unused variables not detected in "include (struct .. end)"
- camlp4 revised syntax printing bug in the toplevel (reported on caml-list)
- configure: do not define _WIN32 under cygwin
- Hardened generic comparison in the case where two custom blocks
  are compared and have different sets of custom operations.
- Hardened comparison between bigarrays in the case where the two
  bigarrays have different kinds.
- Fixed wrong autodetection of expm1() and log1p().
- don't add .exe suffix when installing the ocamlmktop shell script
- ocamldoc: minor fixes related to the display of ocamldoc options
- fixed bug with huge values in OCAMLRUNPARAM
- mismatch between declaration and definition of caml_major_collection_slice

Feature wishes:
- PR#4992: added '-ml-synonym' and '-mli-synonym' options to ocamldep
- PR#5065: added '-ocamldoc' option to ocamlbuild
- PR#5139: added possibility to add options to ocamlbuild
- PR#5158: added access to current camlp4 parsers and printers
- PR#5180: improved instruction selection for float operations on amd64
- stdlib: added a 'usage_string' function to Arg
- allow with constraints to add a type equation to a datatype definition
- ocamldoc: allow to merge '@before' tags like other ones
- ocamlbuild: allow dependency on file "_oasis"

Other changes:
- Changed default minor heap size from 32k to 256k words.
- Added new operation 'compare_ext' to custom blocks, called when
  comparing a custom block value with an unboxed integer.


Objective Caml 3.12.0 (2 Aug 2010):
-----------------------------------

(Changes that can break existing programs are marked with a "*"  )

Language features:
- Shorthand notation for records: in expressions and patterns,
    { lbl } stands for { lbl = lbl } and { M.lbl } for { M.lbl = lbl }
- Record patterns of the form { lbl = pat; _ } to mark that not all
  labels are listed, purposefully.  (See new warning below.)
- Explicit naming of a generic type; in an expression
  "fun ... (type t) ... -> e", the type t is considered abstract in its
  scope (the arguments that follow it and the body of the function),
  and then replaced by a fresh type variable. In particular, the type
  t can be used in contexts where a type variable is not allowed
  (e.g. for defining an exception in a local module).
- Explicit polymorphic types and polymorphic recursion. In let
  definitions, one can write an explicit polymorphic type just
  immediately the function name; the polymorphism will be enforced,
  and recursive calls may use the polymorphism.
  The syntax is the same as for polymorphic methods:
    "let [rec] <ident> : 'a1 ... 'an. <typexp> = ..."
- First-class packages modules.
  New kind of type expression, for packaged modules: (module PT).
  New kind of expression, to pack a module as a first-class value:
    (module MODEXPR : PT).
  New kind of module expression, to unpack a first-class value as a module:
    (val EXPR : PT).
  PT is a package type of the form "S" or
  "S with type t1 = ... and ... and type tn = ..." (S refers to a module type).
- Local opening of modules in a subexpression.
  Syntax: "let open M in e", or "M.(e)"
- In class definitions, method and instance variable override can now
  be made explicit, by writing "method!", "val!" or "inherit!" in place of
  "method", "val" and "inherit". It is an error to override an
  undefined member (or to use overriding inheritance when nothing get
  overridden). Additionally, these constructs disactivate respectively
  warnings 7 (method override, code 'M') and 13 (instance variable
  override, code 'V'). Note that, by default, warning 7 is inactive
  and warning 13 is active.
- "Destructive" substitution in signatures.
  By writing "<signature> with type t := <typeconstr>" and
  "<signature> with module M := <module-path>" one replaces "t" and "M"
  inside the signature, removing their respective fields. Among other
  uses, this allows to merge two signatures containing identically
  named fields.
* While fixing PR#4824, also corrected a gaping hole in the type checker,
  which allowed instantiating separately object parameters and instance
  variables in an interface. This hole was here since the beginning of
  ocaml, and as a result many programs using object inheritance in a non
  trivial way will need to be corrected. You can look at lablgtk2 for an
  example.

Compilers and toplevel:
- Warnings are now numbered and can be switched on and off individually.
  The old system with letters referring to sets of warnings is still
  supported.
- New warnings:
  + 9 (code 'R') to signal record patterns without "; _" where
    some labels of the record type are not listed in the pattern.
  + 28 when giving a wildcard argument to a constant constructor in
    a pattern-matching.
  + 29 when an end-of-line appears unescaped in a string constant.
  + 30 when the same constructor or record field is defined twice in
    mutually-recursive type definitions.
* The semantics of warning 7 (code 'M', method override) have changed
  (it now detects all overrides, not just repeated definitions inside
  the same class body), and it is now inactive by default.
- Better error report in case of unbound qualified identifier: if the module
  is unbound this error is reported in the first place.
- Added option '-strict-sequence' to force left hand part of sequence to have
  type unit.
- Added option '-no-app-funct' to turn applicative functors off.
  This option can help working around mysterious type incompatibilities
  caused by the incomplete comparison of applicative paths F(X).t.

Native-code compiler:
- AMD64: shorter and slightly more efficient code generated for
  float comparisons.

Standard library:
- Format: new function ikfprintf analoguous to ifprintf with a continuation
  argument.
* PR#4210, #4245: stricter range checking in string->integer conversion
  functions (int_of_string, Int32.of_string, Int64.of_string,
  Nativeint.of_string).  The decimal string corresponding to
  max_int + 1 is no longer accepted.
- Scanf: to prevent confusion when mixing Scanf scanning functions and direct
  low level input, value Scanf.stdin has been added.
* Random: changed the algorithm to produce better randomness.  Now passes the
  DieHard tests.
- Map: implement functions from Set that make sense for Map.

Other libraries:
* Str: letters that constitute a word now include digits 0-9 and
  underscore _.  This changes the interpretation of '\b' (word boundary)
  in regexps, but is more consistent with other regexp libraries. (PR#4874).

Ocamlbuild:
- Add support for native dynlink.

New tool:
- ocamlobjinfo: displays various information, esp. dependencies, for
  compiled OCaml files (.cmi, .cmo, .cma, .cmx, .cmxa, .cmxs, and bytecode
  executables).  Extends and makes more official the old objinfo tool
  that was installed by some OCaml packages.

All tools:
- PR#4857: add a -vnum option to display the version number and nothing else

Bug Fixes:
- PR#4012: Map.map and Map.mapi do not conform to specification
- PR#4478: better error messages for type definition mismatches
- PR#4683: labltk script uses fixed path on windows
- PR#4742: finalisation function raising an exception blocks other finalisations
- PR#4775: compiler crash on crazy types (temporary fix)
- PR#4824: narrowing the type of class parameters with a module specification
- PR#4862: relaxed value restriction and records
- PR#4884: optional arguments do not work when Some is redefined
- PR#4964: parenthesized names for infix functions in annot files
- PR#4970: better error message for instance variables
- PR#4975: spelling mistakes
- PR#4988: contravariance lost with ocamlc -i
- PR#5004: problem in Buffer.add_channel with very large lengths.
- PR#5008: on AMD64/MSVC port, rare float corruption during GC.
- PR#5018: wrong exception raised by Dynlink.loadfile.
- PR#5057: fatal typing error with local module + functor + polymorphic variant
- Wrong type for Obj.add_offset.
- Small problem with representation of Int32, Int64, and Nativeint constants.
- Use RTLD_LOCAL for native dynlink in private mode.

Objective Caml 3.11.2 (20 Jan 2010):
------------------------------------

Bug fixes:
- PR#4151: better documentation for min and max w.r.t. NaN
- PR#4421: ocamlbuild uses wrong compiler for C files
- PR#4710, PR#4720: ocamlbuild does not use properly configuration information
- PR#4750: under some Windows installations, high start-up times for Unix lib
- PR#4777: problem with scanf and CRLF
- PR#4783: ocamlmklib problem under Windows
- PR#4810: BSD problem with socket addresses, e.g. in Unix.getnameinfo
- PR#4813: issue with parsing of float literals by the GNU assembler
- PR#4816: problem with modules and private types
- PR#4818: missed opportunity for type-based optimization of bigarray accesses
- PR#4821: check for duplicate method names in classes
- PR#4823: build problem on Mac OS X
- PR#4836: spurious errors raised by Unix.single_write under Windows
- PR#4841, PR#4860, PR#4930: problem with ocamlopt -output-obj under Mac OS X
- PR#4847: C compiler error with ocamlc -output-obj under Win64
- PR#4856: ocamlbuild uses ocamlrun to execute a native plugin
- PR#4867, PR#4760: ocamlopt -shared fails on Mac OS X 64bit
- PR#4873: ocamlbuild ignores "thread" tag when building a custom toplevel
- PR#4890: ocamlbuild tries to use native plugin on bytecode-only arch
- PR#4896: ocamlbuild should always pass -I to tools for external libraries
- PR#4900: small bug triggering automatic compaction even if max_overhead = 1M
- PR#4902: bug in %.0F printf format
- PR#4910: problem with format concatenation
- PR#4922: ocamlbuild recompiles too many files
- PR#4923: missing \xff for scanf %S
- PR#4933: functors not handling private types correctly
- PR#4940: problem with end-of-line in DOS text mode, tentative fix
- PR#4953: problem compiling bytecode interpreter on ARM in Thumb mode.
- PR#4955: compiler crash when typing recursive type expression with constraint
- Module Printf: the simple conversion %F (without width indication) was not
           treated properly.
- Makefile: problem with cygwin, flexdll, and symbolic links
- Various build problems with ocamlbuild under Windows with msvc

Feature wishes:
- PR#9: (tentative implementation) make ocamldebug use #linenum annotations
- PR#123, PR#4477: custom exception printers
- PR#3456: Obj.double_field and Obj.set_double_field functions
- PR#4003: destination directory can be given to Filename.[open_]temp_file
- PR#4647: Buffer.blit function
- PR#4685: access to Filename.dir_sep
- PR#4703: support for debugging embedded applications
- PR#4723: "clear_rules" function to empty the set of ocamlbuild rules
- PR#4921: configure option to help cross-compilers

Objective Caml 3.11.1 (12 Jun 2009):
------------------------------------

Bug fixes:
- PR#4095: ocamldebug: strange behaviour of control-C
- PR#4403: ocamldebug: improved handling of packed modules
- PR#4650: Str.regexp_case_fold mis-handling complemented character sets [^a]
- PR#4660: Scanf.format_from_string: handling of double quote
- PR#4666: Unix.exec* failure in multithread programs under MacOS X and FreeBSD
- PR#4667: debugger out of sync with dynlink changes
- PR#4678: random "out of memory" error with systhreads
- PR#4690: issue with dynamic loading under MacOS 10.5
- PR#4692: wrong error message with options -i and -pack passed to ocamlc
- PR#4699: in otherlibs/dbm, fixed construction of dlldbm.so.
- PR#4704: error in caml_modify_generational_global_root()
- PR#4708: (ocamldoc) improved printing of infix identifiers such as "lor".
- PR#4722: typo in configure script
- PR#4729: documented the fact that PF_INET6 is not available on all platforms
- PR#4730: incorrect typing involving abbreviation "type 'a t = 'a"
- PR#4731: incorrect quoting of arguments passed to the assembler on x86-64
- PR#4735: Unix.LargeFile.fstat cannot report size over 32bits on Win32
- PR#4740: guard against possible processor error in
           {Int32,Int64,Nativeint}.{div,rem}
- PR#4745: type inference wrongly produced non-generalizable type variables.
- PR#4749: better pipe size for win32unix
- PR#4756: printf: no error reported for wrong format '%_s'
- PR#4758: scanf: handling of \<newline> by format '%S'
- PR#4766: incorrect simplification of some type abbreviations.
- PR#4768: printf: %F does not respect width and precision specifications
- PR#4769: Format.bprintf fails to flush
- PR#4775: fatal error Ctype.Unify during module type-checking (temporary fix)
- PR#4776: bad interaction between exceptions and classes
- PR#4780: labltk build problem under Windows.
- PR#4790: under Windows, map ERROR_NO_DATA Win32 error to EPIPE Unix error.
- PR#4792: bug in Big_int.big_int_of_int64 on 32-bit platforms.
- PR#4796: ocamlyacc: missing NUL termination of string
- PR#4804: bug in Big_int.int64_of_big_int on 32-bit platforms.
- PR#4805: improving compatibility with the clang C compiler
- PR#4809: issue with Unix.create_process under Win32
- PR#4814: ocamlbrowser: crash when editing comments
- PR#4816: module abbreviations remove 'private' type restrictions
- PR#4817: Object type gives error "Unbound type parameter .."
- Module Parsing: improved computation of locations when an ocamlyacc rule
                  starts with an empty nonterminal
- Type-checker: fixed wrong variance computation for private types
- x86-32 code generator, MSVC port: wrong "fld" instruction generated.
- ocamlbuild: incorrectly using the compile-time value of $OCAMLLIB
- Makefile problem when configured with -no-shared-libs
- ocamldoc: use dynamic loading in native code

Other changes:
- Improved wording of various error messages
  (contributed by Jonathan Davies, Citrix).
- Support for 64-bit mode in Solaris/x86 (PR#4670).


Objective Caml 3.11.0 (03 Dec 2008):
------------------------------------

(Changes that can break existing programs are marked with a "*"  )

Language features:
- Addition of lazy patterns: "lazy <pat>" matches suspensions whose values,
  after forcing, match the pattern <pat>.
- Introduction of private abbreviation types "type t = private <type-expr>",
  for abstracting the actual manifest type in type abbreviations.
- Subtyping is now allowed between a private abbreviation and its definition,
  and between a polymorphic method and its monomorphic instance.

Compilers:
- The file name for a compilation unit should correspond to a valid
  identifier (Otherwise dynamic linking and other things can fail, and
  a warning is emitted.)
* Revised -output-obj: the output name must now be provided; its
  extension must be one of .o/.obj, .so/.dll, or .c for the
  bytecode compiler. The compilers can now produce a shared library
  (with all the needed -ccopts/-ccobjs options) directly.
- -dtypes renamed to -annot, records (in .annot files) which function calls
  are tail calls.
- All compiler error messages now include a file name and location, for
  better interaction with Emacs' compilation mode.
- Optimized compilation of "lazy e" when the argument "e" is
  already evaluated.
- Optimized compilation of equality tests with a variant constant constructor.
- The -dllib options recorded in libraries are no longer ignored when
  -use_runtime or -use_prims is used (unless -no_auto_link is
  explicitly used).
- Check that at most one of -pack, -a, -shared, -c, -output-obj is
  given on the command line.
- Optimized compilation of private types as regular manifest types
  (e.g. abbreviation to float, float array or record types with only
   float fields).

Native-code compiler:
- New port: Mac OS X / Intel in 64-bit mode (configure with -cc "gcc -m64").
- A new option "-shared" to produce a plugin that can be dynamically
  loaded with the native version of Dynlink.
- A new option "-nodynlink" to enable optimizations valid only for code
  that is never dynlinked (no-op except for AMD64).
- More aggressive unboxing of floats and boxed integers.
- Can select which assembler and asm options to use at configuration time.

Run-time system:
- New implementation of the page table describing the heap (two-level
  array in 32 bits, sparse hashtable in 64 bits), fixes issues with address
  space randomization on 64-bit OS (PR#4448).
- New "generational" API for registering global memory roots with the GC,
  enables faster scanning of global roots.
  (The functions are caml_*_generational_global_root in <caml/memory.h>.)
- New function "caml_raise_with_args" to raise an exception with several
  arguments from C.
- Changes in implementation of dynamic linking of C code:
  under Win32, use Alain Frisch's flexdll implementation of the dlopen
  API; under MacOSX, use dlopen API instead of MacOSX bundle API.
- Programs may now choose a first-fit allocation policy instead of
  the default next-fit.  First-fit reduces fragmentation but is
  slightly slower in some cases.

Standard library:
- Parsing library: new function "set_trace" to programmatically turn
  on or off the printing of a trace during parsing.
- Printexc library: new functions "print_backtrace" and "get_backtrace"
  to obtain a stack backtrace of the most recently raised exception.
  New function "record_backtrace" to turn the exception backtrace mechanism
  on or off from within a program.
- Scanf library: fine-tuning of meta format implementation;
  fscanf behaviour revisited: only one input buffer is allocated for any
  given input channel;
  the %n conversion does not count a lookahead character as read.

Other libraries:
- Dynlink: on some platforms, the Dynlink library is now available in
  native code. The boolean Dynlink.is_native allows the program to
  know whether it has been compiled in bytecode or in native code.
- Bigarrays: added "unsafe_get" and "unsafe_set"
  (non-bound-checking versions of "get" and "set").
- Bigarrays: removed limitation "array dimension < 2^31".
- Labltk: added support for TK 8.5.
- Num: added conversions between big_int and int32, nativeint, int64.
  More efficient implementation of Num.quo_num and Num.mod_num.
- Threads: improved efficiency of mutex and condition variable operations;
  improved interaction with Unix.fork (PR#4577).
- Unix: added getsockopt_error returning type Unix.error.
  Added support for TCP_NODELAY and IPV6_ONLY socket options.
- Win32 Unix: "select" now supports all kinds of file descriptors.
  Improved emulation of "lockf" (PR#4609).

Tools:
- ocamldebug now supported under Windows (MSVC and Mingw ports),
  but without the replay feature.  (Contributed by Dmitry Bely
  and Sylvain Le Gall at OCamlCore with support from Lexifi.)
- ocamldoc: new option -no-module-constraint-filter to include functions
  hidden by signature constraint in documentation.
- ocamlmklib and ocamldep.opt now available under Windows ports.
- ocamlmklib no longer supports the -implib option.
- ocamlnat: an experimental native toplevel (not built by default).

Camlp4:
* programs linked with camlp4lib.cma now also need dynlink.cma.

Bug fixes:
- Major GC and heap compaction: fixed bug involving lazy values and
  out-of-heap pointers.
- PR#3915: updated most man pages.
- PR#4261: type-checking of recursive modules
- PR#4308: better stack backtraces for "spontaneous" exceptions such as
  Stack_overflow, Out_of_memory, etc.
- PR#4338: Str.global_substitute, Str.global_replace and the Str.*split*
  functions are now tail-recursive.
- PR#4503: fixed bug in classify_float on ARM.
- PR#4512: type-checking of recursive modules
- PR#4517: crash in ocamllex-generated lexers.
- PR#4542: problem with return value of Unix.nice.
- PR#4557: type-checking of recursive modules.
- PR#4562: strange %n semantics in scanf.
- PR#4564: add note "stack is not executable" to object files generated by
  ocamlopt (Linux/x86, Linux/AMD64).
- PR#4566: bug in Ratio.approx_ratio_fix and Num.approx_num_fix.
- PR#4582: clarified the documentation of functions in the String module.
- PR#4583: stack overflow in "ocamlopt -g" during closure conversion pass.
- PR#4585: ocamldoc and "val virtual" declarations.
- PR#4587: ocamldoc and escaped @ characters.
- PR#4605: Buffer.add_substitute was sometime wrong when target string had
           backslashes.
- PR#4614: Inconsistent declaration of CamlCBCmd in LablTk library.


Objective Caml 3.10.2 (29 Feb 2008):
------------------------------------

Bug fixes:
- PR#1217 (partial) Typo in ocamldep man page
- PR#3952 (partial) ocamlopt: allocation problems on ARM
- PR#4339 (continued) ocamlopt: problems on HPPA
- PR#4455 str.mli not installed under Windows
- PR#4473 crash when accessing float array with polymorphic method
- PR#4480 runtime would not compile without gcc extensions
- PR#4481 wrong typing of exceptions with object arguments
- PR#4490 typo in error message
- Random crash on 32-bit when major_heap_increment >= 2^22
- Big performance bug in Weak hashtables
- Small bugs in the make-package-macosx script
- Bug in typing of polymorphic variants (reported on caml-list)


Objective Caml 3.10.1 (11 Jan 2008):
------------------------------------

Bug fixes:
- PR#3830 small bugs in docs
- PR#4053 compilers: improved compilation time for large variant types
- PR#4174 ocamlopt: fixed ocamlopt -nopervasives
- PR#4199 otherlibs: documented a small problem in Unix.utimes
- PR#4280 camlp4: parsing of identifier (^)
- PR#4281 camlp4: parsing of type constraint
- PR#4285 runtime: cannot compile under AIX
- PR#4286 ocamlbuild: cannot compile under AIX and SunOS
- PR#4288 compilers: including a functor application with side effects
- PR#4295 camlp4 toplevel: synchronization after an error
- PR#4300 ocamlopt: crash with backtrace and illegal array access
- PR#4302 camlp4: list comprehension parsing problem
- PR#4304 ocamlbuild: handle -I correctly
- PR#4305 stdlib: alignment of Arg.Symbol
- PR#4307 camlp4: assertion failure
- PR#4312 camlp4: accept "let _ : int = 1"
- PR#4313 ocamlbuild: -log and missing directories
- PR#4315 camlp4: constraints in classes
- PR#4316 compilers: crash with recursive modules and Lazy
- PR#4318 ocamldoc: installation problem with Cygwin (tentative fix)
- PR#4322 ocamlopt: stack overflow under Windows
- PR#4325 compilers: wrong error message for unused var
- PR#4326 otherlibs: marshal Big_int on win64
- PR#4327 ocamlbuild: make emacs look for .annot in _build directory
- PR#4328 camlp4: stack overflow with nil nodes
- PR#4331 camlp4: guards on fun expressions
- PR#4332 camlp4: parsing of negative 32/64 bit numbers
- PR#4336 compilers: unsafe recursive modules
- PR#4337 (note) camlp4: invalid character escapes
- PR#4339 ocamlopt: problems on HP-UX (tentative fix)
- PR#4340 camlp4: wrong pretty-printing of optional arguments
- PR#4348 ocamlopt: crash on Mac Intel
- PR#4349 camlp4: bug in private type definitions
- PR#4350 compilers: type errors with records and polymorphic variants
- PR#4352 compilers: terminal recursion under Windows (tentative fix)
- PR#4354 ocamlcp: mismatch with ocaml on polymorphic let
- PR#4358 ocamlopt: float constants wrong on ARM
- PR#4360 ocamldoc: string inside comment
- PR#4365 toplevel: wrong pretty-printing of polymorphic variants
- PR#4373 otherlibs: leaks in win32unix
- PR#4374 otherlibs: threads module not initialized
- PR#4375 configure: fails to build on bytecode-only architectures
- PR#4377 runtime: finalisation of infix pointers
- PR#4378 ocamlbuild: typo in plugin.ml
- PR#4379 ocamlbuild: problem with plugins under Windows
- PR#4382 compilers: typing of polymorphic record fields
- PR#4383 compilers: including module with private type
- PR#4385 stdlib: Int32/Int64.format are unsafe
- PR#4386 otherlibs: wrong signal numbers with Unix.sigprocmask etc.
- PR#4387 ocamlbuild: build directory not used properly
- PR#4392 ocamldep: optional argument of class
- PR#4394 otherlibs: infinite loops in Str
- PR#4397 otherlibs: wrong size for flag arrays in win32unix
- PR#4402 ocamldebug: doesn't work with -rectypes
- PR#4410 ocamlbuild: problem with plugin and -build
- PR#4411 otherlibs: crash with Unix.access under Windows
- PR#4412 stdlib: marshalling broken on 64 bit architectures
- PR#4413 ocamlopt: crash on AMD64 with out-of-bound access and reraise
- PR#4417 camlp4: pretty-printing of unary minus
- PR#4419 camlp4: problem with constraint in type class
- PR#4426 compilers: problem with optional labels
- PR#4427 camlp4: wrong pretty-printing of lists of functions
- PR#4433 ocamlopt: fails to build on MacOSX 10.5
- PR#4435 compilers: crash with objects
- PR#4439 fails to build on MacOSX 10.5
- PR#4441 crash when build on sparc64 linux
- PR#4442 stdlib: crash with weak pointers
- PR#4446 configure: fails to detect X11 on MacOSX 10.5
- PR#4448 runtime: huge page table on 64-bit architectures
- PR#4450 compilers: stack overflow with recursive modules
- PR#4470 compilers: type-checking of recursive modules too restrictive
- PR#4472 configure: autodetection of libX11.so on Fedora x86_64
- printf: removed (partially implemented) positional specifications
- polymorphic < and <= comparisons: some C compiler optimizations
  were causing incorrect results when arguments are incomparable

New features:
- made configure script work on PlayStation 3
- ARM port: brought up-to-date for Debian 4.0 (Etch)
- many other small changes and bugfixes in camlp4, ocamlbuild, labltk,
  emacs files


Objective Caml 3.10.0 (18 May 2007):
------------------------------------

(Changes that can break existing programs are marked with a "*"  )

Language features:
- Added virtual instance variables in classes "val virtual v : t"
* Changed the behaviour of instance variable overriding; the new
  definition replaces the old one, rather than creating a new
  variable.

New tools:
- ocamlbuild: compilation manager for OCaml applications and libraries.
  See draft documentation at http://gallium.inria.fr/~pouillar/
* Camlp4: heavily revised implementation, new API.

New ports:
- MacOS X PowerPC 64 bits.
- MS Windows 64 bits (x64) using the Microsoft PSDK toolchain.
- MS Windows 32 bits using the Visual Studio 2005 toolchain.

Compilers:
- Faster type-checking of functor applications.
- Referencing an interface compiled with -rectypes from a module
    not compiled with -rectypes is now an error.
- Revised the "fragile matching" warning.

Native-code compiler:
- Print a stack backtrace on an uncaught exception.
  (Compile and link with ocamlopt -g; execute with OCAMLRUNPARAM=b.)
  Supported on Intel/AMD in 32 and 64 bits, PPC in 32 and 64 bits.
- Stack overflow detection on MS Windows 32 bits (courtesy O. Andrieu).
- Stack overflow detection on MacOS X PPC and Intel.
- Intel/AMD 64 bits: generate position-independent code by default.
- Fixed bug involving -for-pack and missing .cmx files (PR#4124).
- Fixed bug causing duplication of literals  (PR#4152).

Run-time system:
- C/Caml interface functions take "char const *" arguments
  instead of "char *" when appropriate.
- Faster string comparisons (fast case if strings are ==).

Standard library:
- Refined typing of format strings (type format6).
- Printf, Format: new function ifprintf that consumes its arguments
    and prints nothing (useful to print conditionally).
- Scanf:
    new function format_from_string to convert a string to a format string;
    new %r conversion to accomodate user defined scanners.
- Filename: improved Win32 implementation of Filename.quote.
- List: List.nth now tail-recursive.
- Sys: added Sys.is_directory.  Some functions (e.g. Sys.command) that
    could incorrectly raise Sys_io_blocked now raise Sys_error as intended.
- String and Char: the function ``escaped'' now escapes all the characters
    especially handled by the compiler's lexer (PR#4220).

Other libraries:
- Bigarray: mmap_file takes an optional argument specifying
    the start position of the data in the mapped file.
- Dynlink: now defines only two modules, Dynlink and Dynlinkaux (internal),
    reducing risks of name conflicts with user modules.
- Labltk under Win32: now uses Tcl/Tk 8.4 instead of 8.3 by default.
- VM threads: improved performance of I/O operations (less polling).
- Unix: new function Unix.isatty.
- Unix emulation under Win32:
    fixed incorrect error reporting in several functions (PR#4097);
    better handling of channels opened on sockets (PR#4098);
    fixed GC bug in Unix.system (PR#4112).

Documentation generator (OCamldoc):
- correctly handle '?' in value names (PR#4215)
- new option -hide-warnings not to print ocamldoc warnings

Lexer generator (ocamllex): improved error reporting.

License: fixed a typo in the "special exception" to the LGPL.


Objective Caml 3.09.3 (15 Sep 2006):
------------------------------------

Bug fixes:
- ocamldoc: -using modtype constraint to filter module elements displayed
    in doc PR#4016
- ocamldoc: error in merging of top dependencies of modules PR#4007
- ocamldoc: -dot-colors has no effect PR#3981
- ocamdloc: missing crossref in text from intro files PR#4066
- compilers: segfault with recursive modules PR#4008
- compilers: infinite loop when compiling objects PR#4018
- compilers: bad error message when signature mismatch PR#4001
- compilers: infinite loop with -rectypes PR#3999
- compilers: contravariance bug in private rows
- compilers: unsafe cast with polymorphic exception PR#4002
- native compiler: bad assembly code generated for AMD64 PR#4067
- native compiler: stack alignment problems on MacOSX/i386 PR#4036
- stdlib: crash in marshalling PR#4030
- stdlib: crash when closing a channel twice PR#4039
- stdlib: memory leak in Sys.readdir PR#4093
- C interface: better definition of CAMLreturn PR#4068
- otherlibs/unix: crash in gethostbyname PR#3043
- tools: subtle problem with unset in makefile PR#4048
- camlp4: install pa_o_fast.o PR#3812
- camlp4: install more modules PR#3689

New features:
- ocamldoc: name resolution in cross-referencing {!name}: if name is not
    found, then it is searched in the parent module/class, and in the parent
    of the parent, and so on until it is found.
- ocamldoc: new option -short-functors to use a short form to display
    functors in html generator PR#4017
- ocamlprof: added "-version" option



Objective Caml 3.09.2 (14 Apr 2006):
------------------------------------

Bug fixes:
- Makefile: problem with "make world.opt" PR#3954
- compilers: problem compiling several modules with one command line PR#3979
- compilers,ocamldoc: error message that Emacs cannot parse
- compilers: crash when printing type error PR#3968
- compilers: -dtypes wrong for monomorphic type variables PR#3894
- compilers: wrong warning on optional arguments PR#3980
- compilers: crash when wrong use of type constructor in let rec PR#3976
- compilers: better wording of "statement never returns" warning PR#3889
- runtime: inefficiency of signal handling PR#3990
- runtime: crashes with I/O in multithread programs PR#3906
- camlp4: empty file name in error messages PR#3886
- camlp4: stack overflow PR#3948
- otherlibs/labltk: ocamlbrowser ignores its command line options PR#3961
- otherlibs/unix: Unix.times wrong under Mac OS X PR#3960
- otherlibs/unix: wrong doc for execvp and execvpe PR#3973
- otherlibs/win32unix: random crash in Unix.stat PR#3998
- stdlib: update_mod not found under Windows PR#3847
- stdlib: Filename.dirname/basename wrong on Win32 PR#3933
- stdlib: incomplete documentation of Pervasives.abs PR#3967
- stdlib: Printf bugs PR#3902, PR#3955
- tools/checkstack.c: missing include
- yacc: crash when given argument "-" PR#3956

New features:
- ported to MacOS X on Intel PR#3985
- configure: added support for GNU Hurd PR#3991

Objective Caml 3.09.1 (4 Jan 2006):
-----------------------------------

Bug fixes:
- compilers: raise not_found with -principal PR#3855
- compilers: assert failure in typeclass.cml PR#3856
- compilers: assert failure in typing/ctype.ml PR#3909
- compilers: fatal error exception Ctype.Unify PR#3918
- compilers: spurious warning Y in objects PR#3868
- compilers: spurious warning Z on loop index PR#3907
- compilers: error message that emacs cannot parse
- ocamlopt: problems with -for-pack/-pack PR#3825, PR#3826, PR#3919
- ocamlopt: can't produce shared libraries on x86_64 PR#3869, PR#3924
- ocamlopt: float alignment problem on SPARC PR#3944
- ocamlopt: can't compile on MIPS PR#3936
- runtime: missing dependence for ld.conf
- runtime: missing dependence for .depend.nt PR#3880
- runtime: memory leak in caml_register_named_value PR#3940
- runtime: crash in Marshal.to_buffer PR#3879
- stdlib: Sys.time giving wrong results on Mac OS X PR#3850
- stdlib: Weak.get_copy causing random crashes in rare cases
- stdlib, debugger, labltk: use TMPDIR if set PR#3895
- stdlib: scanf bug on int32 and nativeint PR#3932
- camlp4: mkcamlp4 option parsing problem PR#3941
- camlp4: bug in pretty-printing of lazy/assert/new
- camlp4: update the unmaintained makefile for _loc name
- ocamldoc: several fixes see ocamldoc/Changes.txt
- otherlibs/str: bug in long sequences of alternatives PR#3783
- otherlibs/systhreads: deadlock in Windows PR#3910
- tools: update dumpobj to handle new event format PR#3873
- toplevel: activate warning Y in toplevel PR#3832

New features:
- otherlibs/labltk: browser uses menu bars instead of menu buttons

Objective Caml 3.09.0 (27 Oct 2006):
------------------------------------

(Changes that can break existing programs are marked with a "*"  )

Language features:
- Introduction of private row types, for abstracting the row in object
  and variant types.

Type checking:
- Polymorphic variants with at most one constructor [< `A of t] are no
  longer systematically promoted to the exact type [`A of t]. This was
  more confusing than useful, and created problems with private row
  types.

Both compilers:
- Added warnings 'Y' and 'Z' for local variables that are bound but
  never used.
- Added warning for some uses non-returning functions (e.g. raise), when they
  are passed extra arguments, or followed by extra statements.
- Pattern matching: more prudent compilation in case of guards; fixed PR#3780.
- Compilation of classes: reduction in size of generated code.
- Compilation of "module rec" definitions: fixed a bad interaction with
  structure coercion (to a more restrictive signature).

Native-code compiler (ocamlopt):
* Revised implementation of the -pack option (packing of several compilation
  units into one).  The .cmx files that are to be packed with
  "ocamlopt -pack -o P.cmx" must be compiled with "ocamlopt -for-pack P".
  In exchange for this additional constraint, ocamlopt -pack is now
  available on all platforms (no need for binutils).
* Fixed wrong evaluation order for arguments to certain inlined functions.
- Modified code generation for "let rec ... and ..." to reduce compilation
  time (which was quadratic in the number of mutually-recursive functions).
- x86 port: support tail-calls for functions with up to 21 arguments.
- AMD64 port, Linux: recover from system stack overflow.
- Sparc port: more portable handling of out-of-bound conditions
  on systems other than Solaris.

Standard library:
- Pervasives: faster implementation of close_in, close_out.
  set_binary_mode_{out,in} now working correctly under Cygwin.
- Printf: better handling of partial applications of the printf functions.
- Scanf: new function sscanf_format to read a format from a
  string. The type of the resulting format is dynamically checked and
  should be the type of the template format which is the second argument.
- Scanf: no more spurious lookahead attempt when the end of file condition
  is set and a correct token has already been read and could be returned.

Other libraries:
- System threads library: added Thread.sigmask; fixed race condition
  in signal handling.
- Bigarray library: fixed bug in Array3.of_array.
- Unix library: use canonical signal numbers in results of Unix.wait*;
  hardened Unix.establish_server against EINTR errors.

Run-time system:
- Support platforms where sizeof(void *) = 8 and sizeof(long) = 4.
- Improved and cleaned up implementation of signal handling.

Replay debugger:
- Improved handling of locations in source code.

OCamldoc:
- extensible {foo } syntax
- user can give .txt files on the command line, containing ocamldoc formatted
  text, to be able to include bigger texts out of source files
- -o option is now used by the html generator to indicate the prefix
  of generated index files (to avoid conflict when a Index module exists
  on case-insensitive file systems).

Miscellaneous:
- Configuration information is installed in `ocamlc -where`/Makefile.config
  and can be used by client Makefiles or shell scripts.

Objective Caml 3.08.4 (11 Aug 2005):
------------------------------------

New features:
- configure: find X11 config in some 64-bit Linux distribs
- ocamldoc: (**/**) can be canceled with another (**/**) PR#3665
- graphics: added resize_window
- graphics: check for invalid arguments to drawing primitives PR#3595
- ocamlbrowser: use windows subsystem on mingw

Bug fixes:
- ocamlopt: code generation problem on AMD64 PR#3640
- wrong code generated for some classes PR#3576
- fatal error when compiling some OO code PR#3745
- problem with comparison on constant constructors PR#3608
- camlp4: cryptic error message PR#3592
- camlp4: line numbers in multi-line antiquotations PR#3549
- camlp4: problem with make depend
- camlp4: parse error with :> PR#3561
- camlp4: ident conversion problem with val/contents/contents__
- camlp4: several small parsing problems PR#3688
- ocamldebug: handling of spaces in executable file name PR#3736
- emacs-mode: problem when caml-types-buffer is deleted by user PR#3704
- ocamldoc: extra backslash in ocamldoc man page PR#3687
- ocamldoc: improvements to HTML display PR#3698
- ocamldoc: escaping of @ in info files
- ocamldoc: escaping of . and \ in man pages PR#3686
- ocamldoc: better error reporting of misplaced comments
- graphics: fixed .depend file PR#3558
- graphics: segfault with threads and graphics PR#3651
- nums: several bugs: PR#3718, PR#3719, others
- nums: inline asm problems with gcc 4.0 PR#3604, PR#3637
- threads: problem with backtrace
- unix: problem with getaddrinfo PR#3565
- stdlib: documentation of Int32.rem and Int64.rem PR#3573
- stdlib: documentation of List.rev_map2 PR#3685
- stdlib: wrong order in Map.fold PR#3607
- stdlib: documentation of maximum float array length PR#3714
- better detection of cycles when using -rectypes
- missing case of module equality PR#3738
- better error messages for unbound type variables
- stack overflow while printing type error message PR#3705
- assert failure when typing some classes PR#3638
- bug in type_approx
- better error messages related to type variance checking
- yacc: avoid name capture for idents of the Parsing module


Objective Caml 3.08.3 (24 Mar 2005):
------------------------------------

New features:
- support for ocamlopt -pack under Mac OS X (PR#2634, PR#3320)
- ignore unknown warning options for forward and backward compatibility
- runtime: export caml_compare_unordered (PR#3479)
- camlp4: install argl.* files (PR#3439)
- ocamldoc: add -man-section option
- labltk: add the "solid" relief option (PR#3343)

Bug fixes:
- typing: fix unsoundness in type declaration variance inference.
    Type parameters which are constrained must now have an explicit variant
    annotation, otherwise they are invariant. This is not backward
    compatible, so this might break code which either uses subtyping or
    uses the relaxed value restriction (i.e. was not typable before 3.07)
- typing: erroneous partial match warning for polymorphic variants (PR#3424)
- runtime: handle the case of an empty command line (PR#3409, PR#3444)
- stdlib: make Sys.executable_name an absolute path in native code (PR#3303)
- runtime: fix memory leak in finalise.c
- runtime: auto-trigger compaction even if gc is called manually (PR#3392)
- stdlib: fix segfault in Obj.dup on zero-sized values (PR#3406)
- camlp4: correct parsing of the $ identifier (PR#3310, PR#3469)
- windows (MS tools): use link /lib instead of lib (PR#3333)
- windows (MS tools): change default install destination
- autoconf: better checking of SSE2 instructions (PR#3329, PR#3330)
- graphics: make close_graph close the X display as well as the window (PR#3312)
- num: fix big_int_of_string (empty string) (PR#3483)
- num: fix big bug on 64-bit architecture (PR#3299)
- str: better documentation of string_match and string_partial_match (PR#3395)
- unix: fix file descriptor leak in Unix.accept (PR#3423)
- unix: miscellaneous clean-ups
- unix: fix documentation of Unix.tm (PR#3341)
- graphics: fix problem when allocating lots of images under Windows (PR#3433)
- compiler: fix error message with -pack when .cmi is missing (PR#3028)
- cygwin: fix problem with compilation of camlheader (PR#3485)
- stdlib: Filename.basename doesn't return an empty string any more (PR#3451)
- stdlib: better documentation of Open_excl flag (PR#3450)
- ocamlcp: accept -thread option (PR#3511)
- ocamldep: handle spaces in file names (PR#3370)
- compiler: remove spurious warning in pattern-matching on variants (PR#3424)
- windows: better handling of InterpreterPath registry entry (PR#3334, PR#3432)


Objective Caml 3.08.2 (22 Nov 2004):
------------------------------------

Bug fixes:
- runtime: memory leak when unmarshalling big data structures (PR#3247)
- camlp4: incorrect line numbers in errors (PR#3188)
- emacs: xemacs-specific code, wrong call to "sit-for"
- ocamldoc: "Lexing: empty token" (PR#3173)
- unix: problem with close_process_* (PR#3191)
- unix: possible coredumps (PR#3252)
- stdlib: wrong order in Set.fold (PR#3161)
- ocamlcp: array out of bounds in profiled programs (PR#3267)
- yacc: problem with polymorphic variant types for grammar entries (PR#3033)

Misc:
- export <caml/printexc.h> for caml_format_exception (PR#3080)
- clean up caml_search_exe_in_path (maybe PR#3079)
- camlp4: new function "make_lexer" for new-style locations
- unix: added missing #includes (PR#3088)


Objective Caml 3.08.1 (19 Aug 2004):
------------------------------------

Licence:
- The emacs files are now under GPL
- Slightly relaxed some conditions of the QPL

Bug fixes:
- ld.conf now generated at compile-time instead of install-time
- fixed -pack on Windows XP (PR#2935)
- fixed Obj.tag (PR#2946)
- added support for multiple dlopen in Darwin
- run ranlib when installing camlp4 libraries (PR#2944)
- link camlp4opt with -linkall (PR#2949)
- camlp4 parsing of patterns now conforms to normal parsing (PR#3015)
- install camlp4 *.cmx files (PR#2955)
- fixed handling of linefeed in string constants in camlp4 (PR#3074)
- ocamldoc: fixed display of class parameters in HTML and LaTeX (PR#2994)
- ocamldoc: fixed display of link to class page in html (PR#2994)
- Windows toplevel GUI: assorted fixes (including PR#2932)

Misc:
- added -v option to ocamllex
- ocamldoc: new -intf and -impl options supported (PR#3036)

Objective Caml 3.08.0 (13 Jul 2004):
------------------------------------

(Changes that can break existing programs are marked with a "*"  )

Language features:
- Support for immediate objects, i.e. objects defined without going
  through a class.  (Syntax is "object <fields and methods> end".)

Type-checking:
- When typing record construction and record patterns, can omit
  the module qualification on all labels except one.  I.e.
  { M.l1 = ...; l2 = ... } is interpreted as { M.l1 = ...; M.l2 = ... }

Both compilers:
- More compact compilation of classes.
- Much more efficient handling of class definitions inside functors
  or local modules.
- Simpler representation for method tables. Objects can now be marshaled
  between identical programs with the flag Marshal.Closures.
- Improved error messages for objects and variants.
- Improved printing of inferred module signatures (toplevel and ocamlc -i).
  Recursion between type, class, class type and module definitions is now
  correctly printed.
- The -pack option now accepts compiled interfaces (.cmi files) in addition
  to compiled implementations (.cmo or .cmx).
* A compile-time error is signaled if an integer literal exceeds the
  range of representable integers.
- Fixed code generation error for "module rec" definitions.
- The combination of options -c -o sets the name of the generated
  .cmi / .cmo / .cmx files.

Bytecode compiler:
- Option -output-obj is now compatible with Dynlink and
  with embedded toplevels.

Native-code compiler:
- Division and modulus by zero correctly raise exception Division_by_zero
  (instead of causing a hardware trap).
- Improved compilation time for the register allocation phase.
- The float constant -0.0 was incorrectly treated as +0.0 on some processors.
- AMD64: fixed bugs in asm glue code for GC invocation and exception raising
  from C.
- IA64: fixed incorrect code generated for "expr mod 1".
- PowerPC: minor performance tweaks for the G4 and G5 processors.

Standard library:
* Revised handling of NaN floats in polymorphic comparisons.
  The polymorphic boolean-valued comparisons (=, <, >, etc) now treat
  NaN as uncomparable, as specified by the IEEE standard.
  The 3-valued comparison (compare) treats NaN as equal to itself
  and smaller than all other floats.  As a consequence, x == y
  no longer implies x = y but still implies compare x y = 0.
* String-to-integer conversions now fail if the result overflows
  the range of integers representable in the result type.
* All array and string access functions now raise
  Invalid_argument("index out of bounds") when a bounds check fails.
  In earlier releases, different exceptions were raised
  in bytecode and native-code.
- Module Buffer: new functions Buffer.sub, Buffer.nth
- Module Int32: new functions Int32.bits_of_float, Int32.float_of_bits.
- Module Map: new functions is_empty, compare, equal.
- Module Set: new function split.
* Module Gc: in-order finalisation, new function finalise_release.

Other libraries:
- The Num library: complete reimplementation of the C/asm lowest
  layer to work around potential licensing problems.
  Improved speed on the PowerPC and AMD64 architectures.
- The Graphics library: improved event handling under MS Windows.
- The Str library: fixed bug in "split" functions with nullable regexps.
- The Unix library:
   . Added Unix.single_write.
   . Added support for IPv6.
   . Bug fixes in Unix.closedir.
   . Allow thread switching on Unix.lockf.

Runtime System:
* Name space depollution: all global C identifiers are now prefixed
  with "caml" to avoid name clashes with other libraries.  This
  includes the "external" primitives of the standard runtime.

Ports:
- Windows ports: many improvements in the OCamlWin toplevel application
  (history, save inputs to file, etc).  Contributed by Christopher A. Watford.
- Native-code compilation supported for HPPA/Linux. Contributed by Guy Martin.
- Removed support for MacOS9.  Mac OS 9 is obsolete and the port was not
  updated since 3.05.
- Removed ocamlopt support for HPPA/Nextstep and Power/AIX.

Ocamllex:
- #line directives in the input file are now accepted.
- Added character set concatenation operator "cset1 # cset2".

Ocamlyacc:
- #line directives in the input file are now accepted.

Camlp4:
* Support for new-style locations (line numbers, not just character numbers).
- See camlp4/CHANGES and camlp4/ICHANGES for more info.


Objective Caml 3.07 (29 Sep 2003):
----------------------------------

Language features:
- Experimental support for recursive module definitions
      module rec A : SIGA = StructA and B : SIGB = StructB and ...
- Support for "private types", or more exactly concrete data types
  with private constructors or labels.  These data types can be
  de-structured normally in pattern matchings, but values of these
  types cannot be constructed directly outside of their defining module.
- Added integer literals of types int32, nativeint, int64
  (written with an 'l', 'n' or 'L' suffix respectively).

Type-checking:
- Allow polymorphic generalization of covariant parts of expansive
  expressions.  For instance, if f: unit -> 'a list, "let x = f ()"
  gives "x" the generalized type forall 'a. 'a list, instead of '_a list
  as before.
- The typing of polymorphic variants in pattern matching has changed.
  It is intended to be more regular, sticking to the principle of "closing
  only the variants which would be otherwise incomplete". Two potential
  consequences: (1) some types may be left open which were closed before,
  and the resulting type might not match the interface anymore (expected to
  be rare); (2) in some cases an incomplete match may be generated.
- Lots of bug fixes in the handling of polymorphism and recursion inside
  types.
- Added a new "-dtypes" option to ocamlc/ocamlopt, and an emacs extension
  "emacs/caml-types.el".  The compiler option saves inferred type information
  to file *.annot, and the emacs extension allows the user to look at the
  type of any subexpression in the source file.  Works even in the case
  of a type error (all the types computed up to the error are available).
  This new feature is also supported by ocamlbrowser.
- Disable "method is overridden" warning when the method was explicitly
  redefined as virtual beforehand (i.e. not through inheritance). Typing
  and semantics are unchanged.

Both compilers:
- Added option "-dtypes" to dump detailed type information to a file.
- The "-i" option no longer generates compiled files, it only prints
  the inferred types.
- The sources for the module named "Mod" can be placed either in Mod.ml or
  in mod.ml.
- Compilation of "let rec" on non-functional values: tightened some checks,
  relaxed some other checks.
- Fixed wrong code that was generated for "for i = a to max_int"
  or "for i = a downto min_int".
- An explicit interface Mod.mli can now be provided for the module obtained
  by ocamlc -pack -o Mod.cmo ... or ocamlopt -pack -o Mod.cmx ...
- Revised internal handling of source code locations, now handles
  preprocessed code better.
- Pattern-matching bug on float literals fixed.
- Minor improvements on pattern-matching over variants.
- More efficient compilation of string comparisons and the "compare" function.
- More compact code generated for arrays of constants.
- Fixed GC bug with mutable record fields of type "exn".
- Added warning "E" for "fragile patterns": pattern matchings that would
  not be flagged as partial if new constructors were added to the data type.

Bytecode compiler:
- Added option -vmthread to select the threads library with VM-level
  scheduling.  The -thread option now selects the system threads library.

Native-code compiler:
- New port: AMD64 (Opteron).
- Fixed instruction selection bug on expressions of the kind (raise Exn)(arg).
- Several bug fixes in ocamlopt -pack (tracking of imported modules,
  command line too long).
- Signal handling bug fixed.
- x86 port:
    Added -ffast-math option to use inline trigo and log functions.
    Small performance tweaks for the Pentium 4.
    Fixed illegal "imul" instruction generated by reloading phase.
- Sparc port:
    Enhanced code generation for Sparc V8 (option -march=v8) and
    Sparc V9 (option -march=v9).
    Profiling support added for Solaris.
- PowerPC port:
    Keep stack 16-aligned for compatibility with C calling conventions.

Toplevel interactive system:
- Tightened interface consistency checks between .cmi files, .cm[oa] files
  loaded by #load, and the running toplevel.
- #trace on mutually-recursive functions was broken, works again.
- Look for .ocamlinit file in home directory in addition to the current dir.

Standard library:
- Match_failure and Assert_failure exceptions now report
  (file, line, column), instead of (file, starting char, ending char).
- float_of_string, int_of_string: some ill-formed input strings were not
    rejected.
- Added format concatenation, string_of_format, format_of_string.
- Module Arg: added new option handlers Set_string, Set_int, Set_float,
    Symbol, Tuple.
- Module Format: tag handling is now turned off by default,
    use [Format.set_tags true] to activate.
- Modules Lexing and Parsing: added better handling of positions
    in source file.  Added function Lexing.flush_input.
- Module Scanf: %n and %N formats to count characters / items read so far;
    assorted bug fixes, %! to match end of input. New ``_'' special
    flag to skip reresulting value.
- Module Format: tags are not activated by default.
- Modules Set and Map: fixed bugs causing trees to become unbalanced.
- Module Printf: less restrictive typing of kprintf.
- Module Random: better seeding; functions to generate random int32, int64,
    nativeint; added support for explicit state management.
- Module Sys: added Sys.readdir for reading the contents of a directory.

Runtime system:
- output_value/input_value: fixed bug with large blocks (>= 4 Mwords)
  produced on a 64-bit platform and incorrectly read back on a 32-bit
  platform.
- Fixed memory compaction bug involving input_value.
- Added MacOS X support for dynamic linking of C libraries.
- Improved stack backtraces on uncaught exceptions.
- Fixed float alignment problem on Sparc V9 with gcc 3.2.

Other libraries:
- Dynlink:
    By default, dynamically-loaded code now has access to all
      modules defined by the program; new functions Dynlink.allow_only
      and Dynlink.prohibit implement access control.
    Fixed Dynlink problem with files generated with ocamlc -pack.
    Protect against references to modules not yet fully initialized.
- LablTK/CamlTK: added support for TCL/TK 8.4.
- Str: reimplemented regexp matching engine, now less buggy, faster,
    and LGPL instead of GPL.
- Graphics: fixed draw_rect and fill_rect bug under X11.
- System threads and bytecode threads libraries can be both installed.
- System threads: better implementation of Thread.exit.
- Bytecode threads: fixed two library initialization bugs.
- Unix: make Unix.openfile blocking to account for named pipes;
  GC bug in Unix.*stat fixed; fixed problem with Unix.dup2 on Windows.

Ocamllex:
- Can name parts of the matched input text, e.g.
    "0" (['0'-'7']+ as s) { ... s ... }

Ocamldebug:
- Handle programs that run for more than 2^30 steps.

Emacs mode:
- Added file caml-types.el to interactively display the type information
  saved by option -dtypes.

Win32 ports:
- Cygwin port: recognize \ as directory separator in addition to /
- MSVC port: ocamlopt -pack works provided GNU binutils are installed.
- Graphics library: fixed bug in Graphics.blit_image; improved event handling.

OCamldoc:
- new ty_code field for types, to keep code of a type (with option -keep-code)
- new ex_code field for types, to keep code of an exception
    (with option -keep-code)
- some fixes in html generation
- don't overwrite existing style.css file when generating HTML
- create the ocamldoc.sty file when generating LaTeX (if nonexistent)
- man pages are now installed in man/man3 rather than man/mano
- fix: empty [] in generated HTML indexes


Objective Caml 3.06 (20 Aug 2002):
----------------------------------

Type-checking:
- Apply value restriction to polymorphic record fields.

Run-time system:
- Fixed GC bug affecting lazy values.

Both compilers:
- Added option "-version" to print just the version number.
- Fixed wrong dependencies in .cmi generated with the -pack option.

Native-code compiler:
- Fixed wrong return value for inline bigarray assignments.

Libraries:
- Unix.getsockopt: make sure result is a valid boolean.

Tools:
- ocamlbrowser: improved error reporting; small Win32 fixes.

Windows ports:
- Fixed two problems with the Mingw port under Cygwin 1.3.


Objective Caml 3.05 (29 Jul 2002):
----------------------------------

Language features:
- Support for polymorphic methods and record fields.
- Allows _ separators in integer and float literals, e.g. 1_000_000.

Type-checker:
- New flag -principal to enforce principality of type inference.
- Fixed subtle typing bug with higher-order functors.
- Fixed several complexity problems; changed (again) the  behaviour of
  simple coercions.
- Fixed various bugs with objects and polymorphic variants.
- Improved some error messages.

Both compilers:
- Added option "-pack" to assemble several compilation units as one unit
  having the given units as sub-modules.
- More precise detection of unused sub-patterns in "or" patterns.
- Warnings for ill-formed \ escapes in string and character literals.
- Protect against spaces and other special characters in directory names.
- Added interface consistency check when building a .cma or .cmxa library.
- Minor reduction in code size for class initialization code.
- Added option "-nostdlib" to ignore standard library entirely.

Bytecode compiler:
- Fixed issue with ocamlc.opt and dynamic linking.

Native-code compiler:
- Added link-time check for multiply-defined module names.
- Fixed GC bug related to constant constructors of polymorphic variant types.
- Fixed compilation bug for top-level "include" statements.
- PowerPC port: work around limited range for relative branches,
  thus removing assembler failures on large functions.
- IA64 port: fixed code generation bug for 3-way constructor matching.

Toplevel interactive system:
- Can load object files given on command line before starting up.
- ocamlmktop: minimized possibility of name clashes with user-provided modules.

Run-time system:
- Minor garbage collector no longer recursive.
- Better support for lazy data in the garbage collector.
- Fixed issues with the heap compactor.
- Fixed issues with finalized Caml values.
- The type "int64" is now supported on all platforms: we use software
  emulation if the C compiler doesn't support 64-bit integers.
- Support for float formats that are neither big-endian nor little-endian
  (one known example: the ARM).
- Fixed bug in callback*_exn functions in the exception-catching case.
- Work around gcc 2.96 bug on RedHat 7.2 and Mandrake 8.0, 8.1 among others.
- Stub DLLs now installed in subdir stublibs/ of standard library dir.

Standard library:
- Protect against integer overflow in sub-string and sub-array bound checks.
- New module Complex implementing arithmetic over complex numbers.
- New module Scanf implementing format-based scanning a la scanf() in C.
- Module Arg: added alternate entry point Arg.parse_argv.
- Modules Char, Int32, Int64, Nativeint, String: added type "t" and function
  "compare" so that these modules can be used directly with e.g. Set.Make.
- Module Digest: fixed issue with Digest.file on large files (>= 1Gb);
    added Digest.to_hex.
- Module Filename: added Filename.open_temp_file to atomically create and
    open the temp file; improved security of Filename.temp_file.
- Module Genlex: allow _ as first character of an identifier.
- Module Lazy: more efficient implementation.
- Module Lexing: improved performances for very large tokens.
- Module List: faster implementation of sorting functions.
- Module Printf:
    added %S and %C formats (quoted, escaped strings and characters);
    added kprintf (calls user-specified continuation on formatted string).
- Module Queue: faster implementation (courtesy of François Pottier).
- Module Random: added Random.bool.
- Module Stack: added Stack.is_empty.
- Module Pervasives:
    added sub-module LargeFile to support files larger than 1Gb
      (file offsets are int64 rather than int);
    opening in "append" mode automatically sets "write" mode;
    files are now opened in close-on-exec mode;
    string_of_float distinguishes its output from a plain integer;
    faster implementation of input_line for long lines.
- Module Sys:
     added Sys.ocaml_version containing the OCaml version number;
     added Sys.executable_name containing the (exact) path of the
       file being executable;
     Sys.argv.(0) is now unchanged w.r.t. what was provided as 0-th argument
       by the shell.
- Module Weak: added weak hash tables.

Other libraries:
- Bigarray:
    support for bigarrays of complex numbers;
    added functions Genarray.dims,
      {Genarray,Array1,Array2,Array3}.{kind,layout}.
- Dynlink: fixed bug with loading of mixed-mode Caml/C libraries.
- LablTK:
    now supports also the CamlTK API (no labels);
    support for Activate and Deactivate events;
    support for virtual events;
    added UTF conversion;
    export the tcl interpreter as caml value, to avoid DLL dependencies.
- Unix:
    added sub-module LargeFile to support files larger than 1Gb
      (file offsets are int64 rather than int);
    added POSIX opening flags (O_NOCTTY, O_*SYNC);
    use reentrant functions for gethostbyname and gethostbyaddr when available;
    fixed bug in Unix.close_process and Unix.close_process_full;
    removed some overhead in Unix.select.

Tools:
- ocamldoc (the documentation generator) is now part of the distribution.
- Debugger: now supports the option -I +dir.
- ocamllex: supports the same identifiers as ocamlc; warns for
  bad \ escapes in strings and characters.
- ocamlbrowser:
    recenter the module boxes when showing a cross-reference;
    include the current directory in the ocaml path.

Windows port:
- Can now compile with Mingw (the GNU compilers without the Cygwin
  runtime library) in addition to MSVC.
- Toplevel GUI: wrong filenames were given to #use and #load commands;
  read_line() was buggy for short lines (2 characters or less).
- OCamlBrowser: now fully functional.
- Graphics library: fixed several bugs in event handling.
- Threads library: fixed preemption bug.
- Unix library: better handling of the underlying differences between
  sockets and regular file descriptors;
  added Unix.lockf and a better Unix.rename (thanks to Tracy Camp).
- LablTk library: fixed a bug in Fileinput


Objective Caml 3.04 (13 Dec 2001):
----------------------------------

Type-checker:
- Allowed coercing self to the type of the current class, avoiding
  an obscure error message about "Self type cannot be unified..."

Both compilers:
- Use OCAMLLIB environment variable to find standard library, falls
  back on CAMLLIB if not defined.
- Report out-of-range ASCII escapes in character or string literals
  such as "\256".

Byte-code compiler:
- The -use-runtime and -make-runtime flags are back by popular demand
  (same behavior as in 3.02).
- Dynamic loading (of the C part of mixed Caml/C libraries): arrange that
  linking in -custom mode uses the static libraries for the C parts,
  not the shared libraries, for maximal robustness and compatibility with
  3.02.

Native-code compiler:
- Fixed bug in link-time consistency checking.

Tools:
- ocamlyacc: added parser debugging support (set OCAMLRUNPARAM=p to get
  a trace of the pushdown automaton actions).
- ocamlcp: was broken in 3.03 (Sys_error), fixed.

Run-time system:
- More work on dynamic loading of the C part of mixed Caml/C libraries.
- On uncaught exception, flush output channels before printing exception
  message and backtrace.
- Corrected several errors in exception backtraces.

Standard library:
- Pervasives: integer division and modulus are now fully specified
  on negative arguments (with round-towards-zero semantics).
- Pervasives.float_of_string: now raises Failure on ill-formed input.
- Pervasives: added useful float constants max_float, min_float, epsilon_float.
- printf functions in Printf and Format: added % formats for int32, nativeint,
  int64; "*" in width and precision specifications now supported
  (contributed by Thorsten Ohl).
- Added Hashtbl.copy, Stack.copy.
- Hashtbl: revised resizing strategy to avoid quadratic behavior
  on Hashtbl.add.
- New module MoreLabels providing labelized versions of modules
  Hashtbl, Map and Set.
- Pervasives.output_value and Marshal.to_* : improved hashing strategy
  for internal data structures, avoid excessive slowness on
  quasi-linearly-allocated inputs.

Other libraries:
- Num: fixed bug in big integer exponentiation (Big_int.power_*).

Windows port:
- New GUI for interactive toplevel (Jacob Navia).
- The Graphics library is now available for stand-alone executables
  (Jacob Navia).
- Unix library: improved reporting of system error codes.
- Fixed error in "globbing" of * and ? patterns on command line.

Emacs mode: small fixes; special color highlighting for ocamldoc comments.

License: added special exception to the LGPL'ed code (libraries and
  runtime system) allowing unrestricted linking, whether static or dynamic.


Objective Caml 3.03 ALPHA (12 Oct 2001):
----------------------------------------

Language:
- Removed built-in syntactic sugar for streams and stream patterns
  [< ... >], now supported via CamlP4, which is now included in the
  distribution.
- Switched the default behaviour to labels mode (labels are compulsory),
  but allows omitting labels when a function application is complete.
  -nolabels mode is available but deprecated for programming.
  (See also scrapelabels and addlabels tools below.)
- Removed all labels in the standard libraries, except labltk.
  Labelized versions are kept for ArrayLabels, ListLabels, StringLabels
  and UnixLabels. "open StdLabels" gives access to the first three.
- Extended polymorphic variant type syntax, allowing union types and
  row abbreviations for both sub- and super-types. #t deprecated in types.
- See the Upgrading file for how to adapt to all the changes above.

Type-checker:
- Fixed obscure bug in module typing causing the type-checker to loop
  on signatures of the form
        module type M
        module A: sig module type T = sig module T: M end end
        module B: A.T
- Improved efficiency of module type-checking via lazy computation of
  certain signature summary information.
- An empty polymorphic variant type is now an error.

Both compilers:
- Fixed wrong code generated for "struct include M ... end" when M
  contains one or several "external" declarations.

Byte-code compiler:
- Protect against VM stack overflow caused by module initialization code
  with many local variables.
- Support for dynamic loading of the C part of mixed Caml/C libraries.
- Removed the -use-runtime and -make-runtime flags, obsoleted by dynamic
  loading of C libraries.

Native-code compiler:
- Attempt to recover gracefully from system stack overflow.  Currently
  works on x86 under Linux and BSD.
- Alpha: work around "as" bug in Tru64 5.1.

Toplevel environment:
- Revised printing of inferred types and evaluation results
  so that an external printer (e.g. Camlp4's) can be hooked in.

Tools:
- The CamlP4 pre-processor-pretty-printer is now included in the standard
  distribution.
- New tool ocamlmklib to help build mixed Caml/C libraries.
- New tool scrapelabels and addlabels, to either remove (non-optional)
  labels in interfaces, or automatically add them in the definitions.
  They provide easy transition from classic mode ocaml 3.02 sources,
  depending on whether you want to keep labels or not.
- ocamldep: added -pp option to handle preprocessed source files.

Run-time system:
- Support for dynamic loading of the C part of mixed Caml/C libraries.
  Currently works under Linux, FreeBSD, Windows, Tru64, Solaris and Irix.
- Implemented registration of global C roots with a skip list,
  runs much faster when there are many global C roots.
- Autoconfiguration script: fixed wrong detection of Mac OS X; problem
  with the Sparc, gcc 3.0, and float alignment fixed.

Standard library:
- Added Pervasives.flush_all to flush all opened output channels.

Other libraries:
- All libraries revised to allow dynamic loading of the C part.
- Graphics under X Windows: revised event handling, should no longer lose
    mouse events between two calls to wait_next_event(); wait_next_event()
    now interruptible by signals.
- Bigarrays: fixed bug in marshaling of big arrays.

Windows port:
- Fixed broken Unix.{get,set}sockopt*



Objective Caml 3.02 (30 Jul 2001):
----------------------------------

Both compilers:
- Fixed embarrassing bug in pattern-matching compilation
  (affected or-patterns containing variable bindings).
- More optimizations in pattern-matching compilation.

Byte-code compiler:
- Protect against VM stack overflow caused by functions with many local
  variables.

Native-code compiler:
- Removed re-sharing of string literals, causes too many surprises with
  in-place string modifications.
- Corrected wrong compilation of toplevel "include" statements.
- Fixed bug in runtime function "callbackN_exn".
- Signal handlers receive the conventional signal number as argument
  instead of the system signal number (same behavior as with the
  bytecode compiler).
- ARM port: fixed issue with immediate operand overflow in large functions.

Toplevel environment:
- User-definer printers (for #install_printer) now receive as first argument
  the pretty-printer formatter where to print their second argument.
  Old printers (with only one argument) still supported for backward
  compatibility.

Standard library:
- Module Hashtbl: added Hashtbl.fold.

Other libraries:
- Dynlink: better error reporting in add_interfaces for missing .cmi files.
- Graphics: added more drawing functions (multiple points, polygons,
    multiple lines, splines).
- Bytecode threads: the module Unix is now thread-safe, ThreadUnix is
    deprecated.  Unix.exec* now resets standard descriptors to blocking mode.
- Native threads: fixed a context-switch-during-GC problem causing
    certain C runtime functions to fail, most notably input_value.
- Unix.inet_addr_of_string: call inet_aton() when available so as to
    handle correctly the address 255.255.255.255.
- Unix: added more getsockopt and setsockopt functions to get/set
    options that have values other than booleans.
- Num: added documentation for the Big_int module.

Tools:
- ocamldep: fixed wrong dependency issue with nested modules.

Run-time system:
- Removed floating-point error at start-up on some non-IEEE platforms
  (e.g. FreeBSD prior to 4.0R).
- Stack backtrace mechanism now works for threads that terminate on
  an uncaught exception.

Auto-configuration:
- Updated config.guess and config.sub scripts, should recognize a greater
  number of recent platform.

Windows port:
- Fixed broken Unix.waitpid.  Unix.file_descr can now be compared or hashed.
- Toplevel application: issue with spaces in name of stdlib directory fixed.

MacOS 9 port:
- Removed the last traces of support for 68k


Objective Caml 3.01 (09 Mar 2001):
----------------------------------

New language features:
- Variables are allowed in "or" patterns, e.g.
     match l with [t] | [_;t] -> ... t ...
- "include <structure expression>" to re-export all components of a
  structure inside another structure.
- Variance annotation on parameters of type declarations, e.g.
    type (+'a,-'b,'c) t (covariant in 'a, contravariant in 'b, invariant in 'c)

New ports:
- Intel IA64/Itanium under Linux (including the native-code compiler).
- Cygwin under MS Windows.  This port is an alternative to the earlier
  Windows port of OCaml, which relied on MS compilers; the Cygwin
  Windows port does not need MS Visual C++ nor MASM, runs faster
  in bytecode, and has a better implementation of the Unix library,
  but currently lacks threads and COM component support.

Type-checking:
- Relaxed "monomorphic restriction" on type constructors in a
  mutually-recursive type definition, e.g. the following is again allowed
    type u = C of int t | D of string t and 'a t = ...
- Fixed name-capture bug in "include SIG" and "SIG with ..." constructs.
- Improved implicit subtypes built by (... :> ty), closer to intuition.
- Several bug fixes in type-checking of variants.
- Typing of polymorphic variants is more restrictive:
   do not allow conjunctive types inside the same pattern matching.
   a type has either an upper bound, or all its tags are in the lower bound.
  This may break some programs (this breaks lablgl-0.94).

Both compilers:
- Revised compilation of pattern matching.
- Option -I +<subdir> to search a subdirectory <subdir> of the standard
  library directory (i.e. write "ocamlc -I +labltk" instead of
  "ocamlc -I /usr/local/lib/ocaml/labltk").
- Option -warn-error to turn warnings into errors.
- Option -where to print the location of the standard library directory.
- Assertions are now type-checked even if the -noassert option is given,
  thus -noassert can no longe change the types of modules.

Bytecode compiler and bytecode interpreter:
- Print stack backtrace when a program aborts due to an uncaught exception
  (requires compilation with -g and running with ocamlrun -b or
   OCAMLRUNPARAM="b=1").

Native-code compiler:
- Better unboxing optimizations on the int32, int64, and nativeint types.
- Tail recursion preserved for functions having more parameters than
  available registers (but tail calls to other functions are still
  turned off if parameters do not fit entirely in registers).
- Fixed name-capture bug in function inlining.
- Improved spilling/reloading strategy for conditionals.
- IA32, Alpha: better alignment of branch targets.
- Removed spurious dependency on the -lcurses library.

Toplevel environment:
- Revised handling of top-level value definitions, allows reclaimation
  of definitions that are shadowed by later definitions with the same names.
  (E.g. "let x = <big list>;; let x = 1;;" allows <big list> to be reclaimed.)
- Revised the tracing facility so that for standard library functions,
  only calls from user code are traced, not calls from the system.
- Added a "*" prompt when within a comment.

Runtime system:
- Fixed portability issue on bcopy() vs memmove(), affecting Linux RedHat 7.0
  in particular.
- Structural comparisons (=, <>, <, <=, >, >=, compare) reimplemented
  so as to avoid overflowing the C stack.
- Input/output functions: arrange so that reads and writes on closed
  in_channel or out_channel raise Sys_error immediately.

Standard library:
- Module Gc: changed some counters to float in order to avoid overflow;
    added alarms
- Module Hashtbl: added Hashtbl.replace.
- Module Int64: added bits_of_float, float_of_bits (access to IEEE 754
    representation of floats).
- Module List:  List.partition now tail-rec;
    improved memory behavior of List.stable_sort.
- Module Nativeint: added Nativeint.size (number of bits in a nativeint).
- Module Obj: fixed incorrect resizing of float arrays in Obj.resize.
- Module Pervasives: added float constants "infinity", "neg_infinity", "nan";
    added a "classify_float" function to test a float for NaN, infinity, etc.
- Pervasives.input_value: fixed bug affecting shared custom objects.
- Pervasives.output_value: fixed size bug affecting "int64" values.
- Pervasives.int_of_string, {Int32,Int64,Nativeint}.of_string:
  fixed bug causing bad digits to be accepted without error.
- Module Random: added get_state and set_state to checkpoint the generator.
- Module Sys: signal handling functions are passed the system-independent
  signal number rather than the raw system signal number whenever possible.
- Module Weak: added Weak.get_copy.

Other libraries:
- Bigarray: added Bigarray.reshape to take a view of the elements of a
  bigarray with different dimensions or number of dimensions;
  fixed bug causing "get" operations to be unavailable in custom
  toplevels including Bigarray.
- Dynlink: raise an error instead of crashing when the loaded module
  refers to the not-yet-initialized module performing a dynlink operation.
- Bytecode threads: added a thread-safe version of the Marshal module;
    fixed a rare GC bug in the thread scheduler.
- POSIX threads: fixed compilation problem with threads.cmxa.
- Both thread libraries: better tail-recursion in Event.sync.
- Num library: fixed bug in square roots (Nat.sqrt_nat, Big_int.sqrt_big_int).

Tools:
- ocamldep: fixed missing dependencies on labels of record patterns and
    record construction operations

Win32 port:
- Unix.waitpid now implements the WNOHANG option.

Mac OS ports:
- Mac OS X public beta is supported.
- Int64.format works on Mac OS 8/9.


Objective Caml 3.00 (25 Apr 2000):
----------------------------------

Language:
- OCaml/OLabl merger:
  * Support for labeled and optional arguments for functions and classes.
  * Support for variant types (sum types compared by structure).
  See tutorial (chapter 2 of the OCaml manual) for more information.
- Syntactic change: "?" in stream error handlers changed to "??".
- Added exception renaming in structures (exception E = F).
- (OCaml 2.99/OLabl users only) Label syntax changed to preserve
  backward compatibility with 2.0x (labeled function application
  is f ~lbl:arg instead of f lbl:arg).  A tool is provided to help
  convert labelized programs to OCaml 3.00.

Both compilers:
- Option -labels to select commuting label mode (labels are mandatory,
  but labeled arguments can be passed in a different order than in
  the definition of the function; in default mode, labels may be omitted,
  but argument reordering is only allowed for optional arguments).
- Libraries (.cma and .cmxa files) now "remember" C libraries given
  at library construction time, and add them back at link time.
  Allows linking with e.g. just unix.cma instead of
  unix.cma -custom -cclib -lunix
- Revised printing of error messages, now use Format.fprintf; no visible
  difference for users, but could facilitate internationalization later.
- Fixed bug in unboxing of records containing only floats.
- Fixed typing bug involving applicative functors as components of modules.
- Better error message for inconsistencies between compiled interfaces.

Bytecode compiler:
- New "modular" format for bytecode executables; no visible differences
  for users, but will facilitate further extensions later.
- Fixed problems in signal handling.

Native-code compiler:
- Profiling support on x86 under FreeBSD
- Open-coding and unboxing optimizations for the new integer types
  int32, int64, nativeint, and for bigarrays.
- Fixed instruction selection bug with "raise" appearing in arguments
  of strict operators, e.g. "1 + raise E".
- Better error message when linking incomplete/incorrectly ordered set
  of .cmx files.
- Optimized scanning of global roots during GC, can reduce total running
  time by up to 8% on GC-intensive programs.

Interactive toplevel:
- Better printing of exceptions, including arguments, when possible.
- Fixed rare GC bug occurring during interpretation of scripts.
- Added consistency checks between interfaces and implementations
  during #load.

Run-time system:
- Added support for "custom" heap blocks (heap blocks carrying
  C functions for finalization, comparison, hashing, serialization
  and deserialization).
- Support for finalisation functions written in Caml.

Standard library:
- New modules Int32, Int64, Nativeint for 32-bit, 64-bit and
  platform-native integers
- Module Array: added Array.sort, Array.stable_sort.
- Module Gc: added Gc.finalise to attach Caml finalisation functions to
  arbitrary heap-allocated data.
- Module Hashtbl: do not bomb when resizing very large table.
- Module Lazy: raise Lazy.Undefined when a lazy evaluation needs itself.
- Module List: added List.sort, List.stable_sort; fixed bug in List.rev_map2.
- Module Map: added mapi (iteration with key and data).
- Module Set: added iterators for_all, exists, filter, partition.
- Module Sort: still here but deprecated in favor of new sorting functions
  in Array and List.
- Module Stack: added Stack.top
- Module String: fixed boundary condition on String.rindex_from
- Added labels on function arguments where appropriate.

New libraries and tools:
- ocamlbrowser: graphical browser for OCaml sources and compiled interfaces,
  supports cross-referencing, editing, running the toplevel.
- LablTK: GUI toolkit based on TK, using labeled and optional arguments,
  easier to use than CamlTK.
- Bigarray: large, multi-dimensional numerical arrays, facilitate
  interfacing with C/Fortran numerical code, efficient support for
  advanced array operations such as slicing and memory-mapping of files.

Other libraries:
- Bytecode threads: timer-based preemption was broken, works back again;
  fixed bug in Pervasives.input_line; exported Thread.yield.
- System threads: several GC / reentrancy bugs fixed in buffered I/O
  and Unix I/O; revised Thread.join implementation for strict POSIX
  conformance; exported Thread.yield.
- Graphics: added support for double buffering; added, current_x, current_y,
  rmoveto, rlineto, and draw_rect.
- Num: fixed bug in Num.float_of_num.
- Str: worked around potential symbol conflicts with C standard library.
- Dbm: fixed bug with Dbm.iter on empty database.

New or updated ports:
- Alpha/Digital Unix: lifted 256M limitation on total memory space
  induced by -taso
- Port to AIX 4.3 on PowerPC
- Port to HPUX 10 on HPPA
- Deprecated 680x0 / SunOS port

Macintosh port:
- Implemented the Unix and Thread libraries.
- The toplevel application does not work on 68k Macintoshes; maybe
  later if there's a demand.
- Added a new tool, ocamlmkappli, to build an application from a
  program written in O'Caml.


Objective Caml 2.04 (26 Nov 1999):
----------------------------------

- C interface: corrected inconsistent change in the CAMLparam* macros.
- Fixed internal error in ocamlc -g.
- Fixed type-checking of "S with ...", where S is a module type name
  abbreviating another module type name.
- ocamldep: fixed stdout/stderr mismatch after failing on one file.
- Random.self_init more random.
- Windows port:
  - Toplevel application: fixed spurious crash on exit.
  - Native-code compiler: fixed bug in assembling certain
    floating-point constants (masm doesn't grok 2e5, wants 2.0e5).

Objective Caml 2.03 (19 Nov 1999):
----------------------------------

New ports:
- Ported to BeOS / Intel x86 (bytecode and native-code).
- BSD / Intel x86 port now supports both a.out and ELF binary formats.
- Added support for {Net,Open}BSD / Alpha.
- Revamped Rhapsody port, now works on MacOS X server.

Syntax:
- Warning for "(*)" and "*)" outside comment.
- Removed "#line LINENO", too ambiguous with a method invocation;
  the equivalent "# LINENO" is still supported.

Typing:
- When an incomplete pattern-matching is detected, report also a
  value or value template that is not covered by the cases of
  the pattern-matching.
- Several bugs in class type matching and in type error reporting fixed.
- Added an option -rectypes to support general recursive types,
  not just those involving object types.

Bytecode compiler:
- Minor cleanups in the bytecode emitter.
- Do not remove "let x = y" bindings in -g mode; makes it easier to
  debug the code.

Native-code compiler:
- Fixed bug in grouping of allocations performed in the same basic block.
- Fixed bug in constant propagation involving expressions containing
  side-effects.
- Fixed incorrect code generation for "for" loops whose upper bound is
  a reference assigned inside the loop.
- MIPS code generator: work around a bug in the IRIX 6 assembler.

Toplevel:
- Fixed incorrect redirection of standard formatter to stderr
  while executing toplevel scripts.

Standard library:
- Added List.rev_map, List.rev_map2.
- Documentation of List functions now says which functions are
  tail-rec, and how much stack space is needed for non-tailrec functions.
- Wrong type for Printf.bprintf fixed.
- Fixed weird behavior of Printf.sprintf and Printf.bprintf in case of
  partial applications.
- Added Random.self_init, which initializes the PRNG from the system date.
- Sort.array: serious bugs fixed.
- Stream.count: fixed incorrect behavior with ocamlopt.

Run-time system and external interface:
- Fixed weird behavior of signal handlers w.r.t. signal masks and exceptions
  raised from the signal handler.
- Fixed bug in the callback*_exn() functions.

Debugger:
- Fixed wrong printing of float record fields and elements of float arrays.
- Supports identifiers starting with '_'.

Profiler:
- Handles .mli files, so ocamlcp can be used to replace ocamlc (e.g. in a
  makefile).
- Now works on programs that use stream expressions and stream parsers.

Other libraries:
- Graphics: under X11, treat all mouse buttons equally; fixed problem
  with current font reverting to the default font when the graphics
  window is resized.
- Str: fixed reentrancy bugs in Str.replace and Str.full_split.
- Bytecode threads: set standard I/O descriptors to non-blocking mode.
- OS threads: revised implementation of Thread.wait_signal.
- All threads: added Event.wrap_abort, Event.choose [].
- Unix.localtime, Unix.gmtime: check for errors.
- Unix.create_process: now supports arbitrary redirections of std descriptors.
- Added Unix.open_process_full.
- Implemented Unix.chmod under Windows.
- Big_int.square_big_int now gives the proper sign to its result.

Others:
- ocamldep: don't stop at first error, skip to next file.
- Emacs mode: updated with Garrigue and Zimmerman's snapshot of 1999/10/18.
- configure script: added -prefix option.
- Windows toplevel application: fixed problem with graphics library
  not loading properly.


Objective Caml 2.02 (04 Mar 1999):
----------------------------------

* Type system:
  - Check that all components of a signature have unique names.
  - Fixed bug in signature matching involving a type component and
    a module component, both sharing an abstract type.
  - Bug involving recursive classes constrained by a class type fixed.
  - Fixed bugs in printing class types and in printing unification errors.

* Compilation:
  - Changed compilation scheme for "{r with lbl = e}" when r has many fields
    so as to avoid code size explosion.

* Native-code compiler:
  - Better constant propagation in boolean expressions and in conditionals.
  - Removal of unused arguments during function inlining.
  - Eliminated redundant tagging/untagging in bit shifts.
  - Static allocation of closures for functions without free variables,
    reduces the size of initialization code.
  - Revised compilation scheme for definitions at top level of compilation
    units, so that top level functions have no free variables.
  - Coalesced multiple allocations of heap blocks inside one expression
    (e.g. x :: y :: z allocates the two conses in one step).
  - Ix86: better handling of large integer constants in instruction selection.
  - MIPS: fixed wrong asm generated for String.length "literal".

* Standard library:
  - Added the "ignore" primitive function, which just throws away its
    argument and returns "()".  It allows to write
    "ignore(f x); y" if "f x" doesn't have type unit and you don't
    want the warning caused by "f x; y".
  - Added the "Buffer" module (extensible string buffers).
  - Module Format: added formatting to buffers and to strings.
  - Added "mem" functions (membership test) to Hashtbl and Map.
  - Module List: added find, filter, partition.
    Renamed remove and removeq to remove_assoc and remove_assq.
  - Module Marshal: fixed bug in marshaling functions when passed functional
    values defined by mutual recursion with other functions.
  - Module Printf: added Printf.bprintf (print to extensible buffer);
    added %i format as synonymous for %d (as per the docs).
  - Module Sort: added Sort.array (Quicksort).

* Runtime system:
  - New callback functions for callbacks with arbitrary many arguments
    and for catching Caml exceptions escaping from a callback.

* The ocamldep dependency generator: now performs full parsing of the
    sources, taking into account the scope of module bindings.

* The ocamlyacc parser generator: fixed sentinel error causing wrong
    tables to be generated in some cases.

* The str library:
  - Added split_delim, full_split as variants of split that control
    more precisely what happens to delimiters.
  - Added replace_matched for separate matching and replacement operations.

* The graphics library:
  - Bypass color lookup for 16 bpp and 32 bpp direct-color displays.
  - Larger color cache.

* The thread library:
  - Bytecode threads: more clever use of non-blocking I/O, makes I/O
    operations faster.
  - POSIX threads: gcc-ism removed, should now compile on any ANSI C compiler.
  - Both: avoid memory leak in the Event module when a communication
    offer is never selected.

* The Unix library:
  - Fixed inversion of ctime and mtime in Unix.stat, Unix.fstat, Unix.lstat.
  - Unix.establish_connection: properly reclaim socket if connect fails.

* The DBM library: no longer crashes when calling Dbm.close twice.

* Emacs mode:
  - Updated with Garrigue and Zimmerman's latest version.
  - Now include an "ocamltags" script for using etags on OCaml sources.

* Win32 port:
  - Fixed end-of-line bug in ocamlcp causing problems with generated sources.


Objective Caml 2.01 (09 Dec 1998):
----------------------------------

* Typing:
  - Added warning for expressions of the form "a; b" where a does not have
    type "unit"; catches silly mistake such as
    "record.lbl = newval; ..." instead of "record.lbl <- newval; ...".
  - Typing bug in "let module" fixed.

* Compilation:
  - Fixed bug in compilation of recursive and mutually recursive classes.
  - Option -w to turn specific warnings on/off.
  - Option -cc to choose the C compiler used with ocamlc -custom and ocamlopt.

* Bytecode compiler and bytecode interpreter:
  - Intel x86: removed asm declaration causing "fixed or forbidden register
    spilled" error with egcs and gcc 2.8 (but not with gcc 2.7, go figure).
  - Revised handling of debugging information, allows faster linking with -g.

* Native-code compiler:
  - Fixed bugs in integer constant propagation.
  - Out-of-bound accesses in array and strings now raise an Invalid_argument
    exception (like the bytecode system) instead of stopping the program.
  - Corrected scheduling of bound checks.
  - Port to the StrongARM under Linux (e.g. Corel Netwinder).
  - I386: fixed bug in profiled code (ocamlopt -p).
  - Mips: switched to -n32 model under IRIX; dropped the Ultrix port.
  - Sparc: simplified the addressing modes, allows for better scheduling.
  - Fixed calling convention bug for Pervasives.modf.

* Toplevel:
  - #trace works again.
  - ocamlmktop: use matching ocamlc, not any ocamlc from the search path.

* Memory management:
  - Fixed bug in heap expansion that could cause the GC to loop.

* C interface:
  - New macros CAMLparam... and CAMLlocal... to simplify the handling
    of local roots in C code.
  - Simplified procedure for allocating and filling Caml blocks from C.
  - Declaration of string_length in <caml/mlvalues.h>.

* Standard library:
  - Module Format: added {get,set}_all_formatter_output_functions,
    formatter_of_out_channel, and the control sequence @<n> in printf.
  - Module List: added mem_assoc, mem_assq, remove, removeq.
  - Module Pervasives: added float_of_int (synonymous for float),
    int_of_float (truncate), int_of_char (Char.code), char_of_int (Char.chr),
    bool_of_string.
  - Module String: added contains, contains_from, rcontains_from.

* Unix library:
  - Unix.lockf: added F_RLOCK, F_TRLOCK; use POSIX locks whenever available.
  - Unix.tc{get,set}attr: added non-standard speeds 57600, 115200, 230400.
  - Unix.chroot: added.

* Threads:
  - Bytecode threads: improved speed of I/O scheduling.
  - Native threads: fixed a bug involving signals and exceptions
    generated from C.

* The "str" library:
  - Added Str.string_partial_match.
  - Bumped size of internal stack.

* ocamlyacc: emit correct '# lineno' directive for prelude part of .mly file.

* Emacs editing mode: updated with Jacques Garrigue's newest code.

* Windows port:
  - Added support for the "-cclib -lfoo" option (instead of
     -cclib /full/path/libfoo.lib as before).
  - Threads: fixed a bug at initialization time.

* Macintosh port: source code for Macintosh application merged in.


Objective Caml 2.00 (19 Aug 1998):
----------------------------------

* Language:
  - New class language.  See http://caml.inria.fr/ocaml/refman/
    for a tutorial (chapter 2) and for the reference manual (section 4.9).
  - Local module definitions "let module X = <module-expr> in <expr>".
  - Record copying with update "{r with lbl1 = expr1; ...}".
  - Array patterns "[|pat1; ...;patN|]" in pattern-matchings.
  - New reserved keywords: "object", "initializer".
  - No longer reserved: "closed", "protected".

* Bytecode compiler:
  - Use the same compact memory representations for float arrays, float
    records and recursive closures as the native-code compiler.
  - More type-dependent optimizations.
  - Added the -use_runtime and -make_runtime flags to build separately
    and reuse afterwards custom runtime systems
    (inspired by Fabrice Le Fessant's patch).

* Native-code compiler:
  - Cross-module constant propagation of integer constants.
  - More type-dependent optimizations.
  - More compact code generated for "let rec" over data structures.
  - Better code generated for "for" loops (test at bottom of code).
  - More aggressive scheduling of stores.
  - Added -p option for time profiling with gprof
    (fully supported on Intel x86/Linux and Alpha/Digital Unix only)
    (inspired by Aleksey Nogin's patch).
  - A case of bad spilling with high register pressure fixed.
  - Fixed GC bug when GC called from C without active Caml code.
  - Alpha: $gp handling revised to follow Alpha's standard conventions,
    allow running "atom" and "pixie" on ocamlopt-generated binaries.
  - Intel x86: use movzbl and movsbl systematically to load 8-bit and 16-bit
    quantities, no more hacks with partial registers (better for the
    Pentium Pro, worse for the Pentium).
  - PowerPC: more aggressive scheduling of return address reloading.
  - Sparc: scheduling bug related to register pairs fixed.

* Runtime system:
  - Better printing of uncaught exceptions (print a fully qualified
    name whenever possible).

* New ports:
  - Cray T3E (bytecode only) (in collaboration with CEA).
  - PowerMac under Rhapsody.
  - SparcStations under Linux.

* Standard library:
  - Added set_binary_mode_in and set_binary_mode_out in Pervasives
    to toggle open channels between text and binary modes.
  - output_value and input_value check that the given channel is in
    binary mode.
  - input_value no longer fails on very large marshalled data (> 16 Mbytes).
  - Module Arg: added option Rest.
  - Module Filename: temp_file no longer loops if temp dir doesn't exist.
  - Module List: added rev_append (tail-rec alternative to @).
  - Module Set: tell the truth about "elements" returning a sorted list;
    added min_elt, max_elt, singleton.
  - Module Sys: added Sys.time for simple measuring of CPU time.

* ocamllex:
  - Check for overflow when generating the tables for the automaton.
  - Error messages in generated .ml file now point to .mll source.
  - Added "let <id> = <regexp>" to name regular expressions
    (inspired by Christian Lindig's patch).

* ocamlyacc:
  - Better error recovery in presence of EOF tokens.
  - Error messages in generated .ml file now point to .mly source.
  - Generated .ml file now type-safe even without the generated .mli file.

* The Unix library:
  - Use float instead of int to represent Unix times (number of seconds
    from the epoch).  This fixes a year 2005 problem on 32-bit platforms.
    Functions affected: stat, lstat, fstat, time, gmtime, localtime,
    mktime, utimes.
  - Added putenv.
  - Better handling of "unknown" error codes (EUNKNOWNERR).
  - Fixed endianness bug in getservbyport.
  - win32unix (the Win32 implementation of the Unix library) now has
    the same interface as the unix implementation, this allows exchange
    of compiled .cmo and .cmi files between Unix and Win32.

* The thread libraries:
  - Bytecode threads: bug with escaping exceptions fixed.
  - System threads (POSIX, Win32): malloc/free bug fixed; signal bug fixed.
  - Both: added Thread.wait_signal to wait synchronously for signals.

* The graph library: bigger color cache.

* The str library: added Str.quote, Str.regexp_string,
  Str.regexp_string_case_fold.

* Emacs mode:
  - Fixed bug with paragraph fill.
  - Fixed bug with next-error under Emacs 20.


Objective Caml 1.07 (11 Dec 1997):
----------------------------------

* Native-code compiler:
  - Revised interface between generated code and GC, fixes serious GC
    problems with signals and native threads.
  - Added "-thread" option for compatibility with ocamlc.

* Debugger: correctly print instance variables of objects.

* Run-time system: ported to OpenBSD.

* Standard library: fixed wrong interface for Marshal.to_buffer and
  Obj.unmarshal.

* Num library: added Intel x86 optimized asm code (courtesy of
  Bernard Serpette).

* Thread libraries:
  - Native threads: fixed GC bugs and installation procedure.
  - Bytecode threads: fixed problem with "Marshal" module.
  - Both: added Event.always.

* MS Windows port: better handling of long command lines in Sys.command

Objective Caml 1.06 (18 Nov 1997):
----------------------------------

* Language:
  - Added two new keywords: "assert" (check assertion) and "lazy"
    (delay evaluation).
  - Allow identifiers to start with "_" (such identifiers are treated
    as lowercase idents).

* Objects:
  - Added "protected" methods (visible only from subclasses, can be hidden
    in class type declared in module signature).
  - Objects can be compared using generic comparison functions.
  - Fixed compilation of partial application of object constructors.

* Type system:
  - Occur-check now more strict (all recursions must traverse an object).
  - A few bugs fixed.

* Run-time system:
  - A heap compactor was implemented, so long-running programs can now
    fight fragmentation.
  - The meaning of the "space_overhead" parameter has changed.
  - The macros Push_roots and Pop_roots are superseded by Begin_roots* and
    End_roots.
  - Bytecode executable includes list of primitives used, avoids crashes
    on version mismatch.
  - Reduced startup overhead for marshalling, much faster marshalling of
    small objects.
  - New exception Stack_overflow distinct from Out_of_memory.
  - Maximum stack size configurable.
  - I/O revised for compatibility with compactor and with native threads.
  - All C code ANSIfied (new-style function declarations, etc).
  - Threaded code work on all 64-bit processors, not just Alpha/Digital Unix.
  - Better printing of uncaught exceptions.

* Both compilers:
  - Parsing: more detailed reporting of syntax errors (e.g. shows
    unmatched opening parenthesis on missing closing parenthesis).
  - Check consistency between interfaces (.cmi).
  - Revised rules for determining dependencies between modules.
  - Options "-verbose" for printing calls to C compiler, "-noassert"
    for turning assertion checks off.

* Native-code compiler:
  - Machine-dependent parts rewritten using inheritance instead of
    parameterized modules.
  - GC bug in value let rec fixed.
  - Port to Linux/Alpha.
  - Sparc: cleaned up use of %g registers, now compatible with Solaris threads.

* Top-level interactive system:
  - Can execute Caml script files given on command line.
  - Reads commands from ./.ocamlinit on startup.
  - Now thread-compatible.

* Standard library:
  - New library module: Lazy (delayed computations).
  - New library module: Marshal.  Allows marshalling to strings and
    transmission of closures between identical programs (SPMD parallelism).
  - Filename: "is_absolute" is superseded by "is_implicit" and "is_relative".
    To adapt old programs, change "is_absolute x" to "not (is_implicit x)"
    (but the new "is_relative" is NOT the opposite of the old "is_absolute").
  - Array, Hashtbl, List, Map, Queue, Set, Stack, Stream:
    the "iter" functions now take as argument a unit-returning function.
  - Format: added "printf" interface to the formatter (see the documentation).
    Revised behaviour of simple boxes: no more than one new line is output
    when consecutive break hints should lead to multiple line breaks.
  - Stream: revised implementation, renamed Parse_failure to Failure and
    Parse_error to Error (don't you love gratuitous changes?).
  - String: added index, rindex, index_from, rindex_from.
  - Array: added mapi, iteri, fold_left, fold_right, init.
  - Added Map.map, Set.subset, Printexc.to_string.

* ocamllex: lexers generated by ocamllex can now handle all characters,
  including '\000'.

* ocamlyacc: fixed bug with function closures returned by parser rules.

* Debugger:
  - Revised generation of events.
  - Break on function entrance.
  - New commands start/previous.
  - The command loadprinter now try to recursively load required
    modules.
  - Numerous small fixes.

* External libraries:
  - systhreads: can now use POSIX threads; POSIX and Win32 threads are
    now supported by the native-code compiler.
  - dbm and graph: work in native code.
  - num: fixed bug in Nat.nat_of_string.
  - str: fixed deallocation bug with case folding.
  - win32unix: use Win32 handles instead of (buggy) VC++ emulation of Unix
    file handles; added gettimeofday.

* Emacs editing mode and debugger interface updated to July '97 version.

Objective Caml 1.05 (21 Mar 1997):
----------------------------------

* Typing: fixed several bugs causing spurious type errors.

* Native-code compiler: fixed instruction selection bug causing GC to
see ill-formed pointers; fixed callbacks to support invocation from a
main program in C.

* Standard library: fixed String.lowercase; Weak now resists integers.

* Toplevel: multiple phrases without intermediate ";;" now really supported;
fixed value printing problems where the wrong printer was selected.

* Debugger: fixed printing problem with local references; revised
handling of checkpoints; various other small fixes.

* Macintosh port: fixed signed division problem in bytecomp/emitcode.ml

Objective Caml 1.04 (11 Mar 1997):
----------------------------------

* Replay debugger ported from Caml Light; added debugger support in
  compiler (option -g) and runtime system. Debugger is alpha-quality
  and needs testing.

* Parsing:
  - Support for "# linenum" directives.
  - At toplevel, allow several phrases without intermediate ";;".

* Typing:
  - Allow constraints on datatype parameters, e.g.
    type 'a foo = ... constraint 'a = 'b * 'c.
  - Fixed bug in signature matching in presence of free type variables '_a.
  - Extensive cleanup of internals of type inference.

* Native-code compilation:
  - Inlining of small functions at point of call (fairly conservative).
  - MIPS code generator ported to SGI IRIX 6.
  - Better code generated for large integer constants.
  - Check for urgent GC when allocating large objects in major heap.
  - PowerPC port: better scheduling, reduced TOC consumption.
  - HPPA port: handle long conditional branches gracefully,
    several span-dependent bugs fixed.

* Standard library:
  - More floating-point functions (all ANSI C float functions now available).
  - Hashtbl: added functorial interface (allow providing own equality
    and hash functions); rehash when resizing, avoid memory leak on
    Hashtbl.remove.
  - Added Char.uppercase, Char.lowercase, String.uppercase, String.lowercase,
    String.capitalize, String.uncapitalize.
  - New module Weak for manipulating weak pointers.
  - New module Callback for registering closures and exceptions to be
    used from C.

* Foreign interface:
  - Better support for callbacks (C calling Caml), exception raising
    from C, and main() in C. Added function to remove a global root.
  - Option -output-obj to package Caml code as a C library.

* Thread library: fixed bug in timed_read and timed_write operations;
  Lexing.from_function and Lexing.from_channel now reentrant.

* Unix interface: renamed EACCESS to EACCES (the POSIX name); added setsid;
  fixed bug in inet_addr_of_string for 64-bit platforms.

* Ocamlyacc: default error function no longer prevents error recovery.

* Ocamllex: fixed reentrancy problem w.r.t. exceptions during refill;
  fixed output problem (\r\r\n) under Win32.

* Macintosh port:
  - The makefiles are provided for compiling and installing O'Caml on
    a Macintosh with MPW 3.4.1.
  - An application with the toplevel in a window is forthcoming.

* Windows NT/95 port: updated toplevel GUI to that of Caml Light 0.73.

* Emacs editing mode and debugger interface included in distribution.


Objective Caml 1.03 (29 Oct 1996):
----------------------------------

* Typing:
  - bug with type names escaping their scope via unification with
    non-generalized type variables '_a completely fixed;
  - fixed bug in occur check : it was too restrictive;
  - fixed bug of coercion operators;
  - check that no two types of the same name are generated in a module
    (there was no check for classes);
  - "#install_printer" works again;
  - fixed bug in printing of subtyping errors;
  - in class interfaces, construct "method m" (without type) change
    the status of method m from abstract to concrete;
  - in a recursive definition of class interfaces, a class can now
    inherit from a previous class;
  - typing of a method make use of an eventual previously given type
    of this method, yielding clearer type errors.

* Compilation (ocamlc and ocamlopt):
  - fixed bug in compilation of classes.

* Native-code compilation:
  - optimization of functions taking tuples of arguments;
  - code emitter for the Motorola 680x0 processors (retrocomputing week);
  - Alpha/OSF1: generate frame descriptors, avoids crashes when e.g.
    exp() or log() cause a domain error; fixed bug with
    String.length "literal";
  - Sparc, Mips, HPPA: removed marking of scanned stack frames
    (benefits do not outweight cost).

* Standard library:
  - Arg.parse now prints documentation for command-line options;
  - I/O buffers (types in_channel and out_channel) now heap-allocated,
    avoids crashing when closing a channel several times;
  - Overflow bug in compare() fixed;
  - GC bug in raising Sys_error from I/O functions fixed;
  - Parsing.symbol_start works even for epsilon productions.

* Foreign interface: main() in C now working, fixed bug in library
  order at link time.

* Thread library: guard against calling thread functions before Thread.create.

* Unix library: fixed getsockopt, setsockopt, open_process_{in,out}.

* Perl-free, cpp-free, cholesterol-free installation procedure.


Objective Caml 1.02 (27 Sep 1996):
----------------------------------

* Typing:
  - fixed bug with type names escaping their scope via unification
    with non-generalized type variables '_a;
  - keep #class abbreviations longer;
  - faster checking of well-formed abbreviation definitions;
  - stricter checking of "with" constraints over signatures (arity
    mismatch, overriding of an already manifest type).

* Compilation (ocamlc and ocamlopt):
  - fixed bug in compilation of recursive classes;
  - [|...|] and let...rec... allowed inside definitions of recursive
    data structures;

* Bytecode compilation: fixed overflow in linker for programs with
  more than 65535 globals and constants.

* Native-code compilation:
  - ocamlopt ported to HPPA under HP/UX, Intel x86 under Solaris 2,
    PowerMacintosh under MkLinux;
  - fixed two bugs related to floating-point arrays (one with "t array"
    where t is an abstract type implemented as float, one with
    comparison between two float arrays on 32 bit platforms);
  - fixed reloading/spilling problem causing non-termination of
    register allocation;
  - fixed bugs in handling of () causing loss of tail recursion;
  - fixed reloading bug in indirect calls.

* Windows NT/95 port:
  - complete port of the threads library (Pascal Cuoq);
  - partial port of the Unix library (Pascal Cuoq);
  - expansion of *, ? and @ on the command line.

* Standard library:
  - bug in in List.exists2 fixed;
  - bug in "Random.int n" for very large n on 64-bit machines fixed;
  - module Format: added a "general purpose" type of box (open_box);
    can output on several formatters at the same time.

* The "threads" library:
  - implementation on top of native threads available for Win32 and
    POSIX 1003.1c;
  - added -thread option to select a thread-safe version of the
    standard library, the ThreadIO module is no longer needed.

* The "graph" library: avoid invalid pixmaps when doing
  open_graph/close_graph several times.

* The "dynlink" library: support for "private" (no re-export) dynamic loading.

* ocamlyacc: skip '...' character literals correctly.

* C interface: C code linked with O'Caml code can provide its own main()
  and call caml_main() later.


Objective Caml 1.01 (12 Jun 1996):
----------------------------------

* Typing: better report of type incompatibilities;
  non-generalizable type variables in a struct...end no longer flagged
  immediately as an error;
  name clashes during "open" avoided.

* Fixed bug in output_value where identical data structures
  could have different external representations; this bug caused wrong
  "inconsistent assumptions" errors when checking compatibility of
  interfaces at link-time.

* Standard library: fixed bug in Array.blit on overlapping array sections

* Unmarshaling from strings now working.

* ocamlc, ocamlopt: new flags -intf and -impl to force compilation as
  an implementation/an interface, regardless of file extension;
  overflow bug on wide-range integer pattern-matchings fixed.

* ocamlc: fixed bytecode generation bug causing problems with compilation
  units defining more than 256 values

* ocamlopt, all platforms:
  fixed GC bug in "let rec" over data structures;
  link startup file first, fixes "undefined symbol" errors with some
  libraries.

* ocamlopt, Intel x86:
  more efficient calling sequence for calling C functions;
  floating-point wars, chapter 5: don't use float stack for holding
  float pseudo-registers, stack-allocating them is just as efficient.

* ocamlopt, Alpha and Intel x86: more compact calling sequence for garbage
  collection.

* ocamllex: generated automata no longer use callbacks for refilling
  the input buffer (works better with threads); character literals
  correctly skipped inside actions.

* ocamldep: "-I" directories now searched in the right order

* Thread library: incompatibilities with callbacks, signals, and
  dynamic linking removed; scheduling bug with Thread.wait fixed.

* New "dbm" library, interfaces with NDBM.

* Object-oriented extensions:
    instance variables can now be omitted in class types;
    some error messages have been made clearer;
    several bugs fixes.

Objective Caml 1.00 (9 May 1996):
---------------------------------

* Merge of Jérôme Vouillon and Didier Rémy's object-oriented
extensions.

* All libraries: all "new" functions renamed to "create" because "new"
is now a reserved keyword.

* Compilation of "or" patterns (pat1 | pat2) completely revised to
avoid code size explosion.

* Compiler support for preprocessing source files (-pp flag).

* Library construction: flag -linkall to force linking of all units in
a library.

* Native-code compiler: port to the Sparc under NetBSD.

* Toplevel: fixed bug when tracing several times the same function
under different names.

* New format for marshaling arbitrary data structures, allows
marshaling to/from strings.

* Standard library: new module Genlex (configurable lexer for streams)

* Thread library: much better support for I/O and blocking system calls.

* Graphics library: faster reclaimation of unused pixmaps.

* Unix library: new functions {set,clear}_nonblock, {set,clear}_close_on_exec,
{set,get}itimer, inet_addr_any, {get,set}sockopt.

* Dynlink library: added support for linking libraries (.cma files).

Caml Special Light 1.15 (15 Mar 1996):
--------------------------------------

* Caml Special Light now runs under Windows NT and 95. Many thanks to
Kevin Gallo (Microsoft Research) who contributed his initial port.

* csllex now generates tables for a table-driven automaton.
The resulting lexers are smaller and run faster.

* Completely automatic configuration script.

* Typing: more stringent checking of module type definitions against
manifest module type specifications.

* Toplevel: recursive definitions of values now working.

* Native-code compiler, all platforms:
        toplevel "let"s with refutable patterns now working;
        fixed bug in assignment to float record fields;
        direct support for floating-point negation and absolute value.

* Native-code compiler, x86: fixed bug with tail calls (with more than
4 arguments) from a function with a one-word stack frame.

* Native-code compiler, Sparc: problem with -compact fixed.

* Thread library: support for non-blocking writes; scheduler revised.

* Unix library: bug in gethostbyaddr fixed; bounds checking for read,
write, etc.

Caml Special Light 1.14 (8 Feb 1996):
-------------------------------------

* cslopt ported to the PowerPC/RS6000 architecture. Better support for
AIX in the bytecode system as well.

* cslopt, all platforms: fixed bug in live range splitting around catch/exit.

* cslopt for the Intel (floating-point wars, chapter 4):
implemented Ershov's algorithm to minimize floating-point stack usage;
out-of-order pops fixed.

* Several bug fixes in callbacks and signals.

Caml Special Light 1.13 (4 Jan 1996):
-------------------------------------

* Pattern-matching compilation revised to factor out accesses inside
matched structures.

* Callbacks and signals now supported in cslopt.
Signals are only detected at allocation points, though.
Added callback functions with 2 and 3 arguments.

* More explicit error messages when a native-code program aborts due
to array or string bound violations.

* In patterns, "C _" allowed even if the constructor C has several arguments.

* && and || allowed as alternate syntax for & and or.

* cslopt for the Intel: code generation for floating-point
operations entirely redone for the third time (a pox on whomever at
Intel decided to organize the floating-point registers as a stack).

* cslopt for the Sparc: don't use Sparc V8 smul and sdiv instructions,
emulation on V7 processors is abysmal.

Caml Special Light 1.12 (30 Nov 1995):
--------------------------------------

* Fixed an embarrassing bug with references to floats.

Caml Special Light 1.11 (29 Nov 1995):
--------------------------------------

* Streams and stream parsers a la Caml Light are back (thanks to
Daniel de Rauglaudre).

* User-level concurrent threads, with low-level shared memory primitives
(locks and conditions) as well as channel-based communication primitives
with first-class synchronous events, in the style of Reppy's CML.

* The native-code compiler has been ported to the HP PA-RISC processor
running under NextStep (sorry, no HPUX, its linker keeps dumping
core on me).

* References not captured in a function are optimized into variables.

* Fixed several bugs related to exceptions.

* Floats behave a little more as specified in the IEEE standard
(believe it or not, but x < y is not the negation of x >= y).

* Lower memory consumption for the native-code compiler.

Caml Special Light 1.10 (07 Nov 1995):
--------------------------------------

* Many bug fixes (too many to list here).

* Module language: introduction of a "with module" notation over
signatures for concise sharing of all type components of a signature;
better support for concrete types in signatures.

* Native-code compiler: the Intel 386 version has been ported to
NextStep and FreeBSD, and generates better code (especially for
floats)

* Tools and libraries: the Caml Light profiler and library for
arbitrary-precision arithmetic have been ported (thanks to John
Malecki and Victor Manuel Gulias Fernandez); better docs for the Unix
and regexp libraries.

Caml Special Light 1.07 (20 Sep 1995):
--------------------------------------

* Syntax: optional ;; allowed in compilation units and structures
(back by popular demand)

* cslopt:
generic handling of float arrays fixed
direct function application when the function expr is not a path fixed
compilation of "let rec" over values fixed
multiple definitions of a value name in a module correctly handled
no calls to ranlib in Solaris

* csltop: #trace now working

* Standard library: added List.memq; documentation of Array fixed.

Caml Special Light 1.06 (12 Sep 1995):
--------------------------------------

* First public release.<|MERGE_RESOLUTION|>--- conflicted
+++ resolved
@@ -161,13 +161,11 @@
 - GPR#1747: type_cases: always propagate.
   (Thomas Refis, review by Jacques Garrigue)
 
-<<<<<<< HEAD
 - GPR#1811: shadow the polymorphic comparison in the middle-end
   (Xavier Clerc, review by Pierre Chambart)
-=======
+
 - GPR#1833: allow non-val payloads in CMM Ccatch handlers
   (Simon Fowler, review by Xavier Clerc)
->>>>>>> 9b44db69
 
 ### Bug fixes:
 
