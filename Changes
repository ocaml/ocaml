--- conflicted
+++ resolved
@@ -89,6 +89,8 @@
   (Vladimir Brankov, review by Alain Frisch)
 - GPR#115: More precise typing of values at the C-- and Mach level,.
   (Xavier Leroy, review by Pierre Chambart)
+- GPR#132: Flambda: new intermediate language and "middle-end" optimizers
+  (Pierre Chambart, Mark Shinwell, Leo White)
 - GPR#207: Colors in compiler messages (warnings, errors)
   (Simon Cruanes, review by Gabriel Scherer)
 - GPR#258: more precise information on PowerPC instruction sizes
@@ -277,13 +279,10 @@
 - PR#6993: Segfault from recursive modules violating exhaustiveness assumptions
 - PR#6998: Typer fails reading unnecessary cmis with -no-alias-deps and -w -49
   (Leo White, report by Valentin Gatien-Baron)
-<<<<<<< HEAD
-=======
 - PR#7003: String.sub causes segmentation fault
   (Damien Doligez, report by Radek Micek)
 - PR#7008: Fatal error in ocamlc with empty compilation unit name
   (Damien Doligez, report by Cesar Kunz)
->>>>>>> bf2033e1
 - PR#7012: Variable name forgotten when it starts with a capital letter
   (Jacques Garrigue, Gabriel Scherer,
    report by Thomas Leonard and Florian Angeletti)
@@ -346,12 +345,9 @@
   (Vladimir Brankov, review by Gabriel Scherer)
 - GPR#147: [type 'a result = Ok of 'a | Error of 'b] in Pervasives
   (Yaron Minsky)
-<<<<<<< HEAD
-=======
 - GPR#156, GPR#279: optimize caml_frame_descriptors realloc (dynlink speedup)
   (Pierre Chambart, Alain Frisch,
    review by François Bobot, Xavier Leroy and Damien Doligez)
->>>>>>> bf2033e1
 - GPR#171: allow custom warning printers / catchers
   (Benjamin Canou, review by Damien Doligez)
 - GPR#191: Making gc.h and some part of memory.h public
