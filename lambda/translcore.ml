(**************************************************************************)
(*                                                                        *)
(*                                 OCaml                                  *)
(*                                                                        *)
(*             Xavier Leroy, projet Cristal, INRIA Rocquencourt           *)
(*                                                                        *)
(*   Copyright 1996 Institut National de Recherche en Informatique et     *)
(*     en Automatique.                                                    *)
(*                                                                        *)
(*   All rights reserved.  This file is distributed under the terms of    *)
(*   the GNU Lesser General Public License version 2.1, with the          *)
(*   special exception on linking described in the file LICENSE.          *)
(*                                                                        *)
(**************************************************************************)

(* Translation from typed abstract syntax to lambda terms,
   for the core language *)

open Misc
open Asttypes
open Primitive
open Types
open Typedtree
open Typeopt
open Lambda
open Debuginfo.Scoped_location

type error =
    Free_super_var
  | Unreachable_reached

exception Error of Location.t * error

let use_dup_for_constant_arrays_bigger_than = 4

(* Forward declaration -- to be filled in by Translmod.transl_module *)
let transl_module =
  ref((fun ~scopes:_ _cc _rootpath _modl -> assert false) :
      scopes:scopes -> module_coercion -> Path.t option ->
      module_expr -> lambda)

let transl_object =
  ref (fun ~scopes:_ _id _s _cl -> assert false :
       scopes:scopes -> Ident.t -> string list -> class_expr -> lambda)

(* Compile an exception/extension definition *)

let prim_fresh_oo_id =
  Pccall (Primitive.simple ~name:"caml_fresh_oo_id" ~arity:1 ~alloc:false)

let transl_extension_constructor ~scopes env path ext =
  let path =
    Printtyp.wrap_printing_env env ~error:true (fun () ->
      Option.map (Printtyp.rewrite_double_underscore_paths env) path)
  in
  let name =
    match path, !Clflags.for_package with
      None, _ -> Ident.name ext.ext_id
    | Some p, None -> Path.name p
    | Some p, Some pack -> Printf.sprintf "%s.%s" pack (Path.name p)
  in
  let loc = of_location ~scopes ext.ext_loc in
  match ext.ext_kind with
    Text_decl _ ->
      Lprim (Pmakeblock (Obj.object_tag, Immutable, None),
        [Lconst (Const_base (Const_string (name, ext.ext_loc, None)));
         Lprim (prim_fresh_oo_id, [Lconst (const_int 0)], loc)],
        loc)
  | Text_rebind(path, _lid) ->
      transl_extension_path loc env path

(* To propagate structured constants *)

exception Not_constant

let extract_constant = function
    Lconst sc -> sc
  | _ -> raise Not_constant

let extract_float = function
    Const_base(Const_float f) -> f
  | _ -> fatal_error "Translcore.extract_float"

(* Push the default values under the functional abstractions *)
(* Also push bindings of module patterns, since this sound *)

type binding =
  | Bind_value of value_binding list
  | Bind_module of Ident.t * string option loc * module_presence * module_expr

let wrap_bindings bindings exp =
  List.fold_left
    (fun exp binds ->
      {exp with exp_desc =
       match binds with
       | Bind_value binds -> Texp_let(Nonrecursive, binds, exp)
       | Bind_module (id, name, pres, mexpr) ->
           Texp_letmodule (Some id, name, pres, mexpr, exp)})
    exp bindings

let rec trivial_pat pat =
  match pat.pat_desc with
    Tpat_var _
  | Tpat_any -> true
  | Tpat_construct (_, cd, [], _) ->
      not cd.cstr_generalized && cd.cstr_consts = 1 && cd.cstr_nonconsts = 0
  | Tpat_tuple patl ->
      List.for_all trivial_pat patl
  | _ -> false

let rec push_defaults loc bindings use_lhs cases partial =
  match cases with
    [{c_lhs=pat; c_guard=None;
      c_rhs={exp_desc = Texp_function { arg_label; param; cases; partial; } }
        as exp}] when bindings = [] || trivial_pat pat ->
      let cases = push_defaults exp.exp_loc bindings false cases partial in
      [{c_lhs=pat; c_guard=None;
        c_rhs={exp with exp_desc = Texp_function { arg_label; param; cases;
          partial; }}}]
  | [{c_lhs=pat; c_guard=None;
      c_rhs={exp_attributes=[{Parsetree.attr_name = {txt="#default"};_}];
             exp_desc = Texp_let
<<<<<<< HEAD
               (Nonrecursive, binds, ({exp_desc = Texp_function _} as e2))}}] ->
      push_defaults loc (Bind_value binds :: bindings)
                   [{c_lhs=pat; c_guard=None; c_rhs=e2}]
=======
               (Nonrecursive, binds,
                ({exp_desc = Texp_function _} as e2))}}] ->
      push_defaults loc (Bind_value binds :: bindings) true
                   [{c_lhs=pat;c_guard=None;c_rhs=e2}]
>>>>>>> 687a2e8d
                   partial
  | [{c_lhs=pat; c_guard=None;
      c_rhs={exp_attributes=[{Parsetree.attr_name = {txt="#modulepat"};_}];
             exp_desc = Texp_letmodule
               (Some id, name, pres, mexpr,
                ({exp_desc = Texp_function _} as e2))}}] ->
      push_defaults loc (Bind_module (id, name, pres, mexpr) :: bindings) true
                   [{c_lhs=pat;c_guard=None;c_rhs=e2}]
                   partial
  | [{c_lhs=pat; c_guard=None; c_rhs=exp} as case]
    when use_lhs || trivial_pat pat && exp.exp_desc <> Texp_unreachable ->
      [{case with c_rhs = wrap_bindings bindings exp}]
  | {c_lhs=pat; c_rhs=exp; c_guard=_} :: _ when bindings <> [] ->
      let param = Typecore.name_cases "param" cases in
      let desc =
        {val_type = pat.pat_type; val_kind = Val_reg;
         val_attributes = []; Types.val_loc = Location.none;
         val_uid = Types.Uid.internal_not_actually_unique; }
      in
      let env = Env.add_value param desc exp.exp_env in
      let name = Ident.name param in
      let exp =
        let cases =
          let pure_case ({c_lhs; _} as case) =
            {case with c_lhs = as_computation_pattern c_lhs} in
          List.map pure_case cases in
        { exp with exp_loc = loc; exp_env = env; exp_desc =
          Texp_match
            ({exp with exp_type = pat.pat_type; exp_env = env; exp_desc =
              Texp_ident
                (Path.Pident param, mknoloc (Longident.Lident name), desc)},
             cases, partial) }
      in
      [{c_lhs = {pat with pat_desc = Tpat_var (param, mknoloc name)};
        c_guard = None; c_rhs= wrap_bindings bindings exp}]
  | _ ->
      cases

let push_defaults loc = push_defaults loc [] false

(* Insertion of debugging events *)

let event_before ~scopes exp lam =
  Translprim.event_before (of_location ~scopes exp.exp_loc) exp lam

let event_after ~scopes exp lam =
  Translprim.event_after (of_location ~scopes exp.exp_loc) exp lam

let event_function ~scopes exp lam =
  if !Clflags.debug && not !Clflags.native_code then
    let repr = Some (ref 0) in
    let (info, body) = lam repr in
    (info,
     Levent(body, {lev_loc = of_location ~scopes exp.exp_loc;
                   lev_kind = Lev_function;
                   lev_repr = repr;
                   lev_env = exp.exp_env}))
  else
    lam None

(* Assertions *)

let assert_failed ~scopes exp =
  let slot =
    transl_extension_path Loc_unknown
      Env.initial_safe_string Predef.path_assert_failure
  in
  let loc = exp.exp_loc in
  let (fname, line, char) =
    Location.get_pos_info loc.Location.loc_start
  in
  let loc = of_location ~scopes exp.exp_loc in
  Lprim(Praise Raise_regular, [event_after ~scopes exp
    (Lprim(Pmakeblock(0, Immutable, None),
          [slot;
           Lconst(Const_block(0,
              [Const_base(Const_string (fname, exp.exp_loc, None));
               Const_base(Const_int line);
               Const_base(Const_int char)]))], loc))], loc)
;;

let rec cut n l =
  if n = 0 then ([],l) else
  match l with [] -> failwith "Translcore.cut"
  | a::l -> let (l1,l2) = cut (n-1) l in (a::l1,l2)

(* Translation of expressions *)

let rec iter_exn_names f pat =
  match pat.pat_desc with
  | Tpat_var (id, _) -> f id
  | Tpat_alias (p, id, _) ->
      f id;
      iter_exn_names f p
  | _ -> ()

let transl_ident loc env ty path desc =
  match desc.val_kind with
  | Val_prim p ->
      Translprim.transl_primitive loc p env ty (Some path)
  | Val_anc _ ->
      raise(Error(to_location loc, Free_super_var))
  | Val_reg | Val_self _ ->
      transl_value_path loc env path
  |  _ -> fatal_error "Translcore.transl_exp: bad Texp_ident"

let rec transl_exp ~scopes e =
  transl_exp1 ~scopes ~in_new_scope:false e

(* ~in_new_scope tracks whether we just opened a new scope.

   We go to some trouble to avoid introducing many new anonymous function
   scopes, as `let f a b = ...` is desugared to several Pexp_fun.
*)
and transl_exp1 ~scopes ~in_new_scope e =
  List.iter (Translattribute.check_attribute e) e.exp_attributes;
  let eval_once =
    (* Whether classes for immediate objects must be cached *)
    match e.exp_desc with
      Texp_function _ | Texp_for _ | Texp_while _ -> false
    | _ -> true
  in
  if eval_once then transl_exp0 ~scopes ~in_new_scope  e else
  Translobj.oo_wrap e.exp_env true (transl_exp0 ~scopes ~in_new_scope) e

and transl_exp0 ~in_new_scope ~scopes e =
  match e.exp_desc with
  | Texp_ident(path, _, desc) ->
      transl_ident (of_location ~scopes e.exp_loc)
        e.exp_env e.exp_type path desc
  | Texp_constant cst ->
      Lconst(Const_base cst)
  | Texp_let(rec_flag, pat_expr_list, body) ->
      transl_let ~scopes rec_flag pat_expr_list
        (event_before ~scopes body (transl_exp ~scopes body))
  | Texp_function { arg_label = _; param; cases; partial; } ->
      let scopes =
        if in_new_scope then scopes
        else enter_anonymous_function ~scopes
      in
      transl_function ~scopes e param cases partial
  | Texp_apply({ exp_desc = Texp_ident(path, _, {val_kind = Val_prim p});
                exp_type = prim_type } as funct, oargs)
    when List.length oargs >= p.prim_arity
    && List.for_all (fun (_, arg) -> arg <> None) oargs ->
      let argl, extra_args = cut p.prim_arity oargs in
      let arg_exps =
         List.map (function _, Some x -> x | _ -> assert false) argl
      in
      let args = transl_list ~scopes arg_exps in
      let prim_exp = if extra_args = [] then Some e else None in
      let lam =
        Translprim.transl_primitive_application
          (of_location ~scopes e.exp_loc) p e.exp_env prim_type path
          prim_exp args arg_exps
      in
      if extra_args = [] then lam
      else begin
        let tailcall, funct =
          Translattribute.get_tailcall_attribute funct
        in
        let inlined, funct =
          Translattribute.get_and_remove_inlined_attribute funct
        in
        let specialised, funct =
          Translattribute.get_and_remove_specialised_attribute funct
        in
        let e = { e with exp_desc = Texp_apply(funct, oargs) } in
        event_after ~scopes e
          (transl_apply ~scopes ~tailcall ~inlined ~specialised
             lam extra_args (of_location ~scopes e.exp_loc))
      end
  | Texp_apply(funct, oargs) ->
      let tailcall, funct =
        Translattribute.get_tailcall_attribute funct
      in
      let inlined, funct =
        Translattribute.get_and_remove_inlined_attribute funct
      in
      let specialised, funct =
        Translattribute.get_and_remove_specialised_attribute funct
      in
      let e = { e with exp_desc = Texp_apply(funct, oargs) } in
      event_after ~scopes e
        (transl_apply ~scopes ~tailcall ~inlined ~specialised
           (transl_exp ~scopes funct) oargs (of_location ~scopes e.exp_loc))
  | Texp_match(arg, pat_expr_list, partial) ->
      transl_match ~scopes e arg pat_expr_list partial
  | Texp_try(body, pat_expr_list) ->
      let id = Typecore.name_cases "exn" pat_expr_list in
      Ltrywith(transl_exp ~scopes body, id,
               Matching.for_trywith ~scopes e.exp_loc (Lvar id)
                 (transl_cases_try ~scopes pat_expr_list))
  | Texp_tuple el ->
      let ll, shape = transl_list_with_shape ~scopes el in
      begin try
        Lconst(Const_block(0, List.map extract_constant ll))
      with Not_constant ->
        Lprim(Pmakeblock(0, Immutable, Some shape), ll,
              (of_location ~scopes e.exp_loc))
      end
  | Texp_construct(_, cstr, args) ->
      let ll, shape = transl_list_with_shape ~scopes args in
      if cstr.cstr_inlined <> None then begin match ll with
        | [x] -> x
        | _ -> assert false
      end else begin match cstr.cstr_tag with
        Cstr_constant n ->
          Lconst(const_int n)
      | Cstr_unboxed ->
          (match ll with [v] -> v | _ -> assert false)
      | Cstr_block n ->
          begin try
            Lconst(Const_block(n, List.map extract_constant ll))
          with Not_constant ->
            Lprim(Pmakeblock(n, Immutable, Some shape), ll,
                  of_location ~scopes e.exp_loc)
          end
      | Cstr_extension(path, is_const) ->
          let lam = transl_extension_path
                      (of_location ~scopes e.exp_loc) e.exp_env path in
          if is_const then lam
          else
            Lprim(Pmakeblock(0, Immutable, Some (Pgenval :: shape)),
                  lam :: ll, of_location ~scopes e.exp_loc)
      end
  | Texp_extension_constructor (_, path) ->
      transl_extension_path (of_location ~scopes e.exp_loc) e.exp_env path
  | Texp_variant(l, arg) ->
      let tag = Btype.hash_variant l in
      begin match arg with
        None -> Lconst(const_int tag)
      | Some arg ->
          let lam = transl_exp ~scopes arg in
          try
            Lconst(Const_block(0, [const_int tag;
                                   extract_constant lam]))
          with Not_constant ->
            Lprim(Pmakeblock(0, Immutable, None),
                  [Lconst(const_int tag); lam],
                  of_location ~scopes e.exp_loc)
      end
  | Texp_record {fields; representation; extended_expression} ->
      transl_record ~scopes e.exp_loc e.exp_env
        fields representation extended_expression
  | Texp_field(arg, _, lbl) ->
      let targ = transl_exp ~scopes arg in
      begin match lbl.lbl_repres with
          Record_regular | Record_inlined _ ->
          Lprim (Pfield (lbl.lbl_pos, maybe_pointer e, lbl.lbl_mut), [targ],
                 of_location ~scopes e.exp_loc)
        | Record_unboxed _ -> targ
        | Record_float ->
          Lprim (Pfloatfield lbl.lbl_pos, [targ],
                 of_location ~scopes e.exp_loc)
        | Record_extension _ ->
          Lprim (Pfield (lbl.lbl_pos + 1, maybe_pointer e, lbl.lbl_mut), [targ],
                 of_location ~scopes e.exp_loc)
      end
  | Texp_setfield(arg, _, lbl, newval) ->
      let access =
        match lbl.lbl_repres with
          Record_regular
        | Record_inlined _ ->
          Psetfield(lbl.lbl_pos, maybe_pointer newval, Assignment)
        | Record_unboxed _ -> assert false
        | Record_float -> Psetfloatfield (lbl.lbl_pos, Assignment)
        | Record_extension _ ->
          Psetfield (lbl.lbl_pos + 1, maybe_pointer newval, Assignment)
      in
      Lprim(access, [transl_exp ~scopes arg; transl_exp ~scopes newval],
            of_location ~scopes e.exp_loc)
  | Texp_array expr_list ->
      let kind = array_kind e in
      let ll = transl_list ~scopes expr_list in
      begin try
        (* For native code the decision as to which compilation strategy to
           use is made later.  This enables the Flambda passes to lift certain
           kinds of array definitions to symbols. *)
        (* Deactivate constant optimization if array is small enough *)
        if List.length ll <= use_dup_for_constant_arrays_bigger_than
        then begin
          raise Not_constant
        end;
        begin match List.map extract_constant ll with
        | exception Not_constant when kind = Pfloatarray ->
            (* We cannot currently lift [Pintarray] arrays safely in Flambda
               because [caml_modify] might be called upon them (e.g. from
               code operating on polymorphic arrays, or functions such as
               [caml_array_blit].
               To avoid having different Lambda code for
               bytecode/Closure vs.  Flambda, we always generate
               [Pduparray] here, and deal with it in [Bytegen] (or in
               the case of Closure, in [Cmmgen], which already has to
               handle [Pduparray Pmakearray Pfloatarray] in the case
               where the array turned out to be inconstant).
               When not [Pfloatarray], the exception propagates to the handler
               below. *)
            let imm_array =
              Lprim (Pmakearray (kind, Immutable), ll,
                     of_location ~scopes e.exp_loc)
            in
            Lprim (Pduparray (kind, Mutable), [imm_array],
                   of_location ~scopes e.exp_loc)
        | cl ->
            let imm_array =
              match kind with
              | Paddrarray | Pintarray ->
                  Lconst(Const_block(0, cl))
              | Pfloatarray ->
                  Lconst(Const_float_array(List.map extract_float cl))
              | Pgenarray ->
                  raise Not_constant    (* can this really happen? *)
            in
            Lprim (Pduparray (kind, Mutable), [imm_array],
                   of_location ~scopes e.exp_loc)
        end
      with Not_constant ->
        Lprim(Pmakearray (kind, Mutable), ll,
              of_location ~scopes e.exp_loc)
      end
  | Texp_ifthenelse(cond, ifso, Some ifnot) ->
      Lifthenelse(transl_exp ~scopes cond,
                  event_before ~scopes ifso (transl_exp ~scopes ifso),
                  event_before ~scopes ifnot (transl_exp ~scopes ifnot))
  | Texp_ifthenelse(cond, ifso, None) ->
      Lifthenelse(transl_exp ~scopes cond,
                  event_before ~scopes ifso (transl_exp ~scopes ifso),
                  lambda_unit)
  | Texp_sequence(expr1, expr2) ->
      Lsequence(transl_exp ~scopes expr1,
                event_before ~scopes expr2 (transl_exp ~scopes expr2))
  | Texp_while(cond, body) ->
      Lwhile(transl_exp ~scopes cond,
             event_before ~scopes body (transl_exp ~scopes body))
  | Texp_for(param, _, low, high, dir, body) ->
      Lfor(param, transl_exp ~scopes low, transl_exp ~scopes high, dir,
           event_before ~scopes body (transl_exp ~scopes body))
  | Texp_send(_, _, Some exp) -> transl_exp ~scopes exp
  | Texp_send(expr, met, None) ->
      let obj = transl_exp ~scopes expr in
      let loc = of_location ~scopes e.exp_loc in
      let lam =
        match met with
          Tmeth_val id -> Lsend (Self, Lvar id, obj, [], loc)
        | Tmeth_name nm ->
            let (tag, cache) = Translobj.meth obj nm in
            let kind = if cache = [] then Public else Cached in
            Lsend (kind, tag, obj, cache, loc)
      in
      event_after ~scopes e lam
  | Texp_new (cl, {Location.loc=loc}, _) ->
      let loc = of_location ~scopes loc in
      Lapply{
        ap_loc=loc;
        ap_func=
          Lprim(Pfield (0, Pointer, Mutable),
                [transl_class_path loc e.exp_env cl], loc);
        ap_args=[lambda_unit];
        ap_tailcall=Default_tailcall;
        ap_inlined=Default_inline;
        ap_specialised=Default_specialise;
      }
  | Texp_instvar(path_self, path, _) ->
      let loc = of_location ~scopes e.exp_loc in
      let self = transl_value_path loc e.exp_env path_self in
      let var = transl_value_path loc e.exp_env path in
      Lprim(Pfield_computed, [self; var], loc)
  | Texp_setinstvar(path_self, path, _, expr) ->
      let loc = of_location ~scopes e.exp_loc in
      let self = transl_value_path loc e.exp_env path_self in
      let var = transl_value_path loc e.exp_env path in
      transl_setinstvar ~scopes loc self var expr
  | Texp_override(path_self, modifs) ->
      let loc = of_location ~scopes e.exp_loc in
      let self = transl_value_path loc e.exp_env path_self in
      let cpy = Ident.create_local "copy" in
      Llet(Strict, Pgenval, cpy,
           Lapply{
             ap_loc=Loc_unknown;
             ap_func=Translobj.oo_prim "copy";
             ap_args=[self];
             ap_tailcall=Default_tailcall;
             ap_inlined=Default_inline;
             ap_specialised=Default_specialise;
           },
           List.fold_right
             (fun (path, _, expr) rem ->
               let var = transl_value_path loc e.exp_env path in
                Lsequence(transl_setinstvar ~scopes Loc_unknown
                            (Lvar cpy) var expr, rem))
             modifs
             (Lvar cpy))
  | Texp_letmodule(None, loc, Mp_present, modl, body) ->
      let lam = !transl_module ~scopes Tcoerce_none None modl in
      Lsequence(Lprim(Pignore, [lam], of_location ~scopes loc.loc),
                transl_exp ~scopes body)
  | Texp_letmodule(Some id, loc, Mp_present, modl, body) ->
      let defining_expr =
        let mod_scopes = enter_module_definition ~scopes id in
        Levent (!transl_module ~scopes:mod_scopes Tcoerce_none None modl, {
          lev_loc = of_location ~scopes loc.loc;
          lev_kind = Lev_module_definition id;
          lev_repr = None;
          lev_env = Env.empty;
        })
      in
      Llet(Strict, Pgenval, id, defining_expr, transl_exp ~scopes body)
  | Texp_letmodule(_, _, Mp_absent, _, body) ->
      transl_exp ~scopes body
  | Texp_letexception(cd, body) ->
      Llet(Strict, Pgenval,
           cd.ext_id, transl_extension_constructor ~scopes e.exp_env None cd,
           transl_exp ~scopes body)
  | Texp_pack modl ->
      !transl_module ~scopes Tcoerce_none None modl
  | Texp_assert {exp_desc=Texp_construct(_, {cstr_name="false"}, _)} ->
      assert_failed ~scopes e
  | Texp_assert (cond) ->
      if !Clflags.noassert
      then lambda_unit
      else Lifthenelse (transl_exp ~scopes cond, lambda_unit,
                        assert_failed ~scopes e)
  | Texp_lazy e ->
      (* when e needs no computation (constants, identifiers, ...), we
         optimize the translation just as Lazy.lazy_from_val would
         do *)
      begin match Typeopt.classify_lazy_argument e with
      | `Constant_or_function ->
        (* A constant expr (of type <> float if [Config.flat_float_array] is
           true) gets compiled as itself. *)
         transl_exp ~scopes e
      | `Float_that_cannot_be_shortcut ->
          (* We don't need to wrap with Popaque: this forward
             block will never be shortcutted since it points to a float
             and Config.flat_float_array is true. *)
          Lprim(Pmakeblock(Obj.forward_tag, Immutable, None),
                [transl_exp ~scopes e], of_location ~scopes e.exp_loc)
      | `Identifier `Forward_value ->
         (* CR-someday mshinwell: Consider adding a new primitive
            that expresses the construction of forward_tag blocks.
            We need to use [Popaque] here to prevent unsound
            optimisation in Flambda, but the concept of a mutable
            block doesn't really match what is going on here.  This
            value may subsequently turn into an immediate... *)
         Lprim (Popaque,
                [Lprim(Pmakeblock(Obj.forward_tag, Immutable, None),
                       [transl_exp ~scopes e],
                       of_location ~scopes e.exp_loc)],
                of_location ~scopes e.exp_loc)
      | `Identifier `Other ->
         transl_exp ~scopes e
      | `Other ->
         (* other cases compile to a lazy block holding a function *)
         let fn = Lfunction {kind = Curried;
                             params= [Ident.create_local "param", Pgenval];
                             return = Pgenval;
                             attr = default_function_attribute;
                             loc = of_location ~scopes e.exp_loc;
                             body = transl_exp ~scopes e} in
          Lprim(Pmakeblock(Config.lazy_tag, Mutable, None), [fn],
                of_location ~scopes e.exp_loc)
      end
  | Texp_object (cs, meths) ->
      let cty = cs.cstr_type in
      let cl = Ident.create_local "object" in
      !transl_object ~scopes cl meths
        { cl_desc = Tcl_structure cs;
          cl_loc = e.exp_loc;
          cl_type = Cty_signature cty;
          cl_env = e.exp_env;
          cl_attributes = [];
         }
  | Texp_letop{let_; ands; param; body; partial} ->
      event_after ~scopes e
        (transl_letop ~scopes e.exp_loc e.exp_env let_ ands param body partial)
  | Texp_unreachable ->
      raise (Error (e.exp_loc, Unreachable_reached))
  | Texp_open (od, e) ->
      let pure = pure_module od.open_expr in
      (* this optimization shouldn't be needed because Simplif would
          actually remove the [Llet] when it's not used.
          But since [scan_used_globals] runs before Simplif, we need to
          do it. *)
      begin match od.open_bound_items with
      | [] when pure = Alias -> transl_exp ~scopes e
      | _ ->
          let oid = Ident.create_local "open" in
          let body, _ =
            List.fold_left (fun (body, pos) id ->
              Llet(Alias, Pgenval, id,
                   Lprim(Pfield (pos, Pointer, Mutable), [Lvar oid],
                         of_location ~scopes od.open_loc), body),
              pos + 1
            ) (transl_exp ~scopes e, 0)
              (bound_value_identifiers od.open_bound_items)
          in
          Llet(pure, Pgenval, oid,
               !transl_module ~scopes Tcoerce_none None od.open_expr, body)
      end

and pure_module m =
  match m.mod_desc with
    Tmod_ident _ -> Alias
  | Tmod_constraint (m,_,_,_) -> pure_module m
  | _ -> Strict

and transl_list ~scopes expr_list =
  List.map (transl_exp ~scopes) expr_list

and transl_list_with_shape ~scopes expr_list =
  let transl_with_shape e =
    let shape = Typeopt.value_kind e.exp_env e.exp_type in
    transl_exp ~scopes e, shape
  in
  List.split (List.map transl_with_shape expr_list)

and transl_guard ~scopes guard rhs =
  let expr = event_before ~scopes rhs (transl_exp ~scopes rhs) in
  match guard with
  | None -> expr
  | Some cond ->
      event_before ~scopes cond
        (Lifthenelse(transl_exp ~scopes cond, expr, staticfail))

and transl_case ~scopes {c_lhs; c_guard; c_rhs} =
  (c_lhs, transl_guard ~scopes c_guard c_rhs)

and transl_cases ~scopes cases =
  let cases =
    List.filter (fun c -> c.c_rhs.exp_desc <> Texp_unreachable) cases in
  List.map (transl_case ~scopes) cases

and transl_case_try ~scopes {c_lhs; c_guard; c_rhs} =
  iter_exn_names Translprim.add_exception_ident c_lhs;
  Misc.try_finally
    (fun () -> c_lhs, transl_guard ~scopes c_guard c_rhs)
    ~always:(fun () ->
        iter_exn_names Translprim.remove_exception_ident c_lhs)

and transl_cases_try ~scopes cases =
  let cases =
    List.filter (fun c -> c.c_rhs.exp_desc <> Texp_unreachable) cases in
  List.map (transl_case_try ~scopes) cases

and transl_tupled_cases ~scopes patl_expr_list =
  let patl_expr_list =
    List.filter (fun (_,_,e) -> e.exp_desc <> Texp_unreachable)
      patl_expr_list in
  List.map (fun (patl, guard, expr) -> (patl, transl_guard ~scopes guard expr))
    patl_expr_list

and transl_apply ~scopes
      ?(tailcall=Default_tailcall)
      ?(inlined = Default_inline)
      ?(specialised = Default_specialise)
      lam sargs loc
  =
  let lapply funct args =
    match funct with
      Lsend(k, lmet, lobj, largs, _) ->
        Lsend(k, lmet, lobj, largs @ args, loc)
    | Levent(Lsend(k, lmet, lobj, largs, _), _) ->
        Lsend(k, lmet, lobj, largs @ args, loc)
    | Lapply ap ->
        Lapply {ap with ap_args = ap.ap_args @ args; ap_loc = loc}
    | lexp ->
        Lapply {
          ap_loc=loc;
          ap_func=lexp;
          ap_args=args;
          ap_tailcall=tailcall;
          ap_inlined=inlined;
          ap_specialised=specialised;
        }
  in
  let rec build_apply lam args = function
      (None, optional) :: l ->
        let defs = ref [] in
        let protect name lam =
          match lam with
            Lvar _ | Lconst _ -> lam
          | _ ->
              let id = Ident.create_local name in
              defs := (id, lam) :: !defs;
              Lvar id
        in
        let args, args' =
          if List.for_all (fun (_,opt) -> opt) args then [], args
          else args, []
        in
        let lam =
          if args = [] then lam else lapply lam (List.rev_map fst args)
        in
        let handle = protect "func" lam in
        let l =
          List.map (fun (arg, opt) -> Option.map (protect "arg") arg, opt) l
        in
        let id_arg = Ident.create_local "param" in
        let body =
          match build_apply handle ((Lvar id_arg, optional)::args') l with
            Lfunction{kind = Curried; params = ids; return;
                      body = lam; attr; loc} ->
              Lfunction{kind = Curried;
                        params = (id_arg, Pgenval)::ids;
                        return;
                        body = lam; attr;
                        loc}
          | Levent(Lfunction{kind = Curried; params = ids; return;
                             body = lam; attr; loc}, _) ->
              Lfunction{kind = Curried; params = (id_arg, Pgenval)::ids;
                        return;
                        body = lam; attr;
                        loc}
          | lam ->
              Lfunction{kind = Curried; params = [id_arg, Pgenval];
                        return = Pgenval; body = lam;
                        attr = default_stub_attribute; loc = loc}
        in
        List.fold_left
          (fun body (id, lam) -> Llet(Strict, Pgenval, id, lam, body))
          body !defs
    | (Some arg, optional) :: l ->
        build_apply lam ((arg, optional) :: args) l
    | [] ->
        lapply lam (List.rev_map fst args)
  in
  (build_apply lam [] (List.map (fun (l, x) ->
                                   Option.map (transl_exp ~scopes) x,
                                   Btype.is_optional l)
                                sargs)
     : Lambda.lambda)

and transl_curried_function
      ~scopes loc return
      repr partial (param:Ident.t) cases =
  let max_arity = Lambda.max_arity () in
  let rec loop ~scopes loc return ~arity partial (param:Ident.t) cases =
    match cases with
      [{c_lhs=pat; c_guard=None;
        c_rhs={exp_desc =
                 Texp_function
                   { arg_label = _; param = param'; cases = cases';
                     partial = partial'; }; exp_env; exp_type;exp_loc}}]
      when arity <  max_arity ->
      if  Parmatch.inactive ~partial pat
      then
        let kind = value_kind pat.pat_env pat.pat_type in
        let return_kind = function_return_value_kind exp_env exp_type in
        let ((_, params, return), body) =
          loop ~scopes exp_loc return_kind ~arity:(arity + 1)
            partial' param' cases'
        in
        ((Curried, (param, kind) :: params, return),
         Matching.for_function ~scopes loc None (Lvar param)
           [pat, body] partial)
      else begin
        begin match partial with
        | Total ->
          Location.prerr_warning pat.pat_loc
            Match_on_mutable_state_prevent_uncurry
        | Partial -> ()
        end;
        transl_tupled_function ~scopes ~arity
          loc return repr partial param cases
      end
    | cases ->
      transl_tupled_function ~scopes ~arity
        loc return repr partial param cases
  in
  loop ~scopes loc return ~arity:1 partial param cases

and transl_tupled_function
      ~scopes ~arity loc return
      repr partial (param:Ident.t) cases =
  match cases with
  | {c_lhs={pat_desc = Tpat_tuple pl}} :: _
    when !Clflags.native_code
      && arity = 1
      && List.length pl <= (Lambda.max_arity ()) ->
      begin try
        let size = List.length pl in
        let pats_expr_list =
          List.map
            (fun {c_lhs; c_guard; c_rhs} ->
              (Matching.flatten_pattern size c_lhs, c_guard, c_rhs))
            cases in
        let kinds =
          (* All the patterns might not share the same types. We must take the
             union of the patterns types *)
          match pats_expr_list with
          | [] -> assert false
          | (pats, _, _) :: cases ->
              let first_case_kinds =
                List.map (fun pat -> value_kind pat.pat_env pat.pat_type) pats
              in
              List.fold_left
                (fun kinds (pats, _, _) ->
                   List.map2 (fun kind pat ->
                       value_kind_union kind
                         (value_kind pat.pat_env pat.pat_type))
                     kinds pats)
                first_case_kinds cases
        in
        let tparams =
          List.map (fun kind -> Ident.create_local "param", kind) kinds
        in
        let params = List.map fst tparams in
        ((Tupled, tparams, return),
         Matching.for_tupled_function ~scopes loc params
           (transl_tupled_cases ~scopes pats_expr_list) partial)
    with Matching.Cannot_flatten ->
      transl_function0 ~scopes loc return repr partial param cases
      end
  | _ -> transl_function0 ~scopes loc return repr partial param cases

and transl_function0
      ~scopes loc return
      repr partial (param:Ident.t) cases =
    let kind =
      match cases with
      | [] ->
        (* With Camlp4, a pattern matching might be empty *)
        Pgenval
      | {c_lhs=pat} :: other_cases ->
        (* All the patterns might not share the same types. We must take the
           union of the patterns types *)
        List.fold_left (fun k {c_lhs=pat} ->
          Typeopt.value_kind_union k
            (value_kind pat.pat_env pat.pat_type))
          (value_kind pat.pat_env pat.pat_type) other_cases
    in
    ((Curried, [param, kind], return),
     Matching.for_function ~scopes loc repr (Lvar param)
       (transl_cases ~scopes cases) partial)

and transl_function ~scopes e param cases partial =
  let ((kind, params, return), body) =
    event_function ~scopes e
      (function repr ->
         let pl = push_defaults e.exp_loc cases partial in
         let return_kind = function_return_value_kind e.exp_env e.exp_type in
         transl_curried_function ~scopes e.exp_loc return_kind
           repr partial param pl)
  in
  let attr = default_function_attribute in
  let loc = of_location ~scopes e.exp_loc in
  let lam = Lfunction{kind; params; return; body; attr; loc} in
  Translattribute.add_function_attributes lam e.exp_loc e.exp_attributes

(* Like transl_exp, but used when a new scope was just introduced. *)
and transl_scoped_exp ~scopes expr =
  transl_exp1 ~scopes ~in_new_scope:true expr

(* Decides whether a pattern binding should introduce a new scope. *)
and transl_bound_exp ~scopes ~in_structure pat expr =
  let should_introduce_scope =
    match expr.exp_desc with
    | Texp_function _ -> true
    | _ when in_structure -> true
    | _ -> false in
  match pat_bound_idents pat with
  | (id :: _) when should_introduce_scope ->
     transl_scoped_exp ~scopes:(enter_value_definition ~scopes id) expr
  | _ -> transl_exp ~scopes expr

(*
  Notice: transl_let consumes (ie compiles) its pat_expr_list argument,
  and returns a function that will take the body of the lambda-let construct.
  This complication allows choosing any compilation order for the
  bindings and body of let constructs.
*)
and transl_let ~scopes ?(in_structure=false) rec_flag pat_expr_list =
  match rec_flag with
    Nonrecursive ->
      let rec transl = function
        [] ->
          fun body -> body
      | {vb_pat=pat; vb_expr=expr; vb_attributes=attr; vb_loc} :: rem ->
          let lam = transl_bound_exp ~scopes ~in_structure pat expr in
          let lam = Translattribute.add_function_attributes lam vb_loc attr in
          let mk_body = transl rem in
          fun body ->
            Matching.for_let ~scopes pat.pat_loc lam pat (mk_body body)
      in transl pat_expr_list
  | Recursive ->
      let idlist =
        List.map
          (fun {vb_pat=pat} -> match pat.pat_desc with
              Tpat_var (id,_) -> id
            | Tpat_alias ({pat_desc=Tpat_any}, id,_) -> id
            | _ -> assert false)
        pat_expr_list in
      let transl_case {vb_expr=expr; vb_attributes; vb_loc; vb_pat} id =
        let lam = transl_bound_exp ~scopes ~in_structure vb_pat expr in
        let lam =
          Translattribute.add_function_attributes lam vb_loc vb_attributes
        in
        (id, lam) in
      let lam_bds = List.map2 transl_case pat_expr_list idlist in
      fun body -> Lletrec(lam_bds, body)

and transl_setinstvar ~scopes loc self var expr =
  Lprim(Psetfield_computed (maybe_pointer expr, Assignment),
    [self; var; transl_exp ~scopes expr], loc)

and transl_record ~scopes loc env fields repres opt_init_expr =
  let size = Array.length fields in
  (* Determine if there are "enough" fields (only relevant if this is a
     functional-style record update *)
  let no_init = match opt_init_expr with None -> true | _ -> false in
  if no_init || size < Config.max_young_wosize
  then begin
    (* Allocate new record with given fields (and remaining fields
       taken from init_expr if any *)
    let init_id = Ident.create_local "init" in
    let lv =
      Array.mapi
        (fun i (_, definition) ->
           match definition with
           | Kept (typ, mut) ->
               let field_kind = value_kind env typ in
               let access =
                 match repres with
                   Record_regular | Record_inlined _ ->
                     Pfield (i, maybe_pointer_type env typ, mut)
                 | Record_unboxed _ -> assert false
                 | Record_extension _ ->
                     Pfield (i + 1, maybe_pointer_type env typ, mut)
                 | Record_float -> Pfloatfield i in
               Lprim(access, [Lvar init_id],
                     of_location ~scopes loc),
               field_kind
           | Overridden (_lid, expr) ->
               let field_kind = value_kind expr.exp_env expr.exp_type in
               transl_exp ~scopes expr, field_kind)
        fields
    in
    let ll, shape = List.split (Array.to_list lv) in
    let mut =
      if Array.exists (fun (lbl, _) -> lbl.lbl_mut = Mutable) fields
      then Mutable
      else Immutable in
    let lam =
      try
        if mut = Mutable then raise Not_constant;
        let cl = List.map extract_constant ll in
        match repres with
        | Record_regular -> Lconst(Const_block(0, cl))
        | Record_inlined tag -> Lconst(Const_block(tag, cl))
        | Record_unboxed _ -> Lconst(match cl with [v] -> v | _ -> assert false)
        | Record_float ->
            Lconst(Const_float_array(List.map extract_float cl))
        | Record_extension _ ->
            raise Not_constant
      with Not_constant ->
        let loc = of_location ~scopes loc in
        match repres with
          Record_regular ->
            Lprim(Pmakeblock(0, mut, Some shape), ll, loc)
        | Record_inlined tag ->
            Lprim(Pmakeblock(tag, mut, Some shape), ll, loc)
        | Record_unboxed _ -> (match ll with [v] -> v | _ -> assert false)
        | Record_float ->
            Lprim(Pmakearray (Pfloatarray, mut), ll, loc)
        | Record_extension path ->
            let slot = transl_extension_path loc env path in
            Lprim(Pmakeblock(0, mut, Some (Pgenval :: shape)), slot :: ll, loc)
    in
    begin match opt_init_expr with
      None -> lam
    | Some init_expr -> Llet(Strict, Pgenval, init_id,
                             transl_exp ~scopes init_expr, lam)
    end
  end else begin
    (* Take a shallow copy of the init record, then mutate the fields
       of the copy *)
    let copy_id = Ident.create_local "newrecord" in
    let update_field cont (lbl, definition) =
      match definition with
      | Kept _ -> cont
      | Overridden (_lid, expr) ->
          let upd =
            match repres with
              Record_regular
            | Record_inlined _ ->
                Psetfield(lbl.lbl_pos, maybe_pointer expr, Assignment)
            | Record_unboxed _ -> assert false
            | Record_float -> Psetfloatfield (lbl.lbl_pos, Assignment)
            | Record_extension _ ->
                Psetfield(lbl.lbl_pos + 1, maybe_pointer expr, Assignment)
          in
          Lsequence(Lprim(upd, [Lvar copy_id; transl_exp ~scopes expr],
                          of_location ~scopes loc),
                    cont)
    in
    begin match opt_init_expr with
      None -> assert false
    | Some init_expr ->
        Llet(Strict, Pgenval, copy_id,
             Lprim(Pduprecord (repres, size), [transl_exp ~scopes init_expr],
                   of_location ~scopes loc),
             Array.fold_left update_field (Lvar copy_id) fields)
    end
  end

and transl_match ~scopes e arg pat_expr_list partial =
  let rewrite_case (val_cases, exn_cases, static_handlers as acc)
        ({ c_lhs; c_guard; c_rhs } as case) =
    if c_rhs.exp_desc = Texp_unreachable then acc else
    let val_pat, exn_pat = split_pattern c_lhs in
    match val_pat, exn_pat with
    | None, None -> assert false
    | Some pv, None ->
        let val_case =
          transl_case ~scopes { case with c_lhs = pv }
        in
        val_case :: val_cases, exn_cases, static_handlers
    | None, Some pe ->
        let exn_case = transl_case_try ~scopes { case with c_lhs = pe } in
        val_cases, exn_case :: exn_cases, static_handlers
    | Some pv, Some pe ->
        assert (c_guard = None);
        let lbl  = next_raise_count () in
        let static_raise ids =
          Lstaticraise (lbl, List.map (fun id -> Lvar id) ids)
        in
        (* Simplif doesn't like it if binders are not uniq, so we make sure to
           use different names in the value and the exception branches. *)
        let ids_full = Typedtree.pat_bound_idents_full pv in
        let ids = List.map (fun (id, _, _) -> id) ids_full in
        let ids_kinds =
          List.map (fun (id, _, ty) -> id, Typeopt.value_kind pv.pat_env ty)
            ids_full
        in
        let vids = List.map Ident.rename ids in
        let pv = alpha_pat (List.combine ids vids) pv in
        (* Also register the names of the exception so Re-raise happens. *)
        iter_exn_names Translprim.add_exception_ident pe;
        let rhs =
          Misc.try_finally
            (fun () -> event_before ~scopes c_rhs
                         (transl_exp ~scopes c_rhs))
            ~always:(fun () ->
                iter_exn_names Translprim.remove_exception_ident pe)
        in
        (pv, static_raise vids) :: val_cases,
        (pe, static_raise ids) :: exn_cases,
        (lbl, ids_kinds, rhs) :: static_handlers
  in
  let val_cases, exn_cases, static_handlers =
    let x, y, z = List.fold_left rewrite_case ([], [], []) pat_expr_list in
    List.rev x, List.rev y, List.rev z
  in
  let static_catch body val_ids handler =
    let id = Typecore.name_pattern "exn" (List.map fst exn_cases) in
    let static_exception_id = next_raise_count () in
    Lstaticcatch
      (Ltrywith (Lstaticraise (static_exception_id, body), id,
                 Matching.for_trywith ~scopes e.exp_loc (Lvar id) exn_cases),
       (static_exception_id, val_ids),
       handler)
  in
  let classic =
    match arg, exn_cases with
    | {exp_desc = Texp_tuple argl}, [] ->
      assert (static_handlers = []);
      Matching.for_multiple_match ~scopes e.exp_loc
        (transl_list ~scopes argl) val_cases partial
    | {exp_desc = Texp_tuple argl}, _ :: _ ->
        let val_ids =
          List.map
            (fun arg ->
               Typecore.name_pattern "val" [],
               Typeopt.value_kind arg.exp_env arg.exp_type
            )
            argl
        in
        let lvars = List.map (fun (id, _) -> Lvar id) val_ids in
        static_catch (transl_list ~scopes argl) val_ids
          (Matching.for_multiple_match ~scopes e.exp_loc
             lvars val_cases partial)
    | arg, [] ->
      assert (static_handlers = []);
      Matching.for_function ~scopes e.exp_loc
        None (transl_exp ~scopes arg) val_cases partial
    | arg, _ :: _ ->
        let val_id = Typecore.name_pattern "val" (List.map fst val_cases) in
        let k = Typeopt.value_kind arg.exp_env arg.exp_type in
        static_catch [transl_exp ~scopes arg] [val_id, k]
          (Matching.for_function ~scopes e.exp_loc
             None (Lvar val_id) val_cases partial)
  in
  List.fold_left (fun body (static_exception_id, val_ids, handler) ->
    Lstaticcatch (body, (static_exception_id, val_ids), handler)
  ) classic static_handlers

and transl_letop ~scopes loc env let_ ands param case partial =
  let rec loop prev_lam = function
    | [] -> prev_lam
    | and_ :: rest ->
        let left_id = Ident.create_local "left" in
        let right_id = Ident.create_local "right" in
        let op =
          transl_ident (of_location ~scopes and_.bop_op_name.loc) env
            and_.bop_op_type and_.bop_op_path and_.bop_op_val
        in
        let exp = transl_exp ~scopes and_.bop_exp in
        let lam =
          bind Strict right_id exp
            (Lapply{
               ap_loc = of_location ~scopes and_.bop_loc;
               ap_func = op;
               ap_args=[Lvar left_id; Lvar right_id];
               ap_tailcall = Default_tailcall;
               ap_inlined = Default_inline;
               ap_specialised = Default_specialise;
             })
        in
        bind Strict left_id prev_lam (loop lam rest)
  in
  let op =
    transl_ident (of_location ~scopes let_.bop_op_name.loc) env
      let_.bop_op_type let_.bop_op_path let_.bop_op_val
  in
  let exp = loop (transl_exp ~scopes let_.bop_exp) ands in
  let func =
    let return_kind = value_kind case.c_rhs.exp_env case.c_rhs.exp_type in
    let (kind, params, return), body =
      event_function ~scopes case.c_rhs
        (function repr ->
           transl_curried_function ~scopes case.c_rhs.exp_loc return_kind
             repr partial param [case])
    in
    let attr = default_function_attribute in
    let loc = of_location ~scopes case.c_rhs.exp_loc in
    Lfunction{kind; params; return; body; attr; loc}
  in
  Lapply{
    ap_loc = of_location ~scopes loc;
    ap_func = op;
    ap_args=[exp; func];
    ap_tailcall = Default_tailcall;
    ap_inlined = Default_inline;
    ap_specialised = Default_specialise;
  }

(* Wrapper for class compilation *)

(*
let transl_exp = transl_exp_wrap

let transl_let rec_flag pat_expr_list body =
  match pat_expr_list with
    [] -> body
  | (_, expr) :: _ ->
      Translobj.oo_wrap expr.exp_env false
        (transl_let rec_flag pat_expr_list) body
*)

(* Error report *)

open Format

let report_error ppf = function
  | Free_super_var ->
      fprintf ppf
        "Ancestor names can only be used to select inherited methods"
  | Unreachable_reached ->
      fprintf ppf "Unreachable expression was reached"

let () =
  Location.register_error_of_exn
    (function
      | Error (loc, err) ->
          Some (Location.error_of_printer ~loc report_error err)
      | _ ->
        None
    )<|MERGE_RESOLUTION|>--- conflicted
+++ resolved
@@ -120,16 +120,10 @@
   | [{c_lhs=pat; c_guard=None;
       c_rhs={exp_attributes=[{Parsetree.attr_name = {txt="#default"};_}];
              exp_desc = Texp_let
-<<<<<<< HEAD
-               (Nonrecursive, binds, ({exp_desc = Texp_function _} as e2))}}] ->
-      push_defaults loc (Bind_value binds :: bindings)
-                   [{c_lhs=pat; c_guard=None; c_rhs=e2}]
-=======
                (Nonrecursive, binds,
                 ({exp_desc = Texp_function _} as e2))}}] ->
       push_defaults loc (Bind_value binds :: bindings) true
                    [{c_lhs=pat;c_guard=None;c_rhs=e2}]
->>>>>>> 687a2e8d
                    partial
   | [{c_lhs=pat; c_guard=None;
       c_rhs={exp_attributes=[{Parsetree.attr_name = {txt="#modulepat"};_}];
