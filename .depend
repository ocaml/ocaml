--- conflicted
+++ resolved
@@ -263,14 +263,16 @@
     typing/types.cmi typing/typedtreeIter.cmi typing/typedtree.cmi \
     typing/subst.cmi typing/predef.cmi typing/path.cmi parsing/parsetree.cmi \
     utils/misc.cmi parsing/longident.cmi parsing/location.cmi \
-    typing/ident.cmi typing/env.cmi typing/ctype.cmi typing/btype.cmi \
-    parsing/asttypes.cmi parsing/ast_helper.cmi typing/parmatch.cmi
+    typing/ident.cmi typing/env.cmi typing/ctype.cmi utils/config.cmi \
+    typing/btype.cmi parsing/asttypes.cmi parsing/ast_helper.cmi \
+    typing/parmatch.cmi
 typing/parmatch.cmx : utils/warnings.cmx typing/untypeast.cmx \
     typing/types.cmx typing/typedtreeIter.cmx typing/typedtree.cmx \
     typing/subst.cmx typing/predef.cmx typing/path.cmx parsing/parsetree.cmi \
     utils/misc.cmx parsing/longident.cmx parsing/location.cmx \
-    typing/ident.cmx typing/env.cmx typing/ctype.cmx typing/btype.cmx \
-    parsing/asttypes.cmi parsing/ast_helper.cmx typing/parmatch.cmi
+    typing/ident.cmx typing/env.cmx typing/ctype.cmx utils/config.cmx \
+    typing/btype.cmx parsing/asttypes.cmi parsing/ast_helper.cmx \
+    typing/parmatch.cmi
 typing/parmatch.cmi : typing/types.cmi typing/typedtree.cmi \
     parsing/parsetree.cmi parsing/longident.cmi parsing/location.cmi \
     typing/env.cmi parsing/asttypes.cmi
@@ -316,9 +318,9 @@
     typing/path.cmx utils/misc.cmx parsing/longident.cmx parsing/location.cmx \
     typing/ident.cmx parsing/asttypes.cmi typing/printtyped.cmi
 typing/printtyped.cmi : typing/typedtree.cmi
-typing/stypes.cmo : typing/typedtree.cmi typing/printtyp.cmi \
+typing/stypes.cmo : typing/typedtree.cmi typing/printtyp.cmi utils/misc.cmi \
     parsing/location.cmi utils/clflags.cmi typing/annot.cmi typing/stypes.cmi
-typing/stypes.cmx : typing/typedtree.cmx typing/printtyp.cmx \
+typing/stypes.cmx : typing/typedtree.cmx typing/printtyp.cmx utils/misc.cmx \
     parsing/location.cmx utils/clflags.cmx typing/annot.cmi typing/stypes.cmi
 typing/stypes.cmi : typing/typedtree.cmi parsing/location.cmi \
     typing/annot.cmi
@@ -430,12 +432,7 @@
     parsing/location.cmi typing/includemod.cmi typing/ident.cmi \
     typing/env.cmi typing/ctype.cmi utils/config.cmi typing/cmt_format.cmi \
     typing/cmi_format.cmi utils/clflags.cmi parsing/builtin_attributes.cmi \
-<<<<<<< HEAD
-    typing/btype.cmi parsing/asttypes.cmi parsing/ast_iterator.cmi \
-    typing/annot.cmi typing/typemod.cmi
-=======
     typing/btype.cmi parsing/asttypes.cmi typing/annot.cmi typing/typemod.cmi
->>>>>>> 10c8e77b
 typing/typemod.cmx : utils/warnings.cmx typing/typetexp.cmx typing/types.cmx \
     typing/typedtree.cmx typing/typedecl.cmx typing/typecore.cmx \
     typing/typeclass.cmx typing/subst.cmx typing/stypes.cmx \
@@ -444,12 +441,7 @@
     parsing/location.cmx typing/includemod.cmx typing/ident.cmx \
     typing/env.cmx typing/ctype.cmx utils/config.cmx typing/cmt_format.cmx \
     typing/cmi_format.cmx utils/clflags.cmx parsing/builtin_attributes.cmx \
-<<<<<<< HEAD
-    typing/btype.cmx parsing/asttypes.cmi parsing/ast_iterator.cmx \
-    typing/annot.cmi typing/typemod.cmi
-=======
     typing/btype.cmx parsing/asttypes.cmi typing/annot.cmi typing/typemod.cmi
->>>>>>> 10c8e77b
 typing/typemod.cmi : typing/types.cmi typing/typedtree.cmi typing/path.cmi \
     parsing/parsetree.cmi utils/misc.cmi parsing/longident.cmi \
     parsing/location.cmi typing/includemod.cmi typing/ident.cmi \
@@ -702,16 +694,16 @@
 bytecomp/translobj.cmi : bytecomp/lambda.cmi typing/ident.cmi typing/env.cmi
 bytecomp/typeopt.cmo : typing/types.cmi typing/typedtree.cmi \
     typing/typedecl.cmi typing/predef.cmi typing/path.cmi bytecomp/lambda.cmi \
-    typing/ident.cmi typing/env.cmi typing/ctype.cmi bytecomp/typeopt.cmi
+    typing/ident.cmi typing/env.cmi typing/ctype.cmi utils/config.cmi \
+    bytecomp/typeopt.cmi
 bytecomp/typeopt.cmx : typing/types.cmx typing/typedtree.cmx \
     typing/typedecl.cmx typing/predef.cmx typing/path.cmx bytecomp/lambda.cmx \
-    typing/ident.cmx typing/env.cmx typing/ctype.cmx bytecomp/typeopt.cmi
+    typing/ident.cmx typing/env.cmx typing/ctype.cmx utils/config.cmx \
+    bytecomp/typeopt.cmi
 bytecomp/typeopt.cmi : typing/types.cmi typing/typedtree.cmi typing/path.cmi \
     bytecomp/lambda.cmi typing/env.cmi
-asmcomp/CSE.cmo : asmcomp/mach.cmi asmcomp/cmm.cmi asmcomp/CSEgen.cmi \
-    asmcomp/arch.cmo
-asmcomp/CSE.cmx : asmcomp/mach.cmx asmcomp/cmm.cmx asmcomp/CSEgen.cmx \
-    asmcomp/arch.cmx
+asmcomp/CSE.cmo : asmcomp/mach.cmi asmcomp/CSEgen.cmi asmcomp/arch.cmo
+asmcomp/CSE.cmx : asmcomp/mach.cmx asmcomp/CSEgen.cmx asmcomp/arch.cmx
 asmcomp/CSEgen.cmo : asmcomp/reg.cmi asmcomp/proc.cmi asmcomp/mach.cmi \
     asmcomp/cmm.cmi asmcomp/CSEgen.cmi
 asmcomp/CSEgen.cmx : asmcomp/reg.cmx asmcomp/proc.cmx asmcomp/mach.cmx \
@@ -724,8 +716,8 @@
     middle_end/debuginfo.cmx asmcomp/cmm.cmx utils/clflags.cmx \
     parsing/asttypes.cmi asmcomp/afl_instrument.cmi
 asmcomp/afl_instrument.cmi : asmcomp/cmm.cmi
-asmcomp/arch.cmo : utils/config.cmi
-asmcomp/arch.cmx : utils/config.cmx
+asmcomp/arch.cmo : utils/config.cmi utils/clflags.cmi
+asmcomp/arch.cmx : utils/config.cmx utils/clflags.cmx
 asmcomp/asmgen.cmo : asmcomp/un_anf.cmi bytecomp/translmod.cmi \
     middle_end/base_types/symbol.cmi asmcomp/split.cmi asmcomp/spill.cmi \
     asmcomp/selection.cmi asmcomp/scheduling.cmi asmcomp/reload.cmi \
@@ -740,7 +732,8 @@
     utils/config.cmi asmcomp/compilenv.cmi asmcomp/comballoc.cmi \
     asmcomp/coloring.cmi asmcomp/cmmgen.cmi asmcomp/cmm.cmi \
     asmcomp/closure.cmi utils/clflags.cmi asmcomp/clambda.cmi asmcomp/CSE.cmo \
-    asmcomp/build_export_info.cmi asmcomp/asmgen.cmi
+    asmcomp/build_export_info.cmi asmcomp/debug/available_regs.cmi \
+    asmcomp/asmgen.cmi
 asmcomp/asmgen.cmx : asmcomp/un_anf.cmx bytecomp/translmod.cmx \
     middle_end/base_types/symbol.cmx asmcomp/split.cmx asmcomp/spill.cmx \
     asmcomp/selection.cmx asmcomp/scheduling.cmx asmcomp/reload.cmx \
@@ -755,7 +748,8 @@
     utils/config.cmx asmcomp/compilenv.cmx asmcomp/comballoc.cmx \
     asmcomp/coloring.cmx asmcomp/cmmgen.cmx asmcomp/cmm.cmx \
     asmcomp/closure.cmx utils/clflags.cmx asmcomp/clambda.cmx asmcomp/CSE.cmx \
-    asmcomp/build_export_info.cmx asmcomp/asmgen.cmi
+    asmcomp/build_export_info.cmx asmcomp/debug/available_regs.cmx \
+    asmcomp/asmgen.cmi
 asmcomp/asmgen.cmi : bytecomp/lambda.cmi typing/ident.cmi \
     middle_end/flambda.cmi asmcomp/cmm.cmi middle_end/backend_intf.cmi
 asmcomp/asmlibrarian.cmo : utils/misc.cmi parsing/location.cmi \
@@ -925,7 +919,6 @@
 asmcomp/emit.cmo : asmcomp/x86_proc.cmi asmcomp/x86_masm.cmi \
     asmcomp/x86_gas.cmi asmcomp/x86_dsl.cmi asmcomp/x86_ast.cmi \
     asmcomp/reg.cmi asmcomp/proc.cmi utils/misc.cmi asmcomp/mach.cmi \
-<<<<<<< HEAD
     asmcomp/linearize.cmi asmcomp/emitaux.cmi utils/config.cmi \
     asmcomp/compilenv.cmi asmcomp/cmm.cmi utils/clflags.cmi \
     asmcomp/branch_relaxation.cmi asmcomp/arch.cmo asmcomp/emit.cmi
@@ -935,17 +928,6 @@
     asmcomp/linearize.cmx asmcomp/emitaux.cmx utils/config.cmx \
     asmcomp/compilenv.cmx asmcomp/cmm.cmx utils/clflags.cmx \
     asmcomp/branch_relaxation.cmx asmcomp/arch.cmx asmcomp/emit.cmi
-=======
-    asmcomp/linearize.cmi asmcomp/emitaux.cmi middle_end/debuginfo.cmi \
-    utils/config.cmi asmcomp/compilenv.cmi asmcomp/cmm.cmi utils/clflags.cmi \
-    asmcomp/arch.cmo asmcomp/emit.cmi
-asmcomp/emit.cmx : asmcomp/x86_proc.cmx asmcomp/x86_masm.cmx \
-    asmcomp/x86_gas.cmx asmcomp/x86_dsl.cmx asmcomp/x86_ast.cmi \
-    asmcomp/reg.cmx asmcomp/proc.cmx utils/misc.cmx asmcomp/mach.cmx \
-    asmcomp/linearize.cmx asmcomp/emitaux.cmx middle_end/debuginfo.cmx \
-    utils/config.cmx asmcomp/compilenv.cmx asmcomp/cmm.cmx utils/clflags.cmx \
-    asmcomp/arch.cmx asmcomp/emit.cmi
->>>>>>> 10c8e77b
 asmcomp/emit.cmi : asmcomp/linearize.cmi asmcomp/cmm.cmi
 asmcomp/emitaux.cmo : asmcomp/mach.cmi middle_end/debuginfo.cmi \
     utils/config.cmi asmcomp/cmm.cmi utils/clflags.cmi asmcomp/arch.cmo \
@@ -1108,14 +1090,16 @@
     asmcomp/mach.cmx asmcomp/linearize.cmx middle_end/debuginfo.cmx \
     asmcomp/printlinear.cmi
 asmcomp/printlinear.cmi : asmcomp/linearize.cmi
-asmcomp/printmach.cmo : asmcomp/reg.cmi asmcomp/proc.cmi \
-    asmcomp/printcmm.cmi asmcomp/mach.cmi asmcomp/interval.cmi \
-    typing/ident.cmi middle_end/debuginfo.cmi utils/config.cmi \
-    asmcomp/cmm.cmi asmcomp/arch.cmo asmcomp/printmach.cmi
-asmcomp/printmach.cmx : asmcomp/reg.cmx asmcomp/proc.cmx \
-    asmcomp/printcmm.cmx asmcomp/mach.cmx asmcomp/interval.cmx \
-    typing/ident.cmx middle_end/debuginfo.cmx utils/config.cmx \
-    asmcomp/cmm.cmx asmcomp/arch.cmx asmcomp/printmach.cmi
+asmcomp/printmach.cmo : asmcomp/debug/reg_availability_set.cmi \
+    asmcomp/reg.cmi asmcomp/proc.cmi asmcomp/printcmm.cmi asmcomp/mach.cmi \
+    asmcomp/interval.cmi typing/ident.cmi middle_end/debuginfo.cmi \
+    utils/config.cmi asmcomp/cmm.cmi utils/clflags.cmi asmcomp/arch.cmo \
+    asmcomp/printmach.cmi
+asmcomp/printmach.cmx : asmcomp/debug/reg_availability_set.cmx \
+    asmcomp/reg.cmx asmcomp/proc.cmx asmcomp/printcmm.cmx asmcomp/mach.cmx \
+    asmcomp/interval.cmx typing/ident.cmx middle_end/debuginfo.cmx \
+    utils/config.cmx asmcomp/cmm.cmx utils/clflags.cmx asmcomp/arch.cmx \
+    asmcomp/printmach.cmi
 asmcomp/printmach.cmi : asmcomp/reg.cmi asmcomp/mach.cmi
 asmcomp/proc.cmo : asmcomp/x86_proc.cmi asmcomp/reg.cmi utils/misc.cmi \
     asmcomp/mach.cmi utils/config.cmi asmcomp/cmm.cmi asmcomp/arch.cmo \
@@ -1128,9 +1112,9 @@
 asmcomp/reg.cmx : typing/ident.cmx asmcomp/cmm.cmx asmcomp/reg.cmi
 asmcomp/reg.cmi : typing/ident.cmi asmcomp/cmm.cmi
 asmcomp/reload.cmo : asmcomp/reloadgen.cmi asmcomp/reg.cmi asmcomp/mach.cmi \
-    asmcomp/cmm.cmi asmcomp/arch.cmo asmcomp/reload.cmi
+    asmcomp/cmm.cmi utils/clflags.cmi asmcomp/arch.cmo asmcomp/reload.cmi
 asmcomp/reload.cmx : asmcomp/reloadgen.cmx asmcomp/reg.cmx asmcomp/mach.cmx \
-    asmcomp/cmm.cmx asmcomp/arch.cmx asmcomp/reload.cmi
+    asmcomp/cmm.cmx utils/clflags.cmx asmcomp/arch.cmx asmcomp/reload.cmi
 asmcomp/reload.cmi : asmcomp/mach.cmi
 asmcomp/reloadgen.cmo : asmcomp/reg.cmi utils/misc.cmi asmcomp/mach.cmi \
     asmcomp/reloadgen.cmi
@@ -1159,12 +1143,12 @@
     asmcomp/selectgen.cmi
 asmcomp/selectgen.cmi : asmcomp/reg.cmi asmcomp/mach.cmi typing/ident.cmi \
     middle_end/debuginfo.cmi asmcomp/cmm.cmi asmcomp/arch.cmo
-asmcomp/selection.cmo : asmcomp/selectgen.cmi asmcomp/proc.cmi \
-    utils/misc.cmi asmcomp/mach.cmi asmcomp/cmm.cmi asmcomp/arch.cmo \
-    asmcomp/selection.cmi
-asmcomp/selection.cmx : asmcomp/selectgen.cmx asmcomp/proc.cmx \
-    utils/misc.cmx asmcomp/mach.cmx asmcomp/cmm.cmx asmcomp/arch.cmx \
-    asmcomp/selection.cmi
+asmcomp/selection.cmo : asmcomp/spacetime_profiling.cmi \
+    asmcomp/selectgen.cmi asmcomp/proc.cmi asmcomp/mach.cmi utils/config.cmi \
+    asmcomp/cmm.cmi utils/clflags.cmi asmcomp/arch.cmo asmcomp/selection.cmi
+asmcomp/selection.cmx : asmcomp/spacetime_profiling.cmx \
+    asmcomp/selectgen.cmx asmcomp/proc.cmx asmcomp/mach.cmx utils/config.cmx \
+    asmcomp/cmm.cmx utils/clflags.cmx asmcomp/arch.cmx asmcomp/selection.cmi
 asmcomp/selection.cmi : asmcomp/mach.cmi asmcomp/cmm.cmi
 asmcomp/spacetime_profiling.cmo : asmcomp/selectgen.cmi asmcomp/proc.cmi \
     utils/misc.cmi asmcomp/mach.cmi bytecomp/lambda.cmi typing/ident.cmi \
@@ -1503,9 +1487,10 @@
     middle_end/inline_and_simplify_aux.cmi typing/ident.cmi \
     middle_end/freshening.cmi middle_end/flambda_utils.cmi \
     middle_end/flambda.cmi middle_end/effect_analysis.cmi \
-    middle_end/debuginfo.cmi middle_end/base_types/closure_id.cmi \
-    utils/clflags.cmi middle_end/backend_intf.cmi \
-    middle_end/allocated_const.cmi middle_end/inline_and_simplify.cmi
+    middle_end/debuginfo.cmi utils/config.cmi \
+    middle_end/base_types/closure_id.cmi utils/clflags.cmi \
+    middle_end/backend_intf.cmi middle_end/allocated_const.cmi \
+    middle_end/inline_and_simplify.cmi
 middle_end/inline_and_simplify.cmx : utils/warnings.cmx \
     middle_end/base_types/variable.cmx \
     middle_end/base_types/var_within_closure.cmx \
@@ -1523,9 +1508,10 @@
     middle_end/inline_and_simplify_aux.cmx typing/ident.cmx \
     middle_end/freshening.cmx middle_end/flambda_utils.cmx \
     middle_end/flambda.cmx middle_end/effect_analysis.cmx \
-    middle_end/debuginfo.cmx middle_end/base_types/closure_id.cmx \
-    utils/clflags.cmx middle_end/backend_intf.cmi \
-    middle_end/allocated_const.cmx middle_end/inline_and_simplify.cmi
+    middle_end/debuginfo.cmx utils/config.cmx \
+    middle_end/base_types/closure_id.cmx utils/clflags.cmx \
+    middle_end/backend_intf.cmi middle_end/allocated_const.cmx \
+    middle_end/inline_and_simplify.cmi
 middle_end/inline_and_simplify.cmi : middle_end/base_types/variable.cmi \
     middle_end/inline_and_simplify_aux.cmi middle_end/flambda.cmi \
     middle_end/backend_intf.cmi
@@ -2033,11 +2019,11 @@
 asmcomp/debug/available_regs.cmo : asmcomp/debug/reg_with_debug_info.cmi \
     asmcomp/debug/reg_availability_set.cmi asmcomp/reg.cmi asmcomp/proc.cmi \
     asmcomp/printmach.cmi utils/misc.cmi asmcomp/mach.cmi typing/ident.cmi \
-    asmcomp/debug/available_regs.cmi
+    utils/clflags.cmi asmcomp/debug/available_regs.cmi
 asmcomp/debug/available_regs.cmx : asmcomp/debug/reg_with_debug_info.cmx \
     asmcomp/debug/reg_availability_set.cmx asmcomp/reg.cmx asmcomp/proc.cmx \
     asmcomp/printmach.cmx utils/misc.cmx asmcomp/mach.cmx typing/ident.cmx \
-    asmcomp/debug/available_regs.cmi
+    utils/clflags.cmx asmcomp/debug/available_regs.cmi
 asmcomp/debug/available_regs.cmi : asmcomp/mach.cmi
 asmcomp/debug/reg_availability_set.cmo : \
     asmcomp/debug/reg_with_debug_info.cmi typing/ident.cmi \
@@ -2238,13 +2224,13 @@
 toplevel/opttopmain.cmo : utils/warnings.cmi asmcomp/printmach.cmi \
     toplevel/opttoploop.cmi toplevel/opttopdirs.cmi utils/misc.cmi \
     driver/main_args.cmi parsing/location.cmi utils/config.cmi \
-    driver/compplugin.cmi driver/compenv.cmi utils/clflags.cmi \
-    toplevel/opttopmain.cmi
+    driver/compplugin.cmi driver/compmisc.cmi driver/compenv.cmi \
+    utils/clflags.cmi toplevel/opttopmain.cmi
 toplevel/opttopmain.cmx : utils/warnings.cmx asmcomp/printmach.cmx \
     toplevel/opttoploop.cmx toplevel/opttopdirs.cmx utils/misc.cmx \
     driver/main_args.cmx parsing/location.cmx utils/config.cmx \
-    driver/compplugin.cmx driver/compenv.cmx utils/clflags.cmx \
-    toplevel/opttopmain.cmi
+    driver/compplugin.cmx driver/compmisc.cmx driver/compenv.cmx \
+    utils/clflags.cmx toplevel/opttopmain.cmi
 toplevel/opttopmain.cmi :
 toplevel/opttopstart.cmo : toplevel/opttopmain.cmi
 toplevel/opttopstart.cmx : toplevel/opttopmain.cmx
@@ -2301,13 +2287,13 @@
 toplevel/topmain.cmo : utils/warnings.cmi toplevel/toploop.cmi \
     toplevel/topdirs.cmi utils/profile.cmi utils/misc.cmi \
     driver/main_args.cmi parsing/location.cmi utils/config.cmi \
-    driver/compplugin.cmi driver/compenv.cmi utils/clflags.cmi \
-    toplevel/topmain.cmi
+    driver/compplugin.cmi driver/compmisc.cmi driver/compenv.cmi \
+    utils/clflags.cmi toplevel/topmain.cmi
 toplevel/topmain.cmx : utils/warnings.cmx toplevel/toploop.cmx \
     toplevel/topdirs.cmx utils/profile.cmx utils/misc.cmx \
     driver/main_args.cmx parsing/location.cmx utils/config.cmx \
-    driver/compplugin.cmx driver/compenv.cmx utils/clflags.cmx \
-    toplevel/topmain.cmi
+    driver/compplugin.cmx driver/compmisc.cmx driver/compenv.cmx \
+    utils/clflags.cmx toplevel/topmain.cmi
 toplevel/topmain.cmi :
 toplevel/topstart.cmo : toplevel/topmain.cmi
 toplevel/topstart.cmx : toplevel/topmain.cmx
