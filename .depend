utils/ccomp.cmi :
utils/clflags.cmi :
utils/config.cmi :
utils/consistbl.cmi :
utils/misc.cmi :
utils/tbl.cmi :
utils/terminfo.cmi :
utils/warnings.cmi :
utils/ccomp.cmo : utils/misc.cmi utils/config.cmi utils/clflags.cmi \
    utils/ccomp.cmi
utils/ccomp.cmx : utils/misc.cmx utils/config.cmx utils/clflags.cmx \
    utils/ccomp.cmi
utils/clflags.cmo : utils/config.cmi utils/clflags.cmi
utils/clflags.cmx : utils/config.cmx utils/clflags.cmi
utils/config.cmo : utils/config.cmi
utils/config.cmx : utils/config.cmi
utils/consistbl.cmo : utils/consistbl.cmi
utils/consistbl.cmx : utils/consistbl.cmi
utils/misc.cmo : utils/misc.cmi
utils/misc.cmx : utils/misc.cmi
utils/tbl.cmo : utils/tbl.cmi
utils/tbl.cmx : utils/tbl.cmi
utils/terminfo.cmo : utils/terminfo.cmi
utils/terminfo.cmx : utils/terminfo.cmi
utils/warnings.cmo : utils/warnings.cmi
utils/warnings.cmx : utils/warnings.cmi
parsing/ast_helper.cmi : parsing/parsetree.cmi parsing/longident.cmi \
    parsing/location.cmi parsing/asttypes.cmi
parsing/ast_mapper.cmi : parsing/parsetree.cmi parsing/location.cmi
parsing/asttypes.cmi : parsing/location.cmi
parsing/lexer.cmi : parsing/parser.cmi parsing/location.cmi
parsing/location.cmi : utils/warnings.cmi
parsing/longident.cmi :
parsing/parse.cmi : parsing/parsetree.cmi
parsing/parser.cmi : parsing/parsetree.cmi parsing/location.cmi
parsing/parsetree.cmi : parsing/longident.cmi parsing/location.cmi \
    parsing/asttypes.cmi
parsing/pprintast.cmi : parsing/parsetree.cmi parsing/longident.cmi \
    parsing/asttypes.cmi
parsing/printast.cmi : parsing/parsetree.cmi
parsing/syntaxerr.cmi : parsing/location.cmi
parsing/ast_helper.cmo : parsing/parsetree.cmi parsing/longident.cmi \
    parsing/location.cmi parsing/asttypes.cmi parsing/ast_helper.cmi
parsing/ast_helper.cmx : parsing/parsetree.cmi parsing/longident.cmx \
    parsing/location.cmx parsing/asttypes.cmi parsing/ast_helper.cmi
parsing/ast_mapper.cmo : parsing/parsetree.cmi parsing/location.cmi \
    utils/config.cmi parsing/ast_helper.cmi parsing/ast_mapper.cmi
parsing/ast_mapper.cmx : parsing/parsetree.cmi parsing/location.cmx \
    utils/config.cmx parsing/ast_helper.cmx parsing/ast_mapper.cmi
parsing/lexer.cmo : utils/warnings.cmi parsing/parser.cmi utils/misc.cmi \
    parsing/location.cmi parsing/lexer.cmi
parsing/lexer.cmx : utils/warnings.cmx parsing/parser.cmx utils/misc.cmx \
    parsing/location.cmx parsing/lexer.cmi
parsing/linenum.cmo : utils/misc.cmi
parsing/linenum.cmx : utils/misc.cmx
parsing/location.cmo : utils/warnings.cmi utils/terminfo.cmi \
    parsing/location.cmi
parsing/location.cmx : utils/warnings.cmx utils/terminfo.cmx \
    parsing/location.cmi
parsing/longident.cmo : utils/misc.cmi parsing/longident.cmi
parsing/longident.cmx : utils/misc.cmx parsing/longident.cmi
parsing/parse.cmo : parsing/syntaxerr.cmi parsing/parser.cmi \
    parsing/location.cmi parsing/lexer.cmi parsing/parse.cmi
parsing/parse.cmx : parsing/syntaxerr.cmx parsing/parser.cmx \
    parsing/location.cmx parsing/lexer.cmx parsing/parse.cmi
parsing/parser.cmo : parsing/syntaxerr.cmi parsing/parsetree.cmi \
    parsing/longident.cmi parsing/location.cmi utils/clflags.cmi \
    parsing/asttypes.cmi parsing/ast_helper.cmi parsing/parser.cmi
parsing/parser.cmx : parsing/syntaxerr.cmx parsing/parsetree.cmi \
    parsing/longident.cmx parsing/location.cmx utils/clflags.cmx \
    parsing/asttypes.cmi parsing/ast_helper.cmx parsing/parser.cmi
parsing/pprintast.cmo : parsing/parsetree.cmi parsing/longident.cmi \
    parsing/location.cmi parsing/asttypes.cmi parsing/pprintast.cmi
parsing/pprintast.cmx : parsing/parsetree.cmi parsing/longident.cmx \
    parsing/location.cmx parsing/asttypes.cmi parsing/pprintast.cmi
parsing/printast.cmo : parsing/parsetree.cmi parsing/longident.cmi \
    parsing/location.cmi parsing/asttypes.cmi parsing/printast.cmi
parsing/printast.cmx : parsing/parsetree.cmi parsing/longident.cmx \
    parsing/location.cmx parsing/asttypes.cmi parsing/printast.cmi
parsing/syntaxerr.cmo : parsing/location.cmi parsing/syntaxerr.cmi
parsing/syntaxerr.cmx : parsing/location.cmx parsing/syntaxerr.cmi
typing/annot.cmi : parsing/location.cmi
typing/btype.cmi : typing/types.cmi typing/path.cmi parsing/asttypes.cmi
typing/cmi_format.cmi : typing/types.cmi
typing/cmt_format.cmi : typing/types.cmi typing/typedtree.cmi \
    parsing/location.cmi typing/env.cmi typing/cmi_format.cmi
typing/ctype.cmi : typing/types.cmi typing/path.cmi parsing/longident.cmi \
    typing/ident.cmi typing/env.cmi parsing/asttypes.cmi
typing/datarepr.cmi : typing/types.cmi typing/path.cmi typing/ident.cmi \
    parsing/asttypes.cmi
typing/envaux.cmi : typing/path.cmi bytecomp/instruct.cmi typing/env.cmi
typing/env.cmi : utils/warnings.cmi typing/types.cmi typing/subst.cmi \
    typing/path.cmi parsing/longident.cmi parsing/location.cmi \
    typing/ident.cmi utils/consistbl.cmi parsing/asttypes.cmi
typing/envaux.cmi : typing/subst.cmi typing/path.cmi typing/env.cmi
typing/ident.cmi :
typing/includeclass.cmi : typing/types.cmi typing/env.cmi typing/ctype.cmi
typing/includecore.cmi : typing/types.cmi typing/typedtree.cmi \
    typing/ident.cmi typing/env.cmi
typing/includemod.cmi : typing/types.cmi typing/typedtree.cmi \
    typing/path.cmi typing/includecore.cmi typing/ident.cmi typing/env.cmi \
    typing/ctype.cmi
typing/mtype.cmi : typing/types.cmi typing/path.cmi typing/ident.cmi \
    typing/env.cmi
typing/oprint.cmi : typing/outcometree.cmi
typing/outcometree.cmi : parsing/asttypes.cmi
typing/parmatch.cmi : typing/types.cmi typing/typedtree.cmi \
    parsing/parsetree.cmi parsing/longident.cmi parsing/location.cmi \
    typing/env.cmi parsing/asttypes.cmi
typing/path.cmi : typing/ident.cmi
typing/predef.cmi : typing/types.cmi typing/path.cmi typing/ident.cmi
typing/primitive.cmi :
typing/printtyped.cmi : typing/typedtree.cmi
typing/printtyp.cmi : typing/types.cmi typing/path.cmi \
    typing/outcometree.cmi parsing/longident.cmi typing/ident.cmi \
    typing/env.cmi
typing/printtyped.cmi : typing/typedtree.cmi
typing/stypes.cmi : typing/typedtree.cmi parsing/location.cmi \
    typing/annot.cmi
typing/subst.cmi : typing/types.cmi typing/path.cmi typing/ident.cmi
typing/typeclass.cmi : typing/types.cmi typing/typedtree.cmi \
    parsing/parsetree.cmi parsing/longident.cmi parsing/location.cmi \
    typing/ident.cmi typing/env.cmi typing/ctype.cmi parsing/asttypes.cmi
typing/typecore.cmi : typing/types.cmi typing/typedtree.cmi typing/path.cmi \
    parsing/parsetree.cmi parsing/longident.cmi parsing/location.cmi \
    typing/ident.cmi typing/env.cmi parsing/asttypes.cmi typing/annot.cmi
typing/typedecl.cmi : typing/types.cmi typing/typedtree.cmi typing/path.cmi \
    parsing/parsetree.cmi parsing/longident.cmi parsing/location.cmi \
    typing/includecore.cmi typing/ident.cmi typing/env.cmi
typing/typedtree.cmi : typing/types.cmi typing/primitive.cmi typing/path.cmi \
    parsing/parsetree.cmi parsing/longident.cmi parsing/location.cmi \
    typing/ident.cmi typing/env.cmi parsing/asttypes.cmi
typing/typedtreeIter.cmi : typing/typedtree.cmi parsing/asttypes.cmi
typing/typedtreeMap.cmi : typing/typedtree.cmi
typing/typemod.cmi : typing/types.cmi typing/typedtree.cmi \
    parsing/parsetree.cmi parsing/longident.cmi parsing/location.cmi \
    typing/includemod.cmi typing/ident.cmi typing/env.cmi
typing/types.cmi : typing/primitive.cmi typing/path.cmi \
    parsing/parsetree.cmi parsing/longident.cmi parsing/location.cmi \
    typing/ident.cmi parsing/asttypes.cmi
typing/typetexp.cmi : typing/types.cmi typing/typedtree.cmi typing/path.cmi \
    parsing/parsetree.cmi parsing/longident.cmi parsing/location.cmi \
    typing/env.cmi parsing/asttypes.cmi
typing/btype.cmo : typing/types.cmi typing/path.cmi utils/misc.cmi \
    typing/ident.cmi typing/btype.cmi
typing/btype.cmx : typing/types.cmx typing/path.cmx utils/misc.cmx \
    typing/ident.cmx typing/btype.cmi
typing/cmi_format.cmo : typing/types.cmi utils/misc.cmi parsing/location.cmi \
    utils/config.cmi typing/cmi_format.cmi
typing/cmi_format.cmx : typing/types.cmx utils/misc.cmx parsing/location.cmx \
    utils/config.cmx typing/cmi_format.cmi
typing/cmt_format.cmo : typing/types.cmi typing/typedtreeMap.cmi \
    typing/typedtree.cmi utils/misc.cmi parsing/location.cmi \
    parsing/lexer.cmi typing/env.cmi utils/config.cmi typing/cmi_format.cmi \
    utils/clflags.cmi typing/cmt_format.cmi
typing/cmt_format.cmx : typing/types.cmx typing/typedtreeMap.cmx \
    typing/typedtree.cmx utils/misc.cmx parsing/location.cmx \
    parsing/lexer.cmx typing/env.cmx utils/config.cmx typing/cmi_format.cmx \
    utils/clflags.cmx typing/cmt_format.cmi
typing/ctype.cmo : typing/types.cmi typing/subst.cmi typing/path.cmi \
    utils/misc.cmi parsing/longident.cmi parsing/location.cmi \
    typing/ident.cmi typing/env.cmi utils/clflags.cmi typing/btype.cmi \
    parsing/asttypes.cmi typing/ctype.cmi
typing/ctype.cmx : typing/types.cmx typing/subst.cmx typing/path.cmx \
    utils/misc.cmx parsing/longident.cmx parsing/location.cmx \
    typing/ident.cmx typing/env.cmx utils/clflags.cmx typing/btype.cmx \
    parsing/asttypes.cmi typing/ctype.cmi
typing/datarepr.cmo : typing/types.cmi typing/predef.cmi typing/path.cmi \
    parsing/location.cmi typing/ident.cmi typing/btype.cmi \
    parsing/asttypes.cmi typing/datarepr.cmi
typing/datarepr.cmx : typing/types.cmx typing/predef.cmx typing/path.cmx \
    parsing/location.cmx typing/ident.cmx typing/btype.cmx \
    parsing/asttypes.cmi typing/datarepr.cmi
typing/env.cmo : utils/warnings.cmi typing/types.cmi utils/tbl.cmi \
    typing/subst.cmi typing/predef.cmi typing/path.cmi utils/misc.cmi \
    parsing/longident.cmi parsing/location.cmi typing/ident.cmi \
    typing/datarepr.cmi utils/consistbl.cmi utils/config.cmi \
    typing/cmi_format.cmi utils/clflags.cmi typing/btype.cmi \
    parsing/asttypes.cmi typing/env.cmi
typing/env.cmx : utils/warnings.cmx typing/types.cmx utils/tbl.cmx \
    typing/subst.cmx typing/predef.cmx typing/path.cmx utils/misc.cmx \
    parsing/longident.cmx parsing/location.cmx typing/ident.cmx \
    typing/datarepr.cmx utils/consistbl.cmx utils/config.cmx \
    typing/cmi_format.cmx utils/clflags.cmx typing/btype.cmx \
    parsing/asttypes.cmi typing/env.cmi
typing/envaux.cmo : typing/types.cmi typing/subst.cmi typing/printtyp.cmi \
    typing/path.cmi typing/mtype.cmi utils/misc.cmi typing/env.cmi \
    parsing/asttypes.cmi typing/envaux.cmi
typing/envaux.cmx : typing/types.cmx typing/subst.cmx typing/printtyp.cmx \
    typing/path.cmx typing/mtype.cmx utils/misc.cmx typing/env.cmx \
    parsing/asttypes.cmi typing/envaux.cmi
typing/ident.cmo : typing/ident.cmi
typing/ident.cmx : typing/ident.cmi
typing/includeclass.cmo : typing/types.cmi typing/printtyp.cmi \
    typing/ctype.cmi typing/includeclass.cmi
typing/includeclass.cmx : typing/types.cmx typing/printtyp.cmx \
    typing/ctype.cmx typing/includeclass.cmi
typing/includecore.cmo : typing/types.cmi typing/typedtree.cmi \
    typing/predef.cmi typing/path.cmi utils/misc.cmi typing/ident.cmi \
    typing/env.cmi typing/ctype.cmi typing/btype.cmi parsing/asttypes.cmi \
    typing/includecore.cmi
typing/includecore.cmx : typing/types.cmx typing/typedtree.cmx \
    typing/predef.cmx typing/path.cmx utils/misc.cmx typing/ident.cmx \
    typing/env.cmx typing/ctype.cmx typing/btype.cmx parsing/asttypes.cmi \
    typing/includecore.cmi
typing/includemod.cmo : typing/types.cmi typing/typedtree.cmi utils/tbl.cmi \
    typing/subst.cmi typing/printtyp.cmi typing/path.cmi typing/mtype.cmi \
    utils/misc.cmi parsing/location.cmi typing/includecore.cmi \
    typing/includeclass.cmi typing/ident.cmi typing/env.cmi typing/ctype.cmi \
    utils/clflags.cmi typing/includemod.cmi
typing/includemod.cmx : typing/types.cmx typing/typedtree.cmx utils/tbl.cmx \
    typing/subst.cmx typing/printtyp.cmx typing/path.cmx typing/mtype.cmx \
    utils/misc.cmx parsing/location.cmx typing/includecore.cmx \
    typing/includeclass.cmx typing/ident.cmx typing/env.cmx typing/ctype.cmx \
    utils/clflags.cmx typing/includemod.cmi
typing/mtype.cmo : typing/types.cmi typing/subst.cmi typing/path.cmi \
    typing/ident.cmi typing/env.cmi typing/ctype.cmi utils/clflags.cmi \
    typing/btype.cmi parsing/asttypes.cmi typing/mtype.cmi
typing/mtype.cmx : typing/types.cmx typing/subst.cmx typing/path.cmx \
    typing/ident.cmx typing/env.cmx typing/ctype.cmx utils/clflags.cmx \
    typing/btype.cmx parsing/asttypes.cmi typing/mtype.cmi
typing/oprint.cmo : typing/outcometree.cmi parsing/asttypes.cmi \
    typing/oprint.cmi
typing/oprint.cmx : typing/outcometree.cmi parsing/asttypes.cmi \
    typing/oprint.cmi
typing/parmatch.cmo : utils/warnings.cmi typing/types.cmi \
    typing/typedtree.cmi typing/subst.cmi typing/predef.cmi typing/path.cmi \
    parsing/parsetree.cmi utils/misc.cmi parsing/longident.cmi \
    parsing/location.cmi typing/ident.cmi typing/env.cmi typing/datarepr.cmi \
    typing/ctype.cmi typing/btype.cmi parsing/asttypes.cmi \
    parsing/ast_helper.cmi typing/parmatch.cmi
typing/parmatch.cmx : utils/warnings.cmx typing/types.cmx \
    typing/typedtree.cmx typing/subst.cmx typing/predef.cmx typing/path.cmx \
    parsing/parsetree.cmi utils/misc.cmx parsing/longident.cmx \
    parsing/location.cmx typing/ident.cmx typing/env.cmx typing/datarepr.cmx \
    typing/ctype.cmx typing/btype.cmx parsing/asttypes.cmi \
    parsing/ast_helper.cmx typing/parmatch.cmi
typing/path.cmo : typing/ident.cmi typing/path.cmi
typing/path.cmx : typing/ident.cmx typing/path.cmi
typing/predef.cmo : typing/types.cmi typing/path.cmi parsing/location.cmi \
    typing/ident.cmi typing/btype.cmi parsing/asttypes.cmi typing/predef.cmi
typing/predef.cmx : typing/types.cmx typing/path.cmx parsing/location.cmx \
    typing/ident.cmx typing/btype.cmx parsing/asttypes.cmi typing/predef.cmi
typing/primitive.cmo : utils/misc.cmi typing/primitive.cmi
typing/primitive.cmx : utils/misc.cmx typing/primitive.cmi
typing/printtyp.cmo : typing/types.cmi typing/primitive.cmi \
    typing/predef.cmi typing/path.cmi typing/outcometree.cmi \
    typing/oprint.cmi utils/misc.cmi parsing/longident.cmi \
    parsing/location.cmi typing/ident.cmi typing/env.cmi typing/ctype.cmi \
    utils/clflags.cmi typing/btype.cmi parsing/asttypes.cmi \
    typing/printtyp.cmi
typing/printtyp.cmx : typing/types.cmx typing/primitive.cmx \
    typing/predef.cmx typing/path.cmx typing/outcometree.cmi \
    typing/oprint.cmx utils/misc.cmx parsing/longident.cmx \
    parsing/location.cmx typing/ident.cmx typing/env.cmx typing/ctype.cmx \
    utils/clflags.cmx typing/btype.cmx parsing/asttypes.cmi \
    typing/printtyp.cmi
typing/printtyped.cmo : typing/typedtree.cmi parsing/printast.cmi \
    typing/path.cmi parsing/longident.cmi parsing/location.cmi \
    typing/ident.cmi parsing/asttypes.cmi typing/printtyped.cmi
typing/printtyped.cmx : typing/typedtree.cmx parsing/printast.cmx \
    typing/path.cmx parsing/longident.cmx parsing/location.cmx \
    typing/ident.cmx parsing/asttypes.cmi typing/printtyped.cmi
typing/stypes.cmo : typing/typedtree.cmi typing/printtyp.cmi \
    parsing/location.cmi utils/clflags.cmi typing/annot.cmi typing/stypes.cmi
typing/stypes.cmx : typing/typedtree.cmx typing/printtyp.cmx \
    parsing/location.cmx utils/clflags.cmx typing/annot.cmi typing/stypes.cmi
typing/subst.cmo : typing/types.cmi utils/tbl.cmi typing/path.cmi \
    utils/misc.cmi parsing/location.cmi typing/ident.cmi utils/clflags.cmi \
    typing/btype.cmi parsing/ast_mapper.cmi typing/subst.cmi
typing/subst.cmx : typing/types.cmx utils/tbl.cmx typing/path.cmx \
    utils/misc.cmx parsing/location.cmx typing/ident.cmx utils/clflags.cmx \
    typing/btype.cmx parsing/ast_mapper.cmx typing/subst.cmi
typing/typeclass.cmo : utils/warnings.cmi typing/typetexp.cmi \
    typing/types.cmi typing/typedtree.cmi typing/typedecl.cmi \
    typing/typecore.cmi typing/subst.cmi typing/stypes.cmi \
    typing/printtyp.cmi typing/predef.cmi typing/path.cmi \
    parsing/parsetree.cmi typing/parmatch.cmi utils/misc.cmi \
    parsing/longident.cmi parsing/location.cmi typing/includeclass.cmi \
    typing/ident.cmi typing/env.cmi typing/ctype.cmi typing/cmt_format.cmi \
    utils/clflags.cmi typing/btype.cmi parsing/asttypes.cmi \
    parsing/ast_helper.cmi typing/typeclass.cmi
typing/typeclass.cmx : utils/warnings.cmx typing/typetexp.cmx \
    typing/types.cmx typing/typedtree.cmx typing/typedecl.cmx \
    typing/typecore.cmx typing/subst.cmx typing/stypes.cmx \
    typing/printtyp.cmx typing/predef.cmx typing/path.cmx \
    parsing/parsetree.cmi typing/parmatch.cmx utils/misc.cmx \
    parsing/longident.cmx parsing/location.cmx typing/includeclass.cmx \
    typing/ident.cmx typing/env.cmx typing/ctype.cmx typing/cmt_format.cmx \
    utils/clflags.cmx typing/btype.cmx parsing/asttypes.cmi \
    parsing/ast_helper.cmx typing/typeclass.cmi
typing/typecore.cmo : utils/warnings.cmi typing/typetexp.cmi \
    typing/types.cmi typing/typedtree.cmi typing/subst.cmi typing/stypes.cmi \
    typing/printtyp.cmi typing/primitive.cmi typing/predef.cmi \
    typing/path.cmi parsing/parsetree.cmi typing/parmatch.cmi \
    typing/oprint.cmi utils/misc.cmi parsing/longident.cmi \
    parsing/location.cmi typing/ident.cmi typing/env.cmi typing/ctype.cmi \
    typing/cmt_format.cmi utils/clflags.cmi typing/btype.cmi \
    parsing/asttypes.cmi parsing/ast_helper.cmi typing/annot.cmi \
    typing/typecore.cmi
typing/typecore.cmx : utils/warnings.cmx typing/typetexp.cmx \
    typing/types.cmx typing/typedtree.cmx typing/subst.cmx typing/stypes.cmx \
    typing/printtyp.cmx typing/primitive.cmx typing/predef.cmx \
    typing/path.cmx parsing/parsetree.cmi typing/parmatch.cmx \
    typing/oprint.cmx utils/misc.cmx parsing/longident.cmx \
    parsing/location.cmx typing/ident.cmx typing/env.cmx typing/ctype.cmx \
    typing/cmt_format.cmx utils/clflags.cmx typing/btype.cmx \
    parsing/asttypes.cmi parsing/ast_helper.cmx typing/annot.cmi \
    typing/typecore.cmi
typing/typedecl.cmo : utils/warnings.cmi typing/typetexp.cmi \
    typing/types.cmi typing/typedtree.cmi typing/subst.cmi \
    typing/printtyp.cmi typing/primitive.cmi typing/predef.cmi \
    typing/path.cmi parsing/parsetree.cmi utils/misc.cmi \
    parsing/longident.cmi parsing/location.cmi typing/includecore.cmi \
    typing/ident.cmi typing/env.cmi typing/ctype.cmi utils/config.cmi \
    utils/clflags.cmi typing/btype.cmi parsing/asttypes.cmi \
    parsing/ast_helper.cmi typing/typedecl.cmi
typing/typedecl.cmx : utils/warnings.cmx typing/typetexp.cmx \
    typing/types.cmx typing/typedtree.cmx typing/subst.cmx \
    typing/printtyp.cmx typing/primitive.cmx typing/predef.cmx \
    typing/path.cmx parsing/parsetree.cmi utils/misc.cmx \
    parsing/longident.cmx parsing/location.cmx typing/includecore.cmx \
    typing/ident.cmx typing/env.cmx typing/ctype.cmx utils/config.cmx \
    utils/clflags.cmx typing/btype.cmx parsing/asttypes.cmi \
    parsing/ast_helper.cmx typing/typedecl.cmi
typing/typedtree.cmo : typing/types.cmi typing/primitive.cmi typing/path.cmi \
    parsing/parsetree.cmi utils/misc.cmi parsing/longident.cmi \
    parsing/location.cmi typing/ident.cmi typing/env.cmi parsing/asttypes.cmi \
    typing/typedtree.cmi
typing/typedtree.cmx : typing/types.cmx typing/primitive.cmx typing/path.cmx \
    parsing/parsetree.cmi utils/misc.cmx parsing/longident.cmx \
    parsing/location.cmx typing/ident.cmx typing/env.cmx parsing/asttypes.cmi \
    typing/typedtree.cmi
typing/typedtreeIter.cmo : typing/typedtree.cmi parsing/asttypes.cmi \
    typing/typedtreeIter.cmi
typing/typedtreeIter.cmx : typing/typedtree.cmx parsing/asttypes.cmi \
    typing/typedtreeIter.cmi
typing/typedtreeMap.cmo : typing/typedtree.cmi utils/misc.cmi \
    typing/typedtreeMap.cmi
typing/typedtreeMap.cmx : typing/typedtree.cmx utils/misc.cmx \
    typing/typedtreeMap.cmi
typing/typemod.cmo : utils/warnings.cmi typing/typetexp.cmi typing/types.cmi \
    typing/typedtree.cmi typing/typedecl.cmi typing/typecore.cmi \
    typing/typeclass.cmi typing/subst.cmi typing/stypes.cmi \
    typing/printtyp.cmi typing/path.cmi parsing/parsetree.cmi \
    typing/mtype.cmi utils/misc.cmi parsing/longident.cmi \
    parsing/location.cmi typing/includemod.cmi typing/ident.cmi \
    typing/env.cmi typing/ctype.cmi utils/config.cmi typing/cmt_format.cmi \
    utils/clflags.cmi typing/btype.cmi parsing/asttypes.cmi typing/annot.cmi \
    typing/typemod.cmi
typing/typemod.cmx : utils/warnings.cmx typing/typetexp.cmx typing/types.cmx \
    typing/typedtree.cmx typing/typedecl.cmx typing/typecore.cmx \
    typing/typeclass.cmx typing/subst.cmx typing/stypes.cmx \
    typing/printtyp.cmx typing/path.cmx parsing/parsetree.cmi \
    typing/mtype.cmx utils/misc.cmx parsing/longident.cmx \
    parsing/location.cmx typing/includemod.cmx typing/ident.cmx \
    typing/env.cmx typing/ctype.cmx utils/config.cmx typing/cmt_format.cmx \
    utils/clflags.cmx typing/btype.cmx parsing/asttypes.cmi typing/annot.cmi \
    typing/typemod.cmi
typing/types.cmo : typing/primitive.cmi typing/path.cmi \
    parsing/parsetree.cmi parsing/longident.cmi parsing/location.cmi \
    typing/ident.cmi parsing/asttypes.cmi typing/types.cmi
typing/types.cmx : typing/primitive.cmx typing/path.cmx \
    parsing/parsetree.cmi parsing/longident.cmx parsing/location.cmx \
    typing/ident.cmx parsing/asttypes.cmi typing/types.cmi
typing/typetexp.cmo : utils/warnings.cmi typing/types.cmi \
    typing/typedtree.cmi utils/tbl.cmi typing/printtyp.cmi typing/path.cmi \
    parsing/parsetree.cmi utils/misc.cmi parsing/longident.cmi \
    parsing/location.cmi typing/env.cmi typing/ctype.cmi utils/clflags.cmi \
    typing/btype.cmi parsing/asttypes.cmi parsing/ast_helper.cmi \
    typing/typetexp.cmi
typing/typetexp.cmx : utils/warnings.cmx typing/types.cmx \
    typing/typedtree.cmx utils/tbl.cmx typing/printtyp.cmx typing/path.cmx \
    parsing/parsetree.cmi utils/misc.cmx parsing/longident.cmx \
    parsing/location.cmx typing/env.cmx typing/ctype.cmx utils/clflags.cmx \
    typing/btype.cmx parsing/asttypes.cmi parsing/ast_helper.cmx \
    typing/typetexp.cmi
bytecomp/bytegen.cmi : bytecomp/lambda.cmi bytecomp/instruct.cmi
bytecomp/bytelibrarian.cmi :
bytecomp/bytelink.cmi : bytecomp/symtable.cmi bytecomp/cmo_format.cmi
bytecomp/bytepackager.cmi : typing/ident.cmi
bytecomp/bytesections.cmi :
bytecomp/cmo_format.cmi : bytecomp/lambda.cmi typing/ident.cmi
bytecomp/dll.cmi :
bytecomp/emitcode.cmi : bytecomp/instruct.cmi bytecomp/cmo_format.cmi
bytecomp/instruct.cmi : typing/types.cmi typing/subst.cmi \
    parsing/location.cmi bytecomp/lambda.cmi typing/ident.cmi typing/env.cmi
bytecomp/lambda.cmi : typing/types.cmi typing/primitive.cmi typing/path.cmi \
    parsing/location.cmi typing/ident.cmi typing/env.cmi parsing/asttypes.cmi
bytecomp/matching.cmi : typing/typedtree.cmi parsing/location.cmi \
    bytecomp/lambda.cmi typing/ident.cmi parsing/asttypes.cmi
bytecomp/meta.cmi :
bytecomp/printinstr.cmi : bytecomp/instruct.cmi
bytecomp/printlambda.cmi : bytecomp/lambda.cmi
bytecomp/runtimedef.cmi :
bytecomp/simplif.cmi : bytecomp/lambda.cmi
bytecomp/switch.cmi :
bytecomp/symtable.cmi : utils/misc.cmi typing/ident.cmi \
    bytecomp/cmo_format.cmi
bytecomp/translclass.cmi : typing/typedtree.cmi parsing/location.cmi \
    bytecomp/lambda.cmi typing/ident.cmi parsing/asttypes.cmi
bytecomp/translcore.cmi : typing/typedtree.cmi typing/primitive.cmi \
    typing/path.cmi parsing/location.cmi bytecomp/lambda.cmi typing/ident.cmi \
    parsing/asttypes.cmi
bytecomp/translmod.cmi : typing/typedtree.cmi typing/primitive.cmi \
    parsing/location.cmi bytecomp/lambda.cmi typing/ident.cmi
bytecomp/translobj.cmi : bytecomp/lambda.cmi typing/ident.cmi typing/env.cmi
bytecomp/typeopt.cmi : typing/typedtree.cmi typing/path.cmi \
    bytecomp/lambda.cmi
bytecomp/bytegen.cmo : typing/types.cmi bytecomp/switch.cmi typing/subst.cmi \
    typing/primitive.cmi utils/misc.cmi bytecomp/lambda.cmi \
    bytecomp/instruct.cmi typing/ident.cmi utils/config.cmi \
    parsing/asttypes.cmi bytecomp/bytegen.cmi
bytecomp/bytegen.cmx : typing/types.cmx bytecomp/switch.cmx typing/subst.cmx \
    typing/primitive.cmx utils/misc.cmx bytecomp/lambda.cmx \
    bytecomp/instruct.cmx typing/ident.cmx utils/config.cmx \
    parsing/asttypes.cmi bytecomp/bytegen.cmi
bytecomp/bytelibrarian.cmo : utils/misc.cmi parsing/location.cmi \
    utils/config.cmi bytecomp/cmo_format.cmi utils/clflags.cmi \
    bytecomp/bytelink.cmi bytecomp/bytelibrarian.cmi
bytecomp/bytelibrarian.cmx : utils/misc.cmx parsing/location.cmx \
    utils/config.cmx bytecomp/cmo_format.cmi utils/clflags.cmx \
    bytecomp/bytelink.cmx bytecomp/bytelibrarian.cmi
bytecomp/bytelink.cmo : utils/warnings.cmi bytecomp/symtable.cmi \
    bytecomp/opcodes.cmo utils/misc.cmi parsing/location.cmi typing/ident.cmi \
    bytecomp/dll.cmi utils/consistbl.cmi utils/config.cmi \
    bytecomp/cmo_format.cmi utils/clflags.cmi utils/ccomp.cmi \
    bytecomp/bytesections.cmi bytecomp/bytelink.cmi
bytecomp/bytelink.cmx : utils/warnings.cmx bytecomp/symtable.cmx \
    bytecomp/opcodes.cmx utils/misc.cmx parsing/location.cmx typing/ident.cmx \
    bytecomp/dll.cmx utils/consistbl.cmx utils/config.cmx \
    bytecomp/cmo_format.cmi utils/clflags.cmx utils/ccomp.cmx \
    bytecomp/bytesections.cmx bytecomp/bytelink.cmi
bytecomp/bytepackager.cmo : typing/typemod.cmi bytecomp/translmod.cmi \
    typing/subst.cmi typing/path.cmi utils/misc.cmi parsing/location.cmi \
    bytecomp/instruct.cmi typing/ident.cmi typing/env.cmi \
    bytecomp/emitcode.cmi utils/config.cmi bytecomp/cmo_format.cmi \
    utils/clflags.cmi bytecomp/bytelink.cmi bytecomp/bytegen.cmi \
    bytecomp/bytepackager.cmi
bytecomp/bytepackager.cmx : typing/typemod.cmx bytecomp/translmod.cmx \
    typing/subst.cmx typing/path.cmx utils/misc.cmx parsing/location.cmx \
    bytecomp/instruct.cmx typing/ident.cmx typing/env.cmx \
    bytecomp/emitcode.cmx utils/config.cmx bytecomp/cmo_format.cmi \
    utils/clflags.cmx bytecomp/bytelink.cmx bytecomp/bytegen.cmx \
    bytecomp/bytepackager.cmi
bytecomp/bytesections.cmo : utils/misc.cmi utils/config.cmi \
    bytecomp/bytesections.cmi
bytecomp/bytesections.cmx : utils/misc.cmx utils/config.cmx \
    bytecomp/bytesections.cmi
bytecomp/dll.cmo : utils/misc.cmi utils/config.cmi bytecomp/dll.cmi
bytecomp/dll.cmx : utils/misc.cmx utils/config.cmx bytecomp/dll.cmi
bytecomp/emitcode.cmo : bytecomp/translmod.cmi typing/primitive.cmi \
    bytecomp/opcodes.cmo utils/misc.cmi bytecomp/meta.cmi bytecomp/lambda.cmi \
    bytecomp/instruct.cmi typing/env.cmi utils/config.cmi \
    bytecomp/cmo_format.cmi utils/clflags.cmi typing/btype.cmi \
    parsing/asttypes.cmi bytecomp/emitcode.cmi
bytecomp/emitcode.cmx : bytecomp/translmod.cmx typing/primitive.cmx \
    bytecomp/opcodes.cmx utils/misc.cmx bytecomp/meta.cmx bytecomp/lambda.cmx \
    bytecomp/instruct.cmx typing/env.cmx utils/config.cmx \
    bytecomp/cmo_format.cmi utils/clflags.cmx typing/btype.cmx \
    parsing/asttypes.cmi bytecomp/emitcode.cmi
bytecomp/instruct.cmo : typing/types.cmi typing/subst.cmi \
    parsing/location.cmi bytecomp/lambda.cmi typing/ident.cmi typing/env.cmi \
    bytecomp/instruct.cmi
bytecomp/instruct.cmx : typing/types.cmx typing/subst.cmx \
    parsing/location.cmx bytecomp/lambda.cmx typing/ident.cmx typing/env.cmx \
    bytecomp/instruct.cmi
bytecomp/lambda.cmo : typing/types.cmi typing/primitive.cmi typing/path.cmi \
    utils/misc.cmi parsing/location.cmi typing/ident.cmi typing/env.cmi \
    parsing/asttypes.cmi bytecomp/lambda.cmi
bytecomp/lambda.cmx : typing/types.cmx typing/primitive.cmx typing/path.cmx \
    utils/misc.cmx parsing/location.cmx typing/ident.cmx typing/env.cmx \
    parsing/asttypes.cmi bytecomp/lambda.cmi
bytecomp/matching.cmo : typing/types.cmi bytecomp/typeopt.cmi \
    typing/typedtree.cmi bytecomp/switch.cmi bytecomp/printlambda.cmi \
    typing/primitive.cmi typing/predef.cmi typing/path.cmi \
    typing/parmatch.cmi utils/misc.cmi parsing/longident.cmi \
    parsing/location.cmi bytecomp/lambda.cmi typing/ident.cmi typing/env.cmi \
    utils/clflags.cmi typing/btype.cmi parsing/asttypes.cmi \
    bytecomp/matching.cmi
bytecomp/matching.cmx : typing/types.cmx bytecomp/typeopt.cmx \
    typing/typedtree.cmx bytecomp/switch.cmx bytecomp/printlambda.cmx \
    typing/primitive.cmx typing/predef.cmx typing/path.cmx \
    typing/parmatch.cmx utils/misc.cmx parsing/longident.cmx \
    parsing/location.cmx bytecomp/lambda.cmx typing/ident.cmx typing/env.cmx \
    utils/clflags.cmx typing/btype.cmx parsing/asttypes.cmi \
    bytecomp/matching.cmi
bytecomp/meta.cmo : bytecomp/meta.cmi
bytecomp/meta.cmx : bytecomp/meta.cmi
bytecomp/opcodes.cmo :
bytecomp/opcodes.cmx :
bytecomp/printinstr.cmo : bytecomp/printlambda.cmi parsing/location.cmi \
    bytecomp/lambda.cmi bytecomp/instruct.cmi typing/ident.cmi \
    bytecomp/printinstr.cmi
bytecomp/printinstr.cmx : bytecomp/printlambda.cmx parsing/location.cmx \
    bytecomp/lambda.cmx bytecomp/instruct.cmx typing/ident.cmx \
    bytecomp/printinstr.cmi
bytecomp/printlambda.cmo : typing/types.cmi typing/primitive.cmi \
    parsing/location.cmi bytecomp/lambda.cmi typing/ident.cmi \
    parsing/asttypes.cmi bytecomp/printlambda.cmi
bytecomp/printlambda.cmx : typing/types.cmx typing/primitive.cmx \
    parsing/location.cmx bytecomp/lambda.cmx typing/ident.cmx \
    parsing/asttypes.cmi bytecomp/printlambda.cmi
bytecomp/runtimedef.cmo : bytecomp/runtimedef.cmi
bytecomp/runtimedef.cmx : bytecomp/runtimedef.cmi
bytecomp/simplif.cmo : utils/tbl.cmi typing/stypes.cmi bytecomp/lambda.cmi \
    typing/ident.cmi utils/clflags.cmi parsing/asttypes.cmi typing/annot.cmi \
    bytecomp/simplif.cmi
bytecomp/simplif.cmx : utils/tbl.cmx typing/stypes.cmx bytecomp/lambda.cmx \
    typing/ident.cmx utils/clflags.cmx parsing/asttypes.cmi typing/annot.cmi \
    bytecomp/simplif.cmi
bytecomp/switch.cmo : bytecomp/switch.cmi
bytecomp/switch.cmx : bytecomp/switch.cmi
bytecomp/symtable.cmo : utils/tbl.cmi bytecomp/runtimedef.cmi \
    typing/predef.cmi utils/misc.cmi bytecomp/meta.cmi parsing/location.cmi \
    bytecomp/lambda.cmi typing/ident.cmi bytecomp/dll.cmi \
    bytecomp/cmo_format.cmi utils/clflags.cmi bytecomp/bytesections.cmi \
    parsing/asttypes.cmi bytecomp/symtable.cmi
bytecomp/symtable.cmx : utils/tbl.cmx bytecomp/runtimedef.cmx \
    typing/predef.cmx utils/misc.cmx bytecomp/meta.cmx parsing/location.cmx \
    bytecomp/lambda.cmx typing/ident.cmx bytecomp/dll.cmx \
    bytecomp/cmo_format.cmi utils/clflags.cmx bytecomp/bytesections.cmx \
    parsing/asttypes.cmi bytecomp/symtable.cmi
bytecomp/translclass.cmo : typing/types.cmi bytecomp/typeopt.cmi \
    typing/typedtree.cmi bytecomp/translobj.cmi bytecomp/translcore.cmi \
    typing/path.cmi bytecomp/matching.cmi parsing/location.cmi \
    bytecomp/lambda.cmi typing/ident.cmi typing/env.cmi utils/clflags.cmi \
    typing/btype.cmi parsing/asttypes.cmi bytecomp/translclass.cmi
bytecomp/translclass.cmx : typing/types.cmx bytecomp/typeopt.cmx \
    typing/typedtree.cmx bytecomp/translobj.cmx bytecomp/translcore.cmx \
    typing/path.cmx bytecomp/matching.cmx parsing/location.cmx \
    bytecomp/lambda.cmx typing/ident.cmx typing/env.cmx utils/clflags.cmx \
    typing/btype.cmx parsing/asttypes.cmi bytecomp/translclass.cmi
bytecomp/translcore.cmo : utils/warnings.cmi typing/types.cmi \
    bytecomp/typeopt.cmi typing/typedtree.cmi bytecomp/translobj.cmi \
    typing/primitive.cmi typing/predef.cmi typing/path.cmi \
    typing/parmatch.cmi utils/misc.cmi bytecomp/matching.cmi \
    parsing/longident.cmi parsing/location.cmi bytecomp/lambda.cmi \
    typing/ident.cmi typing/env.cmi utils/config.cmi utils/clflags.cmi \
    typing/btype.cmi parsing/asttypes.cmi bytecomp/translcore.cmi
bytecomp/translcore.cmx : utils/warnings.cmx typing/types.cmx \
    bytecomp/typeopt.cmx typing/typedtree.cmx bytecomp/translobj.cmx \
    typing/primitive.cmx typing/predef.cmx typing/path.cmx \
    typing/parmatch.cmx utils/misc.cmx bytecomp/matching.cmx \
    parsing/longident.cmx parsing/location.cmx bytecomp/lambda.cmx \
    typing/ident.cmx typing/env.cmx utils/config.cmx utils/clflags.cmx \
    typing/btype.cmx parsing/asttypes.cmi bytecomp/translcore.cmi
bytecomp/translmod.cmo : typing/types.cmi typing/typedtree.cmi \
    bytecomp/translobj.cmi bytecomp/translcore.cmi bytecomp/translclass.cmi \
    typing/printtyp.cmi typing/primitive.cmi typing/predef.cmi \
    typing/path.cmi typing/mtype.cmi utils/misc.cmi parsing/longident.cmi \
    parsing/location.cmi bytecomp/lambda.cmi typing/ident.cmi typing/env.cmi \
    typing/ctype.cmi parsing/asttypes.cmi bytecomp/translmod.cmi
bytecomp/translmod.cmx : typing/types.cmx typing/typedtree.cmx \
    bytecomp/translobj.cmx bytecomp/translcore.cmx bytecomp/translclass.cmx \
    typing/printtyp.cmx typing/primitive.cmx typing/predef.cmx \
    typing/path.cmx typing/mtype.cmx utils/misc.cmx parsing/longident.cmx \
    parsing/location.cmx bytecomp/lambda.cmx typing/ident.cmx typing/env.cmx \
    typing/ctype.cmx parsing/asttypes.cmi bytecomp/translmod.cmi
bytecomp/translobj.cmo : typing/primitive.cmi utils/misc.cmi \
    parsing/longident.cmi bytecomp/lambda.cmi typing/ident.cmi typing/env.cmi \
    utils/clflags.cmi typing/btype.cmi parsing/asttypes.cmi \
    bytecomp/translobj.cmi
bytecomp/translobj.cmx : typing/primitive.cmx utils/misc.cmx \
    parsing/longident.cmx bytecomp/lambda.cmx typing/ident.cmx typing/env.cmx \
    utils/clflags.cmx typing/btype.cmx parsing/asttypes.cmi \
    bytecomp/translobj.cmi
bytecomp/typeopt.cmo : typing/types.cmi typing/typedtree.cmi \
    typing/predef.cmi typing/path.cmi bytecomp/lambda.cmi typing/ident.cmi \
    typing/env.cmi typing/ctype.cmi bytecomp/typeopt.cmi
bytecomp/typeopt.cmx : typing/types.cmx typing/typedtree.cmx \
    typing/predef.cmx typing/path.cmx bytecomp/lambda.cmx typing/ident.cmx \
    typing/env.cmx typing/ctype.cmx bytecomp/typeopt.cmi
asmcomp/asmgen.cmi : bytecomp/lambda.cmi asmcomp/cmm.cmi
asmcomp/asmlibrarian.cmi :
asmcomp/asmlink.cmi : asmcomp/cmx_format.cmi
asmcomp/asmpackager.cmi :
asmcomp/clambda.cmi : bytecomp/lambda.cmi typing/ident.cmi \
    asmcomp/debuginfo.cmi parsing/asttypes.cmi
asmcomp/closure.cmi : bytecomp/lambda.cmi asmcomp/clambda.cmi
asmcomp/cmmgen.cmi : asmcomp/cmx_format.cmi asmcomp/cmm.cmi \
    asmcomp/clambda.cmi
asmcomp/cmm.cmi : typing/ident.cmi asmcomp/debuginfo.cmi
asmcomp/cmx_format.cmi : asmcomp/clambda.cmi
asmcomp/codegen.cmi : asmcomp/cmm.cmi
asmcomp/coloring.cmi :
asmcomp/comballoc.cmi : asmcomp/mach.cmi
asmcomp/compilenv.cmi : bytecomp/lambda.cmi typing/ident.cmi \
    asmcomp/cmx_format.cmi asmcomp/clambda.cmi
asmcomp/debuginfo.cmi : parsing/location.cmi bytecomp/lambda.cmi
asmcomp/emitaux.cmi : asmcomp/debuginfo.cmi
asmcomp/emit.cmi : asmcomp/linearize.cmi asmcomp/cmm.cmi
asmcomp/interf.cmi : asmcomp/mach.cmi
asmcomp/linearize.cmi : asmcomp/reg.cmi asmcomp/mach.cmi \
    asmcomp/debuginfo.cmi
asmcomp/liveness.cmi : asmcomp/mach.cmi
asmcomp/mach.cmi : asmcomp/reg.cmi asmcomp/debuginfo.cmi asmcomp/cmm.cmi \
    asmcomp/arch.cmo
asmcomp/printclambda.cmi : asmcomp/clambda.cmi
asmcomp/printcmm.cmi : asmcomp/cmm.cmi
asmcomp/printlinear.cmi : asmcomp/linearize.cmi
asmcomp/printmach.cmi : asmcomp/reg.cmi asmcomp/mach.cmi
asmcomp/proc.cmi : asmcomp/reg.cmi asmcomp/mach.cmi
asmcomp/reg.cmi : asmcomp/cmm.cmi
asmcomp/reloadgen.cmi : asmcomp/reg.cmi asmcomp/mach.cmi
asmcomp/reload.cmi : asmcomp/mach.cmi
asmcomp/schedgen.cmi : asmcomp/mach.cmi asmcomp/linearize.cmi
asmcomp/scheduling.cmi : asmcomp/linearize.cmi
asmcomp/selectgen.cmi : utils/tbl.cmi asmcomp/reg.cmi asmcomp/mach.cmi \
    typing/ident.cmi asmcomp/debuginfo.cmi asmcomp/cmm.cmi asmcomp/arch.cmo
asmcomp/selection.cmi : asmcomp/mach.cmi asmcomp/cmm.cmi
asmcomp/spill.cmi : asmcomp/mach.cmi
asmcomp/split.cmi : asmcomp/mach.cmi
asmcomp/arch.cmo :
asmcomp/arch.cmx :
asmcomp/asmgen.cmo : bytecomp/translmod.cmi asmcomp/split.cmi \
    asmcomp/spill.cmi asmcomp/selection.cmi asmcomp/scheduling.cmi \
    asmcomp/reload.cmi asmcomp/reg.cmi asmcomp/proc.cmi asmcomp/printmach.cmi \
    asmcomp/printlinear.cmi asmcomp/printcmm.cmi asmcomp/printclambda.cmi \
    typing/primitive.cmi utils/misc.cmi asmcomp/mach.cmi parsing/location.cmi \
    asmcomp/liveness.cmi asmcomp/linearize.cmi asmcomp/interf.cmi \
    asmcomp/emitaux.cmi asmcomp/emit.cmi utils/config.cmi \
    asmcomp/compilenv.cmi asmcomp/comballoc.cmi asmcomp/coloring.cmi \
    asmcomp/cmmgen.cmi asmcomp/cmm.cmi asmcomp/closure.cmi utils/clflags.cmi \
    asmcomp/asmgen.cmi
asmcomp/asmgen.cmx : bytecomp/translmod.cmx asmcomp/split.cmx \
    asmcomp/spill.cmx asmcomp/selection.cmx asmcomp/scheduling.cmx \
    asmcomp/reload.cmx asmcomp/reg.cmx asmcomp/proc.cmx asmcomp/printmach.cmx \
    asmcomp/printlinear.cmx asmcomp/printcmm.cmx asmcomp/printclambda.cmx \
    typing/primitive.cmx utils/misc.cmx asmcomp/mach.cmx parsing/location.cmx \
    asmcomp/liveness.cmx asmcomp/linearize.cmx asmcomp/interf.cmx \
    asmcomp/emitaux.cmx asmcomp/emit.cmx utils/config.cmx \
    asmcomp/compilenv.cmx asmcomp/comballoc.cmx asmcomp/coloring.cmx \
    asmcomp/cmmgen.cmx asmcomp/cmm.cmx asmcomp/closure.cmx utils/clflags.cmx \
    asmcomp/asmgen.cmi
asmcomp/asmlibrarian.cmo : utils/misc.cmi parsing/location.cmi \
    utils/config.cmi asmcomp/compilenv.cmi asmcomp/cmx_format.cmi \
    utils/clflags.cmi asmcomp/clambda.cmi utils/ccomp.cmi asmcomp/asmlink.cmi \
    asmcomp/asmlibrarian.cmi
asmcomp/asmlibrarian.cmx : utils/misc.cmx parsing/location.cmx \
    utils/config.cmx asmcomp/compilenv.cmx asmcomp/cmx_format.cmi \
    utils/clflags.cmx asmcomp/clambda.cmx utils/ccomp.cmx asmcomp/asmlink.cmx \
    asmcomp/asmlibrarian.cmi
asmcomp/asmlink.cmo : bytecomp/runtimedef.cmi asmcomp/proc.cmi \
    utils/misc.cmi parsing/location.cmi asmcomp/emitaux.cmi asmcomp/emit.cmi \
    utils/consistbl.cmi utils/config.cmi asmcomp/compilenv.cmi \
    asmcomp/cmx_format.cmi asmcomp/cmmgen.cmi utils/clflags.cmi \
    utils/ccomp.cmi asmcomp/asmgen.cmi asmcomp/asmlink.cmi
asmcomp/asmlink.cmx : bytecomp/runtimedef.cmx asmcomp/proc.cmx \
    utils/misc.cmx parsing/location.cmx asmcomp/emitaux.cmx asmcomp/emit.cmx \
    utils/consistbl.cmx utils/config.cmx asmcomp/compilenv.cmx \
    asmcomp/cmx_format.cmi asmcomp/cmmgen.cmx utils/clflags.cmx \
    utils/ccomp.cmx asmcomp/asmgen.cmx asmcomp/asmlink.cmi
asmcomp/asmpackager.cmo : typing/typemod.cmi bytecomp/translmod.cmi \
    utils/misc.cmi parsing/location.cmi typing/ident.cmi typing/env.cmi \
    utils/config.cmi asmcomp/compilenv.cmi asmcomp/cmx_format.cmi \
    utils/clflags.cmi utils/ccomp.cmi asmcomp/asmlink.cmi asmcomp/asmgen.cmi \
    asmcomp/asmpackager.cmi
asmcomp/asmpackager.cmx : typing/typemod.cmx bytecomp/translmod.cmx \
    utils/misc.cmx parsing/location.cmx typing/ident.cmx typing/env.cmx \
    utils/config.cmx asmcomp/compilenv.cmx asmcomp/cmx_format.cmi \
    utils/clflags.cmx utils/ccomp.cmx asmcomp/asmlink.cmx asmcomp/asmgen.cmx \
    asmcomp/asmpackager.cmi
asmcomp/clambda.cmo : bytecomp/lambda.cmi typing/ident.cmi \
    asmcomp/debuginfo.cmi parsing/asttypes.cmi asmcomp/clambda.cmi
asmcomp/clambda.cmx : bytecomp/lambda.cmx typing/ident.cmx \
    asmcomp/debuginfo.cmx parsing/asttypes.cmi asmcomp/clambda.cmi
asmcomp/closure.cmo : utils/tbl.cmi bytecomp/switch.cmi typing/primitive.cmi \
    utils/misc.cmi bytecomp/lambda.cmi typing/ident.cmi asmcomp/debuginfo.cmi \
    asmcomp/compilenv.cmi utils/clflags.cmi asmcomp/clambda.cmi \
    parsing/asttypes.cmi asmcomp/arch.cmo asmcomp/closure.cmi
asmcomp/closure.cmx : utils/tbl.cmx bytecomp/switch.cmx typing/primitive.cmx \
    utils/misc.cmx bytecomp/lambda.cmx typing/ident.cmx asmcomp/debuginfo.cmx \
    asmcomp/compilenv.cmx utils/clflags.cmx asmcomp/clambda.cmx \
    parsing/asttypes.cmi asmcomp/arch.cmx asmcomp/closure.cmi
asmcomp/cmm.cmo : typing/ident.cmi asmcomp/debuginfo.cmi asmcomp/arch.cmo \
    asmcomp/cmm.cmi
asmcomp/cmm.cmx : typing/ident.cmx asmcomp/debuginfo.cmx asmcomp/arch.cmx \
    asmcomp/cmm.cmi
asmcomp/cmmgen.cmo : typing/types.cmi bytecomp/switch.cmi asmcomp/proc.cmi \
    typing/primitive.cmi utils/misc.cmi bytecomp/lambda.cmi typing/ident.cmi \
    asmcomp/debuginfo.cmi utils/config.cmi asmcomp/compilenv.cmi \
    asmcomp/cmx_format.cmi asmcomp/cmm.cmi utils/clflags.cmi \
    asmcomp/clambda.cmi parsing/asttypes.cmi asmcomp/arch.cmo \
    asmcomp/cmmgen.cmi
asmcomp/cmmgen.cmx : typing/types.cmx bytecomp/switch.cmx asmcomp/proc.cmx \
    typing/primitive.cmx utils/misc.cmx bytecomp/lambda.cmx typing/ident.cmx \
    asmcomp/debuginfo.cmx utils/config.cmx asmcomp/compilenv.cmx \
    asmcomp/cmx_format.cmi asmcomp/cmm.cmx utils/clflags.cmx \
    asmcomp/clambda.cmx parsing/asttypes.cmi asmcomp/arch.cmx \
    asmcomp/cmmgen.cmi
asmcomp/cmm.cmo : typing/ident.cmi asmcomp/debuginfo.cmi asmcomp/arch.cmo \
    asmcomp/cmm.cmi
asmcomp/cmm.cmx : typing/ident.cmx asmcomp/debuginfo.cmx asmcomp/arch.cmx \
    asmcomp/cmm.cmi
asmcomp/codegen.cmo : asmcomp/split.cmi asmcomp/spill.cmi asmcomp/reload.cmi \
    asmcomp/reg.cmi asmcomp/printmach.cmi asmcomp/printlinear.cmi \
    asmcomp/printcmm.cmi asmcomp/liveness.cmi asmcomp/linearize.cmi \
    asmcomp/interf.cmi asmcomp/emit.cmi asmcomp/coloring.cmi asmcomp/cmm.cmi \
    asmcomp/codegen.cmi
asmcomp/codegen.cmx : asmcomp/split.cmx asmcomp/spill.cmx asmcomp/reload.cmx \
    asmcomp/reg.cmx asmcomp/printmach.cmx asmcomp/printlinear.cmx \
    asmcomp/printcmm.cmx asmcomp/liveness.cmx asmcomp/linearize.cmx \
    asmcomp/interf.cmx asmcomp/emit.cmx asmcomp/coloring.cmx asmcomp/cmm.cmx \
    asmcomp/codegen.cmi
asmcomp/coloring.cmo : asmcomp/reg.cmi asmcomp/proc.cmi asmcomp/coloring.cmi
asmcomp/coloring.cmx : asmcomp/reg.cmx asmcomp/proc.cmx asmcomp/coloring.cmi
asmcomp/comballoc.cmo : asmcomp/reg.cmi asmcomp/mach.cmi utils/config.cmi \
    asmcomp/arch.cmo asmcomp/comballoc.cmi
asmcomp/comballoc.cmx : asmcomp/reg.cmx asmcomp/mach.cmx utils/config.cmx \
    asmcomp/arch.cmx asmcomp/comballoc.cmi
asmcomp/compilenv.cmo : utils/misc.cmi parsing/location.cmi \
    bytecomp/lambda.cmi typing/ident.cmi typing/env.cmi utils/config.cmi \
    asmcomp/cmx_format.cmi asmcomp/clambda.cmi asmcomp/compilenv.cmi
asmcomp/compilenv.cmx : utils/misc.cmx parsing/location.cmx \
    bytecomp/lambda.cmx typing/ident.cmx typing/env.cmx utils/config.cmx \
    asmcomp/cmx_format.cmi asmcomp/clambda.cmx asmcomp/compilenv.cmi
asmcomp/debuginfo.cmo : parsing/location.cmi bytecomp/lambda.cmi \
    asmcomp/debuginfo.cmi
asmcomp/debuginfo.cmx : parsing/location.cmx bytecomp/lambda.cmx \
    asmcomp/debuginfo.cmi
asmcomp/emitaux.cmo : asmcomp/linearize.cmi asmcomp/debuginfo.cmi \
    utils/config.cmi utils/clflags.cmi asmcomp/arch.cmo asmcomp/emitaux.cmi
asmcomp/emitaux.cmx : asmcomp/linearize.cmx asmcomp/debuginfo.cmx \
    utils/config.cmx utils/clflags.cmx asmcomp/arch.cmx asmcomp/emitaux.cmi
asmcomp/emit.cmo : asmcomp/reg.cmi asmcomp/proc.cmi utils/misc.cmi \
    asmcomp/mach.cmi asmcomp/linearize.cmi asmcomp/emitaux.cmi \
    asmcomp/debuginfo.cmi utils/config.cmi asmcomp/compilenv.cmi \
    asmcomp/cmm.cmi utils/clflags.cmi asmcomp/arch.cmo asmcomp/emit.cmi
asmcomp/emit.cmx : asmcomp/reg.cmx asmcomp/proc.cmx utils/misc.cmx \
    asmcomp/mach.cmx asmcomp/linearize.cmx asmcomp/emitaux.cmx \
    asmcomp/debuginfo.cmx utils/config.cmx asmcomp/compilenv.cmx \
    asmcomp/cmm.cmx utils/clflags.cmx asmcomp/arch.cmx asmcomp/emit.cmi
asmcomp/emitaux.cmo : asmcomp/linearize.cmi asmcomp/debuginfo.cmi \
    utils/config.cmi utils/clflags.cmi asmcomp/arch.cmo asmcomp/emitaux.cmi
asmcomp/emitaux.cmx : asmcomp/linearize.cmx asmcomp/debuginfo.cmx \
    utils/config.cmx utils/clflags.cmx asmcomp/arch.cmx asmcomp/emitaux.cmi
asmcomp/interf.cmo : asmcomp/reg.cmi asmcomp/proc.cmi asmcomp/mach.cmi \
    asmcomp/interf.cmi
asmcomp/interf.cmx : asmcomp/reg.cmx asmcomp/proc.cmx asmcomp/mach.cmx \
    asmcomp/interf.cmi
asmcomp/linearize.cmo : asmcomp/reg.cmi asmcomp/proc.cmi utils/misc.cmi \
    asmcomp/mach.cmi asmcomp/debuginfo.cmi asmcomp/cmm.cmi \
    asmcomp/linearize.cmi
asmcomp/linearize.cmx : asmcomp/reg.cmx asmcomp/proc.cmx utils/misc.cmx \
    asmcomp/mach.cmx asmcomp/debuginfo.cmx asmcomp/cmm.cmx \
    asmcomp/linearize.cmi
asmcomp/liveness.cmo : asmcomp/reg.cmi asmcomp/proc.cmi \
    asmcomp/printmach.cmi utils/misc.cmi asmcomp/mach.cmi \
    asmcomp/liveness.cmi
asmcomp/liveness.cmx : asmcomp/reg.cmx asmcomp/proc.cmx \
    asmcomp/printmach.cmx utils/misc.cmx asmcomp/mach.cmx \
    asmcomp/liveness.cmi
asmcomp/mach.cmo : asmcomp/reg.cmi asmcomp/debuginfo.cmi asmcomp/cmm.cmi \
    asmcomp/arch.cmo asmcomp/mach.cmi
asmcomp/mach.cmx : asmcomp/reg.cmx asmcomp/debuginfo.cmx asmcomp/cmm.cmx \
    asmcomp/arch.cmx asmcomp/mach.cmi
asmcomp/printclambda.cmo : bytecomp/printlambda.cmi bytecomp/lambda.cmi \
    typing/ident.cmi asmcomp/clambda.cmi parsing/asttypes.cmi \
    asmcomp/printclambda.cmi
asmcomp/printclambda.cmx : bytecomp/printlambda.cmx bytecomp/lambda.cmx \
    typing/ident.cmx asmcomp/clambda.cmx parsing/asttypes.cmi \
    asmcomp/printclambda.cmi
asmcomp/printcmm.cmo : typing/ident.cmi asmcomp/debuginfo.cmi \
    asmcomp/cmm.cmi asmcomp/printcmm.cmi
asmcomp/printcmm.cmx : typing/ident.cmx asmcomp/debuginfo.cmx \
    asmcomp/cmm.cmx asmcomp/printcmm.cmi
asmcomp/printlinear.cmo : asmcomp/printmach.cmi asmcomp/mach.cmi \
    asmcomp/linearize.cmi asmcomp/debuginfo.cmi asmcomp/printlinear.cmi
asmcomp/printlinear.cmx : asmcomp/printmach.cmx asmcomp/mach.cmx \
    asmcomp/linearize.cmx asmcomp/debuginfo.cmx asmcomp/printlinear.cmi
asmcomp/printmach.cmo : asmcomp/reg.cmi asmcomp/proc.cmi \
    asmcomp/printcmm.cmi asmcomp/mach.cmi asmcomp/debuginfo.cmi \
    asmcomp/cmm.cmi asmcomp/arch.cmo asmcomp/printmach.cmi
asmcomp/printmach.cmx : asmcomp/reg.cmx asmcomp/proc.cmx \
    asmcomp/printcmm.cmx asmcomp/mach.cmx asmcomp/debuginfo.cmx \
    asmcomp/cmm.cmx asmcomp/arch.cmx asmcomp/printmach.cmi
asmcomp/proc.cmo : asmcomp/reg.cmi utils/misc.cmi asmcomp/mach.cmi \
    utils/config.cmi asmcomp/cmm.cmi utils/clflags.cmi utils/ccomp.cmi \
    asmcomp/arch.cmo asmcomp/proc.cmi
asmcomp/proc.cmx : asmcomp/reg.cmx utils/misc.cmx asmcomp/mach.cmx \
    utils/config.cmx asmcomp/cmm.cmx utils/clflags.cmx utils/ccomp.cmx \
    asmcomp/arch.cmx asmcomp/proc.cmi
asmcomp/reg.cmo : asmcomp/cmm.cmi asmcomp/reg.cmi
asmcomp/reg.cmx : asmcomp/cmm.cmx asmcomp/reg.cmi
asmcomp/reloadgen.cmo : asmcomp/reg.cmi utils/misc.cmi asmcomp/mach.cmi \
    asmcomp/reloadgen.cmi
asmcomp/reloadgen.cmx : asmcomp/reg.cmx utils/misc.cmx asmcomp/mach.cmx \
    asmcomp/reloadgen.cmi
asmcomp/reload.cmo : asmcomp/reloadgen.cmi asmcomp/reg.cmi asmcomp/mach.cmi \
    asmcomp/cmm.cmi utils/clflags.cmi asmcomp/arch.cmo asmcomp/reload.cmi
asmcomp/reload.cmx : asmcomp/reloadgen.cmx asmcomp/reg.cmx asmcomp/mach.cmx \
    asmcomp/cmm.cmx utils/clflags.cmx asmcomp/arch.cmx asmcomp/reload.cmi
asmcomp/reloadgen.cmo : asmcomp/reg.cmi utils/misc.cmi asmcomp/mach.cmi \
    asmcomp/reloadgen.cmi
asmcomp/reloadgen.cmx : asmcomp/reg.cmx utils/misc.cmx asmcomp/mach.cmx \
    asmcomp/reloadgen.cmi
asmcomp/schedgen.cmo : asmcomp/reg.cmi asmcomp/proc.cmi asmcomp/mach.cmi \
    asmcomp/linearize.cmi asmcomp/cmm.cmi asmcomp/arch.cmo \
    asmcomp/schedgen.cmi
asmcomp/schedgen.cmx : asmcomp/reg.cmx asmcomp/proc.cmx asmcomp/mach.cmx \
    asmcomp/linearize.cmx asmcomp/cmm.cmx asmcomp/arch.cmx \
    asmcomp/schedgen.cmi
asmcomp/scheduling.cmo : asmcomp/schedgen.cmi asmcomp/scheduling.cmi
asmcomp/scheduling.cmx : asmcomp/schedgen.cmx asmcomp/scheduling.cmi
asmcomp/selectgen.cmo : utils/tbl.cmi bytecomp/simplif.cmi asmcomp/reg.cmi \
    asmcomp/proc.cmi utils/misc.cmi asmcomp/mach.cmi typing/ident.cmi \
    asmcomp/debuginfo.cmi asmcomp/cmm.cmi asmcomp/arch.cmo \
    asmcomp/selectgen.cmi
asmcomp/selectgen.cmx : utils/tbl.cmx bytecomp/simplif.cmx asmcomp/reg.cmx \
    asmcomp/proc.cmx utils/misc.cmx asmcomp/mach.cmx typing/ident.cmx \
    asmcomp/debuginfo.cmx asmcomp/cmm.cmx asmcomp/arch.cmx \
    asmcomp/selectgen.cmi
asmcomp/selection.cmo : asmcomp/selectgen.cmi asmcomp/proc.cmi \
    utils/misc.cmi asmcomp/mach.cmi asmcomp/cmm.cmi utils/clflags.cmi \
    asmcomp/arch.cmo asmcomp/selection.cmi
asmcomp/selection.cmx : asmcomp/selectgen.cmx asmcomp/proc.cmx \
    utils/misc.cmx asmcomp/mach.cmx asmcomp/cmm.cmx utils/clflags.cmx \
    asmcomp/arch.cmx asmcomp/selection.cmi
asmcomp/spill.cmo : asmcomp/reg.cmi asmcomp/proc.cmi utils/misc.cmi \
    asmcomp/mach.cmi asmcomp/spill.cmi
asmcomp/spill.cmx : asmcomp/reg.cmx asmcomp/proc.cmx utils/misc.cmx \
    asmcomp/mach.cmx asmcomp/spill.cmi
asmcomp/split.cmo : asmcomp/reg.cmi utils/misc.cmi asmcomp/mach.cmi \
    asmcomp/split.cmi
asmcomp/split.cmx : asmcomp/reg.cmx utils/misc.cmx asmcomp/mach.cmx \
    asmcomp/split.cmi
driver/compenv.cmi :
driver/compile.cmi :
driver/compmisc.cmi : typing/env.cmi
driver/errors.cmi :
driver/main_args.cmi :
driver/main.cmi :
driver/main_args.cmi :
driver/optcompile.cmi :
driver/opterrors.cmi :
driver/optmain.cmi :
driver/pparse.cmi : parsing/parsetree.cmi
driver/compenv.cmo : utils/warnings.cmi utils/misc.cmi parsing/location.cmi \
    utils/config.cmi utils/clflags.cmi driver/compenv.cmi
driver/compenv.cmx : utils/warnings.cmx utils/misc.cmx parsing/location.cmx \
    utils/config.cmx utils/clflags.cmx driver/compenv.cmi
driver/compile.cmo : utils/warnings.cmi typing/typemod.cmi \
    typing/typedtree.cmi typing/typecore.cmi bytecomp/translmod.cmi \
    typing/stypes.cmi bytecomp/simplif.cmi typing/printtyped.cmi \
    typing/printtyp.cmi bytecomp/printlambda.cmi bytecomp/printinstr.cmi \
    parsing/printast.cmi parsing/pprintast.cmi driver/pparse.cmi \
    utils/misc.cmi parsing/location.cmi typing/includemod.cmi typing/env.cmi \
    bytecomp/emitcode.cmi driver/compmisc.cmi driver/compenv.cmi \
    utils/clflags.cmi utils/ccomp.cmi bytecomp/bytegen.cmi driver/compile.cmi
driver/compile.cmx : utils/warnings.cmx typing/typemod.cmx \
    typing/typedtree.cmx typing/typecore.cmx bytecomp/translmod.cmx \
    typing/stypes.cmx bytecomp/simplif.cmx typing/printtyped.cmx \
    typing/printtyp.cmx bytecomp/printlambda.cmx bytecomp/printinstr.cmx \
    parsing/printast.cmx parsing/pprintast.cmx driver/pparse.cmx \
    utils/misc.cmx parsing/location.cmx typing/includemod.cmx typing/env.cmx \
    bytecomp/emitcode.cmx driver/compmisc.cmx driver/compenv.cmx \
    utils/clflags.cmx utils/ccomp.cmx bytecomp/bytegen.cmx driver/compile.cmi
driver/compmisc.cmo : utils/misc.cmi typing/ident.cmi typing/env.cmi \
    utils/config.cmi driver/compenv.cmi utils/clflags.cmi driver/compmisc.cmi
driver/compmisc.cmx : utils/misc.cmx typing/ident.cmx typing/env.cmx \
    utils/config.cmx driver/compenv.cmx utils/clflags.cmx driver/compmisc.cmi
<<<<<<< HEAD
driver/errors.cmo : utils/warnings.cmi typing/typetexp.cmi \
    typing/typemod.cmi typing/typedecl.cmi typing/typecore.cmi \
    typing/typeclass.cmi bytecomp/translmod.cmi bytecomp/translcore.cmi \
    bytecomp/translclass.cmi parsing/syntaxerr.cmi bytecomp/symtable.cmi \
    driver/pparse.cmi parsing/location.cmi parsing/lexer.cmi \
    typing/includemod.cmi typing/env.cmi typing/ctype.cmi \
    typing/cmi_format.cmi bytecomp/bytepackager.cmi bytecomp/bytelink.cmi \
    bytecomp/bytelibrarian.cmi driver/errors.cmi
driver/errors.cmx : utils/warnings.cmx typing/typetexp.cmx \
    typing/typemod.cmx typing/typedecl.cmx typing/typecore.cmx \
    typing/typeclass.cmx bytecomp/translmod.cmx bytecomp/translcore.cmx \
    bytecomp/translclass.cmx parsing/syntaxerr.cmx bytecomp/symtable.cmx \
    driver/pparse.cmx parsing/location.cmx parsing/lexer.cmx \
    typing/includemod.cmx typing/env.cmx typing/ctype.cmx \
    typing/cmi_format.cmx bytecomp/bytepackager.cmx bytecomp/bytelink.cmx \
    bytecomp/bytelibrarian.cmx driver/errors.cmi
driver/main_args.cmo : utils/warnings.cmi driver/main_args.cmi
driver/main_args.cmx : utils/warnings.cmx driver/main_args.cmi
=======
driver/errors.cmo : parsing/location.cmi driver/errors.cmi
driver/errors.cmx : parsing/location.cmx driver/errors.cmi
>>>>>>> c9557989
driver/main.cmo : utils/warnings.cmi utils/misc.cmi driver/main_args.cmi \
    parsing/location.cmi utils/config.cmi driver/compmisc.cmi \
    driver/compile.cmi driver/compenv.cmi utils/clflags.cmi \
    bytecomp/bytepackager.cmi bytecomp/bytelink.cmi \
    bytecomp/bytelibrarian.cmi driver/main.cmi
driver/main.cmx : utils/warnings.cmx utils/misc.cmx driver/main_args.cmx \
    parsing/location.cmx utils/config.cmx driver/compmisc.cmx \
    driver/compile.cmx driver/compenv.cmx utils/clflags.cmx \
    bytecomp/bytepackager.cmx bytecomp/bytelink.cmx \
    bytecomp/bytelibrarian.cmx driver/main.cmi
driver/main_args.cmo : utils/warnings.cmi driver/main_args.cmi
driver/main_args.cmx : utils/warnings.cmx driver/main_args.cmi
driver/optcompile.cmo : utils/warnings.cmi typing/typemod.cmi \
    typing/typedtree.cmi typing/typecore.cmi bytecomp/translmod.cmi \
    typing/stypes.cmi bytecomp/simplif.cmi typing/printtyped.cmi \
    typing/printtyp.cmi bytecomp/printlambda.cmi parsing/printast.cmi \
    parsing/pprintast.cmi driver/pparse.cmi utils/misc.cmi \
    typing/includemod.cmi typing/env.cmi utils/config.cmi driver/compmisc.cmi \
    asmcomp/compilenv.cmi driver/compenv.cmi utils/clflags.cmi \
    utils/ccomp.cmi asmcomp/asmgen.cmi driver/optcompile.cmi
driver/optcompile.cmx : utils/warnings.cmx typing/typemod.cmx \
    typing/typedtree.cmx typing/typecore.cmx bytecomp/translmod.cmx \
    typing/stypes.cmx bytecomp/simplif.cmx typing/printtyped.cmx \
    typing/printtyp.cmx bytecomp/printlambda.cmx parsing/printast.cmx \
    parsing/pprintast.cmx driver/pparse.cmx utils/misc.cmx \
    typing/includemod.cmx typing/env.cmx utils/config.cmx driver/compmisc.cmx \
    asmcomp/compilenv.cmx driver/compenv.cmx utils/clflags.cmx \
    utils/ccomp.cmx asmcomp/asmgen.cmx driver/optcompile.cmi
driver/opterrors.cmo : parsing/location.cmi driver/opterrors.cmi
driver/opterrors.cmx : parsing/location.cmx driver/opterrors.cmi
driver/optmain.cmo : utils/warnings.cmi asmcomp/printmach.cmi \
    driver/optcompile.cmi utils/misc.cmi driver/main_args.cmi \
    parsing/location.cmi utils/config.cmi driver/compmisc.cmi \
    driver/compenv.cmi utils/clflags.cmi asmcomp/asmpackager.cmi \
    asmcomp/asmlink.cmi asmcomp/asmlibrarian.cmi asmcomp/arch.cmo \
    driver/optmain.cmi
driver/optmain.cmx : utils/warnings.cmx asmcomp/printmach.cmx \
    driver/optcompile.cmx utils/misc.cmx driver/main_args.cmx \
    parsing/location.cmx utils/config.cmx driver/compmisc.cmx \
    driver/compenv.cmx utils/clflags.cmx asmcomp/asmpackager.cmx \
    asmcomp/asmlink.cmx asmcomp/asmlibrarian.cmx asmcomp/arch.cmx \
    driver/optmain.cmi
driver/pparse.cmo : parsing/parse.cmi utils/misc.cmi parsing/location.cmi \
    utils/config.cmi utils/clflags.cmi utils/ccomp.cmi driver/pparse.cmi
driver/pparse.cmx : parsing/parse.cmx utils/misc.cmx parsing/location.cmx \
    utils/config.cmx utils/clflags.cmx utils/ccomp.cmx driver/pparse.cmi
toplevel/genprintval.cmi : typing/types.cmi typing/path.cmi \
    typing/outcometree.cmi typing/env.cmi
toplevel/opttopdirs.cmi : parsing/longident.cmi
toplevel/opttoploop.cmi : utils/warnings.cmi typing/types.cmi \
    typing/path.cmi parsing/parsetree.cmi typing/outcometree.cmi \
    parsing/longident.cmi parsing/location.cmi typing/env.cmi
toplevel/opttopmain.cmi :
toplevel/topdirs.cmi : parsing/longident.cmi
toplevel/toploop.cmi : utils/warnings.cmi typing/types.cmi typing/path.cmi \
    parsing/parsetree.cmi typing/outcometree.cmi parsing/longident.cmi \
    parsing/location.cmi typing/env.cmi
toplevel/topmain.cmi :
toplevel/trace.cmi : typing/types.cmi typing/path.cmi parsing/longident.cmi \
    typing/env.cmi
toplevel/expunge.cmo : bytecomp/symtable.cmi bytecomp/runtimedef.cmi \
    utils/misc.cmi typing/ident.cmi bytecomp/bytesections.cmi
toplevel/expunge.cmx : bytecomp/symtable.cmx bytecomp/runtimedef.cmx \
    utils/misc.cmx typing/ident.cmx bytecomp/bytesections.cmx
toplevel/genprintval.cmo : typing/types.cmi typing/printtyp.cmi \
    typing/predef.cmi typing/path.cmi typing/outcometree.cmi utils/misc.cmi \
    parsing/longident.cmi typing/ident.cmi typing/env.cmi typing/datarepr.cmi \
    typing/ctype.cmi typing/btype.cmi toplevel/genprintval.cmi
toplevel/genprintval.cmx : typing/types.cmx typing/printtyp.cmx \
    typing/predef.cmx typing/path.cmx typing/outcometree.cmi utils/misc.cmx \
    parsing/longident.cmx typing/ident.cmx typing/env.cmx typing/datarepr.cmx \
    typing/ctype.cmx typing/btype.cmx toplevel/genprintval.cmi
toplevel/opttopdirs.cmo : utils/warnings.cmi typing/types.cmi \
    typing/printtyp.cmi toplevel/opttoploop.cmi utils/misc.cmi \
    parsing/longident.cmi typing/ident.cmi typing/env.cmi typing/ctype.cmi \
    utils/config.cmi utils/clflags.cmi asmcomp/asmlink.cmi \
    toplevel/opttopdirs.cmi
toplevel/opttopdirs.cmx : utils/warnings.cmx typing/types.cmx \
    typing/printtyp.cmx toplevel/opttoploop.cmx utils/misc.cmx \
    parsing/longident.cmx typing/ident.cmx typing/env.cmx typing/ctype.cmx \
    utils/config.cmx utils/clflags.cmx asmcomp/asmlink.cmx \
    toplevel/opttopdirs.cmi
toplevel/opttoploop.cmo : utils/warnings.cmi typing/types.cmi \
    typing/typemod.cmi typing/typedtree.cmi typing/typecore.cmi \
    bytecomp/translmod.cmi bytecomp/simplif.cmi typing/printtyped.cmi \
    typing/printtyp.cmi bytecomp/printlambda.cmi parsing/printast.cmi \
    typing/predef.cmi parsing/pprintast.cmi typing/path.cmi \
    parsing/parsetree.cmi parsing/parse.cmi typing/outcometree.cmi \
    typing/oprint.cmi utils/misc.cmi parsing/longident.cmi \
    parsing/location.cmi parsing/lexer.cmi typing/ident.cmi \
    toplevel/genprintval.cmi typing/env.cmi utils/config.cmi \
    driver/compmisc.cmi asmcomp/compilenv.cmi utils/clflags.cmi \
    typing/btype.cmi asmcomp/asmlink.cmi asmcomp/asmgen.cmi \
    toplevel/opttoploop.cmi
toplevel/opttoploop.cmx : utils/warnings.cmx typing/types.cmx \
    typing/typemod.cmx typing/typedtree.cmx typing/typecore.cmx \
    bytecomp/translmod.cmx bytecomp/simplif.cmx typing/printtyped.cmx \
    typing/printtyp.cmx bytecomp/printlambda.cmx parsing/printast.cmx \
    typing/predef.cmx parsing/pprintast.cmx typing/path.cmx \
    parsing/parsetree.cmi parsing/parse.cmx typing/outcometree.cmi \
    typing/oprint.cmx utils/misc.cmx parsing/longident.cmx \
    parsing/location.cmx parsing/lexer.cmx typing/ident.cmx \
    toplevel/genprintval.cmx typing/env.cmx utils/config.cmx \
    driver/compmisc.cmx asmcomp/compilenv.cmx utils/clflags.cmx \
    typing/btype.cmx asmcomp/asmlink.cmx asmcomp/asmgen.cmx \
    toplevel/opttoploop.cmi
toplevel/opttopmain.cmo : utils/warnings.cmi asmcomp/printmach.cmi \
    toplevel/opttoploop.cmi toplevel/opttopdirs.cmi utils/misc.cmi \
    driver/main_args.cmi parsing/location.cmi utils/config.cmi \
    driver/compenv.cmi utils/clflags.cmi toplevel/opttopmain.cmi
toplevel/opttopmain.cmx : utils/warnings.cmx asmcomp/printmach.cmx \
    toplevel/opttoploop.cmx toplevel/opttopdirs.cmx utils/misc.cmx \
    driver/main_args.cmx parsing/location.cmx utils/config.cmx \
    driver/compenv.cmx utils/clflags.cmx toplevel/opttopmain.cmi
toplevel/opttopstart.cmo : toplevel/opttopmain.cmi
toplevel/opttopstart.cmx : toplevel/opttopmain.cmx
toplevel/topdirs.cmo : utils/warnings.cmi typing/types.cmi \
    toplevel/trace.cmi toplevel/toploop.cmi bytecomp/symtable.cmi \
    typing/printtyp.cmi typing/path.cmi bytecomp/opcodes.cmo utils/misc.cmi \
    bytecomp/meta.cmi parsing/longident.cmi typing/ident.cmi typing/env.cmi \
    bytecomp/dll.cmi typing/ctype.cmi utils/consistbl.cmi utils/config.cmi \
    bytecomp/cmo_format.cmi utils/clflags.cmi toplevel/topdirs.cmi
toplevel/topdirs.cmx : utils/warnings.cmx typing/types.cmx \
    toplevel/trace.cmx toplevel/toploop.cmx bytecomp/symtable.cmx \
    typing/printtyp.cmx typing/path.cmx bytecomp/opcodes.cmx utils/misc.cmx \
    bytecomp/meta.cmx parsing/longident.cmx typing/ident.cmx typing/env.cmx \
    bytecomp/dll.cmx typing/ctype.cmx utils/consistbl.cmx utils/config.cmx \
    bytecomp/cmo_format.cmi utils/clflags.cmx toplevel/topdirs.cmi
toplevel/toploop.cmo : utils/warnings.cmi typing/types.cmi \
    typing/typemod.cmi typing/typedtree.cmi typing/typecore.cmi \
    bytecomp/translmod.cmi bytecomp/symtable.cmi bytecomp/simplif.cmi \
    typing/printtyped.cmi typing/printtyp.cmi bytecomp/printlambda.cmi \
    bytecomp/printinstr.cmi parsing/printast.cmi typing/predef.cmi \
    parsing/pprintast.cmi driver/pparse.cmi typing/path.cmi \
    parsing/parsetree.cmi parsing/parse.cmi typing/outcometree.cmi \
    typing/oprint.cmi utils/misc.cmi bytecomp/meta.cmi parsing/longident.cmi \
    parsing/location.cmi parsing/lexer.cmi typing/includemod.cmi \
    typing/ident.cmi toplevel/genprintval.cmi typing/env.cmi \
    bytecomp/emitcode.cmi bytecomp/dll.cmi utils/consistbl.cmi \
    utils/config.cmi driver/compmisc.cmi utils/clflags.cmi \
    bytecomp/bytegen.cmi typing/btype.cmi parsing/ast_helper.cmi \
    toplevel/toploop.cmi
toplevel/toploop.cmx : utils/warnings.cmx typing/types.cmx \
    typing/typemod.cmx typing/typedtree.cmx typing/typecore.cmx \
    bytecomp/translmod.cmx bytecomp/symtable.cmx bytecomp/simplif.cmx \
    typing/printtyped.cmx typing/printtyp.cmx bytecomp/printlambda.cmx \
    bytecomp/printinstr.cmx parsing/printast.cmx typing/predef.cmx \
    parsing/pprintast.cmx driver/pparse.cmx typing/path.cmx \
    parsing/parsetree.cmi parsing/parse.cmx typing/outcometree.cmi \
    typing/oprint.cmx utils/misc.cmx bytecomp/meta.cmx parsing/longident.cmx \
    parsing/location.cmx parsing/lexer.cmx typing/includemod.cmx \
    typing/ident.cmx toplevel/genprintval.cmx typing/env.cmx \
    bytecomp/emitcode.cmx bytecomp/dll.cmx utils/consistbl.cmx \
    utils/config.cmx driver/compmisc.cmx utils/clflags.cmx \
    bytecomp/bytegen.cmx typing/btype.cmx parsing/ast_helper.cmx \
    toplevel/toploop.cmi
toplevel/topmain.cmo : utils/warnings.cmi toplevel/toploop.cmi \
    toplevel/topdirs.cmi utils/misc.cmi driver/main_args.cmi \
    parsing/location.cmi utils/config.cmi driver/compenv.cmi \
    utils/clflags.cmi toplevel/topmain.cmi
toplevel/topmain.cmx : utils/warnings.cmx toplevel/toploop.cmx \
    toplevel/topdirs.cmx utils/misc.cmx driver/main_args.cmx \
    parsing/location.cmx utils/config.cmx driver/compenv.cmx \
    utils/clflags.cmx toplevel/topmain.cmi
toplevel/topstart.cmo : toplevel/topmain.cmi
toplevel/topstart.cmx : toplevel/topmain.cmx
toplevel/trace.cmo : typing/types.cmi toplevel/toploop.cmi \
    typing/printtyp.cmi typing/predef.cmi typing/path.cmi utils/misc.cmi \
    bytecomp/meta.cmi parsing/longident.cmi typing/ctype.cmi \
    toplevel/trace.cmi
toplevel/trace.cmx : typing/types.cmx toplevel/toploop.cmx \
    typing/printtyp.cmx typing/predef.cmx typing/path.cmx utils/misc.cmx \
    bytecomp/meta.cmx parsing/longident.cmx typing/ctype.cmx \
    toplevel/trace.cmi<|MERGE_RESOLUTION|>--- conflicted
+++ resolved
@@ -860,29 +860,8 @@
     utils/config.cmi driver/compenv.cmi utils/clflags.cmi driver/compmisc.cmi
 driver/compmisc.cmx : utils/misc.cmx typing/ident.cmx typing/env.cmx \
     utils/config.cmx driver/compenv.cmx utils/clflags.cmx driver/compmisc.cmi
-<<<<<<< HEAD
-driver/errors.cmo : utils/warnings.cmi typing/typetexp.cmi \
-    typing/typemod.cmi typing/typedecl.cmi typing/typecore.cmi \
-    typing/typeclass.cmi bytecomp/translmod.cmi bytecomp/translcore.cmi \
-    bytecomp/translclass.cmi parsing/syntaxerr.cmi bytecomp/symtable.cmi \
-    driver/pparse.cmi parsing/location.cmi parsing/lexer.cmi \
-    typing/includemod.cmi typing/env.cmi typing/ctype.cmi \
-    typing/cmi_format.cmi bytecomp/bytepackager.cmi bytecomp/bytelink.cmi \
-    bytecomp/bytelibrarian.cmi driver/errors.cmi
-driver/errors.cmx : utils/warnings.cmx typing/typetexp.cmx \
-    typing/typemod.cmx typing/typedecl.cmx typing/typecore.cmx \
-    typing/typeclass.cmx bytecomp/translmod.cmx bytecomp/translcore.cmx \
-    bytecomp/translclass.cmx parsing/syntaxerr.cmx bytecomp/symtable.cmx \
-    driver/pparse.cmx parsing/location.cmx parsing/lexer.cmx \
-    typing/includemod.cmx typing/env.cmx typing/ctype.cmx \
-    typing/cmi_format.cmx bytecomp/bytepackager.cmx bytecomp/bytelink.cmx \
-    bytecomp/bytelibrarian.cmx driver/errors.cmi
-driver/main_args.cmo : utils/warnings.cmi driver/main_args.cmi
-driver/main_args.cmx : utils/warnings.cmx driver/main_args.cmi
-=======
 driver/errors.cmo : parsing/location.cmi driver/errors.cmi
 driver/errors.cmx : parsing/location.cmx driver/errors.cmi
->>>>>>> c9557989
 driver/main.cmo : utils/warnings.cmi utils/misc.cmi driver/main_args.cmi \
     parsing/location.cmi utils/config.cmi driver/compmisc.cmi \
     driver/compile.cmi driver/compenv.cmi utils/clflags.cmi \
