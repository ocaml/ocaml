utils/arg_helper.cmi :
utils/ccomp.cmi :
utils/clflags.cmi : utils/ext_types.cmi
utils/config.cmi :
utils/consistbl.cmi :
utils/ext_types.cmi :
utils/misc.cmi : utils/clflags.cmi
utils/sort_connected_components.cmi : utils/ext_types.cmi
utils/tbl.cmi :
utils/terminfo.cmi :
utils/timings.cmi :
utils/warnings.cmi :
utils/arg_helper.cmo : utils/misc.cmi utils/arg_helper.cmi
utils/arg_helper.cmx : utils/misc.cmx utils/arg_helper.cmi
utils/ccomp.cmo : utils/misc.cmi utils/config.cmi utils/clflags.cmi \
    utils/ccomp.cmi
utils/ccomp.cmx : utils/misc.cmx utils/config.cmx utils/clflags.cmx \
    utils/ccomp.cmi
utils/clflags.cmo : utils/ext_types.cmi utils/config.cmi \
    utils/arg_helper.cmi utils/clflags.cmi
utils/clflags.cmx : utils/ext_types.cmx utils/config.cmx \
    utils/arg_helper.cmx utils/clflags.cmi
utils/config.cmo : utils/config.cmi
utils/config.cmx : utils/config.cmi
utils/consistbl.cmo : utils/consistbl.cmi
utils/consistbl.cmx : utils/consistbl.cmi
utils/ext_types.cmo : utils/misc.cmi utils/ext_types.cmi
utils/ext_types.cmx : utils/misc.cmx utils/ext_types.cmi
utils/misc.cmo : utils/clflags.cmi utils/misc.cmi
utils/misc.cmx : utils/clflags.cmx utils/misc.cmi
utils/sort_connected_components.cmo : utils/misc.cmi utils/ext_types.cmi \
    utils/sort_connected_components.cmi
utils/sort_connected_components.cmx : utils/misc.cmx utils/ext_types.cmx \
    utils/sort_connected_components.cmi
utils/tbl.cmo : utils/tbl.cmi
utils/tbl.cmx : utils/tbl.cmi
utils/terminfo.cmo : utils/terminfo.cmi
utils/terminfo.cmx : utils/terminfo.cmi
utils/timings.cmo : utils/timings.cmi
utils/timings.cmx : utils/timings.cmi
utils/warnings.cmo : utils/warnings.cmi
utils/warnings.cmx : utils/warnings.cmi
parsing/ast_helper.cmi : parsing/parsetree.cmi parsing/longident.cmi \
    parsing/location.cmi parsing/docstrings.cmi parsing/asttypes.cmi
parsing/ast_mapper.cmi : parsing/parsetree.cmi parsing/location.cmi
parsing/asttypes.cmi : parsing/location.cmi
parsing/attr_helper.cmi : parsing/parsetree.cmi parsing/location.cmi \
    parsing/asttypes.cmi
parsing/builtin_attributes.cmi : parsing/parsetree.cmi parsing/location.cmi \
    parsing/ast_mapper.cmi
parsing/docstrings.cmi : parsing/parsetree.cmi parsing/location.cmi
parsing/lexer.cmi : parsing/parser.cmi parsing/location.cmi
parsing/location.cmi : utils/warnings.cmi
parsing/longident.cmi :
parsing/parse.cmi : parsing/parsetree.cmi
parsing/parser.cmi : parsing/parsetree.cmi parsing/location.cmi \
    parsing/docstrings.cmi
parsing/parsetree.cmi : parsing/longident.cmi parsing/location.cmi \
    parsing/asttypes.cmi
parsing/pprintast.cmi : parsing/parsetree.cmi parsing/longident.cmi \
    parsing/asttypes.cmi
parsing/printast.cmi : parsing/parsetree.cmi
parsing/syntaxerr.cmi : parsing/location.cmi
parsing/ast_helper.cmo : parsing/parsetree.cmi parsing/longident.cmi \
    parsing/location.cmi parsing/docstrings.cmi parsing/asttypes.cmi \
    parsing/ast_helper.cmi
parsing/ast_helper.cmx : parsing/parsetree.cmi parsing/longident.cmx \
    parsing/location.cmx parsing/docstrings.cmx parsing/asttypes.cmi \
    parsing/ast_helper.cmi
parsing/ast_mapper.cmo : parsing/parsetree.cmi utils/misc.cmi \
    parsing/longident.cmi parsing/location.cmi utils/config.cmi \
    utils/clflags.cmi parsing/asttypes.cmi parsing/ast_helper.cmi \
    parsing/ast_mapper.cmi
parsing/ast_mapper.cmx : parsing/parsetree.cmi utils/misc.cmx \
    parsing/longident.cmx parsing/location.cmx utils/config.cmx \
    utils/clflags.cmx parsing/asttypes.cmi parsing/ast_helper.cmx \
    parsing/ast_mapper.cmi
parsing/attr_helper.cmo : parsing/parsetree.cmi parsing/location.cmi \
    parsing/asttypes.cmi parsing/attr_helper.cmi
parsing/attr_helper.cmx : parsing/parsetree.cmi parsing/location.cmx \
    parsing/asttypes.cmi parsing/attr_helper.cmi
parsing/builtin_attributes.cmo : utils/warnings.cmi parsing/parsetree.cmi \
    parsing/location.cmi parsing/asttypes.cmi parsing/ast_mapper.cmi \
    parsing/builtin_attributes.cmi
parsing/builtin_attributes.cmx : utils/warnings.cmx parsing/parsetree.cmi \
    parsing/location.cmx parsing/asttypes.cmi parsing/ast_mapper.cmx \
    parsing/builtin_attributes.cmi
parsing/docstrings.cmo : utils/warnings.cmi parsing/parsetree.cmi \
    parsing/location.cmi parsing/asttypes.cmi parsing/docstrings.cmi
parsing/docstrings.cmx : utils/warnings.cmx parsing/parsetree.cmi \
    parsing/location.cmx parsing/asttypes.cmi parsing/docstrings.cmi
parsing/lexer.cmo : utils/warnings.cmi parsing/parser.cmi utils/misc.cmi \
    parsing/location.cmi parsing/docstrings.cmi parsing/lexer.cmi
parsing/lexer.cmx : utils/warnings.cmx parsing/parser.cmx utils/misc.cmx \
    parsing/location.cmx parsing/docstrings.cmx parsing/lexer.cmi
parsing/location.cmo : utils/warnings.cmi utils/terminfo.cmi utils/misc.cmi \
    utils/clflags.cmi parsing/location.cmi
parsing/location.cmx : utils/warnings.cmx utils/terminfo.cmx utils/misc.cmx \
    utils/clflags.cmx parsing/location.cmi
parsing/longident.cmo : utils/misc.cmi parsing/longident.cmi
parsing/longident.cmx : utils/misc.cmx parsing/longident.cmi
parsing/parse.cmo : parsing/syntaxerr.cmi parsing/parser.cmi \
    parsing/location.cmi parsing/lexer.cmi parsing/docstrings.cmi \
    parsing/parse.cmi
parsing/parse.cmx : parsing/syntaxerr.cmx parsing/parser.cmx \
    parsing/location.cmx parsing/lexer.cmx parsing/docstrings.cmx \
    parsing/parse.cmi
parsing/parser.cmo : parsing/syntaxerr.cmi parsing/parsetree.cmi \
    parsing/longident.cmi parsing/location.cmi parsing/docstrings.cmi \
    utils/clflags.cmi parsing/asttypes.cmi parsing/ast_helper.cmi \
    parsing/parser.cmi
parsing/parser.cmx : parsing/syntaxerr.cmx parsing/parsetree.cmi \
    parsing/longident.cmx parsing/location.cmx parsing/docstrings.cmx \
    utils/clflags.cmx parsing/asttypes.cmi parsing/ast_helper.cmx \
    parsing/parser.cmi
parsing/pprintast.cmo : parsing/parsetree.cmi utils/misc.cmi \
    parsing/longident.cmi parsing/location.cmi parsing/asttypes.cmi \
    parsing/pprintast.cmi
parsing/pprintast.cmx : parsing/parsetree.cmi utils/misc.cmx \
    parsing/longident.cmx parsing/location.cmx parsing/asttypes.cmi \
    parsing/pprintast.cmi
parsing/printast.cmo : parsing/parsetree.cmi utils/misc.cmi \
    parsing/longident.cmi parsing/location.cmi parsing/asttypes.cmi \
    parsing/printast.cmi
parsing/printast.cmx : parsing/parsetree.cmi utils/misc.cmx \
    parsing/longident.cmx parsing/location.cmx parsing/asttypes.cmi \
    parsing/printast.cmi
parsing/syntaxerr.cmo : parsing/location.cmi parsing/syntaxerr.cmi
parsing/syntaxerr.cmx : parsing/location.cmx parsing/syntaxerr.cmi
typing/annot.cmi : parsing/location.cmi
typing/btype.cmi : typing/types.cmi typing/path.cmi parsing/asttypes.cmi
typing/cmi_format.cmi : typing/types.cmi
typing/cmt_format.cmi : typing/types.cmi typing/typedtree.cmi \
    parsing/location.cmi typing/env.cmi typing/cmi_format.cmi
typing/ctype.cmi : typing/types.cmi typing/path.cmi parsing/longident.cmi \
    typing/ident.cmi typing/env.cmi parsing/asttypes.cmi
typing/datarepr.cmi : typing/types.cmi typing/path.cmi typing/ident.cmi
typing/envaux.cmi : typing/subst.cmi typing/path.cmi typing/env.cmi
typing/env.cmi : utils/warnings.cmi typing/types.cmi typing/subst.cmi \
    typing/path.cmi parsing/longident.cmi parsing/location.cmi \
    typing/ident.cmi utils/consistbl.cmi parsing/asttypes.cmi
typing/ident.cmi : utils/ext_types.cmi
typing/includeclass.cmi : typing/types.cmi typing/env.cmi typing/ctype.cmi
typing/includecore.cmi : typing/types.cmi typing/typedtree.cmi \
    typing/ident.cmi typing/env.cmi
typing/includemod.cmi : typing/types.cmi typing/typedtree.cmi \
    typing/path.cmi parsing/location.cmi typing/includecore.cmi \
    typing/ident.cmi typing/env.cmi typing/ctype.cmi
typing/mtype.cmi : typing/types.cmi typing/path.cmi typing/ident.cmi \
    typing/env.cmi
typing/oprint.cmi : typing/outcometree.cmi
typing/outcometree.cmi : parsing/asttypes.cmi
typing/parmatch.cmi : typing/types.cmi typing/typedtree.cmi \
    parsing/parsetree.cmi parsing/longident.cmi parsing/location.cmi \
    typing/env.cmi parsing/asttypes.cmi
typing/path.cmi : typing/ident.cmi
typing/predef.cmi : typing/types.cmi typing/path.cmi typing/ident.cmi
typing/primitive.cmi : parsing/parsetree.cmi typing/outcometree.cmi \
    parsing/location.cmi
typing/printtyped.cmi : typing/typedtree.cmi
typing/printtyp.cmi : typing/types.cmi typing/path.cmi \
    typing/outcometree.cmi parsing/longident.cmi typing/ident.cmi \
    typing/env.cmi parsing/asttypes.cmi
typing/stypes.cmi : typing/typedtree.cmi parsing/location.cmi \
    typing/annot.cmi
typing/subst.cmi : typing/types.cmi typing/path.cmi typing/ident.cmi
typing/tast_mapper.cmi : typing/typedtree.cmi typing/env.cmi \
    parsing/asttypes.cmi
typing/typeclass.cmi : typing/types.cmi typing/typedtree.cmi \
    parsing/parsetree.cmi parsing/longident.cmi parsing/location.cmi \
    typing/ident.cmi typing/env.cmi typing/ctype.cmi parsing/asttypes.cmi
typing/typecore.cmi : typing/types.cmi typing/typedtree.cmi typing/path.cmi \
    parsing/parsetree.cmi parsing/longident.cmi parsing/location.cmi \
    typing/ident.cmi typing/env.cmi parsing/asttypes.cmi typing/annot.cmi
typing/typedecl.cmi : typing/types.cmi typing/typedtree.cmi typing/path.cmi \
    parsing/parsetree.cmi parsing/longident.cmi parsing/location.cmi \
    typing/includecore.cmi typing/ident.cmi typing/env.cmi \
    parsing/asttypes.cmi
typing/typedtreeIter.cmi : typing/typedtree.cmi parsing/asttypes.cmi
typing/typedtreeMap.cmi : typing/typedtree.cmi
typing/typedtree.cmi : typing/types.cmi typing/primitive.cmi typing/path.cmi \
    parsing/parsetree.cmi parsing/longident.cmi parsing/location.cmi \
    typing/ident.cmi typing/env.cmi parsing/asttypes.cmi
typing/typemod.cmi : typing/types.cmi typing/typedtree.cmi typing/path.cmi \
    parsing/parsetree.cmi parsing/longident.cmi parsing/location.cmi \
    typing/includemod.cmi typing/ident.cmi typing/env.cmi \
    parsing/asttypes.cmi
typing/types.cmi : typing/primitive.cmi typing/path.cmi \
    parsing/parsetree.cmi parsing/longident.cmi parsing/location.cmi \
    typing/ident.cmi parsing/asttypes.cmi
typing/typetexp.cmi : typing/types.cmi typing/typedtree.cmi typing/path.cmi \
    parsing/parsetree.cmi parsing/longident.cmi parsing/location.cmi \
    typing/env.cmi parsing/asttypes.cmi
typing/untypeast.cmi : typing/typedtree.cmi typing/path.cmi \
    parsing/parsetree.cmi parsing/longident.cmi parsing/location.cmi
typing/btype.cmo : typing/types.cmi typing/path.cmi utils/misc.cmi \
    typing/ident.cmi parsing/asttypes.cmi typing/btype.cmi
typing/btype.cmx : typing/types.cmx typing/path.cmx utils/misc.cmx \
    typing/ident.cmx parsing/asttypes.cmi typing/btype.cmi
typing/cmi_format.cmo : typing/types.cmi parsing/location.cmi \
    utils/config.cmi typing/cmi_format.cmi
typing/cmi_format.cmx : typing/types.cmx parsing/location.cmx \
    utils/config.cmx typing/cmi_format.cmi
typing/cmt_format.cmo : typing/types.cmi typing/typedtree.cmi \
    typing/tast_mapper.cmi utils/misc.cmi parsing/location.cmi \
    parsing/lexer.cmi typing/env.cmi utils/config.cmi typing/cmi_format.cmi \
    utils/clflags.cmi typing/cmt_format.cmi
typing/cmt_format.cmx : typing/types.cmx typing/typedtree.cmx \
    typing/tast_mapper.cmx utils/misc.cmx parsing/location.cmx \
    parsing/lexer.cmx typing/env.cmx utils/config.cmx typing/cmi_format.cmx \
    utils/clflags.cmx typing/cmt_format.cmi
typing/ctype.cmo : typing/types.cmi typing/subst.cmi typing/path.cmi \
    utils/misc.cmi parsing/longident.cmi parsing/location.cmi \
    typing/ident.cmi typing/env.cmi utils/clflags.cmi typing/btype.cmi \
    parsing/asttypes.cmi typing/ctype.cmi
typing/ctype.cmx : typing/types.cmx typing/subst.cmx typing/path.cmx \
    utils/misc.cmx parsing/longident.cmx parsing/location.cmx \
    typing/ident.cmx typing/env.cmx utils/clflags.cmx typing/btype.cmx \
    parsing/asttypes.cmi typing/ctype.cmi
typing/datarepr.cmo : typing/types.cmi typing/path.cmi parsing/location.cmi \
    typing/ident.cmi typing/btype.cmi parsing/asttypes.cmi \
    typing/datarepr.cmi
typing/datarepr.cmx : typing/types.cmx typing/path.cmx parsing/location.cmx \
    typing/ident.cmx typing/btype.cmx parsing/asttypes.cmi \
    typing/datarepr.cmi
typing/envaux.cmo : typing/types.cmi typing/subst.cmi typing/printtyp.cmi \
    typing/path.cmi utils/misc.cmi typing/ident.cmi typing/env.cmi \
    parsing/asttypes.cmi typing/envaux.cmi
typing/envaux.cmx : typing/types.cmx typing/subst.cmx typing/printtyp.cmx \
    typing/path.cmx utils/misc.cmx typing/ident.cmx typing/env.cmx \
    parsing/asttypes.cmi typing/envaux.cmi
typing/env.cmo : utils/warnings.cmi typing/types.cmi utils/tbl.cmi \
    typing/subst.cmi typing/predef.cmi typing/path.cmi utils/misc.cmi \
    parsing/longident.cmi parsing/location.cmi typing/ident.cmi \
    typing/datarepr.cmi utils/consistbl.cmi utils/config.cmi \
    typing/cmi_format.cmi utils/clflags.cmi parsing/builtin_attributes.cmi \
    typing/btype.cmi parsing/asttypes.cmi typing/env.cmi
typing/env.cmx : utils/warnings.cmx typing/types.cmx utils/tbl.cmx \
    typing/subst.cmx typing/predef.cmx typing/path.cmx utils/misc.cmx \
    parsing/longident.cmx parsing/location.cmx typing/ident.cmx \
    typing/datarepr.cmx utils/consistbl.cmx utils/config.cmx \
<<<<<<< HEAD
    typing/cmi_format.cmx utils/clflags.cmx typing/btype.cmx \
    parsing/asttypes.cmi typing/env.cmi
typing/ident.cmo : utils/ext_types.cmi typing/ident.cmi
typing/ident.cmx : utils/ext_types.cmx typing/ident.cmi
=======
    typing/cmi_format.cmx utils/clflags.cmx parsing/builtin_attributes.cmx \
    typing/btype.cmx parsing/asttypes.cmi typing/env.cmi
typing/envaux.cmo : typing/types.cmi typing/subst.cmi typing/printtyp.cmi \
    typing/path.cmi utils/misc.cmi typing/ident.cmi typing/env.cmi \
    parsing/asttypes.cmi typing/envaux.cmi
typing/envaux.cmx : typing/types.cmx typing/subst.cmx typing/printtyp.cmx \
    typing/path.cmx utils/misc.cmx typing/ident.cmx typing/env.cmx \
    parsing/asttypes.cmi typing/envaux.cmi
typing/ident.cmo : typing/ident.cmi
typing/ident.cmx : typing/ident.cmi
>>>>>>> 2a36df0e
typing/includeclass.cmo : typing/types.cmi typing/printtyp.cmi \
    typing/ctype.cmi typing/includeclass.cmi
typing/includeclass.cmx : typing/types.cmx typing/printtyp.cmx \
    typing/ctype.cmx typing/includeclass.cmi
typing/includecore.cmo : typing/types.cmi typing/typedtree.cmi \
    typing/path.cmi utils/misc.cmi typing/ident.cmi typing/env.cmi \
    typing/ctype.cmi typing/btype.cmi parsing/asttypes.cmi \
    typing/includecore.cmi
typing/includecore.cmx : typing/types.cmx typing/typedtree.cmx \
    typing/path.cmx utils/misc.cmx typing/ident.cmx typing/env.cmx \
    typing/ctype.cmx typing/btype.cmx parsing/asttypes.cmi \
    typing/includecore.cmi
typing/includemod.cmo : typing/types.cmi typing/typedtree.cmi utils/tbl.cmi \
    typing/subst.cmi typing/printtyp.cmi typing/primitive.cmi typing/path.cmi \
    typing/mtype.cmi utils/misc.cmi parsing/location.cmi \
    typing/includecore.cmi typing/includeclass.cmi typing/ident.cmi \
    typing/env.cmi typing/ctype.cmi typing/cmt_format.cmi utils/clflags.cmi \
    typing/includemod.cmi
typing/includemod.cmx : typing/types.cmx typing/typedtree.cmx utils/tbl.cmx \
    typing/subst.cmx typing/printtyp.cmx typing/primitive.cmx typing/path.cmx \
    typing/mtype.cmx utils/misc.cmx parsing/location.cmx \
    typing/includecore.cmx typing/includeclass.cmx typing/ident.cmx \
    typing/env.cmx typing/ctype.cmx typing/cmt_format.cmx utils/clflags.cmx \
    typing/includemod.cmi
typing/mtype.cmo : typing/types.cmi typing/subst.cmi typing/path.cmi \
    utils/misc.cmi parsing/location.cmi typing/ident.cmi typing/env.cmi \
    typing/ctype.cmi utils/clflags.cmi typing/btype.cmi parsing/asttypes.cmi \
    typing/mtype.cmi
typing/mtype.cmx : typing/types.cmx typing/subst.cmx typing/path.cmx \
    utils/misc.cmx parsing/location.cmx typing/ident.cmx typing/env.cmx \
    typing/ctype.cmx utils/clflags.cmx typing/btype.cmx parsing/asttypes.cmi \
    typing/mtype.cmi
typing/oprint.cmo : typing/outcometree.cmi parsing/asttypes.cmi \
    typing/oprint.cmi
typing/oprint.cmx : typing/outcometree.cmi parsing/asttypes.cmi \
    typing/oprint.cmi
typing/parmatch.cmo : utils/warnings.cmi typing/types.cmi \
    typing/typedtree.cmi typing/subst.cmi typing/predef.cmi typing/path.cmi \
    parsing/parsetree.cmi utils/misc.cmi parsing/longident.cmi \
    parsing/location.cmi typing/ident.cmi typing/env.cmi typing/ctype.cmi \
    typing/btype.cmi parsing/asttypes.cmi parsing/ast_helper.cmi \
    typing/parmatch.cmi
typing/parmatch.cmx : utils/warnings.cmx typing/types.cmx \
    typing/typedtree.cmx typing/subst.cmx typing/predef.cmx typing/path.cmx \
    parsing/parsetree.cmi utils/misc.cmx parsing/longident.cmx \
    parsing/location.cmx typing/ident.cmx typing/env.cmx typing/ctype.cmx \
    typing/btype.cmx parsing/asttypes.cmi parsing/ast_helper.cmx \
    typing/parmatch.cmi
typing/path.cmo : typing/ident.cmi typing/path.cmi
typing/path.cmx : typing/ident.cmx typing/path.cmi
typing/predef.cmo : typing/types.cmi typing/path.cmi parsing/parsetree.cmi \
    parsing/location.cmi typing/ident.cmi typing/btype.cmi \
    parsing/asttypes.cmi typing/predef.cmi
typing/predef.cmx : typing/types.cmx typing/path.cmx parsing/parsetree.cmi \
    parsing/location.cmx typing/ident.cmx typing/btype.cmx \
    parsing/asttypes.cmi typing/predef.cmi
typing/primitive.cmo : utils/warnings.cmi parsing/parsetree.cmi \
    typing/outcometree.cmi utils/misc.cmi parsing/location.cmi \
    parsing/attr_helper.cmi typing/primitive.cmi
typing/primitive.cmx : utils/warnings.cmx parsing/parsetree.cmi \
    typing/outcometree.cmi utils/misc.cmx parsing/location.cmx \
    parsing/attr_helper.cmx typing/primitive.cmi
typing/printtyped.cmo : typing/typedtree.cmi parsing/printast.cmi \
    typing/path.cmi utils/misc.cmi parsing/longident.cmi parsing/location.cmi \
    typing/ident.cmi parsing/asttypes.cmi typing/printtyped.cmi
typing/printtyped.cmx : typing/typedtree.cmx parsing/printast.cmx \
    typing/path.cmx utils/misc.cmx parsing/longident.cmx parsing/location.cmx \
    typing/ident.cmx parsing/asttypes.cmi typing/printtyped.cmi
typing/printtyp.cmo : typing/types.cmi typing/primitive.cmi \
    typing/predef.cmi typing/path.cmi parsing/parsetree.cmi \
    typing/outcometree.cmi typing/oprint.cmi utils/misc.cmi \
    parsing/longident.cmi parsing/location.cmi typing/ident.cmi \
    typing/env.cmi typing/ctype.cmi utils/clflags.cmi typing/btype.cmi \
    parsing/asttypes.cmi typing/printtyp.cmi
typing/printtyp.cmx : typing/types.cmx typing/primitive.cmx \
    typing/predef.cmx typing/path.cmx parsing/parsetree.cmi \
    typing/outcometree.cmi typing/oprint.cmx utils/misc.cmx \
    parsing/longident.cmx parsing/location.cmx typing/ident.cmx \
    typing/env.cmx typing/ctype.cmx utils/clflags.cmx typing/btype.cmx \
    parsing/asttypes.cmi typing/printtyp.cmi
typing/stypes.cmo : typing/typedtree.cmi typing/printtyp.cmi \
    parsing/location.cmi utils/clflags.cmi typing/annot.cmi typing/stypes.cmi
typing/stypes.cmx : typing/typedtree.cmx typing/printtyp.cmx \
    parsing/location.cmx utils/clflags.cmx typing/annot.cmi typing/stypes.cmi
typing/subst.cmo : typing/types.cmi utils/tbl.cmi typing/path.cmi \
    utils/misc.cmi parsing/location.cmi typing/ident.cmi utils/clflags.cmi \
    typing/btype.cmi parsing/ast_mapper.cmi typing/subst.cmi
typing/subst.cmx : typing/types.cmx utils/tbl.cmx typing/path.cmx \
    utils/misc.cmx parsing/location.cmx typing/ident.cmx utils/clflags.cmx \
    typing/btype.cmx parsing/ast_mapper.cmx typing/subst.cmi
typing/tast_mapper.cmo : typing/typedtree.cmi typing/env.cmi \
    parsing/asttypes.cmi typing/tast_mapper.cmi
typing/tast_mapper.cmx : typing/typedtree.cmx typing/env.cmx \
    parsing/asttypes.cmi typing/tast_mapper.cmi
typing/typeclass.cmo : utils/warnings.cmi typing/typetexp.cmi \
    typing/types.cmi typing/typedtree.cmi typing/typedecl.cmi \
    typing/typecore.cmi parsing/syntaxerr.cmi typing/subst.cmi \
    typing/stypes.cmi typing/printtyp.cmi typing/predef.cmi typing/path.cmi \
    parsing/parsetree.cmi utils/misc.cmi parsing/longident.cmi \
    parsing/location.cmi typing/includeclass.cmi typing/ident.cmi \
    typing/env.cmi typing/ctype.cmi typing/cmt_format.cmi utils/clflags.cmi \
    parsing/builtin_attributes.cmi typing/btype.cmi parsing/asttypes.cmi \
    parsing/ast_helper.cmi typing/typeclass.cmi
typing/typeclass.cmx : utils/warnings.cmx typing/typetexp.cmx \
    typing/types.cmx typing/typedtree.cmx typing/typedecl.cmx \
    typing/typecore.cmx parsing/syntaxerr.cmx typing/subst.cmx \
    typing/stypes.cmx typing/printtyp.cmx typing/predef.cmx typing/path.cmx \
    parsing/parsetree.cmi utils/misc.cmx parsing/longident.cmx \
    parsing/location.cmx typing/includeclass.cmx typing/ident.cmx \
    typing/env.cmx typing/ctype.cmx typing/cmt_format.cmx utils/clflags.cmx \
    parsing/builtin_attributes.cmx typing/btype.cmx parsing/asttypes.cmi \
    parsing/ast_helper.cmx typing/typeclass.cmi
typing/typecore.cmo : utils/warnings.cmi typing/typetexp.cmi \
    typing/types.cmi typing/typedtree.cmi parsing/syntaxerr.cmi \
    typing/subst.cmi typing/stypes.cmi typing/printtyp.cmi \
    typing/primitive.cmi typing/predef.cmi typing/path.cmi \
    parsing/parsetree.cmi typing/parmatch.cmi typing/oprint.cmi \
    utils/misc.cmi parsing/longident.cmi parsing/location.cmi \
    typing/ident.cmi typing/env.cmi typing/ctype.cmi typing/cmt_format.cmi \
    utils/clflags.cmi parsing/builtin_attributes.cmi typing/btype.cmi \
    parsing/asttypes.cmi parsing/ast_helper.cmi typing/annot.cmi \
    typing/typecore.cmi
typing/typecore.cmx : utils/warnings.cmx typing/typetexp.cmx \
    typing/types.cmx typing/typedtree.cmx parsing/syntaxerr.cmx \
    typing/subst.cmx typing/stypes.cmx typing/printtyp.cmx \
    typing/primitive.cmx typing/predef.cmx typing/path.cmx \
    parsing/parsetree.cmi typing/parmatch.cmx typing/oprint.cmx \
    utils/misc.cmx parsing/longident.cmx parsing/location.cmx \
    typing/ident.cmx typing/env.cmx typing/ctype.cmx typing/cmt_format.cmx \
    utils/clflags.cmx parsing/builtin_attributes.cmx typing/btype.cmx \
    parsing/asttypes.cmi parsing/ast_helper.cmx typing/annot.cmi \
    typing/typecore.cmi
typing/typedecl.cmo : utils/warnings.cmi typing/typetexp.cmi \
    typing/types.cmi typing/typedtree.cmi parsing/syntaxerr.cmi \
    typing/subst.cmi typing/printtyp.cmi typing/primitive.cmi \
    typing/predef.cmi typing/path.cmi parsing/parsetree.cmi utils/misc.cmi \
    parsing/longident.cmi parsing/location.cmi typing/includecore.cmi \
    typing/ident.cmi typing/env.cmi typing/ctype.cmi utils/config.cmi \
    utils/clflags.cmi typing/btype.cmi parsing/attr_helper.cmi \
    parsing/asttypes.cmi parsing/ast_helper.cmi typing/typedecl.cmi
typing/typedecl.cmx : utils/warnings.cmx typing/typetexp.cmx \
    typing/types.cmx typing/typedtree.cmx parsing/syntaxerr.cmx \
    typing/subst.cmx typing/printtyp.cmx typing/primitive.cmx \
    typing/predef.cmx typing/path.cmx parsing/parsetree.cmi utils/misc.cmx \
    parsing/longident.cmx parsing/location.cmx typing/includecore.cmx \
    typing/ident.cmx typing/env.cmx typing/ctype.cmx utils/config.cmx \
    utils/clflags.cmx typing/btype.cmx parsing/attr_helper.cmx \
    parsing/asttypes.cmi parsing/ast_helper.cmx typing/typedecl.cmi
typing/typedtreeIter.cmo : typing/typedtree.cmi utils/misc.cmi \
    parsing/asttypes.cmi typing/typedtreeIter.cmi
typing/typedtreeIter.cmx : typing/typedtree.cmx utils/misc.cmx \
    parsing/asttypes.cmi typing/typedtreeIter.cmi
typing/typedtreeMap.cmo : typing/typedtree.cmi utils/misc.cmi \
    typing/typedtreeMap.cmi
typing/typedtreeMap.cmx : typing/typedtree.cmx utils/misc.cmx \
    typing/typedtreeMap.cmi
typing/typedtree.cmo : typing/types.cmi typing/primitive.cmi typing/path.cmi \
    parsing/parsetree.cmi utils/misc.cmi parsing/longident.cmi \
    parsing/location.cmi typing/ident.cmi typing/env.cmi parsing/asttypes.cmi \
    typing/typedtree.cmi
typing/typedtree.cmx : typing/types.cmx typing/primitive.cmx typing/path.cmx \
    parsing/parsetree.cmi utils/misc.cmx parsing/longident.cmx \
    parsing/location.cmx typing/ident.cmx typing/env.cmx parsing/asttypes.cmi \
    typing/typedtree.cmi
typing/typemod.cmo : utils/warnings.cmi typing/typetexp.cmi typing/types.cmi \
    typing/typedtree.cmi typing/typedecl.cmi typing/typecore.cmi \
    typing/typeclass.cmi typing/subst.cmi typing/stypes.cmi \
    typing/printtyp.cmi typing/path.cmi parsing/parsetree.cmi \
    typing/mtype.cmi utils/misc.cmi parsing/longident.cmi \
    parsing/location.cmi typing/includemod.cmi typing/ident.cmi \
    typing/env.cmi typing/ctype.cmi utils/config.cmi typing/cmt_format.cmi \
    utils/clflags.cmi parsing/builtin_attributes.cmi typing/btype.cmi \
    parsing/asttypes.cmi parsing/ast_mapper.cmi typing/annot.cmi \
    typing/typemod.cmi
typing/typemod.cmx : utils/warnings.cmx typing/typetexp.cmx typing/types.cmx \
    typing/typedtree.cmx typing/typedecl.cmx typing/typecore.cmx \
    typing/typeclass.cmx typing/subst.cmx typing/stypes.cmx \
    typing/printtyp.cmx typing/path.cmx parsing/parsetree.cmi \
    typing/mtype.cmx utils/misc.cmx parsing/longident.cmx \
    parsing/location.cmx typing/includemod.cmx typing/ident.cmx \
    typing/env.cmx typing/ctype.cmx utils/config.cmx typing/cmt_format.cmx \
    utils/clflags.cmx parsing/builtin_attributes.cmx typing/btype.cmx \
    parsing/asttypes.cmi parsing/ast_mapper.cmx typing/annot.cmi \
    typing/typemod.cmi
typing/types.cmo : typing/primitive.cmi typing/path.cmi \
    parsing/parsetree.cmi parsing/longident.cmi parsing/location.cmi \
    typing/ident.cmi parsing/asttypes.cmi typing/types.cmi
typing/types.cmx : typing/primitive.cmx typing/path.cmx \
    parsing/parsetree.cmi parsing/longident.cmx parsing/location.cmx \
    typing/ident.cmx parsing/asttypes.cmi typing/types.cmi
typing/typetexp.cmo : utils/warnings.cmi typing/types.cmi \
    typing/typedtree.cmi utils/tbl.cmi parsing/syntaxerr.cmi \
    typing/printtyp.cmi typing/predef.cmi typing/path.cmi \
    parsing/parsetree.cmi utils/misc.cmi parsing/longident.cmi \
    parsing/location.cmi typing/env.cmi typing/ctype.cmi utils/clflags.cmi \
    parsing/builtin_attributes.cmi typing/btype.cmi parsing/asttypes.cmi \
    parsing/ast_helper.cmi typing/typetexp.cmi
typing/typetexp.cmx : utils/warnings.cmx typing/types.cmx \
    typing/typedtree.cmx utils/tbl.cmx parsing/syntaxerr.cmx \
    typing/printtyp.cmx typing/predef.cmx typing/path.cmx \
    parsing/parsetree.cmi utils/misc.cmx parsing/longident.cmx \
    parsing/location.cmx typing/env.cmx typing/ctype.cmx utils/clflags.cmx \
    parsing/builtin_attributes.cmx typing/btype.cmx parsing/asttypes.cmi \
    parsing/ast_helper.cmx typing/typetexp.cmi
typing/untypeast.cmo : typing/typedtree.cmi typing/path.cmi \
    parsing/parsetree.cmi utils/misc.cmi parsing/longident.cmi \
    parsing/location.cmi typing/ident.cmi typing/env.cmi parsing/asttypes.cmi \
    parsing/ast_helper.cmi typing/untypeast.cmi
typing/untypeast.cmx : typing/typedtree.cmx typing/path.cmx \
    parsing/parsetree.cmi utils/misc.cmx parsing/longident.cmx \
    parsing/location.cmx typing/ident.cmx typing/env.cmx parsing/asttypes.cmi \
    parsing/ast_helper.cmx typing/untypeast.cmi
bytecomp/bytegen.cmi : bytecomp/lambda.cmi bytecomp/instruct.cmi
bytecomp/bytelibrarian.cmi :
bytecomp/bytelink.cmi : bytecomp/symtable.cmi bytecomp/cmo_format.cmi
bytecomp/bytepackager.cmi : typing/ident.cmi typing/env.cmi
bytecomp/bytesections.cmi :
bytecomp/cmo_format.cmi : bytecomp/lambda.cmi typing/ident.cmi
bytecomp/debuginfo.cmi : parsing/location.cmi bytecomp/lambda.cmi
bytecomp/dll.cmi :
bytecomp/emitcode.cmi : bytecomp/instruct.cmi bytecomp/cmo_format.cmi
bytecomp/instruct.cmi : typing/types.cmi typing/subst.cmi \
    parsing/location.cmi bytecomp/lambda.cmi typing/ident.cmi typing/env.cmi
bytecomp/lambda.cmi : typing/types.cmi typing/primitive.cmi typing/path.cmi \
    parsing/location.cmi typing/ident.cmi typing/env.cmi parsing/asttypes.cmi
bytecomp/matching.cmi : typing/typedtree.cmi parsing/location.cmi \
    bytecomp/lambda.cmi typing/ident.cmi
bytecomp/meta.cmi : bytecomp/instruct.cmi
bytecomp/printinstr.cmi : bytecomp/instruct.cmi
bytecomp/printlambda.cmi : bytecomp/lambda.cmi
bytecomp/runtimedef.cmi :
bytecomp/simplif.cmi : bytecomp/lambda.cmi
bytecomp/switch.cmi :
bytecomp/symtable.cmi : utils/misc.cmi typing/ident.cmi \
    bytecomp/cmo_format.cmi
bytecomp/translattribute.cmi : typing/typedtree.cmi parsing/parsetree.cmi \
    parsing/location.cmi bytecomp/lambda.cmi
bytecomp/translclass.cmi : typing/typedtree.cmi parsing/location.cmi \
    bytecomp/lambda.cmi typing/ident.cmi parsing/asttypes.cmi
bytecomp/translcore.cmi : typing/types.cmi typing/typedtree.cmi \
    typing/primitive.cmi typing/path.cmi parsing/location.cmi \
    bytecomp/lambda.cmi typing/ident.cmi typing/env.cmi parsing/asttypes.cmi
bytecomp/translmod.cmi : typing/typedtree.cmi typing/primitive.cmi \
    parsing/location.cmi bytecomp/lambda.cmi typing/ident.cmi
bytecomp/translobj.cmi : bytecomp/lambda.cmi typing/ident.cmi typing/env.cmi
bytecomp/typeopt.cmi : typing/types.cmi typing/typedtree.cmi typing/path.cmi \
    bytecomp/lambda.cmi typing/env.cmi
bytecomp/bytegen.cmo : typing/types.cmi bytecomp/switch.cmi typing/subst.cmi \
    typing/primitive.cmi utils/misc.cmi bytecomp/matching.cmi \
    bytecomp/lambda.cmi bytecomp/instruct.cmi typing/ident.cmi \
    utils/config.cmi parsing/asttypes.cmi bytecomp/bytegen.cmi
bytecomp/bytegen.cmx : typing/types.cmx bytecomp/switch.cmx typing/subst.cmx \
    typing/primitive.cmx utils/misc.cmx bytecomp/matching.cmx \
    bytecomp/lambda.cmx bytecomp/instruct.cmx typing/ident.cmx \
    utils/config.cmx parsing/asttypes.cmi bytecomp/bytegen.cmi
bytecomp/bytelibrarian.cmo : utils/misc.cmi parsing/location.cmi \
    utils/config.cmi bytecomp/cmo_format.cmi utils/clflags.cmi \
    bytecomp/bytelink.cmi bytecomp/bytelibrarian.cmi
bytecomp/bytelibrarian.cmx : utils/misc.cmx parsing/location.cmx \
    utils/config.cmx bytecomp/cmo_format.cmi utils/clflags.cmx \
    bytecomp/bytelink.cmx bytecomp/bytelibrarian.cmi
bytecomp/bytelink.cmo : utils/warnings.cmi bytecomp/symtable.cmi \
    bytecomp/opcodes.cmo utils/misc.cmi parsing/location.cmi \
    bytecomp/lambda.cmi bytecomp/instruct.cmi bytecomp/dll.cmi \
    utils/consistbl.cmi utils/config.cmi bytecomp/cmo_format.cmi \
    utils/clflags.cmi utils/ccomp.cmi bytecomp/bytesections.cmi \
    bytecomp/bytelink.cmi
bytecomp/bytelink.cmx : utils/warnings.cmx bytecomp/symtable.cmx \
    bytecomp/opcodes.cmx utils/misc.cmx parsing/location.cmx \
    bytecomp/lambda.cmx bytecomp/instruct.cmx bytecomp/dll.cmx \
    utils/consistbl.cmx utils/config.cmx bytecomp/cmo_format.cmi \
    utils/clflags.cmx utils/ccomp.cmx bytecomp/bytesections.cmx \
    bytecomp/bytelink.cmi
bytecomp/bytepackager.cmo : typing/typemod.cmi bytecomp/translmod.cmi \
    typing/subst.cmi bytecomp/printlambda.cmi typing/path.cmi utils/misc.cmi \
    parsing/location.cmi bytecomp/instruct.cmi typing/ident.cmi \
    typing/env.cmi bytecomp/emitcode.cmi utils/config.cmi \
    bytecomp/cmo_format.cmi utils/clflags.cmi bytecomp/bytelink.cmi \
    bytecomp/bytegen.cmi bytecomp/bytepackager.cmi
bytecomp/bytepackager.cmx : typing/typemod.cmx bytecomp/translmod.cmx \
    typing/subst.cmx bytecomp/printlambda.cmx typing/path.cmx utils/misc.cmx \
    parsing/location.cmx bytecomp/instruct.cmx typing/ident.cmx \
    typing/env.cmx bytecomp/emitcode.cmx utils/config.cmx \
    bytecomp/cmo_format.cmi utils/clflags.cmx bytecomp/bytelink.cmx \
    bytecomp/bytegen.cmx bytecomp/bytepackager.cmi
bytecomp/bytesections.cmo : utils/config.cmi bytecomp/bytesections.cmi
bytecomp/bytesections.cmx : utils/config.cmx bytecomp/bytesections.cmi
bytecomp/debuginfo.cmo : parsing/location.cmi bytecomp/lambda.cmi \
    bytecomp/debuginfo.cmi
bytecomp/debuginfo.cmx : parsing/location.cmx bytecomp/lambda.cmx \
    bytecomp/debuginfo.cmi
bytecomp/dll.cmo : utils/misc.cmi utils/config.cmi bytecomp/dll.cmi
bytecomp/dll.cmx : utils/misc.cmx utils/config.cmx bytecomp/dll.cmi
bytecomp/emitcode.cmo : bytecomp/translmod.cmi typing/primitive.cmi \
    bytecomp/opcodes.cmo utils/misc.cmi bytecomp/meta.cmi \
    parsing/location.cmi bytecomp/lambda.cmi bytecomp/instruct.cmi \
    typing/env.cmi utils/config.cmi bytecomp/cmo_format.cmi utils/clflags.cmi \
    typing/btype.cmi parsing/asttypes.cmi bytecomp/emitcode.cmi
bytecomp/emitcode.cmx : bytecomp/translmod.cmx typing/primitive.cmx \
    bytecomp/opcodes.cmx utils/misc.cmx bytecomp/meta.cmx \
    parsing/location.cmx bytecomp/lambda.cmx bytecomp/instruct.cmx \
    typing/env.cmx utils/config.cmx bytecomp/cmo_format.cmi utils/clflags.cmx \
    typing/btype.cmx parsing/asttypes.cmi bytecomp/emitcode.cmi
bytecomp/instruct.cmo : typing/types.cmi typing/subst.cmi \
    parsing/location.cmi bytecomp/lambda.cmi typing/ident.cmi typing/env.cmi \
    bytecomp/instruct.cmi
bytecomp/instruct.cmx : typing/types.cmx typing/subst.cmx \
    parsing/location.cmx bytecomp/lambda.cmx typing/ident.cmx typing/env.cmx \
    bytecomp/instruct.cmi
bytecomp/lambda.cmo : typing/types.cmi typing/primitive.cmi typing/path.cmi \
    utils/misc.cmi parsing/location.cmi typing/ident.cmi typing/env.cmi \
    parsing/asttypes.cmi bytecomp/lambda.cmi
bytecomp/lambda.cmx : typing/types.cmx typing/primitive.cmx typing/path.cmx \
    utils/misc.cmx parsing/location.cmx typing/ident.cmx typing/env.cmx \
    parsing/asttypes.cmi bytecomp/lambda.cmi
bytecomp/matching.cmo : typing/types.cmi bytecomp/typeopt.cmi \
    typing/typedtree.cmi bytecomp/switch.cmi bytecomp/printlambda.cmi \
    typing/primitive.cmi typing/predef.cmi typing/path.cmi \
    typing/parmatch.cmi utils/misc.cmi parsing/longident.cmi \
    parsing/location.cmi bytecomp/lambda.cmi typing/ident.cmi typing/env.cmi \
    utils/clflags.cmi typing/btype.cmi parsing/asttypes.cmi \
    bytecomp/matching.cmi
bytecomp/matching.cmx : typing/types.cmx bytecomp/typeopt.cmx \
    typing/typedtree.cmx bytecomp/switch.cmx bytecomp/printlambda.cmx \
    typing/primitive.cmx typing/predef.cmx typing/path.cmx \
    typing/parmatch.cmx utils/misc.cmx parsing/longident.cmx \
    parsing/location.cmx bytecomp/lambda.cmx typing/ident.cmx typing/env.cmx \
    utils/clflags.cmx typing/btype.cmx parsing/asttypes.cmi \
    bytecomp/matching.cmi
bytecomp/meta.cmo : bytecomp/instruct.cmi bytecomp/meta.cmi
bytecomp/meta.cmx : bytecomp/instruct.cmx bytecomp/meta.cmi
bytecomp/opcodes.cmo :
bytecomp/opcodes.cmx :
bytecomp/printinstr.cmo : bytecomp/printlambda.cmi parsing/location.cmi \
    bytecomp/lambda.cmi bytecomp/instruct.cmi typing/ident.cmi \
    bytecomp/printinstr.cmi
bytecomp/printinstr.cmx : bytecomp/printlambda.cmx parsing/location.cmx \
    bytecomp/lambda.cmx bytecomp/instruct.cmx typing/ident.cmx \
    bytecomp/printinstr.cmi
bytecomp/printlambda.cmo : typing/types.cmi typing/primitive.cmi \
    parsing/location.cmi bytecomp/lambda.cmi typing/ident.cmi \
    parsing/asttypes.cmi bytecomp/printlambda.cmi
bytecomp/printlambda.cmx : typing/types.cmx typing/primitive.cmx \
    parsing/location.cmx bytecomp/lambda.cmx typing/ident.cmx \
    parsing/asttypes.cmi bytecomp/printlambda.cmi
bytecomp/runtimedef.cmo : bytecomp/runtimedef.cmi
bytecomp/runtimedef.cmx : bytecomp/runtimedef.cmi
bytecomp/simplif.cmo : utils/warnings.cmi utils/tbl.cmi typing/stypes.cmi \
    typing/primitive.cmi utils/misc.cmi parsing/location.cmi \
    bytecomp/lambda.cmi typing/ident.cmi utils/clflags.cmi \
    parsing/asttypes.cmi typing/annot.cmi bytecomp/simplif.cmi
bytecomp/simplif.cmx : utils/warnings.cmx utils/tbl.cmx typing/stypes.cmx \
    typing/primitive.cmx utils/misc.cmx parsing/location.cmx \
    bytecomp/lambda.cmx typing/ident.cmx utils/clflags.cmx \
    parsing/asttypes.cmi typing/annot.cmi bytecomp/simplif.cmi
bytecomp/switch.cmo : bytecomp/switch.cmi
bytecomp/switch.cmx : bytecomp/switch.cmi
bytecomp/symtable.cmo : utils/tbl.cmi bytecomp/runtimedef.cmi \
    typing/predef.cmi utils/misc.cmi bytecomp/meta.cmi parsing/location.cmi \
    bytecomp/lambda.cmi typing/ident.cmi bytecomp/dll.cmi utils/config.cmi \
    bytecomp/cmo_format.cmi utils/clflags.cmi bytecomp/bytesections.cmi \
    parsing/asttypes.cmi bytecomp/symtable.cmi
bytecomp/symtable.cmx : utils/tbl.cmx bytecomp/runtimedef.cmx \
    typing/predef.cmx utils/misc.cmx bytecomp/meta.cmx parsing/location.cmx \
    bytecomp/lambda.cmx typing/ident.cmx bytecomp/dll.cmx utils/config.cmx \
    bytecomp/cmo_format.cmi utils/clflags.cmx bytecomp/bytesections.cmx \
    parsing/asttypes.cmi bytecomp/symtable.cmi
bytecomp/translattribute.cmo : utils/warnings.cmi typing/typedtree.cmi \
    parsing/parsetree.cmi parsing/longident.cmi parsing/location.cmi \
    bytecomp/lambda.cmi bytecomp/translattribute.cmi
bytecomp/translattribute.cmx : utils/warnings.cmx typing/typedtree.cmx \
    parsing/parsetree.cmi parsing/longident.cmx parsing/location.cmx \
    bytecomp/lambda.cmx bytecomp/translattribute.cmi
bytecomp/translclass.cmo : typing/types.cmi bytecomp/typeopt.cmi \
    typing/typedtree.cmi bytecomp/translobj.cmi bytecomp/translcore.cmi \
    typing/path.cmi bytecomp/matching.cmi parsing/location.cmi \
    bytecomp/lambda.cmi typing/ident.cmi typing/env.cmi utils/clflags.cmi \
    typing/btype.cmi parsing/asttypes.cmi bytecomp/translclass.cmi
bytecomp/translclass.cmx : typing/types.cmx bytecomp/typeopt.cmx \
    typing/typedtree.cmx bytecomp/translobj.cmx bytecomp/translcore.cmx \
    typing/path.cmx bytecomp/matching.cmx parsing/location.cmx \
    bytecomp/lambda.cmx typing/ident.cmx typing/env.cmx utils/clflags.cmx \
    typing/btype.cmx parsing/asttypes.cmi bytecomp/translclass.cmi
bytecomp/translcore.cmo : typing/types.cmi bytecomp/typeopt.cmi \
    typing/typedtree.cmi bytecomp/translobj.cmi bytecomp/translattribute.cmi \
    typing/primitive.cmi typing/predef.cmi typing/path.cmi \
    typing/parmatch.cmi utils/misc.cmi bytecomp/matching.cmi \
    parsing/longident.cmi parsing/location.cmi bytecomp/lambda.cmi \
    typing/ident.cmi typing/env.cmi utils/config.cmi utils/clflags.cmi \
    typing/btype.cmi parsing/asttypes.cmi bytecomp/translcore.cmi
bytecomp/translcore.cmx : typing/types.cmx bytecomp/typeopt.cmx \
    typing/typedtree.cmx bytecomp/translobj.cmx bytecomp/translattribute.cmx \
    typing/primitive.cmx typing/predef.cmx typing/path.cmx \
    typing/parmatch.cmx utils/misc.cmx bytecomp/matching.cmx \
    parsing/longident.cmx parsing/location.cmx bytecomp/lambda.cmx \
    typing/ident.cmx typing/env.cmx utils/config.cmx utils/clflags.cmx \
    typing/btype.cmx parsing/asttypes.cmi bytecomp/translcore.cmi
bytecomp/translmod.cmo : typing/types.cmi typing/typedtree.cmi \
    bytecomp/translobj.cmi bytecomp/translcore.cmi bytecomp/translclass.cmi \
    typing/printtyp.cmi typing/primitive.cmi typing/predef.cmi \
    typing/path.cmi typing/mtype.cmi utils/misc.cmi parsing/longident.cmi \
    parsing/location.cmi bytecomp/lambda.cmi typing/ident.cmi typing/env.cmi \
    typing/ctype.cmi parsing/asttypes.cmi bytecomp/translmod.cmi
bytecomp/translmod.cmx : typing/types.cmx typing/typedtree.cmx \
    bytecomp/translobj.cmx bytecomp/translcore.cmx bytecomp/translclass.cmx \
    typing/printtyp.cmx typing/primitive.cmx typing/predef.cmx \
    typing/path.cmx typing/mtype.cmx utils/misc.cmx parsing/longident.cmx \
    parsing/location.cmx bytecomp/lambda.cmx typing/ident.cmx typing/env.cmx \
    typing/ctype.cmx parsing/asttypes.cmi bytecomp/translmod.cmi
bytecomp/translobj.cmo : typing/primitive.cmi utils/misc.cmi \
    parsing/longident.cmi bytecomp/lambda.cmi typing/ident.cmi typing/env.cmi \
    utils/clflags.cmi typing/btype.cmi parsing/asttypes.cmi \
    bytecomp/translobj.cmi
bytecomp/translobj.cmx : typing/primitive.cmx utils/misc.cmx \
    parsing/longident.cmx bytecomp/lambda.cmx typing/ident.cmx typing/env.cmx \
    utils/clflags.cmx typing/btype.cmx parsing/asttypes.cmi \
    bytecomp/translobj.cmi
bytecomp/typeopt.cmo : typing/types.cmi typing/typedtree.cmi \
    typing/predef.cmi typing/path.cmi bytecomp/lambda.cmi typing/ident.cmi \
    typing/env.cmi typing/ctype.cmi bytecomp/typeopt.cmi
bytecomp/typeopt.cmx : typing/types.cmx typing/typedtree.cmx \
    typing/predef.cmx typing/path.cmx bytecomp/lambda.cmx typing/ident.cmx \
    typing/env.cmx typing/ctype.cmx bytecomp/typeopt.cmi
asmcomp/asmgen.cmi : middle_end/flambda.cmi asmcomp/cmm.cmi \
    middle_end/backend_intf.cmi
asmcomp/asmlibrarian.cmi :
asmcomp/asmlink.cmi : asmcomp/cmx_format.cmi
asmcomp/asmpackager.cmi : typing/env.cmi middle_end/backend_intf.cmi
asmcomp/branch_relaxation.cmi : asmcomp/linearize.cmi \
    asmcomp/branch_relaxation_intf.cmo
asmcomp/build_export_info.cmi : middle_end/flambda.cmi \
    asmcomp/export_info.cmi middle_end/backend_intf.cmi
asmcomp/clambda.cmi : bytecomp/lambda.cmi typing/ident.cmi \
<<<<<<< HEAD
    bytecomp/debuginfo.cmi parsing/asttypes.cmi
asmcomp/closure_offsets.cmi : middle_end/base_types/var_within_closure.cmi \
    middle_end/flambda.cmi middle_end/base_types/closure_id.cmi
asmcomp/cmmgen.cmi : middle_end/base_types/symbol.cmi asmcomp/cmx_format.cmi \
    asmcomp/cmm.cmi asmcomp/clambda.cmi
asmcomp/cmm.cmi : bytecomp/lambda.cmi typing/ident.cmi \
    bytecomp/debuginfo.cmi
asmcomp/cmx_format.cmi : asmcomp/export_info.cmi
asmcomp/codegen.cmi : asmcomp/cmm.cmi
=======
    asmcomp/debuginfo.cmi parsing/asttypes.cmi
asmcomp/closure.cmi : bytecomp/lambda.cmi asmcomp/clambda.cmi
asmcomp/cmm.cmi : bytecomp/lambda.cmi typing/ident.cmi asmcomp/debuginfo.cmi
asmcomp/cmmgen.cmi : asmcomp/cmx_format.cmi asmcomp/cmm.cmi \
    asmcomp/clambda.cmi
asmcomp/cmx_format.cmi : asmcomp/clambda.cmi
>>>>>>> 2a36df0e
asmcomp/coloring.cmi :
asmcomp/comballoc.cmi : asmcomp/mach.cmi
asmcomp/compilenv.cmi : middle_end/base_types/symbol.cmi \
    middle_end/base_types/set_of_closures_id.cmi \
    middle_end/base_types/linkage_name.cmi typing/ident.cmi \
    middle_end/flambda.cmi asmcomp/export_info.cmi \
    middle_end/base_types/compilation_unit.cmi asmcomp/cmx_format.cmi \
    middle_end/base_types/closure_id.cmi asmcomp/clambda.cmi
asmcomp/CSEgen.cmi : asmcomp/mach.cmi
asmcomp/deadcode.cmi : asmcomp/mach.cmi
asmcomp/emitaux.cmi : bytecomp/debuginfo.cmi
asmcomp/emit.cmi : asmcomp/linearize.cmi asmcomp/cmm.cmi
asmcomp/export_info_for_pack.cmi : asmcomp/export_info.cmi \
    middle_end/base_types/compilation_unit.cmi
asmcomp/export_info.cmi : middle_end/base_types/variable.cmi \
    middle_end/base_types/var_within_closure.cmi \
    middle_end/base_types/tag.cmi middle_end/base_types/symbol.cmi \
    middle_end/simple_value_approx.cmi \
    middle_end/base_types/set_of_closures_id.cmi typing/ident.cmi \
    middle_end/flambda.cmi middle_end/base_types/export_id.cmi \
    middle_end/base_types/compilation_unit.cmi \
    middle_end/base_types/closure_id.cmi
asmcomp/flambda_to_clambda.cmi : middle_end/base_types/symbol.cmi \
    middle_end/flambda.cmi asmcomp/export_info.cmi asmcomp/clambda.cmi
asmcomp/import_approx.cmi : middle_end/base_types/symbol.cmi \
    middle_end/simple_value_approx.cmi typing/ident.cmi
asmcomp/interf.cmi : asmcomp/mach.cmi
asmcomp/linearize.cmi : asmcomp/reg.cmi asmcomp/mach.cmi bytecomp/lambda.cmi \
    bytecomp/debuginfo.cmi
asmcomp/liveness.cmi : asmcomp/mach.cmi
asmcomp/mach.cmi : asmcomp/reg.cmi bytecomp/lambda.cmi \
    bytecomp/debuginfo.cmi asmcomp/cmm.cmi asmcomp/arch.cmo
asmcomp/printclambda.cmi : asmcomp/clambda.cmi
asmcomp/printcmm.cmi : asmcomp/cmm.cmi
asmcomp/printlinear.cmi : asmcomp/linearize.cmi
asmcomp/printmach.cmi : asmcomp/reg.cmi asmcomp/mach.cmi
asmcomp/proc.cmi : asmcomp/reg.cmi asmcomp/mach.cmi
asmcomp/reg.cmi : typing/ident.cmi asmcomp/cmm.cmi
asmcomp/reloadgen.cmi : asmcomp/reg.cmi asmcomp/mach.cmi
asmcomp/reload.cmi : asmcomp/mach.cmi
asmcomp/schedgen.cmi : asmcomp/mach.cmi asmcomp/linearize.cmi
asmcomp/scheduling.cmi : asmcomp/linearize.cmi
asmcomp/selectgen.cmi : utils/tbl.cmi asmcomp/reg.cmi asmcomp/mach.cmi \
    typing/ident.cmi bytecomp/debuginfo.cmi asmcomp/cmm.cmi asmcomp/arch.cmo
asmcomp/selection.cmi : asmcomp/mach.cmi asmcomp/cmm.cmi
asmcomp/spill.cmi : asmcomp/mach.cmi
asmcomp/split.cmi : asmcomp/mach.cmi
asmcomp/strmatch.cmi : asmcomp/cmm.cmi
asmcomp/un_anf.cmi : asmcomp/clambda.cmi
asmcomp/x86_ast.cmi :
asmcomp/x86_dsl.cmi : asmcomp/x86_ast.cmi
asmcomp/x86_gas.cmi : asmcomp/x86_ast.cmi
asmcomp/x86_masm.cmi : asmcomp/x86_ast.cmi
asmcomp/x86_proc.cmi : asmcomp/x86_ast.cmi
asmcomp/arch.cmo : utils/clflags.cmi
asmcomp/arch.cmx : utils/clflags.cmx
asmcomp/asmgen.cmo : asmcomp/un_anf.cmi bytecomp/translmod.cmi \
    utils/timings.cmi middle_end/base_types/symbol.cmi asmcomp/split.cmi \
    asmcomp/spill.cmi middle_end/share_constants.cmi asmcomp/selection.cmi \
    asmcomp/scheduling.cmi asmcomp/reload.cmi asmcomp/reg.cmi \
    asmcomp/proc.cmi asmcomp/printmach.cmi asmcomp/printlinear.cmi \
    asmcomp/printcmm.cmi asmcomp/printclambda.cmi typing/primitive.cmi \
    utils/misc.cmi asmcomp/mach.cmi parsing/location.cmi asmcomp/liveness.cmi \
    asmcomp/linearize.cmi middle_end/lift_constants.cmi asmcomp/interf.cmi \
    asmcomp/flambda_to_clambda.cmi middle_end/flambda_invariants.cmi \
    middle_end/flambda.cmi asmcomp/emitaux.cmi asmcomp/emit.cmi \
    asmcomp/deadcode.cmi utils/config.cmi asmcomp/compilenv.cmi \
    asmcomp/comballoc.cmi asmcomp/coloring.cmi asmcomp/cmmgen.cmi \
    asmcomp/cmm.cmi utils/clflags.cmi asmcomp/CSE.cmo \
    asmcomp/build_export_info.cmi asmcomp/asmgen.cmi
asmcomp/asmgen.cmx : asmcomp/un_anf.cmx bytecomp/translmod.cmx \
    utils/timings.cmx middle_end/base_types/symbol.cmx asmcomp/split.cmx \
    asmcomp/spill.cmx middle_end/share_constants.cmx asmcomp/selection.cmx \
    asmcomp/scheduling.cmx asmcomp/reload.cmx asmcomp/reg.cmx \
    asmcomp/proc.cmx asmcomp/printmach.cmx asmcomp/printlinear.cmx \
    asmcomp/printcmm.cmx asmcomp/printclambda.cmx typing/primitive.cmx \
    utils/misc.cmx asmcomp/mach.cmx parsing/location.cmx asmcomp/liveness.cmx \
    asmcomp/linearize.cmx middle_end/lift_constants.cmx asmcomp/interf.cmx \
    asmcomp/flambda_to_clambda.cmx middle_end/flambda_invariants.cmx \
    middle_end/flambda.cmx asmcomp/emitaux.cmx asmcomp/emit.cmx \
    asmcomp/deadcode.cmx utils/config.cmx asmcomp/compilenv.cmx \
    asmcomp/comballoc.cmx asmcomp/coloring.cmx asmcomp/cmmgen.cmx \
    asmcomp/cmm.cmx utils/clflags.cmx asmcomp/CSE.cmx \
    asmcomp/build_export_info.cmx asmcomp/asmgen.cmi
asmcomp/asmlibrarian.cmo : utils/misc.cmi parsing/location.cmi \
    asmcomp/export_info.cmi utils/config.cmi asmcomp/compilenv.cmi \
    asmcomp/cmx_format.cmi utils/clflags.cmi utils/ccomp.cmi \
    asmcomp/asmlink.cmi asmcomp/asmlibrarian.cmi
asmcomp/asmlibrarian.cmx : utils/misc.cmx parsing/location.cmx \
    asmcomp/export_info.cmx utils/config.cmx asmcomp/compilenv.cmx \
    asmcomp/cmx_format.cmi utils/clflags.cmx utils/ccomp.cmx \
    asmcomp/asmlink.cmx asmcomp/asmlibrarian.cmi
asmcomp/asmlink.cmo : bytecomp/runtimedef.cmi utils/misc.cmi \
    parsing/location.cmi asmcomp/emitaux.cmi asmcomp/emit.cmi \
    utils/consistbl.cmi utils/config.cmi asmcomp/compilenv.cmi \
    asmcomp/cmx_format.cmi asmcomp/cmmgen.cmi utils/clflags.cmi \
    utils/ccomp.cmi asmcomp/asmgen.cmi asmcomp/asmlink.cmi
asmcomp/asmlink.cmx : bytecomp/runtimedef.cmx utils/misc.cmx \
    parsing/location.cmx asmcomp/emitaux.cmx asmcomp/emit.cmx \
    utils/consistbl.cmx utils/config.cmx asmcomp/compilenv.cmx \
    asmcomp/cmx_format.cmi asmcomp/cmmgen.cmx utils/clflags.cmx \
    utils/ccomp.cmx asmcomp/asmgen.cmx asmcomp/asmlink.cmi
asmcomp/asmpackager.cmo : typing/typemod.cmi bytecomp/translmod.cmi \
    utils/misc.cmi middle_end/middle_end.cmi parsing/location.cmi \
    typing/ident.cmi asmcomp/export_info_for_pack.cmi asmcomp/export_info.cmi \
    typing/env.cmi utils/config.cmi asmcomp/compilenv.cmi \
    middle_end/base_types/compilation_unit.cmi asmcomp/cmx_format.cmi \
    utils/clflags.cmi utils/ccomp.cmi asmcomp/asmlink.cmi asmcomp/asmgen.cmi \
    asmcomp/asmpackager.cmi
asmcomp/asmpackager.cmx : typing/typemod.cmx bytecomp/translmod.cmx \
    utils/misc.cmx middle_end/middle_end.cmx parsing/location.cmx \
    typing/ident.cmx asmcomp/export_info_for_pack.cmx asmcomp/export_info.cmx \
    typing/env.cmx utils/config.cmx asmcomp/compilenv.cmx \
    middle_end/base_types/compilation_unit.cmx asmcomp/cmx_format.cmi \
    utils/clflags.cmx utils/ccomp.cmx asmcomp/asmlink.cmx asmcomp/asmgen.cmx \
    asmcomp/asmpackager.cmi
asmcomp/branch_relaxation_intf.cmo : asmcomp/linearize.cmi asmcomp/arch.cmo
asmcomp/branch_relaxation_intf.cmx : asmcomp/linearize.cmx asmcomp/arch.cmx
asmcomp/branch_relaxation.cmo : utils/misc.cmi asmcomp/mach.cmi \
    asmcomp/linearize.cmi asmcomp/cmm.cmi asmcomp/branch_relaxation_intf.cmo \
    asmcomp/branch_relaxation.cmi
asmcomp/branch_relaxation.cmx : utils/misc.cmx asmcomp/mach.cmx \
    asmcomp/linearize.cmx asmcomp/cmm.cmx asmcomp/branch_relaxation_intf.cmx \
    asmcomp/branch_relaxation.cmi
asmcomp/build_export_info.cmo : middle_end/base_types/variable.cmi \
    middle_end/base_types/var_within_closure.cmi \
    middle_end/base_types/tag.cmi middle_end/base_types/symbol.cmi \
    middle_end/base_types/set_of_closures_id.cmi utils/misc.cmi \
    middle_end/invariant_params.cmi typing/ident.cmi \
    middle_end/flambda_utils.cmi middle_end/flambda.cmi \
    asmcomp/export_info.cmi middle_end/base_types/export_id.cmi \
    asmcomp/compilenv.cmi middle_end/base_types/closure_id.cmi \
    utils/clflags.cmi middle_end/backend_intf.cmi \
    middle_end/allocated_const.cmi asmcomp/build_export_info.cmi
asmcomp/build_export_info.cmx : middle_end/base_types/variable.cmx \
    middle_end/base_types/var_within_closure.cmx \
    middle_end/base_types/tag.cmx middle_end/base_types/symbol.cmx \
    middle_end/base_types/set_of_closures_id.cmx utils/misc.cmx \
    middle_end/invariant_params.cmx typing/ident.cmx \
    middle_end/flambda_utils.cmx middle_end/flambda.cmx \
    asmcomp/export_info.cmx middle_end/base_types/export_id.cmx \
    asmcomp/compilenv.cmx middle_end/base_types/closure_id.cmx \
    utils/clflags.cmx middle_end/backend_intf.cmi \
    middle_end/allocated_const.cmx asmcomp/build_export_info.cmi
asmcomp/clambda.cmo : bytecomp/lambda.cmi typing/ident.cmi \
    bytecomp/debuginfo.cmi parsing/asttypes.cmi asmcomp/clambda.cmi
asmcomp/clambda.cmx : bytecomp/lambda.cmx typing/ident.cmx \
    bytecomp/debuginfo.cmx parsing/asttypes.cmi asmcomp/clambda.cmi
asmcomp/closure.cmo : utils/warnings.cmi utils/tbl.cmi bytecomp/switch.cmi \
    typing/primitive.cmi utils/misc.cmi parsing/location.cmi \
    bytecomp/lambda.cmi typing/ident.cmi bytecomp/debuginfo.cmi \
    asmcomp/compilenv.cmi utils/clflags.cmi asmcomp/clambda.cmi \
    parsing/asttypes.cmi asmcomp/arch.cmo
asmcomp/closure.cmx : utils/warnings.cmx utils/tbl.cmx bytecomp/switch.cmx \
    typing/primitive.cmx utils/misc.cmx parsing/location.cmx \
    bytecomp/lambda.cmx typing/ident.cmx bytecomp/debuginfo.cmx \
    asmcomp/compilenv.cmx utils/clflags.cmx asmcomp/clambda.cmx \
<<<<<<< HEAD
    parsing/asttypes.cmi asmcomp/arch.cmx
asmcomp/closure_offsets.cmo : middle_end/base_types/variable.cmi \
    middle_end/base_types/var_within_closure.cmi utils/misc.cmi \
    middle_end/flambda_utils.cmi middle_end/flambda_iterators.cmi \
    middle_end/flambda.cmi middle_end/base_types/closure_id.cmi \
    asmcomp/closure_offsets.cmi
asmcomp/closure_offsets.cmx : middle_end/base_types/variable.cmx \
    middle_end/base_types/var_within_closure.cmx utils/misc.cmx \
    middle_end/flambda_utils.cmx middle_end/flambda_iterators.cmx \
    middle_end/flambda.cmx middle_end/base_types/closure_id.cmx \
    asmcomp/closure_offsets.cmi
asmcomp/cmmgen.cmo : asmcomp/un_anf.cmi typing/types.cmi \
    middle_end/base_types/symbol.cmi bytecomp/switch.cmi asmcomp/strmatch.cmi \
    asmcomp/proc.cmi typing/primitive.cmi utils/misc.cmi \
    middle_end/base_types/linkage_name.cmi bytecomp/lambda.cmi \
    typing/ident.cmi bytecomp/debuginfo.cmi utils/config.cmi \
    asmcomp/compilenv.cmi asmcomp/cmx_format.cmi asmcomp/cmm.cmi \
    utils/clflags.cmi asmcomp/clambda.cmi parsing/asttypes.cmi \
    asmcomp/arch.cmo asmcomp/cmmgen.cmi
asmcomp/cmmgen.cmx : asmcomp/un_anf.cmx typing/types.cmx \
    middle_end/base_types/symbol.cmx bytecomp/switch.cmx asmcomp/strmatch.cmx \
    asmcomp/proc.cmx typing/primitive.cmx utils/misc.cmx \
    middle_end/base_types/linkage_name.cmx bytecomp/lambda.cmx \
    typing/ident.cmx bytecomp/debuginfo.cmx utils/config.cmx \
    asmcomp/compilenv.cmx asmcomp/cmx_format.cmi asmcomp/cmm.cmx \
    utils/clflags.cmx asmcomp/clambda.cmx parsing/asttypes.cmi \
    asmcomp/arch.cmx asmcomp/cmmgen.cmi
asmcomp/cmm.cmo : bytecomp/lambda.cmi typing/ident.cmi \
    bytecomp/debuginfo.cmi asmcomp/arch.cmo asmcomp/cmm.cmi
asmcomp/cmm.cmx : bytecomp/lambda.cmx typing/ident.cmx \
    bytecomp/debuginfo.cmx asmcomp/arch.cmx asmcomp/cmm.cmi
asmcomp/codegen.cmo : asmcomp/split.cmi asmcomp/spill.cmi asmcomp/reload.cmi \
    asmcomp/reg.cmi asmcomp/printmach.cmi asmcomp/printlinear.cmi \
    asmcomp/printcmm.cmi asmcomp/liveness.cmi asmcomp/linearize.cmi \
    asmcomp/interf.cmi asmcomp/emit.cmi asmcomp/coloring.cmi asmcomp/cmm.cmi \
    asmcomp/codegen.cmi
asmcomp/codegen.cmx : asmcomp/split.cmx asmcomp/spill.cmx asmcomp/reload.cmx \
    asmcomp/reg.cmx asmcomp/printmach.cmx asmcomp/printlinear.cmx \
    asmcomp/printcmm.cmx asmcomp/liveness.cmx asmcomp/linearize.cmx \
    asmcomp/interf.cmx asmcomp/emit.cmx asmcomp/coloring.cmx asmcomp/cmm.cmx \
    asmcomp/codegen.cmi
=======
    parsing/asttypes.cmi asmcomp/arch.cmx asmcomp/closure.cmi
asmcomp/cmm.cmo : bytecomp/lambda.cmi typing/ident.cmi asmcomp/debuginfo.cmi \
    asmcomp/arch.cmo asmcomp/cmm.cmi
asmcomp/cmm.cmx : bytecomp/lambda.cmx typing/ident.cmx asmcomp/debuginfo.cmx \
    asmcomp/arch.cmx asmcomp/cmm.cmi
asmcomp/cmmgen.cmo : typing/types.cmi bytecomp/switch.cmi \
    asmcomp/strmatch.cmi asmcomp/proc.cmi typing/primitive.cmi utils/misc.cmi \
    bytecomp/lambda.cmi typing/ident.cmi asmcomp/debuginfo.cmi \
    utils/config.cmi asmcomp/compilenv.cmi asmcomp/cmx_format.cmi \
    asmcomp/cmm.cmi utils/clflags.cmi asmcomp/clambda.cmi \
    parsing/asttypes.cmi asmcomp/arch.cmo asmcomp/cmmgen.cmi
asmcomp/cmmgen.cmx : typing/types.cmx bytecomp/switch.cmx \
    asmcomp/strmatch.cmx asmcomp/proc.cmx typing/primitive.cmx utils/misc.cmx \
    bytecomp/lambda.cmx typing/ident.cmx asmcomp/debuginfo.cmx \
    utils/config.cmx asmcomp/compilenv.cmx asmcomp/cmx_format.cmi \
    asmcomp/cmm.cmx utils/clflags.cmx asmcomp/clambda.cmx \
    parsing/asttypes.cmi asmcomp/arch.cmx asmcomp/cmmgen.cmi
>>>>>>> 2a36df0e
asmcomp/coloring.cmo : asmcomp/reg.cmi asmcomp/proc.cmi asmcomp/coloring.cmi
asmcomp/coloring.cmx : asmcomp/reg.cmx asmcomp/proc.cmx asmcomp/coloring.cmi
asmcomp/comballoc.cmo : asmcomp/reg.cmi asmcomp/mach.cmi utils/config.cmi \
    asmcomp/arch.cmo asmcomp/comballoc.cmi
asmcomp/comballoc.cmx : asmcomp/reg.cmx asmcomp/mach.cmx utils/config.cmx \
    asmcomp/arch.cmx asmcomp/comballoc.cmi
asmcomp/compilenv.cmo : middle_end/base_types/symbol.cmi \
    middle_end/base_types/set_of_closures_id.cmi utils/misc.cmi \
    parsing/location.cmi middle_end/base_types/linkage_name.cmi \
    typing/ident.cmi middle_end/flambda.cmi asmcomp/export_info.cmi \
    typing/env.cmi utils/config.cmi \
    middle_end/base_types/compilation_unit.cmi asmcomp/cmx_format.cmi \
    middle_end/base_types/closure_id.cmi asmcomp/clambda.cmi \
    asmcomp/compilenv.cmi
asmcomp/compilenv.cmx : middle_end/base_types/symbol.cmx \
    middle_end/base_types/set_of_closures_id.cmx utils/misc.cmx \
    parsing/location.cmx middle_end/base_types/linkage_name.cmx \
    typing/ident.cmx middle_end/flambda.cmx asmcomp/export_info.cmx \
    typing/env.cmx utils/config.cmx \
    middle_end/base_types/compilation_unit.cmx asmcomp/cmx_format.cmi \
    middle_end/base_types/closure_id.cmx asmcomp/clambda.cmx \
    asmcomp/compilenv.cmi
asmcomp/CSEgen.cmo : asmcomp/reg.cmi asmcomp/proc.cmi asmcomp/mach.cmi \
    asmcomp/cmm.cmi asmcomp/CSEgen.cmi
asmcomp/CSEgen.cmx : asmcomp/reg.cmx asmcomp/proc.cmx asmcomp/mach.cmx \
    asmcomp/cmm.cmx asmcomp/CSEgen.cmi
asmcomp/CSE.cmo : asmcomp/mach.cmi asmcomp/CSEgen.cmi asmcomp/arch.cmo
asmcomp/CSE.cmx : asmcomp/mach.cmx asmcomp/CSEgen.cmx asmcomp/arch.cmx
asmcomp/deadcode.cmo : asmcomp/reg.cmi asmcomp/proc.cmi asmcomp/mach.cmi \
    asmcomp/deadcode.cmi
asmcomp/deadcode.cmx : asmcomp/reg.cmx asmcomp/proc.cmx asmcomp/mach.cmx \
    asmcomp/deadcode.cmi
asmcomp/emitaux.cmo : asmcomp/linearize.cmi bytecomp/debuginfo.cmi \
    utils/config.cmi utils/clflags.cmi asmcomp/arch.cmo asmcomp/emitaux.cmi
asmcomp/emitaux.cmx : asmcomp/linearize.cmx bytecomp/debuginfo.cmx \
    utils/config.cmx utils/clflags.cmx asmcomp/arch.cmx asmcomp/emitaux.cmi
asmcomp/emit.cmo : asmcomp/x86_proc.cmi asmcomp/x86_masm.cmi \
    asmcomp/x86_gas.cmi asmcomp/x86_dsl.cmi asmcomp/x86_ast.cmi \
    asmcomp/reg.cmi asmcomp/proc.cmi utils/misc.cmi asmcomp/mach.cmi \
    asmcomp/linearize.cmi bytecomp/lambda.cmi asmcomp/emitaux.cmi \
    bytecomp/debuginfo.cmi utils/config.cmi asmcomp/compilenv.cmi \
    asmcomp/cmm.cmi utils/clflags.cmi asmcomp/branch_relaxation.cmi \
    asmcomp/arch.cmo asmcomp/emit.cmi
asmcomp/emit.cmx : asmcomp/x86_proc.cmx asmcomp/x86_masm.cmx \
    asmcomp/x86_gas.cmx asmcomp/x86_dsl.cmx asmcomp/x86_ast.cmi \
    asmcomp/reg.cmx asmcomp/proc.cmx utils/misc.cmx asmcomp/mach.cmx \
    asmcomp/linearize.cmx bytecomp/lambda.cmx asmcomp/emitaux.cmx \
    bytecomp/debuginfo.cmx utils/config.cmx asmcomp/compilenv.cmx \
    asmcomp/cmm.cmx utils/clflags.cmx asmcomp/branch_relaxation.cmx \
    asmcomp/arch.cmx asmcomp/emit.cmi
asmcomp/export_info_for_pack.cmo : middle_end/base_types/variable.cmi \
    middle_end/base_types/var_within_closure.cmi \
    middle_end/base_types/symbol.cmi \
    middle_end/base_types/set_of_closures_id.cmi utils/misc.cmi \
    typing/ident.cmi middle_end/flambda_utils.cmi \
    middle_end/flambda_iterators.cmi middle_end/flambda.cmi \
    asmcomp/export_info.cmi middle_end/base_types/export_id.cmi \
    middle_end/base_types/compilation_unit.cmi \
    middle_end/base_types/closure_id.cmi asmcomp/export_info_for_pack.cmi
asmcomp/export_info_for_pack.cmx : middle_end/base_types/variable.cmx \
    middle_end/base_types/var_within_closure.cmx \
    middle_end/base_types/symbol.cmx \
    middle_end/base_types/set_of_closures_id.cmx utils/misc.cmx \
    typing/ident.cmx middle_end/flambda_utils.cmx \
    middle_end/flambda_iterators.cmx middle_end/flambda.cmx \
    asmcomp/export_info.cmx middle_end/base_types/export_id.cmx \
    middle_end/base_types/compilation_unit.cmx \
    middle_end/base_types/closure_id.cmx asmcomp/export_info_for_pack.cmi
asmcomp/export_info.cmo : middle_end/base_types/variable.cmi \
    middle_end/base_types/var_within_closure.cmi \
    middle_end/base_types/tag.cmi middle_end/base_types/symbol.cmi \
    middle_end/simple_value_approx.cmi \
    middle_end/base_types/set_of_closures_id.cmi typing/ident.cmi \
    middle_end/flambda.cmi middle_end/base_types/export_id.cmi \
    middle_end/base_types/compilation_unit.cmi \
    middle_end/base_types/closure_id.cmi asmcomp/export_info.cmi
asmcomp/export_info.cmx : middle_end/base_types/variable.cmx \
    middle_end/base_types/var_within_closure.cmx \
    middle_end/base_types/tag.cmx middle_end/base_types/symbol.cmx \
    middle_end/simple_value_approx.cmx \
    middle_end/base_types/set_of_closures_id.cmx typing/ident.cmx \
    middle_end/flambda.cmx middle_end/base_types/export_id.cmx \
    middle_end/base_types/compilation_unit.cmx \
    middle_end/base_types/closure_id.cmx asmcomp/export_info.cmi
asmcomp/flambda_to_clambda.cmo : middle_end/base_types/variable.cmi \
    middle_end/base_types/var_within_closure.cmi \
    middle_end/base_types/tag.cmi middle_end/base_types/symbol.cmi \
    middle_end/base_types/static_exception.cmi \
    middle_end/base_types/set_of_closures_id.cmi typing/primitive.cmi \
    middle_end/base_types/mutable_variable.cmi utils/misc.cmi \
    middle_end/base_types/linkage_name.cmi typing/ident.cmi \
    middle_end/flambda_utils.cmi middle_end/flambda.cmi utils/ext_types.cmi \
    asmcomp/export_info.cmi bytecomp/debuginfo.cmi asmcomp/compilenv.cmi \
    asmcomp/closure_offsets.cmi middle_end/base_types/closure_id.cmi \
    utils/clflags.cmi asmcomp/clambda.cmi middle_end/allocated_const.cmi \
    asmcomp/flambda_to_clambda.cmi
asmcomp/flambda_to_clambda.cmx : middle_end/base_types/variable.cmx \
    middle_end/base_types/var_within_closure.cmx \
    middle_end/base_types/tag.cmx middle_end/base_types/symbol.cmx \
    middle_end/base_types/static_exception.cmx \
    middle_end/base_types/set_of_closures_id.cmx typing/primitive.cmx \
    middle_end/base_types/mutable_variable.cmx utils/misc.cmx \
    middle_end/base_types/linkage_name.cmx typing/ident.cmx \
    middle_end/flambda_utils.cmx middle_end/flambda.cmx utils/ext_types.cmx \
    asmcomp/export_info.cmx bytecomp/debuginfo.cmx asmcomp/compilenv.cmx \
    asmcomp/closure_offsets.cmx middle_end/base_types/closure_id.cmx \
    utils/clflags.cmx asmcomp/clambda.cmx middle_end/allocated_const.cmx \
    asmcomp/flambda_to_clambda.cmi
asmcomp/import_approx.cmo : middle_end/base_types/variable.cmi \
    middle_end/base_types/var_within_closure.cmi \
    middle_end/base_types/symbol.cmi middle_end/simple_value_approx.cmi \
    middle_end/base_types/set_of_closures_id.cmi utils/misc.cmi \
    typing/ident.cmi middle_end/freshening.cmi \
    middle_end/flambda_iterators.cmi middle_end/flambda.cmi \
    asmcomp/export_info.cmi middle_end/base_types/export_id.cmi \
    asmcomp/compilenv.cmi middle_end/base_types/closure_id.cmi \
    asmcomp/import_approx.cmi
asmcomp/import_approx.cmx : middle_end/base_types/variable.cmx \
    middle_end/base_types/var_within_closure.cmx \
    middle_end/base_types/symbol.cmx middle_end/simple_value_approx.cmx \
    middle_end/base_types/set_of_closures_id.cmx utils/misc.cmx \
    typing/ident.cmx middle_end/freshening.cmx \
    middle_end/flambda_iterators.cmx middle_end/flambda.cmx \
    asmcomp/export_info.cmx middle_end/base_types/export_id.cmx \
    asmcomp/compilenv.cmx middle_end/base_types/closure_id.cmx \
    asmcomp/import_approx.cmi
asmcomp/interf.cmo : asmcomp/reg.cmi asmcomp/proc.cmi asmcomp/mach.cmi \
    asmcomp/interf.cmi
asmcomp/interf.cmx : asmcomp/reg.cmx asmcomp/proc.cmx asmcomp/mach.cmx \
    asmcomp/interf.cmi
asmcomp/linearize.cmo : asmcomp/reg.cmi asmcomp/proc.cmi utils/misc.cmi \
    asmcomp/mach.cmi bytecomp/lambda.cmi bytecomp/debuginfo.cmi \
    asmcomp/cmm.cmi asmcomp/linearize.cmi
asmcomp/linearize.cmx : asmcomp/reg.cmx asmcomp/proc.cmx utils/misc.cmx \
    asmcomp/mach.cmx bytecomp/lambda.cmx bytecomp/debuginfo.cmx \
    asmcomp/cmm.cmx asmcomp/linearize.cmi
asmcomp/liveness.cmo : asmcomp/reg.cmi asmcomp/proc.cmi \
    asmcomp/printmach.cmi utils/misc.cmi asmcomp/mach.cmi \
    asmcomp/liveness.cmi
asmcomp/liveness.cmx : asmcomp/reg.cmx asmcomp/proc.cmx \
    asmcomp/printmach.cmx utils/misc.cmx asmcomp/mach.cmx \
    asmcomp/liveness.cmi
asmcomp/mach.cmo : asmcomp/reg.cmi bytecomp/lambda.cmi \
    bytecomp/debuginfo.cmi asmcomp/cmm.cmi asmcomp/arch.cmo asmcomp/mach.cmi
asmcomp/mach.cmx : asmcomp/reg.cmx bytecomp/lambda.cmx \
    bytecomp/debuginfo.cmx asmcomp/cmm.cmx asmcomp/arch.cmx asmcomp/mach.cmi
asmcomp/printclambda.cmo : bytecomp/printlambda.cmi bytecomp/lambda.cmi \
    typing/ident.cmi asmcomp/clambda.cmi parsing/asttypes.cmi \
    asmcomp/printclambda.cmi
asmcomp/printclambda.cmx : bytecomp/printlambda.cmx bytecomp/lambda.cmx \
    typing/ident.cmx asmcomp/clambda.cmx parsing/asttypes.cmi \
    asmcomp/printclambda.cmi
asmcomp/printcmm.cmo : bytecomp/lambda.cmi typing/ident.cmi \
    bytecomp/debuginfo.cmi asmcomp/cmm.cmi asmcomp/printcmm.cmi
asmcomp/printcmm.cmx : bytecomp/lambda.cmx typing/ident.cmx \
    bytecomp/debuginfo.cmx asmcomp/cmm.cmx asmcomp/printcmm.cmi
asmcomp/printlinear.cmo : asmcomp/printmach.cmi asmcomp/mach.cmi \
    asmcomp/linearize.cmi bytecomp/lambda.cmi bytecomp/debuginfo.cmi \
    asmcomp/printlinear.cmi
asmcomp/printlinear.cmx : asmcomp/printmach.cmx asmcomp/mach.cmx \
    asmcomp/linearize.cmx bytecomp/lambda.cmx bytecomp/debuginfo.cmx \
    asmcomp/printlinear.cmi
asmcomp/printmach.cmo : asmcomp/reg.cmi asmcomp/proc.cmi \
    asmcomp/printcmm.cmi asmcomp/mach.cmi bytecomp/lambda.cmi \
    bytecomp/debuginfo.cmi asmcomp/cmm.cmi asmcomp/arch.cmo \
    asmcomp/printmach.cmi
asmcomp/printmach.cmx : asmcomp/reg.cmx asmcomp/proc.cmx \
    asmcomp/printcmm.cmx asmcomp/mach.cmx bytecomp/lambda.cmx \
    bytecomp/debuginfo.cmx asmcomp/cmm.cmx asmcomp/arch.cmx \
    asmcomp/printmach.cmi
asmcomp/proc.cmo : asmcomp/x86_proc.cmi asmcomp/reg.cmi utils/misc.cmi \
    asmcomp/mach.cmi utils/config.cmi asmcomp/cmm.cmi asmcomp/arch.cmo \
    asmcomp/proc.cmi
asmcomp/proc.cmx : asmcomp/x86_proc.cmx asmcomp/reg.cmx utils/misc.cmx \
    asmcomp/mach.cmx utils/config.cmx asmcomp/cmm.cmx asmcomp/arch.cmx \
    asmcomp/proc.cmi
asmcomp/reg.cmo : typing/ident.cmi asmcomp/cmm.cmi asmcomp/reg.cmi
asmcomp/reg.cmx : typing/ident.cmx asmcomp/cmm.cmx asmcomp/reg.cmi
asmcomp/reloadgen.cmo : asmcomp/reg.cmi utils/misc.cmi asmcomp/mach.cmi \
    asmcomp/reloadgen.cmi
asmcomp/reloadgen.cmx : asmcomp/reg.cmx utils/misc.cmx asmcomp/mach.cmx \
    asmcomp/reloadgen.cmi
asmcomp/reload.cmo : asmcomp/reloadgen.cmi asmcomp/reg.cmi asmcomp/mach.cmi \
    asmcomp/cmm.cmi utils/clflags.cmi asmcomp/reload.cmi
asmcomp/reload.cmx : asmcomp/reloadgen.cmx asmcomp/reg.cmx asmcomp/mach.cmx \
    asmcomp/cmm.cmx utils/clflags.cmx asmcomp/reload.cmi
asmcomp/schedgen.cmo : asmcomp/reg.cmi asmcomp/proc.cmi asmcomp/mach.cmi \
    asmcomp/linearize.cmi asmcomp/cmm.cmi asmcomp/arch.cmo \
    asmcomp/schedgen.cmi
asmcomp/schedgen.cmx : asmcomp/reg.cmx asmcomp/proc.cmx asmcomp/mach.cmx \
    asmcomp/linearize.cmx asmcomp/cmm.cmx asmcomp/arch.cmx \
    asmcomp/schedgen.cmi
asmcomp/scheduling.cmo : asmcomp/schedgen.cmi asmcomp/scheduling.cmi
asmcomp/scheduling.cmx : asmcomp/schedgen.cmx asmcomp/scheduling.cmi
asmcomp/selectgen.cmo : utils/tbl.cmi bytecomp/simplif.cmi asmcomp/reg.cmi \
    asmcomp/proc.cmi utils/misc.cmi asmcomp/mach.cmi bytecomp/lambda.cmi \
    typing/ident.cmi bytecomp/debuginfo.cmi asmcomp/cmm.cmi utils/clflags.cmi \
    asmcomp/arch.cmo asmcomp/selectgen.cmi
asmcomp/selectgen.cmx : utils/tbl.cmx bytecomp/simplif.cmx asmcomp/reg.cmx \
    asmcomp/proc.cmx utils/misc.cmx asmcomp/mach.cmx bytecomp/lambda.cmx \
    typing/ident.cmx bytecomp/debuginfo.cmx asmcomp/cmm.cmx utils/clflags.cmx \
    asmcomp/arch.cmx asmcomp/selectgen.cmi
asmcomp/selection.cmo : asmcomp/selectgen.cmi asmcomp/proc.cmi \
    asmcomp/mach.cmi asmcomp/cmm.cmi utils/clflags.cmi asmcomp/arch.cmo \
    asmcomp/selection.cmi
asmcomp/selection.cmx : asmcomp/selectgen.cmx asmcomp/proc.cmx \
    asmcomp/mach.cmx asmcomp/cmm.cmx utils/clflags.cmx asmcomp/arch.cmx \
    asmcomp/selection.cmi
asmcomp/spill.cmo : asmcomp/reg.cmi asmcomp/proc.cmi utils/misc.cmi \
    asmcomp/mach.cmi asmcomp/spill.cmi
asmcomp/spill.cmx : asmcomp/reg.cmx asmcomp/proc.cmx utils/misc.cmx \
    asmcomp/mach.cmx asmcomp/spill.cmi
asmcomp/split.cmo : asmcomp/reg.cmi utils/misc.cmi asmcomp/mach.cmi \
    asmcomp/split.cmi
asmcomp/split.cmx : asmcomp/reg.cmx utils/misc.cmx asmcomp/mach.cmx \
    asmcomp/split.cmi
asmcomp/strmatch.cmo : bytecomp/lambda.cmi typing/ident.cmi asmcomp/cmm.cmi \
    asmcomp/arch.cmo asmcomp/strmatch.cmi
asmcomp/strmatch.cmx : bytecomp/lambda.cmx typing/ident.cmx asmcomp/cmm.cmx \
    asmcomp/arch.cmx asmcomp/strmatch.cmi
asmcomp/un_anf.cmo : middle_end/semantics_of_primitives.cmi \
    asmcomp/printclambda.cmi utils/misc.cmi bytecomp/lambda.cmi \
    typing/ident.cmi bytecomp/debuginfo.cmi utils/clflags.cmi \
    asmcomp/clambda.cmi parsing/asttypes.cmi asmcomp/un_anf.cmi
asmcomp/un_anf.cmx : middle_end/semantics_of_primitives.cmx \
    asmcomp/printclambda.cmx utils/misc.cmx bytecomp/lambda.cmx \
    typing/ident.cmx bytecomp/debuginfo.cmx utils/clflags.cmx \
    asmcomp/clambda.cmx parsing/asttypes.cmi asmcomp/un_anf.cmi
asmcomp/x86_dsl.cmo : asmcomp/x86_proc.cmi asmcomp/x86_ast.cmi \
    asmcomp/x86_dsl.cmi
asmcomp/x86_dsl.cmx : asmcomp/x86_proc.cmx asmcomp/x86_ast.cmi \
    asmcomp/x86_dsl.cmi
asmcomp/x86_gas.cmo : asmcomp/x86_proc.cmi asmcomp/x86_ast.cmi \
    utils/misc.cmi asmcomp/x86_gas.cmi
asmcomp/x86_gas.cmx : asmcomp/x86_proc.cmx asmcomp/x86_ast.cmi \
    utils/misc.cmx asmcomp/x86_gas.cmi
asmcomp/x86_masm.cmo : asmcomp/x86_proc.cmi asmcomp/x86_ast.cmi \
    asmcomp/x86_masm.cmi
asmcomp/x86_masm.cmx : asmcomp/x86_proc.cmx asmcomp/x86_ast.cmi \
    asmcomp/x86_masm.cmi
asmcomp/x86_proc.cmo : asmcomp/x86_ast.cmi utils/config.cmi \
    utils/clflags.cmi utils/ccomp.cmi asmcomp/x86_proc.cmi
asmcomp/x86_proc.cmx : asmcomp/x86_ast.cmi utils/config.cmx \
    utils/clflags.cmx utils/ccomp.cmx asmcomp/x86_proc.cmi
middle_end/alias_analysis.cmi : middle_end/base_types/variable.cmi \
    middle_end/base_types/tag.cmi middle_end/base_types/symbol.cmi \
    middle_end/flambda.cmi middle_end/allocated_const.cmi
middle_end/allocated_const.cmi :
middle_end/augment_closure.cmi : middle_end/inline_and_simplify_aux.cmi \
    middle_end/flambda.cmi
middle_end/backend_intf.cmi : middle_end/base_types/symbol.cmi \
    middle_end/simple_value_approx.cmi typing/ident.cmi \
    middle_end/base_types/closure_id.cmi
middle_end/closure_conversion_aux.cmi : middle_end/base_types/variable.cmi \
    middle_end/base_types/symbol.cmi \
    middle_end/base_types/static_exception.cmi \
    middle_end/base_types/mutable_variable.cmi bytecomp/lambda.cmi \
    typing/ident.cmi
middle_end/closure_conversion.cmi : bytecomp/lambda.cmi typing/ident.cmi \
    middle_end/flambda.cmi middle_end/backend_intf.cmi
middle_end/effect_analysis.cmi : middle_end/flambda.cmi
middle_end/eliminate_const_block.cmi : bytecomp/lambda.cmi
middle_end/find_recursive_functions.cmi : middle_end/base_types/variable.cmi \
    middle_end/flambda.cmi middle_end/backend_intf.cmi
middle_end/flambda_invariants.cmi : middle_end/flambda.cmi
middle_end/flambda_iterators.cmi : middle_end/base_types/variable.cmi \
    middle_end/base_types/symbol.cmi middle_end/flambda.cmi
middle_end/flambda.cmi : middle_end/base_types/variable.cmi \
    middle_end/base_types/var_within_closure.cmi \
    middle_end/base_types/tag.cmi middle_end/base_types/symbol.cmi \
    middle_end/base_types/static_exception.cmi \
    middle_end/base_types/set_of_closures_id.cmi \
    middle_end/base_types/mutable_variable.cmi bytecomp/lambda.cmi \
    utils/ext_types.cmi bytecomp/debuginfo.cmi \
    middle_end/base_types/compilation_unit.cmi \
    middle_end/base_types/closure_id.cmi parsing/asttypes.cmi \
    middle_end/allocated_const.cmi
middle_end/flambda_utils.cmi : middle_end/base_types/variable.cmi \
    middle_end/base_types/var_within_closure.cmi \
    middle_end/base_types/tag.cmi middle_end/base_types/symbol.cmi \
    bytecomp/switch.cmi middle_end/base_types/static_exception.cmi \
    middle_end/base_types/set_of_closures_id.cmi middle_end/flambda.cmi \
    middle_end/base_types/closure_id.cmi middle_end/backend_intf.cmi
middle_end/freshening.cmi : middle_end/base_types/variable.cmi \
    middle_end/base_types/var_within_closure.cmi \
    middle_end/base_types/symbol.cmi \
    middle_end/base_types/static_exception.cmi \
    middle_end/base_types/mutable_variable.cmi middle_end/flambda.cmi \
    middle_end/base_types/closure_id.cmi
middle_end/inconstant_idents.cmi : middle_end/base_types/variable.cmi \
    middle_end/base_types/set_of_closures_id.cmi middle_end/flambda.cmi \
    middle_end/base_types/compilation_unit.cmi
middle_end/initialize_symbol_to_let_symbol.cmi : middle_end/flambda.cmi
middle_end/inline_and_simplify_aux.cmi : middle_end/base_types/variable.cmi \
    middle_end/base_types/symbol.cmi \
    middle_end/base_types/static_exception.cmi \
    middle_end/simple_value_approx.cmi \
    middle_end/base_types/set_of_closures_id.cmi \
    middle_end/base_types/mutable_variable.cmi \
    middle_end/inlining_stats_types.cmi middle_end/inlining_stats.cmi \
    middle_end/inlining_cost.cmi middle_end/freshening.cmi \
    middle_end/base_types/closure_id.cmi middle_end/backend_intf.cmi
middle_end/inline_and_simplify.cmi : middle_end/flambda.cmi \
    middle_end/backend_intf.cmi
middle_end/inlining_cost.cmi : middle_end/flambda.cmi
middle_end/inlining_decision_intf.cmi : middle_end/base_types/variable.cmi \
    middle_end/simple_value_approx.cmi middle_end/inline_and_simplify_aux.cmi \
    middle_end/flambda.cmi bytecomp/debuginfo.cmi \
    middle_end/base_types/closure_id.cmi
middle_end/inlining_decision.cmi : middle_end/base_types/variable.cmi \
    middle_end/simple_value_approx.cmi bytecomp/lambda.cmi \
    middle_end/inlining_decision_intf.cmi \
    middle_end/inline_and_simplify_aux.cmi middle_end/flambda.cmi \
    bytecomp/debuginfo.cmi middle_end/base_types/closure_id.cmi
middle_end/inlining_stats.cmi : middle_end/inlining_stats_types.cmi \
    bytecomp/debuginfo.cmi middle_end/base_types/closure_id.cmi
middle_end/inlining_stats_types.cmi : middle_end/inlining_cost.cmi \
    middle_end/base_types/closure_id.cmi
middle_end/inlining_transforms.cmi : middle_end/base_types/variable.cmi \
    middle_end/simple_value_approx.cmi middle_end/inlining_decision_intf.cmi \
    middle_end/inline_and_simplify_aux.cmi middle_end/flambda.cmi \
    bytecomp/debuginfo.cmi middle_end/base_types/closure_id.cmi
middle_end/invariant_params.cmi : middle_end/base_types/variable.cmi \
    middle_end/flambda.cmi middle_end/backend_intf.cmi
middle_end/lift_code.cmi : middle_end/base_types/variable.cmi \
    middle_end/flambda.cmi
middle_end/lift_constants.cmi : middle_end/flambda.cmi \
    middle_end/backend_intf.cmi
middle_end/lift_let_to_initialize_symbol.cmi : middle_end/flambda.cmi \
    middle_end/backend_intf.cmi
middle_end/middle_end.cmi : bytecomp/lambda.cmi typing/ident.cmi \
    middle_end/flambda.cmi middle_end/backend_intf.cmi
middle_end/ref_to_variables.cmi : middle_end/flambda.cmi
middle_end/remove_unused_arguments.cmi : middle_end/flambda.cmi \
    middle_end/backend_intf.cmi
middle_end/remove_unused_closure_vars.cmi : middle_end/flambda.cmi
middle_end/remove_unused_globals.cmi : middle_end/flambda.cmi
middle_end/semantics_of_primitives.cmi : bytecomp/lambda.cmi
middle_end/share_constants.cmi : middle_end/flambda.cmi
middle_end/simple_value_approx.cmi : middle_end/base_types/variable.cmi \
    middle_end/base_types/var_within_closure.cmi \
    middle_end/base_types/tag.cmi middle_end/base_types/symbol.cmi \
    middle_end/freshening.cmi middle_end/flambda.cmi \
    middle_end/base_types/export_id.cmi middle_end/base_types/closure_id.cmi
middle_end/simplify_boxed_integer_ops_intf.cmi : \
    middle_end/simple_value_approx.cmi bytecomp/lambda.cmi \
    middle_end/inlining_cost.cmi middle_end/flambda.cmi
middle_end/simplify_boxed_integer_ops.cmi : \
    middle_end/simplify_boxed_integer_ops_intf.cmi
middle_end/simplify_common.cmi : middle_end/simple_value_approx.cmi \
    bytecomp/lambda.cmi middle_end/inlining_cost.cmi middle_end/flambda.cmi
middle_end/simplify_primitives.cmi : middle_end/base_types/variable.cmi \
    middle_end/simple_value_approx.cmi bytecomp/lambda.cmi \
    middle_end/inlining_cost.cmi middle_end/flambda.cmi \
    bytecomp/debuginfo.cmi
middle_end/unbox_closures.cmi : middle_end/base_types/variable.cmi \
    middle_end/flambda.cmi middle_end/backend_intf.cmi
middle_end/alias_analysis.cmo : middle_end/base_types/variable.cmi \
    middle_end/base_types/var_within_closure.cmi \
    middle_end/base_types/tag.cmi middle_end/base_types/symbol.cmi \
    utils/misc.cmi middle_end/flambda.cmi middle_end/allocated_const.cmi \
    middle_end/alias_analysis.cmi
middle_end/alias_analysis.cmx : middle_end/base_types/variable.cmx \
    middle_end/base_types/var_within_closure.cmx \
    middle_end/base_types/tag.cmx middle_end/base_types/symbol.cmx \
    utils/misc.cmx middle_end/flambda.cmx middle_end/allocated_const.cmx \
    middle_end/alias_analysis.cmi
middle_end/allocated_const.cmo : middle_end/allocated_const.cmi
middle_end/allocated_const.cmx : middle_end/allocated_const.cmi
middle_end/augment_closure.cmo : middle_end/base_types/variable.cmi \
    middle_end/base_types/var_within_closure.cmi \
    middle_end/simple_value_approx.cmi middle_end/inline_and_simplify_aux.cmi \
    middle_end/freshening.cmi middle_end/flambda_utils.cmi \
    middle_end/flambda_iterators.cmi middle_end/flambda.cmi \
    utils/ext_types.cmi bytecomp/debuginfo.cmi \
    middle_end/base_types/closure_id.cmi middle_end/augment_closure.cmi
middle_end/augment_closure.cmx : middle_end/base_types/variable.cmx \
    middle_end/base_types/var_within_closure.cmx \
    middle_end/simple_value_approx.cmx middle_end/inline_and_simplify_aux.cmx \
    middle_end/freshening.cmx middle_end/flambda_utils.cmx \
    middle_end/flambda_iterators.cmx middle_end/flambda.cmx \
    utils/ext_types.cmx bytecomp/debuginfo.cmx \
    middle_end/base_types/closure_id.cmx middle_end/augment_closure.cmi
middle_end/closure_conversion_aux.cmo : middle_end/base_types/variable.cmi \
    middle_end/base_types/symbol.cmi \
    middle_end/base_types/static_exception.cmi typing/primitive.cmi \
    middle_end/base_types/mutable_variable.cmi utils/misc.cmi \
    bytecomp/lambda.cmi typing/ident.cmi utils/ext_types.cmi \
    middle_end/closure_conversion_aux.cmi
middle_end/closure_conversion_aux.cmx : middle_end/base_types/variable.cmx \
    middle_end/base_types/symbol.cmx \
    middle_end/base_types/static_exception.cmx typing/primitive.cmx \
    middle_end/base_types/mutable_variable.cmx utils/misc.cmx \
    bytecomp/lambda.cmx typing/ident.cmx utils/ext_types.cmx \
    middle_end/closure_conversion_aux.cmi
middle_end/closure_conversion.cmo : middle_end/base_types/variable.cmi \
    middle_end/base_types/tag.cmi middle_end/base_types/symbol.cmi \
    middle_end/base_types/static_exception.cmi \
    middle_end/base_types/set_of_closures_id.cmi bytecomp/printlambda.cmi \
    middle_end/base_types/mutable_variable.cmi utils/misc.cmi \
    parsing/location.cmi middle_end/base_types/linkage_name.cmi \
    middle_end/lift_code.cmi bytecomp/lambda.cmi typing/ident.cmi \
    middle_end/flambda_utils.cmi middle_end/flambda.cmi utils/ext_types.cmi \
    bytecomp/debuginfo.cmi middle_end/base_types/compilation_unit.cmi \
    middle_end/base_types/closure_id.cmi \
    middle_end/closure_conversion_aux.cmi utils/clflags.cmi \
    middle_end/backend_intf.cmi middle_end/closure_conversion.cmi
middle_end/closure_conversion.cmx : middle_end/base_types/variable.cmx \
    middle_end/base_types/tag.cmx middle_end/base_types/symbol.cmx \
    middle_end/base_types/static_exception.cmx \
    middle_end/base_types/set_of_closures_id.cmx bytecomp/printlambda.cmx \
    middle_end/base_types/mutable_variable.cmx utils/misc.cmx \
    parsing/location.cmx middle_end/base_types/linkage_name.cmx \
    middle_end/lift_code.cmx bytecomp/lambda.cmx typing/ident.cmx \
    middle_end/flambda_utils.cmx middle_end/flambda.cmx utils/ext_types.cmx \
    bytecomp/debuginfo.cmx middle_end/base_types/compilation_unit.cmx \
    middle_end/base_types/closure_id.cmx \
    middle_end/closure_conversion_aux.cmx utils/clflags.cmx \
    middle_end/backend_intf.cmi middle_end/closure_conversion.cmi
middle_end/effect_analysis.cmo : middle_end/semantics_of_primitives.cmi \
    utils/misc.cmi bytecomp/lambda.cmi middle_end/flambda.cmi \
    middle_end/effect_analysis.cmi
middle_end/effect_analysis.cmx : middle_end/semantics_of_primitives.cmx \
    utils/misc.cmx bytecomp/lambda.cmx middle_end/flambda.cmx \
    middle_end/effect_analysis.cmi
middle_end/eliminate_const_block.cmo : bytecomp/simplif.cmi \
    bytecomp/lambda.cmi parsing/asttypes.cmi \
    middle_end/eliminate_const_block.cmi
middle_end/eliminate_const_block.cmx : bytecomp/simplif.cmx \
    bytecomp/lambda.cmx parsing/asttypes.cmi \
    middle_end/eliminate_const_block.cmi
middle_end/find_recursive_functions.cmo : middle_end/base_types/variable.cmi \
    utils/sort_connected_components.cmi middle_end/flambda_utils.cmi \
    middle_end/flambda.cmi middle_end/find_recursive_functions.cmi
middle_end/find_recursive_functions.cmx : middle_end/base_types/variable.cmx \
    utils/sort_connected_components.cmx middle_end/flambda_utils.cmx \
    middle_end/flambda.cmx middle_end/find_recursive_functions.cmi
middle_end/flambda_invariants.cmo : middle_end/base_types/variable.cmi \
    middle_end/base_types/var_within_closure.cmi \
    middle_end/base_types/tag.cmi middle_end/base_types/symbol.cmi \
    middle_end/base_types/static_exception.cmi \
    middle_end/base_types/set_of_closures_id.cmi bytecomp/printlambda.cmi \
    middle_end/base_types/mutable_variable.cmi utils/misc.cmi \
    bytecomp/lambda.cmi typing/ident.cmi middle_end/flambda_iterators.cmi \
    middle_end/flambda.cmi utils/ext_types.cmi bytecomp/debuginfo.cmi \
    middle_end/base_types/compilation_unit.cmi \
    middle_end/base_types/closure_id.cmi parsing/asttypes.cmi \
    middle_end/allocated_const.cmi middle_end/flambda_invariants.cmi
middle_end/flambda_invariants.cmx : middle_end/base_types/variable.cmx \
    middle_end/base_types/var_within_closure.cmx \
    middle_end/base_types/tag.cmx middle_end/base_types/symbol.cmx \
    middle_end/base_types/static_exception.cmx \
    middle_end/base_types/set_of_closures_id.cmx bytecomp/printlambda.cmx \
    middle_end/base_types/mutable_variable.cmx utils/misc.cmx \
    bytecomp/lambda.cmx typing/ident.cmx middle_end/flambda_iterators.cmx \
    middle_end/flambda.cmx utils/ext_types.cmx bytecomp/debuginfo.cmx \
    middle_end/base_types/compilation_unit.cmx \
    middle_end/base_types/closure_id.cmx parsing/asttypes.cmi \
    middle_end/allocated_const.cmx middle_end/flambda_invariants.cmi
middle_end/flambda_iterators.cmo : middle_end/base_types/variable.cmi \
    utils/misc.cmi middle_end/flambda.cmi middle_end/flambda_iterators.cmi
middle_end/flambda_iterators.cmx : middle_end/base_types/variable.cmx \
    utils/misc.cmx middle_end/flambda.cmx middle_end/flambda_iterators.cmi
middle_end/flambda.cmo : middle_end/base_types/variable.cmi \
    middle_end/base_types/var_within_closure.cmi \
    middle_end/base_types/tag.cmi middle_end/base_types/symbol.cmi \
    middle_end/base_types/static_exception.cmi \
    middle_end/base_types/set_of_closures_id.cmi bytecomp/printlambda.cmi \
    middle_end/base_types/mutable_variable.cmi utils/misc.cmi \
    bytecomp/lambda.cmi utils/ext_types.cmi bytecomp/debuginfo.cmi \
    middle_end/base_types/compilation_unit.cmi \
    middle_end/base_types/closure_id.cmi utils/clflags.cmi \
    parsing/asttypes.cmi middle_end/allocated_const.cmi \
    middle_end/flambda.cmi
middle_end/flambda.cmx : middle_end/base_types/variable.cmx \
    middle_end/base_types/var_within_closure.cmx \
    middle_end/base_types/tag.cmx middle_end/base_types/symbol.cmx \
    middle_end/base_types/static_exception.cmx \
    middle_end/base_types/set_of_closures_id.cmx bytecomp/printlambda.cmx \
    middle_end/base_types/mutable_variable.cmx utils/misc.cmx \
    bytecomp/lambda.cmx utils/ext_types.cmx bytecomp/debuginfo.cmx \
    middle_end/base_types/compilation_unit.cmx \
    middle_end/base_types/closure_id.cmx utils/clflags.cmx \
    parsing/asttypes.cmi middle_end/allocated_const.cmx \
    middle_end/flambda.cmi
middle_end/flambda_utils.cmo : middle_end/base_types/variable.cmi \
    middle_end/base_types/var_within_closure.cmi \
    middle_end/base_types/symbol.cmi bytecomp/switch.cmi \
    middle_end/base_types/static_exception.cmi \
    middle_end/base_types/set_of_closures_id.cmi \
    middle_end/base_types/mutable_variable.cmi utils/misc.cmi \
    middle_end/base_types/linkage_name.cmi middle_end/flambda_iterators.cmi \
    middle_end/flambda.cmi bytecomp/debuginfo.cmi \
    middle_end/base_types/compilation_unit.cmi \
    middle_end/base_types/closure_id.cmi middle_end/backend_intf.cmi \
    middle_end/allocated_const.cmi middle_end/flambda_utils.cmi
middle_end/flambda_utils.cmx : middle_end/base_types/variable.cmx \
    middle_end/base_types/var_within_closure.cmx \
    middle_end/base_types/symbol.cmx bytecomp/switch.cmx \
    middle_end/base_types/static_exception.cmx \
    middle_end/base_types/set_of_closures_id.cmx \
    middle_end/base_types/mutable_variable.cmx utils/misc.cmx \
    middle_end/base_types/linkage_name.cmx middle_end/flambda_iterators.cmx \
    middle_end/flambda.cmx bytecomp/debuginfo.cmx \
    middle_end/base_types/compilation_unit.cmx \
    middle_end/base_types/closure_id.cmx middle_end/backend_intf.cmi \
    middle_end/allocated_const.cmx middle_end/flambda_utils.cmi
middle_end/freshening.cmo : middle_end/base_types/variable.cmi \
    middle_end/base_types/var_within_closure.cmi \
    middle_end/base_types/symbol.cmi \
    middle_end/base_types/static_exception.cmi \
    middle_end/base_types/set_of_closures_id.cmi \
    middle_end/base_types/mutable_variable.cmi utils/misc.cmi \
    middle_end/flambda_utils.cmi middle_end/flambda_iterators.cmi \
    middle_end/flambda.cmi middle_end/base_types/compilation_unit.cmi \
    middle_end/base_types/closure_id.cmi middle_end/freshening.cmi
middle_end/freshening.cmx : middle_end/base_types/variable.cmx \
    middle_end/base_types/var_within_closure.cmx \
    middle_end/base_types/symbol.cmx \
    middle_end/base_types/static_exception.cmx \
    middle_end/base_types/set_of_closures_id.cmx \
    middle_end/base_types/mutable_variable.cmx utils/misc.cmx \
    middle_end/flambda_utils.cmx middle_end/flambda_iterators.cmx \
    middle_end/flambda.cmx middle_end/base_types/compilation_unit.cmx \
    middle_end/base_types/closure_id.cmx middle_end/freshening.cmi
middle_end/inconstant_idents.cmo : middle_end/base_types/variable.cmi \
    middle_end/base_types/symbol.cmi \
    middle_end/base_types/set_of_closures_id.cmi utils/misc.cmi \
    bytecomp/lambda.cmi middle_end/flambda_utils.cmi middle_end/flambda.cmi \
    utils/ext_types.cmi middle_end/base_types/compilation_unit.cmi \
    middle_end/base_types/closure_id.cmi parsing/asttypes.cmi \
    middle_end/inconstant_idents.cmi
middle_end/inconstant_idents.cmx : middle_end/base_types/variable.cmx \
    middle_end/base_types/symbol.cmx \
    middle_end/base_types/set_of_closures_id.cmx utils/misc.cmx \
    bytecomp/lambda.cmx middle_end/flambda_utils.cmx middle_end/flambda.cmx \
    utils/ext_types.cmx middle_end/base_types/compilation_unit.cmx \
    middle_end/base_types/closure_id.cmx parsing/asttypes.cmi \
    middle_end/inconstant_idents.cmi
middle_end/initialize_symbol_to_let_symbol.cmo : \
    middle_end/base_types/variable.cmi utils/misc.cmi middle_end/flambda.cmi \
    middle_end/initialize_symbol_to_let_symbol.cmi
middle_end/initialize_symbol_to_let_symbol.cmx : \
    middle_end/base_types/variable.cmx utils/misc.cmx middle_end/flambda.cmx \
    middle_end/initialize_symbol_to_let_symbol.cmi
middle_end/inline_and_simplify_aux.cmo : middle_end/base_types/variable.cmi \
    middle_end/base_types/symbol.cmi \
    middle_end/base_types/static_exception.cmi \
    middle_end/simple_value_approx.cmi \
    middle_end/base_types/set_of_closures_id.cmi \
    middle_end/base_types/mutable_variable.cmi utils/misc.cmi \
    middle_end/inlining_stats.cmi middle_end/inlining_cost.cmi \
    middle_end/freshening.cmi utils/ext_types.cmi \
    middle_end/base_types/compilation_unit.cmi utils/clflags.cmi \
    middle_end/backend_intf.cmi middle_end/inline_and_simplify_aux.cmi
middle_end/inline_and_simplify_aux.cmx : middle_end/base_types/variable.cmx \
    middle_end/base_types/symbol.cmx \
    middle_end/base_types/static_exception.cmx \
    middle_end/simple_value_approx.cmx \
    middle_end/base_types/set_of_closures_id.cmx \
    middle_end/base_types/mutable_variable.cmx utils/misc.cmx \
    middle_end/inlining_stats.cmx middle_end/inlining_cost.cmx \
    middle_end/freshening.cmx utils/ext_types.cmx \
    middle_end/base_types/compilation_unit.cmx utils/clflags.cmx \
    middle_end/backend_intf.cmi middle_end/inline_and_simplify_aux.cmi
middle_end/inline_and_simplify.cmo : utils/warnings.cmi \
    middle_end/base_types/variable.cmi \
    middle_end/base_types/var_within_closure.cmi \
    middle_end/unbox_closures.cmi middle_end/base_types/tag.cmi \
    middle_end/base_types/static_exception.cmi \
    middle_end/simplify_primitives.cmi middle_end/simple_value_approx.cmi \
    middle_end/remove_unused_arguments.cmi typing/predef.cmi utils/misc.cmi \
    parsing/location.cmi bytecomp/lambda.cmi middle_end/invariant_params.cmi \
    middle_end/inlining_stats.cmi middle_end/inlining_decision.cmi \
    middle_end/inlining_cost.cmi middle_end/inline_and_simplify_aux.cmi \
    typing/ident.cmi middle_end/freshening.cmi middle_end/flambda_utils.cmi \
    middle_end/flambda.cmi middle_end/effect_analysis.cmi \
    bytecomp/debuginfo.cmi middle_end/base_types/closure_id.cmi \
    utils/clflags.cmi middle_end/backend_intf.cmi \
    middle_end/augment_closure.cmi middle_end/allocated_const.cmi \
    middle_end/inline_and_simplify.cmi
middle_end/inline_and_simplify.cmx : utils/warnings.cmx \
    middle_end/base_types/variable.cmx \
    middle_end/base_types/var_within_closure.cmx \
    middle_end/unbox_closures.cmx middle_end/base_types/tag.cmx \
    middle_end/base_types/static_exception.cmx \
    middle_end/simplify_primitives.cmx middle_end/simple_value_approx.cmx \
    middle_end/remove_unused_arguments.cmx typing/predef.cmx utils/misc.cmx \
    parsing/location.cmx bytecomp/lambda.cmx middle_end/invariant_params.cmx \
    middle_end/inlining_stats.cmx middle_end/inlining_decision.cmx \
    middle_end/inlining_cost.cmx middle_end/inline_and_simplify_aux.cmx \
    typing/ident.cmx middle_end/freshening.cmx middle_end/flambda_utils.cmx \
    middle_end/flambda.cmx middle_end/effect_analysis.cmx \
    bytecomp/debuginfo.cmx middle_end/base_types/closure_id.cmx \
    utils/clflags.cmx middle_end/backend_intf.cmi \
    middle_end/augment_closure.cmx middle_end/allocated_const.cmx \
    middle_end/inline_and_simplify.cmi
middle_end/inlining_cost.cmo : middle_end/base_types/variable.cmi \
    typing/primitive.cmi utils/misc.cmi bytecomp/lambda.cmi \
    middle_end/flambda_iterators.cmi middle_end/flambda.cmi \
    utils/ext_types.cmi utils/clflags.cmi middle_end/inlining_cost.cmi
middle_end/inlining_cost.cmx : middle_end/base_types/variable.cmx \
    typing/primitive.cmx utils/misc.cmx bytecomp/lambda.cmx \
    middle_end/flambda_iterators.cmx middle_end/flambda.cmx \
    utils/ext_types.cmx utils/clflags.cmx middle_end/inlining_cost.cmi
middle_end/inlining_decision.cmo : middle_end/base_types/variable.cmi \
    middle_end/base_types/var_within_closure.cmi \
    middle_end/simple_value_approx.cmi utils/misc.cmi \
    middle_end/lift_code.cmi bytecomp/lambda.cmi \
    middle_end/inlining_transforms.cmi middle_end/inlining_stats_types.cmi \
    middle_end/inlining_stats.cmi middle_end/inlining_cost.cmi \
    middle_end/inline_and_simplify_aux.cmi middle_end/flambda_utils.cmi \
    middle_end/flambda.cmi middle_end/find_recursive_functions.cmi \
    utils/ext_types.cmi utils/clflags.cmi middle_end/inlining_decision.cmi
middle_end/inlining_decision.cmx : middle_end/base_types/variable.cmx \
    middle_end/base_types/var_within_closure.cmx \
    middle_end/simple_value_approx.cmx utils/misc.cmx \
    middle_end/lift_code.cmx bytecomp/lambda.cmx \
    middle_end/inlining_transforms.cmx middle_end/inlining_stats_types.cmx \
    middle_end/inlining_stats.cmx middle_end/inlining_cost.cmx \
    middle_end/inline_and_simplify_aux.cmx middle_end/flambda_utils.cmx \
    middle_end/flambda.cmx middle_end/find_recursive_functions.cmx \
    utils/ext_types.cmx utils/clflags.cmx middle_end/inlining_decision.cmi
middle_end/inlining_stats.cmo : middle_end/inlining_stats_types.cmi \
    bytecomp/debuginfo.cmi middle_end/base_types/compilation_unit.cmi \
    middle_end/base_types/closure_id.cmi utils/clflags.cmi \
    middle_end/inlining_stats.cmi
middle_end/inlining_stats.cmx : middle_end/inlining_stats_types.cmx \
    bytecomp/debuginfo.cmx middle_end/base_types/compilation_unit.cmx \
    middle_end/base_types/closure_id.cmx utils/clflags.cmx \
    middle_end/inlining_stats.cmi
middle_end/inlining_stats_types.cmo : middle_end/inlining_cost.cmi \
    middle_end/base_types/closure_id.cmi middle_end/inlining_stats_types.cmi
middle_end/inlining_stats_types.cmx : middle_end/inlining_cost.cmx \
    middle_end/base_types/closure_id.cmx middle_end/inlining_stats_types.cmi
middle_end/inlining_transforms.cmo : middle_end/base_types/variable.cmi \
    middle_end/base_types/var_within_closure.cmi \
    middle_end/simple_value_approx.cmi utils/misc.cmi \
    middle_end/inlining_cost.cmi middle_end/inline_and_simplify_aux.cmi \
    middle_end/flambda_utils.cmi middle_end/flambda.cmi \
    middle_end/base_types/compilation_unit.cmi \
    middle_end/base_types/closure_id.cmi middle_end/inlining_transforms.cmi
middle_end/inlining_transforms.cmx : middle_end/base_types/variable.cmx \
    middle_end/base_types/var_within_closure.cmx \
    middle_end/simple_value_approx.cmx utils/misc.cmx \
    middle_end/inlining_cost.cmx middle_end/inline_and_simplify_aux.cmx \
    middle_end/flambda_utils.cmx middle_end/flambda.cmx \
    middle_end/base_types/compilation_unit.cmx \
    middle_end/base_types/closure_id.cmx middle_end/inlining_transforms.cmi
middle_end/invariant_params.cmo : middle_end/base_types/variable.cmi \
    middle_end/base_types/symbol.cmi utils/misc.cmi \
    middle_end/flambda_utils.cmi middle_end/flambda_iterators.cmi \
    middle_end/flambda.cmi middle_end/base_types/closure_id.cmi \
    middle_end/backend_intf.cmi middle_end/invariant_params.cmi
middle_end/invariant_params.cmx : middle_end/base_types/variable.cmx \
    middle_end/base_types/symbol.cmx utils/misc.cmx \
    middle_end/flambda_utils.cmx middle_end/flambda_iterators.cmx \
    middle_end/flambda.cmx middle_end/base_types/closure_id.cmx \
    middle_end/backend_intf.cmi middle_end/invariant_params.cmi
middle_end/lift_code.cmo : middle_end/base_types/variable.cmi \
    utils/sort_connected_components.cmi middle_end/simple_value_approx.cmi \
    middle_end/inlining_cost.cmi middle_end/flambda_iterators.cmi \
    middle_end/flambda.cmi middle_end/base_types/compilation_unit.cmi \
    middle_end/lift_code.cmi
middle_end/lift_code.cmx : middle_end/base_types/variable.cmx \
    utils/sort_connected_components.cmx middle_end/simple_value_approx.cmx \
    middle_end/inlining_cost.cmx middle_end/flambda_iterators.cmx \
    middle_end/flambda.cmx middle_end/base_types/compilation_unit.cmx \
    middle_end/lift_code.cmi
middle_end/lift_constants.cmo : middle_end/base_types/variable.cmi \
    middle_end/base_types/var_within_closure.cmi \
    middle_end/base_types/tag.cmi middle_end/base_types/symbol.cmi \
    utils/sort_connected_components.cmi \
    middle_end/base_types/set_of_closures_id.cmi utils/misc.cmi \
    middle_end/base_types/linkage_name.cmi middle_end/inconstant_idents.cmi \
    middle_end/flambda_utils.cmi middle_end/flambda_iterators.cmi \
    middle_end/flambda.cmi middle_end/base_types/compilation_unit.cmi \
    middle_end/base_types/closure_id.cmi middle_end/backend_intf.cmi \
    middle_end/alias_analysis.cmi middle_end/lift_constants.cmi
middle_end/lift_constants.cmx : middle_end/base_types/variable.cmx \
    middle_end/base_types/var_within_closure.cmx \
    middle_end/base_types/tag.cmx middle_end/base_types/symbol.cmx \
    utils/sort_connected_components.cmx \
    middle_end/base_types/set_of_closures_id.cmx utils/misc.cmx \
    middle_end/base_types/linkage_name.cmx middle_end/inconstant_idents.cmx \
    middle_end/flambda_utils.cmx middle_end/flambda_iterators.cmx \
    middle_end/flambda.cmx middle_end/base_types/compilation_unit.cmx \
    middle_end/base_types/closure_id.cmx middle_end/backend_intf.cmi \
    middle_end/alias_analysis.cmx middle_end/lift_constants.cmi
middle_end/lift_let_to_initialize_symbol.cmo : \
    middle_end/base_types/variable.cmi middle_end/base_types/tag.cmi \
    middle_end/base_types/symbol.cmi middle_end/flambda_utils.cmi \
    middle_end/flambda.cmi middle_end/lift_let_to_initialize_symbol.cmi
middle_end/lift_let_to_initialize_symbol.cmx : \
    middle_end/base_types/variable.cmx middle_end/base_types/tag.cmx \
    middle_end/base_types/symbol.cmx middle_end/flambda_utils.cmx \
    middle_end/flambda.cmx middle_end/lift_let_to_initialize_symbol.cmi
middle_end/middle_end.cmo : utils/warnings.cmi utils/timings.cmi \
    middle_end/share_constants.cmi middle_end/remove_unused_globals.cmi \
    middle_end/remove_unused_closure_vars.cmi middle_end/ref_to_variables.cmi \
    utils/misc.cmi parsing/location.cmi \
    middle_end/lift_let_to_initialize_symbol.cmi \
    middle_end/lift_constants.cmi middle_end/lift_code.cmi \
    middle_end/inline_and_simplify.cmi \
    middle_end/initialize_symbol_to_let_symbol.cmi \
    middle_end/flambda_iterators.cmi middle_end/flambda_invariants.cmi \
    middle_end/flambda.cmi middle_end/eliminate_const_block.cmi \
    bytecomp/debuginfo.cmi middle_end/closure_conversion.cmi \
    utils/clflags.cmi middle_end/middle_end.cmi
middle_end/middle_end.cmx : utils/warnings.cmx utils/timings.cmx \
    middle_end/share_constants.cmx middle_end/remove_unused_globals.cmx \
    middle_end/remove_unused_closure_vars.cmx middle_end/ref_to_variables.cmx \
    utils/misc.cmx parsing/location.cmx \
    middle_end/lift_let_to_initialize_symbol.cmx \
    middle_end/lift_constants.cmx middle_end/lift_code.cmx \
    middle_end/inline_and_simplify.cmx \
    middle_end/initialize_symbol_to_let_symbol.cmx \
    middle_end/flambda_iterators.cmx middle_end/flambda_invariants.cmx \
    middle_end/flambda.cmx middle_end/eliminate_const_block.cmx \
    bytecomp/debuginfo.cmx middle_end/closure_conversion.cmx \
    utils/clflags.cmx middle_end/middle_end.cmi
middle_end/ref_to_variables.cmo : middle_end/base_types/variable.cmi \
    middle_end/base_types/mutable_variable.cmi utils/misc.cmi \
    middle_end/flambda_iterators.cmi middle_end/flambda.cmi \
    parsing/asttypes.cmi middle_end/ref_to_variables.cmi
middle_end/ref_to_variables.cmx : middle_end/base_types/variable.cmx \
    middle_end/base_types/mutable_variable.cmx utils/misc.cmx \
    middle_end/flambda_iterators.cmx middle_end/flambda.cmx \
    parsing/asttypes.cmi middle_end/ref_to_variables.cmi
middle_end/remove_unused_arguments.cmo : middle_end/base_types/variable.cmi \
    middle_end/invariant_params.cmi middle_end/flambda_iterators.cmi \
    middle_end/flambda.cmi middle_end/find_recursive_functions.cmi \
    middle_end/base_types/compilation_unit.cmi \
    middle_end/base_types/closure_id.cmi utils/clflags.cmi \
    middle_end/remove_unused_arguments.cmi
middle_end/remove_unused_arguments.cmx : middle_end/base_types/variable.cmx \
    middle_end/invariant_params.cmx middle_end/flambda_iterators.cmx \
    middle_end/flambda.cmx middle_end/find_recursive_functions.cmx \
    middle_end/base_types/compilation_unit.cmx \
    middle_end/base_types/closure_id.cmx utils/clflags.cmx \
    middle_end/remove_unused_arguments.cmi
middle_end/remove_unused_closure_vars.cmo : \
    middle_end/base_types/variable.cmi \
    middle_end/base_types/var_within_closure.cmi \
    middle_end/flambda_iterators.cmi middle_end/flambda.cmi \
    middle_end/base_types/closure_id.cmi \
    middle_end/remove_unused_closure_vars.cmi
middle_end/remove_unused_closure_vars.cmx : \
    middle_end/base_types/variable.cmx \
    middle_end/base_types/var_within_closure.cmx \
    middle_end/flambda_iterators.cmx middle_end/flambda.cmx \
    middle_end/base_types/closure_id.cmx \
    middle_end/remove_unused_closure_vars.cmi
middle_end/remove_unused_globals.cmo : middle_end/base_types/symbol.cmi \
    utils/misc.cmi middle_end/flambda_iterators.cmi middle_end/flambda.cmi \
    middle_end/effect_analysis.cmi middle_end/remove_unused_globals.cmi
middle_end/remove_unused_globals.cmx : middle_end/base_types/symbol.cmx \
    utils/misc.cmx middle_end/flambda_iterators.cmx middle_end/flambda.cmx \
    middle_end/effect_analysis.cmx middle_end/remove_unused_globals.cmi
middle_end/semantics_of_primitives.cmo : bytecomp/printlambda.cmi \
    utils/misc.cmi bytecomp/lambda.cmi middle_end/semantics_of_primitives.cmi
middle_end/semantics_of_primitives.cmx : bytecomp/printlambda.cmx \
    utils/misc.cmx bytecomp/lambda.cmx middle_end/semantics_of_primitives.cmi
middle_end/share_constants.cmo : middle_end/base_types/symbol.cmi \
    middle_end/flambda_iterators.cmi middle_end/flambda.cmi \
    middle_end/share_constants.cmi
middle_end/share_constants.cmx : middle_end/base_types/symbol.cmx \
    middle_end/flambda_iterators.cmx middle_end/flambda.cmx \
    middle_end/share_constants.cmi
middle_end/simple_value_approx.cmo : middle_end/base_types/variable.cmi \
    middle_end/base_types/var_within_closure.cmi \
    middle_end/base_types/tag.cmi middle_end/base_types/symbol.cmi \
    utils/misc.cmi middle_end/freshening.cmi middle_end/flambda_utils.cmi \
    middle_end/flambda.cmi middle_end/base_types/export_id.cmi \
    middle_end/effect_analysis.cmi middle_end/base_types/closure_id.cmi \
    middle_end/allocated_const.cmi middle_end/simple_value_approx.cmi
middle_end/simple_value_approx.cmx : middle_end/base_types/variable.cmx \
    middle_end/base_types/var_within_closure.cmx \
    middle_end/base_types/tag.cmx middle_end/base_types/symbol.cmx \
    utils/misc.cmx middle_end/freshening.cmx middle_end/flambda_utils.cmx \
    middle_end/flambda.cmx middle_end/base_types/export_id.cmx \
    middle_end/effect_analysis.cmx middle_end/base_types/closure_id.cmx \
    middle_end/allocated_const.cmx middle_end/simple_value_approx.cmi
middle_end/simplify_boxed_integer_ops.cmo : middle_end/simplify_common.cmi \
    middle_end/simplify_boxed_integer_ops_intf.cmi \
    middle_end/simple_value_approx.cmi bytecomp/lambda.cmi \
    middle_end/inlining_cost.cmi middle_end/simplify_boxed_integer_ops.cmi
middle_end/simplify_boxed_integer_ops.cmx : middle_end/simplify_common.cmx \
    middle_end/simplify_boxed_integer_ops_intf.cmi \
    middle_end/simple_value_approx.cmx bytecomp/lambda.cmx \
    middle_end/inlining_cost.cmx middle_end/simplify_boxed_integer_ops.cmi
middle_end/simplify_common.cmo : middle_end/simple_value_approx.cmi \
    bytecomp/lambda.cmi middle_end/inlining_cost.cmi \
    middle_end/effect_analysis.cmi middle_end/simplify_common.cmi
middle_end/simplify_common.cmx : middle_end/simple_value_approx.cmx \
    bytecomp/lambda.cmx middle_end/inlining_cost.cmx \
    middle_end/effect_analysis.cmx middle_end/simplify_common.cmi
middle_end/simplify_primitives.cmo : middle_end/base_types/tag.cmi \
    middle_end/base_types/symbol.cmi middle_end/simplify_common.cmi \
    middle_end/simplify_boxed_integer_ops.cmi \
    middle_end/simple_value_approx.cmi utils/misc.cmi bytecomp/lambda.cmi \
    middle_end/inlining_cost.cmi middle_end/flambda.cmi utils/clflags.cmi \
    parsing/asttypes.cmi middle_end/simplify_primitives.cmi
middle_end/simplify_primitives.cmx : middle_end/base_types/tag.cmx \
    middle_end/base_types/symbol.cmx middle_end/simplify_common.cmx \
    middle_end/simplify_boxed_integer_ops.cmx \
    middle_end/simple_value_approx.cmx utils/misc.cmx bytecomp/lambda.cmx \
    middle_end/inlining_cost.cmx middle_end/flambda.cmx utils/clflags.cmx \
    parsing/asttypes.cmi middle_end/simplify_primitives.cmi
middle_end/unbox_closures.cmo : middle_end/base_types/variable.cmi \
    middle_end/simple_value_approx.cmi middle_end/inline_and_simplify_aux.cmi \
    middle_end/flambda_utils.cmi middle_end/flambda.cmi \
    bytecomp/debuginfo.cmi middle_end/base_types/closure_id.cmi \
    utils/clflags.cmi middle_end/backend_intf.cmi \
    middle_end/unbox_closures.cmi
middle_end/unbox_closures.cmx : middle_end/base_types/variable.cmx \
    middle_end/simple_value_approx.cmx middle_end/inline_and_simplify_aux.cmx \
    middle_end/flambda_utils.cmx middle_end/flambda.cmx \
    bytecomp/debuginfo.cmx middle_end/base_types/closure_id.cmx \
    utils/clflags.cmx middle_end/backend_intf.cmi \
    middle_end/unbox_closures.cmi
middle_end/base_types/closure_element.cmi : \
    middle_end/base_types/variable.cmi utils/ext_types.cmi \
    middle_end/base_types/compilation_unit.cmi
middle_end/base_types/closure_id.cmi : \
    middle_end/base_types/closure_element.cmi
middle_end/base_types/compilation_unit.cmi : \
    middle_end/base_types/linkage_name.cmi typing/ident.cmi \
    utils/ext_types.cmi
middle_end/base_types/export_id.cmi : utils/ext_types.cmi \
    middle_end/base_types/compilation_unit.cmi
middle_end/base_types/linkage_name.cmi : utils/ext_types.cmi
middle_end/base_types/mutable_variable.cmi : typing/ident.cmi \
    utils/ext_types.cmi middle_end/base_types/compilation_unit.cmi
middle_end/base_types/set_of_closures_id.cmi : utils/ext_types.cmi \
    middle_end/base_types/compilation_unit.cmi
middle_end/base_types/static_exception.cmi : utils/ext_types.cmi
middle_end/base_types/symbol.cmi : middle_end/base_types/linkage_name.cmi \
    utils/ext_types.cmi middle_end/base_types/compilation_unit.cmi
middle_end/base_types/tag.cmi : utils/ext_types.cmi
middle_end/base_types/variable.cmi : typing/ident.cmi utils/ext_types.cmi \
    middle_end/base_types/compilation_unit.cmi
middle_end/base_types/var_within_closure.cmi : \
    middle_end/base_types/closure_element.cmi
middle_end/base_types/closure_element.cmo : \
    middle_end/base_types/variable.cmi \
    middle_end/base_types/closure_element.cmi
middle_end/base_types/closure_element.cmx : \
    middle_end/base_types/variable.cmx \
    middle_end/base_types/closure_element.cmi
middle_end/base_types/closure_id.cmo : \
    middle_end/base_types/closure_element.cmi \
    middle_end/base_types/closure_id.cmi
middle_end/base_types/closure_id.cmx : \
    middle_end/base_types/closure_element.cmx \
    middle_end/base_types/closure_id.cmi
middle_end/base_types/compilation_unit.cmo : utils/misc.cmi \
    middle_end/base_types/linkage_name.cmi typing/ident.cmi \
    utils/ext_types.cmi middle_end/base_types/compilation_unit.cmi
middle_end/base_types/compilation_unit.cmx : utils/misc.cmx \
    middle_end/base_types/linkage_name.cmx typing/ident.cmx \
    utils/ext_types.cmx middle_end/base_types/compilation_unit.cmi
middle_end/base_types/export_id.cmo : utils/ext_types.cmi \
    middle_end/base_types/compilation_unit.cmi \
    middle_end/base_types/export_id.cmi
middle_end/base_types/export_id.cmx : utils/ext_types.cmx \
    middle_end/base_types/compilation_unit.cmx \
    middle_end/base_types/export_id.cmi
middle_end/base_types/linkage_name.cmo : utils/ext_types.cmi \
    middle_end/base_types/linkage_name.cmi
middle_end/base_types/linkage_name.cmx : utils/ext_types.cmx \
    middle_end/base_types/linkage_name.cmi
middle_end/base_types/mutable_variable.cmo : typing/ident.cmi \
    utils/ext_types.cmi middle_end/base_types/compilation_unit.cmi \
    middle_end/base_types/mutable_variable.cmi
middle_end/base_types/mutable_variable.cmx : typing/ident.cmx \
    utils/ext_types.cmx middle_end/base_types/compilation_unit.cmx \
    middle_end/base_types/mutable_variable.cmi
middle_end/base_types/set_of_closures_id.cmo : utils/ext_types.cmi \
    middle_end/base_types/compilation_unit.cmi \
    middle_end/base_types/set_of_closures_id.cmi
middle_end/base_types/set_of_closures_id.cmx : utils/ext_types.cmx \
    middle_end/base_types/compilation_unit.cmx \
    middle_end/base_types/set_of_closures_id.cmi
middle_end/base_types/static_exception.cmo : bytecomp/lambda.cmi \
    utils/ext_types.cmi middle_end/base_types/static_exception.cmi
middle_end/base_types/static_exception.cmx : bytecomp/lambda.cmx \
    utils/ext_types.cmx middle_end/base_types/static_exception.cmi
middle_end/base_types/symbol.cmo : utils/misc.cmi \
    middle_end/base_types/linkage_name.cmi utils/ext_types.cmi \
    middle_end/base_types/compilation_unit.cmi \
    middle_end/base_types/symbol.cmi
middle_end/base_types/symbol.cmx : utils/misc.cmx \
    middle_end/base_types/linkage_name.cmx utils/ext_types.cmx \
    middle_end/base_types/compilation_unit.cmx \
    middle_end/base_types/symbol.cmi
middle_end/base_types/tag.cmo : utils/misc.cmi utils/ext_types.cmi \
    middle_end/base_types/tag.cmi
middle_end/base_types/tag.cmx : utils/misc.cmx utils/ext_types.cmx \
    middle_end/base_types/tag.cmi
middle_end/base_types/variable.cmo : utils/misc.cmi typing/ident.cmi \
    utils/ext_types.cmi middle_end/base_types/compilation_unit.cmi \
    middle_end/base_types/variable.cmi
middle_end/base_types/variable.cmx : utils/misc.cmx typing/ident.cmx \
    utils/ext_types.cmx middle_end/base_types/compilation_unit.cmx \
    middle_end/base_types/variable.cmi
middle_end/base_types/var_within_closure.cmo : \
    middle_end/base_types/closure_element.cmi \
    middle_end/base_types/var_within_closure.cmi
middle_end/base_types/var_within_closure.cmx : \
    middle_end/base_types/closure_element.cmx \
    middle_end/base_types/var_within_closure.cmi
driver/compenv.cmi :
driver/compile.cmi :
driver/compmisc.cmi : typing/env.cmi
driver/errors.cmi :
driver/main_args.cmi :
driver/main.cmi :
driver/optcompile.cmi : middle_end/backend_intf.cmi
driver/opterrors.cmi :
driver/optmain.cmi :
driver/pparse.cmi : parsing/parsetree.cmi
driver/compenv.cmo : utils/warnings.cmi utils/misc.cmi parsing/location.cmi \
    utils/config.cmi utils/clflags.cmi driver/compenv.cmi
driver/compenv.cmx : utils/warnings.cmx utils/misc.cmx parsing/location.cmx \
    utils/config.cmx utils/clflags.cmx driver/compenv.cmi
driver/compile.cmo : utils/warnings.cmi typing/typemod.cmi \
    typing/typedtree.cmi typing/typecore.cmi bytecomp/translmod.cmi \
<<<<<<< HEAD
    utils/timings.cmi typing/stypes.cmi bytecomp/simplif.cmi \
    typing/printtyped.cmi typing/printtyp.cmi bytecomp/printlambda.cmi \
    bytecomp/printinstr.cmi parsing/printast.cmi parsing/pprintast.cmi \
    driver/pparse.cmi utils/misc.cmi parsing/location.cmi \
    typing/includemod.cmi typing/env.cmi bytecomp/emitcode.cmi \
    driver/compmisc.cmi driver/compenv.cmi utils/clflags.cmi utils/ccomp.cmi \
    bytecomp/bytegen.cmi driver/compile.cmi
driver/compile.cmx : utils/warnings.cmx typing/typemod.cmx \
    typing/typedtree.cmx typing/typecore.cmx bytecomp/translmod.cmx \
    utils/timings.cmx typing/stypes.cmx bytecomp/simplif.cmx \
    typing/printtyped.cmx typing/printtyp.cmx bytecomp/printlambda.cmx \
    bytecomp/printinstr.cmx parsing/printast.cmx parsing/pprintast.cmx \
    driver/pparse.cmx utils/misc.cmx parsing/location.cmx \
    typing/includemod.cmx typing/env.cmx bytecomp/emitcode.cmx \
    driver/compmisc.cmx driver/compenv.cmx utils/clflags.cmx utils/ccomp.cmx \
    bytecomp/bytegen.cmx driver/compile.cmi
=======
    typing/stypes.cmi bytecomp/simplif.cmi typing/printtyped.cmi \
    typing/printtyp.cmi bytecomp/printlambda.cmi bytecomp/printinstr.cmi \
    parsing/printast.cmi parsing/pprintast.cmi driver/pparse.cmi \
    utils/misc.cmi parsing/location.cmi typing/includemod.cmi typing/env.cmi \
    bytecomp/emitcode.cmi driver/compmisc.cmi driver/compenv.cmi \
    utils/clflags.cmi utils/ccomp.cmi bytecomp/bytegen.cmi \
    parsing/builtin_attributes.cmi driver/compile.cmi
driver/compile.cmx : utils/warnings.cmx typing/typemod.cmx \
    typing/typedtree.cmx typing/typecore.cmx bytecomp/translmod.cmx \
    typing/stypes.cmx bytecomp/simplif.cmx typing/printtyped.cmx \
    typing/printtyp.cmx bytecomp/printlambda.cmx bytecomp/printinstr.cmx \
    parsing/printast.cmx parsing/pprintast.cmx driver/pparse.cmx \
    utils/misc.cmx parsing/location.cmx typing/includemod.cmx typing/env.cmx \
    bytecomp/emitcode.cmx driver/compmisc.cmx driver/compenv.cmx \
    utils/clflags.cmx utils/ccomp.cmx bytecomp/bytegen.cmx \
    parsing/builtin_attributes.cmx driver/compile.cmi
>>>>>>> 2a36df0e
driver/compmisc.cmo : typing/typemod.cmi utils/misc.cmi \
    parsing/longident.cmi parsing/location.cmi typing/ident.cmi \
    typing/env.cmi utils/config.cmi driver/compenv.cmi utils/clflags.cmi \
    parsing/asttypes.cmi driver/compmisc.cmi
driver/compmisc.cmx : typing/typemod.cmx utils/misc.cmx \
    parsing/longident.cmx parsing/location.cmx typing/ident.cmx \
    typing/env.cmx utils/config.cmx driver/compenv.cmx utils/clflags.cmx \
    parsing/asttypes.cmi driver/compmisc.cmi
driver/errors.cmo : parsing/location.cmi driver/errors.cmi
driver/errors.cmx : parsing/location.cmx driver/errors.cmi
driver/main_args.cmo : utils/warnings.cmi utils/clflags.cmi \
    driver/main_args.cmi
driver/main_args.cmx : utils/warnings.cmx utils/clflags.cmx \
    driver/main_args.cmi
driver/main.cmo : utils/warnings.cmi utils/timings.cmi utils/misc.cmi \
    driver/main_args.cmi parsing/location.cmi utils/config.cmi \
    driver/compmisc.cmi driver/compile.cmi driver/compenv.cmi \
    utils/clflags.cmi bytecomp/bytepackager.cmi bytecomp/bytelink.cmi \
    bytecomp/bytelibrarian.cmi driver/main.cmi
driver/main.cmx : utils/warnings.cmx utils/timings.cmx utils/misc.cmx \
    driver/main_args.cmx parsing/location.cmx utils/config.cmx \
    driver/compmisc.cmx driver/compile.cmx driver/compenv.cmx \
    utils/clflags.cmx bytecomp/bytepackager.cmx bytecomp/bytelink.cmx \
    bytecomp/bytelibrarian.cmx driver/main.cmi
driver/optcompile.cmo : utils/warnings.cmi typing/typemod.cmi \
    typing/typedtree.cmi typing/typecore.cmi bytecomp/translmod.cmi \
<<<<<<< HEAD
    utils/timings.cmi typing/stypes.cmi bytecomp/simplif.cmi \
    typing/printtyped.cmi typing/printtyp.cmi bytecomp/printlambda.cmi \
    parsing/printast.cmi parsing/pprintast.cmi driver/pparse.cmi \
    utils/misc.cmi middle_end/middle_end.cmi typing/includemod.cmi \
    typing/env.cmi utils/config.cmi driver/compmisc.cmi asmcomp/compilenv.cmi \
    driver/compenv.cmi utils/clflags.cmi utils/ccomp.cmi asmcomp/asmgen.cmi \
    driver/optcompile.cmi
driver/optcompile.cmx : utils/warnings.cmx typing/typemod.cmx \
    typing/typedtree.cmx typing/typecore.cmx bytecomp/translmod.cmx \
    utils/timings.cmx typing/stypes.cmx bytecomp/simplif.cmx \
    typing/printtyped.cmx typing/printtyp.cmx bytecomp/printlambda.cmx \
    parsing/printast.cmx parsing/pprintast.cmx driver/pparse.cmx \
    utils/misc.cmx middle_end/middle_end.cmx typing/includemod.cmx \
    typing/env.cmx utils/config.cmx driver/compmisc.cmx asmcomp/compilenv.cmx \
    driver/compenv.cmx utils/clflags.cmx utils/ccomp.cmx asmcomp/asmgen.cmx \
=======
    typing/stypes.cmi bytecomp/simplif.cmi typing/printtyped.cmi \
    typing/printtyp.cmi bytecomp/printlambda.cmi parsing/printast.cmi \
    parsing/pprintast.cmi driver/pparse.cmi utils/misc.cmi \
    typing/includemod.cmi typing/env.cmi utils/config.cmi driver/compmisc.cmi \
    asmcomp/compilenv.cmi driver/compenv.cmi utils/clflags.cmi \
    utils/ccomp.cmi parsing/builtin_attributes.cmi asmcomp/asmgen.cmi \
    driver/optcompile.cmi
driver/optcompile.cmx : utils/warnings.cmx typing/typemod.cmx \
    typing/typedtree.cmx typing/typecore.cmx bytecomp/translmod.cmx \
    typing/stypes.cmx bytecomp/simplif.cmx typing/printtyped.cmx \
    typing/printtyp.cmx bytecomp/printlambda.cmx parsing/printast.cmx \
    parsing/pprintast.cmx driver/pparse.cmx utils/misc.cmx \
    typing/includemod.cmx typing/env.cmx utils/config.cmx driver/compmisc.cmx \
    asmcomp/compilenv.cmx driver/compenv.cmx utils/clflags.cmx \
    utils/ccomp.cmx parsing/builtin_attributes.cmx asmcomp/asmgen.cmx \
>>>>>>> 2a36df0e
    driver/optcompile.cmi
driver/opterrors.cmo : parsing/location.cmi driver/opterrors.cmi
driver/opterrors.cmx : parsing/location.cmx driver/opterrors.cmi
driver/optmain.cmo : utils/warnings.cmi utils/timings.cmi \
    asmcomp/printmach.cmi driver/optcompile.cmi utils/misc.cmi \
    driver/main_args.cmi parsing/location.cmi asmcomp/import_approx.cmi \
    utils/ext_types.cmi utils/config.cmi driver/compmisc.cmi \
    asmcomp/compilenv.cmi driver/compenv.cmi utils/clflags.cmi \
    middle_end/backend_intf.cmi asmcomp/asmpackager.cmi asmcomp/asmlink.cmi \
    asmcomp/asmlibrarian.cmi asmcomp/arch.cmo driver/optmain.cmi
driver/optmain.cmx : utils/warnings.cmx utils/timings.cmx \
    asmcomp/printmach.cmx driver/optcompile.cmx utils/misc.cmx \
    driver/main_args.cmx parsing/location.cmx asmcomp/import_approx.cmx \
    utils/ext_types.cmx utils/config.cmx driver/compmisc.cmx \
    asmcomp/compilenv.cmx driver/compenv.cmx utils/clflags.cmx \
    middle_end/backend_intf.cmi asmcomp/asmpackager.cmx asmcomp/asmlink.cmx \
    asmcomp/asmlibrarian.cmx asmcomp/arch.cmx driver/optmain.cmi
driver/pparse.cmo : utils/timings.cmi parsing/parse.cmi utils/misc.cmi \
    parsing/location.cmi utils/config.cmi utils/clflags.cmi utils/ccomp.cmi \
    parsing/ast_mapper.cmi driver/pparse.cmi
driver/pparse.cmx : utils/timings.cmx parsing/parse.cmx utils/misc.cmx \
    parsing/location.cmx utils/config.cmx utils/clflags.cmx utils/ccomp.cmx \
    parsing/ast_mapper.cmx driver/pparse.cmi
toplevel/genprintval.cmi : typing/types.cmi typing/path.cmi \
    typing/outcometree.cmi typing/env.cmi
toplevel/opttopdirs.cmi : parsing/longident.cmi
toplevel/opttoploop.cmi : utils/warnings.cmi typing/types.cmi \
    typing/path.cmi parsing/parsetree.cmi typing/outcometree.cmi \
    parsing/longident.cmi parsing/location.cmi typing/env.cmi
toplevel/opttopmain.cmi :
toplevel/topdirs.cmi : parsing/longident.cmi
toplevel/toploop.cmi : utils/warnings.cmi typing/types.cmi typing/path.cmi \
    parsing/parsetree.cmi typing/outcometree.cmi parsing/longident.cmi \
    parsing/location.cmi typing/env.cmi
toplevel/topmain.cmi :
toplevel/trace.cmi : typing/types.cmi typing/path.cmi parsing/longident.cmi \
    typing/env.cmi
toplevel/expunge.cmo : bytecomp/symtable.cmi bytecomp/runtimedef.cmi \
    utils/misc.cmi typing/ident.cmi bytecomp/bytesections.cmi
toplevel/expunge.cmx : bytecomp/symtable.cmx bytecomp/runtimedef.cmx \
    utils/misc.cmx typing/ident.cmx bytecomp/bytesections.cmx
toplevel/genprintval.cmo : typing/types.cmi typing/printtyp.cmi \
    typing/predef.cmi typing/path.cmi typing/outcometree.cmi \
    typing/oprint.cmi utils/misc.cmi parsing/longident.cmi typing/ident.cmi \
    typing/env.cmi typing/datarepr.cmi typing/ctype.cmi typing/btype.cmi \
    toplevel/genprintval.cmi
toplevel/genprintval.cmx : typing/types.cmx typing/printtyp.cmx \
    typing/predef.cmx typing/path.cmx typing/outcometree.cmi \
    typing/oprint.cmx utils/misc.cmx parsing/longident.cmx typing/ident.cmx \
    typing/env.cmx typing/datarepr.cmx typing/ctype.cmx typing/btype.cmx \
    toplevel/genprintval.cmi
toplevel/opttopdirs.cmo : utils/warnings.cmi typing/types.cmi \
    typing/printtyp.cmi toplevel/opttoploop.cmi utils/misc.cmi \
    parsing/longident.cmi typing/ident.cmi typing/env.cmi typing/ctype.cmi \
    utils/config.cmi utils/clflags.cmi asmcomp/asmlink.cmi \
    toplevel/opttopdirs.cmi
toplevel/opttopdirs.cmx : utils/warnings.cmx typing/types.cmx \
    typing/printtyp.cmx toplevel/opttoploop.cmx utils/misc.cmx \
    parsing/longident.cmx typing/ident.cmx typing/env.cmx typing/ctype.cmx \
    utils/config.cmx utils/clflags.cmx asmcomp/asmlink.cmx \
    toplevel/opttopdirs.cmi
toplevel/opttoploop.cmo : utils/warnings.cmi typing/types.cmi \
    typing/typemod.cmi typing/typedtree.cmi typing/typecore.cmi \
    bytecomp/translmod.cmi bytecomp/simplif.cmi typing/printtyped.cmi \
    typing/printtyp.cmi bytecomp/printlambda.cmi parsing/printast.cmi \
    typing/predef.cmi parsing/pprintast.cmi typing/path.cmi \
    parsing/parsetree.cmi parsing/parse.cmi typing/outcometree.cmi \
    typing/oprint.cmi utils/misc.cmi parsing/longident.cmi \
    parsing/location.cmi parsing/lexer.cmi typing/ident.cmi \
    toplevel/genprintval.cmi typing/env.cmi utils/config.cmi \
    driver/compmisc.cmi asmcomp/compilenv.cmi utils/clflags.cmi \
    typing/btype.cmi asmcomp/asmlink.cmi asmcomp/asmgen.cmi \
    toplevel/opttoploop.cmi
toplevel/opttoploop.cmx : utils/warnings.cmx typing/types.cmx \
    typing/typemod.cmx typing/typedtree.cmx typing/typecore.cmx \
    bytecomp/translmod.cmx bytecomp/simplif.cmx typing/printtyped.cmx \
    typing/printtyp.cmx bytecomp/printlambda.cmx parsing/printast.cmx \
    typing/predef.cmx parsing/pprintast.cmx typing/path.cmx \
    parsing/parsetree.cmi parsing/parse.cmx typing/outcometree.cmi \
    typing/oprint.cmx utils/misc.cmx parsing/longident.cmx \
    parsing/location.cmx parsing/lexer.cmx typing/ident.cmx \
    toplevel/genprintval.cmx typing/env.cmx utils/config.cmx \
    driver/compmisc.cmx asmcomp/compilenv.cmx utils/clflags.cmx \
    typing/btype.cmx asmcomp/asmlink.cmx asmcomp/asmgen.cmx \
    toplevel/opttoploop.cmi
toplevel/opttopmain.cmo : utils/warnings.cmi asmcomp/printmach.cmi \
    toplevel/opttoploop.cmi toplevel/opttopdirs.cmi utils/misc.cmi \
    driver/main_args.cmi parsing/location.cmi utils/config.cmi \
    driver/compenv.cmi utils/clflags.cmi toplevel/opttopmain.cmi
toplevel/opttopmain.cmx : utils/warnings.cmx asmcomp/printmach.cmx \
    toplevel/opttoploop.cmx toplevel/opttopdirs.cmx utils/misc.cmx \
    driver/main_args.cmx parsing/location.cmx utils/config.cmx \
    driver/compenv.cmx utils/clflags.cmx toplevel/opttopmain.cmi
toplevel/opttopstart.cmo : toplevel/opttopmain.cmi
toplevel/opttopstart.cmx : toplevel/opttopmain.cmx
toplevel/topdirs.cmo : utils/warnings.cmi typing/typetexp.cmi \
    typing/types.cmi toplevel/trace.cmi toplevel/toploop.cmi \
    bytecomp/symtable.cmi typing/printtyp.cmi typing/predef.cmi \
    typing/path.cmi parsing/parsetree.cmi bytecomp/opcodes.cmo utils/misc.cmi \
    bytecomp/meta.cmi parsing/longident.cmi parsing/location.cmi \
    typing/ident.cmi typing/env.cmi bytecomp/dll.cmi typing/ctype.cmi \
    utils/consistbl.cmi utils/config.cmi bytecomp/cmo_format.cmi \
    utils/clflags.cmi typing/btype.cmi parsing/asttypes.cmi \
    toplevel/topdirs.cmi
toplevel/topdirs.cmx : utils/warnings.cmx typing/typetexp.cmx \
    typing/types.cmx toplevel/trace.cmx toplevel/toploop.cmx \
    bytecomp/symtable.cmx typing/printtyp.cmx typing/predef.cmx \
    typing/path.cmx parsing/parsetree.cmi bytecomp/opcodes.cmx utils/misc.cmx \
    bytecomp/meta.cmx parsing/longident.cmx parsing/location.cmx \
    typing/ident.cmx typing/env.cmx bytecomp/dll.cmx typing/ctype.cmx \
    utils/consistbl.cmx utils/config.cmx bytecomp/cmo_format.cmi \
    utils/clflags.cmx typing/btype.cmx parsing/asttypes.cmi \
    toplevel/topdirs.cmi
toplevel/toploop.cmo : utils/warnings.cmi typing/types.cmi \
    typing/typemod.cmi typing/typedtree.cmi typing/typecore.cmi \
    bytecomp/translmod.cmi bytecomp/symtable.cmi bytecomp/simplif.cmi \
    typing/printtyped.cmi typing/printtyp.cmi bytecomp/printlambda.cmi \
    bytecomp/printinstr.cmi parsing/printast.cmi typing/predef.cmi \
    parsing/pprintast.cmi driver/pparse.cmi typing/path.cmi \
    parsing/parsetree.cmi parsing/parse.cmi typing/outcometree.cmi \
    typing/oprint.cmi utils/misc.cmi bytecomp/meta.cmi parsing/longident.cmi \
    parsing/location.cmi parsing/lexer.cmi typing/includemod.cmi \
    typing/ident.cmi toplevel/genprintval.cmi typing/env.cmi \
    bytecomp/emitcode.cmi bytecomp/dll.cmi utils/consistbl.cmi \
    utils/config.cmi driver/compmisc.cmi utils/clflags.cmi \
    bytecomp/bytegen.cmi typing/btype.cmi parsing/ast_helper.cmi \
    toplevel/toploop.cmi
toplevel/toploop.cmx : utils/warnings.cmx typing/types.cmx \
    typing/typemod.cmx typing/typedtree.cmx typing/typecore.cmx \
    bytecomp/translmod.cmx bytecomp/symtable.cmx bytecomp/simplif.cmx \
    typing/printtyped.cmx typing/printtyp.cmx bytecomp/printlambda.cmx \
    bytecomp/printinstr.cmx parsing/printast.cmx typing/predef.cmx \
    parsing/pprintast.cmx driver/pparse.cmx typing/path.cmx \
    parsing/parsetree.cmi parsing/parse.cmx typing/outcometree.cmi \
    typing/oprint.cmx utils/misc.cmx bytecomp/meta.cmx parsing/longident.cmx \
    parsing/location.cmx parsing/lexer.cmx typing/includemod.cmx \
    typing/ident.cmx toplevel/genprintval.cmx typing/env.cmx \
    bytecomp/emitcode.cmx bytecomp/dll.cmx utils/consistbl.cmx \
    utils/config.cmx driver/compmisc.cmx utils/clflags.cmx \
    bytecomp/bytegen.cmx typing/btype.cmx parsing/ast_helper.cmx \
    toplevel/toploop.cmi
toplevel/topmain.cmo : utils/warnings.cmi toplevel/toploop.cmi \
    toplevel/topdirs.cmi utils/misc.cmi driver/main_args.cmi \
    parsing/location.cmi utils/config.cmi driver/compenv.cmi \
    utils/clflags.cmi toplevel/topmain.cmi
toplevel/topmain.cmx : utils/warnings.cmx toplevel/toploop.cmx \
    toplevel/topdirs.cmx utils/misc.cmx driver/main_args.cmx \
    parsing/location.cmx utils/config.cmx driver/compenv.cmx \
    utils/clflags.cmx toplevel/topmain.cmi
toplevel/topstart.cmo : toplevel/topmain.cmi
toplevel/topstart.cmx : toplevel/topmain.cmx
toplevel/trace.cmo : typing/types.cmi toplevel/toploop.cmi \
    typing/printtyp.cmi typing/predef.cmi typing/path.cmi utils/misc.cmi \
    bytecomp/meta.cmi parsing/longident.cmi typing/ctype.cmi \
    parsing/asttypes.cmi toplevel/trace.cmi
toplevel/trace.cmx : typing/types.cmx toplevel/toploop.cmx \
    typing/printtyp.cmx typing/predef.cmx typing/path.cmx utils/misc.cmx \
    bytecomp/meta.cmx parsing/longident.cmx typing/ctype.cmx \
    parsing/asttypes.cmi toplevel/trace.cmi<|MERGE_RESOLUTION|>--- conflicted
+++ resolved
@@ -239,23 +239,10 @@
     typing/subst.cmx typing/predef.cmx typing/path.cmx utils/misc.cmx \
     parsing/longident.cmx parsing/location.cmx typing/ident.cmx \
     typing/datarepr.cmx utils/consistbl.cmx utils/config.cmx \
-<<<<<<< HEAD
-    typing/cmi_format.cmx utils/clflags.cmx typing/btype.cmx \
-    parsing/asttypes.cmi typing/env.cmi
+    typing/cmi_format.cmx utils/clflags.cmx parsing/builtin_attributes.cmx \
+    typing/btype.cmx parsing/asttypes.cmi typing/env.cmi
 typing/ident.cmo : utils/ext_types.cmi typing/ident.cmi
 typing/ident.cmx : utils/ext_types.cmx typing/ident.cmi
-=======
-    typing/cmi_format.cmx utils/clflags.cmx parsing/builtin_attributes.cmx \
-    typing/btype.cmx parsing/asttypes.cmi typing/env.cmi
-typing/envaux.cmo : typing/types.cmi typing/subst.cmi typing/printtyp.cmi \
-    typing/path.cmi utils/misc.cmi typing/ident.cmi typing/env.cmi \
-    parsing/asttypes.cmi typing/envaux.cmi
-typing/envaux.cmx : typing/types.cmx typing/subst.cmx typing/printtyp.cmx \
-    typing/path.cmx utils/misc.cmx typing/ident.cmx typing/env.cmx \
-    parsing/asttypes.cmi typing/envaux.cmi
-typing/ident.cmo : typing/ident.cmi
-typing/ident.cmx : typing/ident.cmi
->>>>>>> 2a36df0e
 typing/includeclass.cmo : typing/types.cmi typing/printtyp.cmi \
     typing/ctype.cmi typing/includeclass.cmi
 typing/includeclass.cmx : typing/types.cmx typing/printtyp.cmx \
@@ -689,7 +676,6 @@
 asmcomp/build_export_info.cmi : middle_end/flambda.cmi \
     asmcomp/export_info.cmi middle_end/backend_intf.cmi
 asmcomp/clambda.cmi : bytecomp/lambda.cmi typing/ident.cmi \
-<<<<<<< HEAD
     bytecomp/debuginfo.cmi parsing/asttypes.cmi
 asmcomp/closure_offsets.cmi : middle_end/base_types/var_within_closure.cmi \
     middle_end/flambda.cmi middle_end/base_types/closure_id.cmi
@@ -698,15 +684,6 @@
 asmcomp/cmm.cmi : bytecomp/lambda.cmi typing/ident.cmi \
     bytecomp/debuginfo.cmi
 asmcomp/cmx_format.cmi : asmcomp/export_info.cmi
-asmcomp/codegen.cmi : asmcomp/cmm.cmi
-=======
-    asmcomp/debuginfo.cmi parsing/asttypes.cmi
-asmcomp/closure.cmi : bytecomp/lambda.cmi asmcomp/clambda.cmi
-asmcomp/cmm.cmi : bytecomp/lambda.cmi typing/ident.cmi asmcomp/debuginfo.cmi
-asmcomp/cmmgen.cmi : asmcomp/cmx_format.cmi asmcomp/cmm.cmi \
-    asmcomp/clambda.cmi
-asmcomp/cmx_format.cmi : asmcomp/clambda.cmi
->>>>>>> 2a36df0e
 asmcomp/coloring.cmi :
 asmcomp/comballoc.cmi : asmcomp/mach.cmi
 asmcomp/compilenv.cmi : middle_end/base_types/symbol.cmi \
@@ -864,7 +841,6 @@
     typing/primitive.cmx utils/misc.cmx parsing/location.cmx \
     bytecomp/lambda.cmx typing/ident.cmx bytecomp/debuginfo.cmx \
     asmcomp/compilenv.cmx utils/clflags.cmx asmcomp/clambda.cmx \
-<<<<<<< HEAD
     parsing/asttypes.cmi asmcomp/arch.cmx
 asmcomp/closure_offsets.cmo : middle_end/base_types/variable.cmi \
     middle_end/base_types/var_within_closure.cmi utils/misc.cmi \
@@ -896,35 +872,6 @@
     bytecomp/debuginfo.cmi asmcomp/arch.cmo asmcomp/cmm.cmi
 asmcomp/cmm.cmx : bytecomp/lambda.cmx typing/ident.cmx \
     bytecomp/debuginfo.cmx asmcomp/arch.cmx asmcomp/cmm.cmi
-asmcomp/codegen.cmo : asmcomp/split.cmi asmcomp/spill.cmi asmcomp/reload.cmi \
-    asmcomp/reg.cmi asmcomp/printmach.cmi asmcomp/printlinear.cmi \
-    asmcomp/printcmm.cmi asmcomp/liveness.cmi asmcomp/linearize.cmi \
-    asmcomp/interf.cmi asmcomp/emit.cmi asmcomp/coloring.cmi asmcomp/cmm.cmi \
-    asmcomp/codegen.cmi
-asmcomp/codegen.cmx : asmcomp/split.cmx asmcomp/spill.cmx asmcomp/reload.cmx \
-    asmcomp/reg.cmx asmcomp/printmach.cmx asmcomp/printlinear.cmx \
-    asmcomp/printcmm.cmx asmcomp/liveness.cmx asmcomp/linearize.cmx \
-    asmcomp/interf.cmx asmcomp/emit.cmx asmcomp/coloring.cmx asmcomp/cmm.cmx \
-    asmcomp/codegen.cmi
-=======
-    parsing/asttypes.cmi asmcomp/arch.cmx asmcomp/closure.cmi
-asmcomp/cmm.cmo : bytecomp/lambda.cmi typing/ident.cmi asmcomp/debuginfo.cmi \
-    asmcomp/arch.cmo asmcomp/cmm.cmi
-asmcomp/cmm.cmx : bytecomp/lambda.cmx typing/ident.cmx asmcomp/debuginfo.cmx \
-    asmcomp/arch.cmx asmcomp/cmm.cmi
-asmcomp/cmmgen.cmo : typing/types.cmi bytecomp/switch.cmi \
-    asmcomp/strmatch.cmi asmcomp/proc.cmi typing/primitive.cmi utils/misc.cmi \
-    bytecomp/lambda.cmi typing/ident.cmi asmcomp/debuginfo.cmi \
-    utils/config.cmi asmcomp/compilenv.cmi asmcomp/cmx_format.cmi \
-    asmcomp/cmm.cmi utils/clflags.cmi asmcomp/clambda.cmi \
-    parsing/asttypes.cmi asmcomp/arch.cmo asmcomp/cmmgen.cmi
-asmcomp/cmmgen.cmx : typing/types.cmx bytecomp/switch.cmx \
-    asmcomp/strmatch.cmx asmcomp/proc.cmx typing/primitive.cmx utils/misc.cmx \
-    bytecomp/lambda.cmx typing/ident.cmx asmcomp/debuginfo.cmx \
-    utils/config.cmx asmcomp/compilenv.cmx asmcomp/cmx_format.cmi \
-    asmcomp/cmm.cmx utils/clflags.cmx asmcomp/clambda.cmx \
-    parsing/asttypes.cmi asmcomp/arch.cmx asmcomp/cmmgen.cmi
->>>>>>> 2a36df0e
 asmcomp/coloring.cmo : asmcomp/reg.cmi asmcomp/proc.cmi asmcomp/coloring.cmi
 asmcomp/coloring.cmx : asmcomp/reg.cmx asmcomp/proc.cmx asmcomp/coloring.cmi
 asmcomp/comballoc.cmo : asmcomp/reg.cmi asmcomp/mach.cmi utils/config.cmi \
@@ -1171,7 +1118,8 @@
     utils/clflags.cmx utils/ccomp.cmx asmcomp/x86_proc.cmi
 middle_end/alias_analysis.cmi : middle_end/base_types/variable.cmi \
     middle_end/base_types/tag.cmi middle_end/base_types/symbol.cmi \
-    middle_end/flambda.cmi middle_end/allocated_const.cmi
+    bytecomp/lambda.cmi middle_end/flambda.cmi parsing/asttypes.cmi \
+    middle_end/allocated_const.cmi
 middle_end/allocated_const.cmi :
 middle_end/augment_closure.cmi : middle_end/inline_and_simplify_aux.cmi \
     middle_end/flambda.cmi
@@ -1285,12 +1233,14 @@
 middle_end/alias_analysis.cmo : middle_end/base_types/variable.cmi \
     middle_end/base_types/var_within_closure.cmi \
     middle_end/base_types/tag.cmi middle_end/base_types/symbol.cmi \
-    utils/misc.cmi middle_end/flambda.cmi middle_end/allocated_const.cmi \
+    utils/misc.cmi bytecomp/lambda.cmi middle_end/flambda.cmi \
+    parsing/asttypes.cmi middle_end/allocated_const.cmi \
     middle_end/alias_analysis.cmi
 middle_end/alias_analysis.cmx : middle_end/base_types/variable.cmx \
     middle_end/base_types/var_within_closure.cmx \
     middle_end/base_types/tag.cmx middle_end/base_types/symbol.cmx \
-    utils/misc.cmx middle_end/flambda.cmx middle_end/allocated_const.cmx \
+    utils/misc.cmx bytecomp/lambda.cmx middle_end/flambda.cmx \
+    parsing/asttypes.cmi middle_end/allocated_const.cmx \
     middle_end/alias_analysis.cmi
 middle_end/allocated_const.cmo : middle_end/allocated_const.cmi
 middle_end/allocated_const.cmx : middle_end/allocated_const.cmi
@@ -1603,7 +1553,8 @@
     middle_end/flambda_utils.cmi middle_end/flambda_iterators.cmi \
     middle_end/flambda.cmi middle_end/base_types/compilation_unit.cmi \
     middle_end/base_types/closure_id.cmi middle_end/backend_intf.cmi \
-    middle_end/alias_analysis.cmi middle_end/lift_constants.cmi
+    middle_end/allocated_const.cmi middle_end/alias_analysis.cmi \
+    middle_end/lift_constants.cmi
 middle_end/lift_constants.cmx : middle_end/base_types/variable.cmx \
     middle_end/base_types/var_within_closure.cmx \
     middle_end/base_types/tag.cmx middle_end/base_types/symbol.cmx \
@@ -1613,7 +1564,8 @@
     middle_end/flambda_utils.cmx middle_end/flambda_iterators.cmx \
     middle_end/flambda.cmx middle_end/base_types/compilation_unit.cmx \
     middle_end/base_types/closure_id.cmx middle_end/backend_intf.cmi \
-    middle_end/alias_analysis.cmx middle_end/lift_constants.cmi
+    middle_end/allocated_const.cmx middle_end/alias_analysis.cmx \
+    middle_end/lift_constants.cmi
 middle_end/lift_let_to_initialize_symbol.cmo : \
     middle_end/base_types/variable.cmi middle_end/base_types/tag.cmi \
     middle_end/base_types/symbol.cmi middle_end/flambda_utils.cmi \
@@ -1853,14 +1805,13 @@
     utils/config.cmx utils/clflags.cmx driver/compenv.cmi
 driver/compile.cmo : utils/warnings.cmi typing/typemod.cmi \
     typing/typedtree.cmi typing/typecore.cmi bytecomp/translmod.cmi \
-<<<<<<< HEAD
     utils/timings.cmi typing/stypes.cmi bytecomp/simplif.cmi \
     typing/printtyped.cmi typing/printtyp.cmi bytecomp/printlambda.cmi \
     bytecomp/printinstr.cmi parsing/printast.cmi parsing/pprintast.cmi \
     driver/pparse.cmi utils/misc.cmi parsing/location.cmi \
     typing/includemod.cmi typing/env.cmi bytecomp/emitcode.cmi \
     driver/compmisc.cmi driver/compenv.cmi utils/clflags.cmi utils/ccomp.cmi \
-    bytecomp/bytegen.cmi driver/compile.cmi
+    bytecomp/bytegen.cmi parsing/builtin_attributes.cmi driver/compile.cmi
 driver/compile.cmx : utils/warnings.cmx typing/typemod.cmx \
     typing/typedtree.cmx typing/typecore.cmx bytecomp/translmod.cmx \
     utils/timings.cmx typing/stypes.cmx bytecomp/simplif.cmx \
@@ -1869,25 +1820,7 @@
     driver/pparse.cmx utils/misc.cmx parsing/location.cmx \
     typing/includemod.cmx typing/env.cmx bytecomp/emitcode.cmx \
     driver/compmisc.cmx driver/compenv.cmx utils/clflags.cmx utils/ccomp.cmx \
-    bytecomp/bytegen.cmx driver/compile.cmi
-=======
-    typing/stypes.cmi bytecomp/simplif.cmi typing/printtyped.cmi \
-    typing/printtyp.cmi bytecomp/printlambda.cmi bytecomp/printinstr.cmi \
-    parsing/printast.cmi parsing/pprintast.cmi driver/pparse.cmi \
-    utils/misc.cmi parsing/location.cmi typing/includemod.cmi typing/env.cmi \
-    bytecomp/emitcode.cmi driver/compmisc.cmi driver/compenv.cmi \
-    utils/clflags.cmi utils/ccomp.cmi bytecomp/bytegen.cmi \
-    parsing/builtin_attributes.cmi driver/compile.cmi
-driver/compile.cmx : utils/warnings.cmx typing/typemod.cmx \
-    typing/typedtree.cmx typing/typecore.cmx bytecomp/translmod.cmx \
-    typing/stypes.cmx bytecomp/simplif.cmx typing/printtyped.cmx \
-    typing/printtyp.cmx bytecomp/printlambda.cmx bytecomp/printinstr.cmx \
-    parsing/printast.cmx parsing/pprintast.cmx driver/pparse.cmx \
-    utils/misc.cmx parsing/location.cmx typing/includemod.cmx typing/env.cmx \
-    bytecomp/emitcode.cmx driver/compmisc.cmx driver/compenv.cmx \
-    utils/clflags.cmx utils/ccomp.cmx bytecomp/bytegen.cmx \
-    parsing/builtin_attributes.cmx driver/compile.cmi
->>>>>>> 2a36df0e
+    bytecomp/bytegen.cmx parsing/builtin_attributes.cmx driver/compile.cmi
 driver/compmisc.cmo : typing/typemod.cmi utils/misc.cmi \
     parsing/longident.cmi parsing/location.cmi typing/ident.cmi \
     typing/env.cmi utils/config.cmi driver/compenv.cmi utils/clflags.cmi \
@@ -1914,14 +1847,13 @@
     bytecomp/bytelibrarian.cmx driver/main.cmi
 driver/optcompile.cmo : utils/warnings.cmi typing/typemod.cmi \
     typing/typedtree.cmi typing/typecore.cmi bytecomp/translmod.cmi \
-<<<<<<< HEAD
     utils/timings.cmi typing/stypes.cmi bytecomp/simplif.cmi \
     typing/printtyped.cmi typing/printtyp.cmi bytecomp/printlambda.cmi \
     parsing/printast.cmi parsing/pprintast.cmi driver/pparse.cmi \
     utils/misc.cmi middle_end/middle_end.cmi typing/includemod.cmi \
     typing/env.cmi utils/config.cmi driver/compmisc.cmi asmcomp/compilenv.cmi \
-    driver/compenv.cmi utils/clflags.cmi utils/ccomp.cmi asmcomp/asmgen.cmi \
-    driver/optcompile.cmi
+    driver/compenv.cmi utils/clflags.cmi utils/ccomp.cmi \
+    parsing/builtin_attributes.cmi asmcomp/asmgen.cmi driver/optcompile.cmi
 driver/optcompile.cmx : utils/warnings.cmx typing/typemod.cmx \
     typing/typedtree.cmx typing/typecore.cmx bytecomp/translmod.cmx \
     utils/timings.cmx typing/stypes.cmx bytecomp/simplif.cmx \
@@ -1929,25 +1861,8 @@
     parsing/printast.cmx parsing/pprintast.cmx driver/pparse.cmx \
     utils/misc.cmx middle_end/middle_end.cmx typing/includemod.cmx \
     typing/env.cmx utils/config.cmx driver/compmisc.cmx asmcomp/compilenv.cmx \
-    driver/compenv.cmx utils/clflags.cmx utils/ccomp.cmx asmcomp/asmgen.cmx \
-=======
-    typing/stypes.cmi bytecomp/simplif.cmi typing/printtyped.cmi \
-    typing/printtyp.cmi bytecomp/printlambda.cmi parsing/printast.cmi \
-    parsing/pprintast.cmi driver/pparse.cmi utils/misc.cmi \
-    typing/includemod.cmi typing/env.cmi utils/config.cmi driver/compmisc.cmi \
-    asmcomp/compilenv.cmi driver/compenv.cmi utils/clflags.cmi \
-    utils/ccomp.cmi parsing/builtin_attributes.cmi asmcomp/asmgen.cmi \
-    driver/optcompile.cmi
-driver/optcompile.cmx : utils/warnings.cmx typing/typemod.cmx \
-    typing/typedtree.cmx typing/typecore.cmx bytecomp/translmod.cmx \
-    typing/stypes.cmx bytecomp/simplif.cmx typing/printtyped.cmx \
-    typing/printtyp.cmx bytecomp/printlambda.cmx parsing/printast.cmx \
-    parsing/pprintast.cmx driver/pparse.cmx utils/misc.cmx \
-    typing/includemod.cmx typing/env.cmx utils/config.cmx driver/compmisc.cmx \
-    asmcomp/compilenv.cmx driver/compenv.cmx utils/clflags.cmx \
-    utils/ccomp.cmx parsing/builtin_attributes.cmx asmcomp/asmgen.cmx \
->>>>>>> 2a36df0e
-    driver/optcompile.cmi
+    driver/compenv.cmx utils/clflags.cmx utils/ccomp.cmx \
+    parsing/builtin_attributes.cmx asmcomp/asmgen.cmx driver/optcompile.cmi
 driver/opterrors.cmo : parsing/location.cmi driver/opterrors.cmi
 driver/opterrors.cmx : parsing/location.cmx driver/opterrors.cmi
 driver/optmain.cmo : utils/warnings.cmi utils/timings.cmi \
